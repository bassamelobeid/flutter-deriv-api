<table>
    <thead>
        <th>Status</th>
        <th>Description</th>
    </thead>
    <tbody>
        [% IF view_action == 'deposits' || view_action == 'search' %]
            <tr>
            [% IF view_action == 'search' %]
                <tr><td><b>Deposit:</b></td></tr>
            [% END %]
                <td>New</td>
                <td>List transactions with new addresses i.e no blockchain transaction has been performed</td>
            </tr>
            <tr>
                <td>Pending</td>
                <td>List transactions that are on blockchain but not yet confirmed (we wait for 3 confirmations)</td>
            </tr>
            <tr>
                <td>Confirmed</td>
                <td>List transactions that are confirmed on blockchain and client account should be credited</td>
            </tr>
            <tr>
                <td>Error</td>
                <td>List errored out transaction, reason would be specified in error info.</td>
            </tr>
        [% END %]
        [% IF view_action == 'withdrawals' || view_action == 'search' %]
            [% IF view_action == 'search' %]
                <tr><td><b>Withdrawal:</b></td></tr>
            [% END %]
            <tr>
                <td>Pending</td>
                <td>List withdrawal requests initiated by client</td>
            </tr>
            <tr>
                <td>Verified</td>
                <td>List withdrawal requests verified by payments team after validation</td>
            </tr>
            <tr>
                <td>Rejected</td>
                <td>List withdrawal requests rejected by payments team after validation</td>
            </tr>
            <tr>
                <td>Processing</td>
                <td>List withdrawal requests where client account is debited but blockchain transaction is not yet confirmed</td>
            </tr>
            <tr>
                <td>Performing Blockchain Transaction</td>
                <td>List withdrawal requests where we initiated blockain transaction. Please note that this is intermediate status and transaction should not be here for long. This status is set just before we make blockchain transaction. If you see transaction in this for long then we need to investigate it.</td>
            </tr>
            <tr>
                <td>Sent</td>
                <td>List withdrawal requests finally processed i.e debit and both blockchain completed</td>
            </tr>
            <tr>
                <td>Error</td>
                <td>List errored out transaction, reason would be specified in error info.</td>
            </tr>
        [% END %]
    </tbody>
</table>
<br/>
[% IF transactions.size == 0 %]
    <p>There are no [% view_type %] transactions.</p>
[% ELSE %]
    <table>
        <tr>
            <th>BlockchainInfo</th>
            <th>PaymentInfo</th>
            <th>Date</th>
            [% IF view_action == 'withdrawals' || view_action == 'search' %]
                [% IF view_type == 'pending' %]
                    <th>Verification</th>
            [% END %]
            <th>Details</th>
        </tr>
        [% FOREACH trx IN transactions %]
            <tr>
                <td>
                    <table>
                        <tbody>
                            <tr>
                                <td><b>Address</b>: [% trx.address %]</td>
                            </tr>
                            <tr>
                                <td><b>Blockchain ID</b>: [% trx.blockchain_txn %]</td>
                            </tr>
                        </tbody>
                    </table>
                </td>
                <td>
                    <table>
                        <tbody>
                            <tr>
                                <td>Amount: [% trx.currency_code %] [% trx.amount %] (USD [% trx.usd_amount %])</td>
                            </tr>
                            <tr>
                                <td>Client: [% trx.client_loginid %]<td>
                            </tr>
                            <tr>
                                <td>Balance: [% trx.balance %]</td>
                            </tr>
                            <tr>
                                <td>Payment ID: [% trx.payment_id %]</td>
                            </tr>
                        </tbody>
                    </table>
                </td>
                <td>
                    <table>
                        <tbody>
                            <tr>
                                <td>Creation: [% trx.creation_date %]</td>
                            </tr>
                            [% IF trx.transaction_type == 'deposit' %]
                                <tr>
                                    <td>Pending: [% trx.pending_date %]</td>
                                </tr>
                                <tr>
                                    <td>Confirmed: [% trx.confirmed_date %]</td>
                                </tr>
                            [% ELSIF trx.transaction_type == 'withdrawal' %]
                                <tr>
                                    <td>Verified: [% trx.verified_date %]</td>
                                </tr>
                                <tr>
                                    <td>Rejected: [% trx.rejected_date %]</td>
                                </tr>
                                <tr>
                                    <td>Processing: [% trx.processing_date %]</td>
                                </tr>
                                <tr>
                                    <td>Performing Blockchain: [% trx.performing_blockchain_txn_date %]</td>
                                </tr>
                                <tr>
                                    <td>Sent:[% trx.sent_date %]</td>
                                </tr>
                            [% END %]
                        </tbody>
                    </table>
                </td>
                [% IF trx.transaction_type == 'withdrawal' && trx.status == 'pending' %]
                    <td>
                        <a href="?broker=[% broker %]&address=[% trx.address %]&currency=[% trx.currency_code %]&action=verify&view_action=withdrawals class="confirm_crypto_action">Verify transaction</a> 
                        <b>OR</b> 
                        <a href="?broker=[% broker %]&address=[% trx.address %]&currency=[% trx.currency_code %]&action=reject&view_action=withdrawals class="confirm_crypto_action">Reject transaction</a>
                    </td>
                [% END %]
                <td>
                    <table>
                        <tbody>
                            <tr>
                                <td>Remark: [% trx.remark %]</td>
                            </tr>
                            <tr>
                                <td>Error: [% trx.error_text %]</td>
                            </tr>
                            <tr>
                                <td>Resolution: [% trx.resolution %]</td>
                            </tr>
                        </tbody>
                    </table>
                </td>
                </tr>
            [% END %]
        </table>
    [% END %]
[% END %]
<br/>
<table>
[% IF view_action == 'deposits' %]
    <tr>
<<<<<<< HEAD
        <td>
            <a [% IF view_type == 'new' %]class='selected' [% END %]href="?broker=[% broker %]&currency=[% currency %]&view_action=deposits&view_type=new">View new addresses</a>
        </td>
        <td>|</td>
        <td>
            <a [% IF view_type == 'pending' %]class='selected' [% END %]href="?broker=[% broker %]&currency=[% currency %]&view_action=deposist&view_type=pending">View pending transactions</a>
        </td>
        <td>|</td>
        <td>
            <a [% IF view_type == 'confirmed' %]class='selected' [% END %]href="?broker=[% broker %]&currency=[% currency %]&view_action=deposits&view_type=confirmed">View confirmed transactions</a>
        </td>
        <td>|</td>
        <td>
            <a [% IF view_type == 'error' %]class='selected' [% END %]href="?broker=[% broker %]&currency=[% currency %]&view_action=deposits&view_type=error">View errored transactions</a>
        </td>
=======
        <th>BlockchainInfo</th>
        <th>PaymentInfo</th>
        <th>Date</th>
[% IF transaction_type != 'deposit' -%]
        [% IF view_type == 'pending' %]
            <th>Action</th>
        [% END %]
[% END -%]
        <th>Details</th>
>>>>>>> 5bbd140d
    </tr>
[% ELSIF view_action == 'withdrawals' %]
    <tr>
        <td>
            <a [% IF view_type == 'pending' %]class='selected' [% END %]href="?broker=[% broker %]&currency=[% currency %]&view_action=withdrawals&view_type=pending">View Pending Transactions</a>
        </td>
        <td>|</td>
        <td>
            <a [% IF view_type == 'verified' %]class='selected' [% END %]href="?broker=[% broker %]&currency=[% currency %]&view_action=withdrawals&view_type=verified">View Verified Transactions</a>
        </td>
        <td>|</td>
        <td>
            <a [% IF view_type == 'rejected' %]class='selected' [% END %]href="?broker=[% broker %]&currency=[% currency %]&view_action=withdrawals&view_type=rejected">View Rejected Transaction</a>
        </td>
        <td>|</td>
        <td>
            <a [% IF view_type == 'processing' %]class='selected' [% END %]href="?broker=[% broker %]&currency=[% currency %]&view_action=withdrawals&view_type=processing">View transactions under processing</a>
        </td>
        <td>|</td>
        <td>
<<<<<<< HEAD
            <a [% IF view_type == 'performing_blockchain_txn' %]class='selected' [% END %]href="?broker=[% broker %]&currency=[% currency %]&view_action=withdrawals&view_type=performing_blockchain_txn">View transactions listed as performed blockchain</a>
        </td>
        <td>|</td>
        <td>
            <a [% IF view_type == 'sent' %]class='selected' [% END %]href="?broker=[% broker %]&currency=[% currency %]&view_action=withdrawals&view_type=sent">View Sent Transactions</a>
        </td>
        <td>|</td>
=======
            <form action="[% request.url_for('backoffice/f_manager_crypto.cgi') | none %]" onsubmit="return confirm('Do you really want to continue?');" method="post">
                <input type="hidden" name="broker" value="[% broker %]"/>
                <input type="hidden" name="address" value="[% trx.address %]"/>
                <input type="hidden" name="currency" value="[% trx.currency_code %]"/>
                <input type="hidden" name="amount" value="[% trx.amount %]"/>
                <input type="hidden" name="loginid" value="[% trx.client_loginid %]"/>
                <input type="hidden" name="view_action" value="Withdrawal Transactions"/>
                <label for="dual_control_code">Dual Code:</label>
                <input type="text"   name="dual_control_code"/>
                <br/>
                <input type="submit" name="action" value="verify"/>
                <input type="submit" name="action" value="reject"/>
            </form>
[% END -%]
>>>>>>> 5bbd140d
        <td>
            <a [% IF view_type == 'error' %]class='selected' [% END %]href="?broker=[% broker %]&currency=[% currency %]&view_action=withdrawals&view_type=error">View Errored Out Transactions</a>
        </td>
    </tr>
[% END %]
</table><|MERGE_RESOLUTION|>--- conflicted
+++ resolved
@@ -70,8 +70,7 @@
             <th>PaymentInfo</th>
             <th>Date</th>
             [% IF view_action == 'withdrawals' || view_action == 'search' %]
-                [% IF view_type == 'pending' %]
-                    <th>Verification</th>
+                <th>Verification</th>
             [% END %]
             <th>Details</th>
         </tr>
@@ -142,9 +141,19 @@
                 </td>
                 [% IF trx.transaction_type == 'withdrawal' && trx.status == 'pending' %]
                     <td>
-                        <a href="?broker=[% broker %]&address=[% trx.address %]&currency=[% trx.currency_code %]&action=verify&view_action=withdrawals class="confirm_crypto_action">Verify transaction</a> 
-                        <b>OR</b> 
-                        <a href="?broker=[% broker %]&address=[% trx.address %]&currency=[% trx.currency_code %]&action=reject&view_action=withdrawals class="confirm_crypto_action">Reject transaction</a>
+                        <form action="[% request.url_for('backoffice/f_manager_crypto.cgi') | none %]" onsubmit="return confirm('Do you really want to continue?');" method="post">
+                            <input type="hidden" name="broker" value="[% broker %]"/>
+                            <input type="hidden" name="address" value="[% trx.address %]"/>
+                            <input type="hidden" name="currency" value="[% trx.currency_code %]"/>
+                            <input type="hidden" name="amount" value="[% trx.amount %]"/>
+                            <input type="hidden" name="loginid" value="[% trx.client_loginid %]"/>
+                            <input type="hidden" name="view_action" value="Withdrawal Transactions"/>
+                            <label for="dual_control_code">Dual Code:</label>
+                            <input type="text"   name="dual_control_code"/>
+                            <br/>
+                            <input type="submit" name="action" value="verify"/>
+                            <input type="submit" name="action" value="reject"/>
+                        </form>
                     </td>
                 [% END %]
                 <td>
@@ -162,16 +171,14 @@
                         </tbody>
                     </table>
                 </td>
-                </tr>
-            [% END %]
-        </table>
-    [% END %]
+            </tr>
+        [% END %]
+    </table>
 [% END %]
 <br/>
 <table>
 [% IF view_action == 'deposits' %]
     <tr>
-<<<<<<< HEAD
         <td>
             <a [% IF view_type == 'new' %]class='selected' [% END %]href="?broker=[% broker %]&currency=[% currency %]&view_action=deposits&view_type=new">View new addresses</a>
         </td>
@@ -187,17 +194,6 @@
         <td>
             <a [% IF view_type == 'error' %]class='selected' [% END %]href="?broker=[% broker %]&currency=[% currency %]&view_action=deposits&view_type=error">View errored transactions</a>
         </td>
-=======
-        <th>BlockchainInfo</th>
-        <th>PaymentInfo</th>
-        <th>Date</th>
-[% IF transaction_type != 'deposit' -%]
-        [% IF view_type == 'pending' %]
-            <th>Action</th>
-        [% END %]
-[% END -%]
-        <th>Details</th>
->>>>>>> 5bbd140d
     </tr>
 [% ELSIF view_action == 'withdrawals' %]
     <tr>
@@ -218,7 +214,6 @@
         </td>
         <td>|</td>
         <td>
-<<<<<<< HEAD
             <a [% IF view_type == 'performing_blockchain_txn' %]class='selected' [% END %]href="?broker=[% broker %]&currency=[% currency %]&view_action=withdrawals&view_type=performing_blockchain_txn">View transactions listed as performed blockchain</a>
         </td>
         <td>|</td>
@@ -226,22 +221,7 @@
             <a [% IF view_type == 'sent' %]class='selected' [% END %]href="?broker=[% broker %]&currency=[% currency %]&view_action=withdrawals&view_type=sent">View Sent Transactions</a>
         </td>
         <td>|</td>
-=======
-            <form action="[% request.url_for('backoffice/f_manager_crypto.cgi') | none %]" onsubmit="return confirm('Do you really want to continue?');" method="post">
-                <input type="hidden" name="broker" value="[% broker %]"/>
-                <input type="hidden" name="address" value="[% trx.address %]"/>
-                <input type="hidden" name="currency" value="[% trx.currency_code %]"/>
-                <input type="hidden" name="amount" value="[% trx.amount %]"/>
-                <input type="hidden" name="loginid" value="[% trx.client_loginid %]"/>
-                <input type="hidden" name="view_action" value="Withdrawal Transactions"/>
-                <label for="dual_control_code">Dual Code:</label>
-                <input type="text"   name="dual_control_code"/>
-                <br/>
-                <input type="submit" name="action" value="verify"/>
-                <input type="submit" name="action" value="reject"/>
-            </form>
 [% END -%]
->>>>>>> 5bbd140d
         <td>
             <a [% IF view_type == 'error' %]class='selected' [% END %]href="?broker=[% broker %]&currency=[% currency %]&view_action=withdrawals&view_type=error">View Errored Out Transactions</a>
         </td>
