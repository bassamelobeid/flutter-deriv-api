--- conflicted
+++ resolved
@@ -17,13 +17,8 @@
 
 <table id='economic_event_form'>
     <tr><td>Symbol</td><td> : <INPUT type="text" name="symbol"></td><td>(e.g. USD GBP EUR)</td></tr>
-<<<<<<< HEAD
     <tr><td>Announcement DateTime</td><td> : <INPUT type="text" name="release_date"></td><td>(e.g. epoch or 2012-11-14 01:15:00.)</td></tr>
     <tr><td>Annoucement Name</td><td> : <INPUT type="text" name="event_name"></td><td>(e.g. German Trade Balance)</td></tr>
-=======
-    <tr><td>Announcement DateTime</td><td> : <INPUT type="text" name="release_date"></td><td>(e.g. 2012-11-14T01:15:00Z)</td></tr>
-    <tr><td>Announcement Name</td><td> : <INPUT type="text" name="event_name"></td><td>(e.g. German Trade Balance)</td></tr>
->>>>>>> 25a8fdc0
     <INPUT type="hidden" name="source" value="binary">
     <tr><td>Impact</td>
         <td> : <select name=impact>
@@ -237,40 +232,11 @@
                         custom_magnitude: custom_impact,
                     },
                     success: function(data){
-<<<<<<< HEAD
                         var event = \$.parseJSON(data);
                         if (event.error) {
                             result.text(event.error).css('color', 'red');
                         } else {
                             appendTable(event, 'scheduled_event_list');
-=======
-                        var result = \$("td.save_result");
-                        var obj = \$.parseJSON(data);
-                        if (obj.error) {
-                            result.text(obj.error).css('color', 'red');
-                        } else if (obj.id) {
-                            if (obj.release_date !== 0) {
-                                var list_el = \$('table.economic_event_list');
-                                var to_append = '<tr id="'+ obj.id +'"><td>'+obj.id+'</td><td>'+obj.event_name+'</td><td>'+obj.release_date+'</td><td>'+obj.impact+'</td><td>'+obj.symbol+'</td><td id="binary_info">';
-                                if (obj.info) {
-                                    \$.each(obj.info, function(i, item) {
-                                        to_append += '<p>'+item+'</p>';
-                                    });
-                                }
-
-                            to_append += '<td><INPUT type="text" name="custom_magnitude" size="10"></td><td><button onclick="deleteEvent( \''+ obj.id +'\' )">Delete</button> <button onclick="update(\''+ obj.id +'\')">Update</button></td><td style="display:none;" class="result"></td>';
-                            to_append += '</td></tr>';
-                            list_el.append(to_append);
-                            list_el.find('tr#'+obj.id).css('color', 'green');
-
-                            var unlisted_el = \$('table.unlisted_economic_event_list');
-
-		 	                      var unlisted_append = '<tr id="'+ obj.id +'"><td>'+obj.id+'</td><td>'+obj.event_name+'</td><td>'+obj.release_date+'</td><td>'+obj.impact+'</td><td>'+obj.symbol+'</td>'+'<td style="display:none;" class="result"></td></tr>';
-                            unlisted_el.append(unlisted_append);
-                            }
-                            result.text('Economic event saved. ID ' + obj.id).css('color', 'green');
-                            
->>>>>>> 25a8fdc0
                         }
                     }
             });
@@ -319,24 +285,8 @@
                         if(event.error) {
                             result.text('ERR: ' + event.error).css('color','red');
                         } else{
-<<<<<<< HEAD
                             \$('tr#'+ event.id).remove();
                             appendTable(event, 'deleted_event_list');
-=======
-                        
-			    var del_list = \$('table.deleted_economic_event_list');
-                            var to_append = '<tr id="'+ r.id +'"><td>'+r.id+'</td><td>'+r.event_name+'</td><td>'+r.release_date+'</td><td>'+r.impact+'</td><td>'+r.symbol+'</td>';
-			    to_append += '<td><button onclick="restoreEvent( \''+ r.id +'\' )">Restore</button> </td><td style="display:none;" class="result"></td></tr>';                            
- 
-                            
-			    \$('.economic_event_list, .unlisted_economic_event_list').find('tr#' + r.id).remove();
-			    del_list.append(to_append);
-
-                            
-
-                            result.text('Economic event deleted.').css('color','green');
-
->>>>>>> 25a8fdc0
                         }
                     }
             });
