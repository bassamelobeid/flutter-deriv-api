<p><b>Add new economic event or tentative event manually with the tool below: </b></p>

<<<<<<< HEAD
<table id='economic_event_form'>
    <tr><td>Symbol</td><td> : <INPUT type="text" name="symbol"></td><td>(e.g. USD GBP EUR)</td></tr>
    <tr><td>Announcement DateTime</td><td> : <INPUT type="text" name="release_date"></td><td>(e.g. 2012-11-14T01:15:00Z)</td></tr>
    <tr><td>Annoucement Name</td><td> : <INPUT type="text" name="event_name"></td><td>(e.g. German Trade Balance)</td></tr>
    <tr><td>Source</td><td> : <INPUT type="text" name="source" value="forexfactory"></td></tr>
    <tr><td>Impact</td>
        <td> : <select name=impact>
                <option value=1>1</option>
                <option value=3>3</option>
                <option value=5>5</option>
              </select>
        </td></tr>
    <tr>
        <td>Tentative</td>
        <td> : <input type="checkbox" name="is_tentative" value="1"\> </td>
    </tr>
    <tr><td>Estimated Announcement Date</td><td> : <INPUT type="text" name="estimated_release_date"></td><td>(e.g. 2012-11-14T01:15:00Z  The tentative date given on forexfactory is GMT-4)</td></tr>
    <tr><td></td><td><button onclick="saveEvent()">Save</td><td class='save_result'></td></tr>

</table>

<p><b>List of Economic Events today</b></p>

<table class='economic_event_list'>
    <tr>
        <td><b>Event ID</b></td>
        <td><b>Event Name</b></td>
        <td><b>Release Date</b></td>
        <td><b>Impact (FF)</b></td>
        <td><b>Symbol</b></td>
        <td><b>Binary's Category (numbers are rounded)</b></td>
        <td><b>Custom Magnitude</b></td>
        <td><b>Action</b></td>
    </tr>
    [% FOREACH row IN events %]
        <tr id="[% row.id %]">
            <td>[% row.id %]</td>
            <td>[% row.event_name %]</td>
            <td>[% row.release_date %]</td>
            <td>[% row.impact %]</td>
            <td>[% row.symbol %]</td>
            <td id='binary_info'>
                [% FOREACH item IN row.info %]
                    <p>[% item %]</p>
                [% END %]
            </td>
            <td><INPUT type="text" name="custom_magnitude" size="10"></td>
            <td><button onclick="deleteEvent( '[% row.id %]' )">Delete</button> <button onclick="update( '[% row.id %]' )">Update</button></td>
            <td style="display:none;" class='result'></td>
=======
<FORM NAME="currency" ACTION="[% ee_upload_url | none %]" METHOD="POST" ENCTYPE="multipart/form-data">
    <table>
        <tr><td>Symbol</td><td> : <INPUT type="text" name="symbol"></td><td>(e.g. USD GBP EUR)</td></tr>
        <tr><td>Announcement DateTime</td><td> : <INPUT type="text" name="release_date"></td><td>(e.g. 2012-11-14T01:15:00Z  The time given on forexfactory is GMT-4)</td></tr>
        <tr><td>Annoucement Name</td><td> : <INPUT type="text" name="event_name"></td><td>(e.g. German Trade Balance)</td></tr>
        <tr><td>Source</td><td> : <INPUT type="text" name="source" value="binary.com"></td><td>(* DO NOT use forexfactory as source if creating new event manually)</td></tr>
        <tr><td>Custom Magnitude</td><td>: <INPUT type="text" name="custom_magnitude"></td><td>( *This will override the magnitude set in yaml for this event.)</td></tr>
        <tr><td>Impact</td>
            <td> : <select name=impact>
                    <option value=1>1</option>
                    <option value=3>3</option>
                    <option value=5>5</option>
                  </select>
            </td></tr>
        <tr>
            <td>Tentative</td>
            <td> : <input type="checkbox" name="is_tentative" value="1"\> </td>
>>>>>>> 3e85d3b1
        </tr>
    [% END %]
</table>

<script>
    function update(id) {
        if (id) {
            var el = \$('tr#'+id);
            var custom_magnitude = el.find('input[name="custom_magnitude"]').val();
            \$.ajax({
                    url: "[% ee_upload_url | none %]",
                    data: {
                        update_event: "1",
                        custom_magnitude: custom_magnitude,
                        event_id: id,
                    },
                    success: function(data){
                        var r = \$.parseJSON(data);
                        var result = el.find('td.result');
                        if (r.error) {
                            result.text(r.error).css('color','red').show();
                        } else {
                            result.text("ok").css('color','green').show();
                            var text = '';
                            for (i=0;i < r.new_info.length; i++) {
                                text += "<p>" + r.new_info[i] + "</p>";
                            }
                            el.find('td#binary_info').html(text);
                        }
                    }
            });
        }
    }
    function saveEvent() {
        var el = \$('table#economic_event_form');
        if (el) {
            var name = el.find('input[name="event_name"]').val();
            var release_date = el.find('input[name="release_date"]').val();
            var symbol = el.find('input[name="symbol"]').val();
            var impact = el.find('select[name="impact"]').val();
            var custom_impact = el.find('input[name="custom_magnitude"]').val();
            var is_tentative = el.find('input[name="is_tentative"]:checked').val();
            var estimated_release_date = el.find('input[name="estimated_release_date"]').val();
            var event_source = el.find('input[name="source"]').val();
            \$.ajax({
                    url: "[% ee_upload_url | none %]",
                    data: {
                        save_event: "1",
                        event_name: name,
                        symbol: symbol,
                        release_date: release_date,
                        impact: impact,
                        source: event_source,
                        custom_magnitude: custom_impact,
                        is_tentative: is_tentative,
                        estimated_release_date: estimated_release_date
                    },
                    success: function(data){
                        var result = \$("td.save_result");
                        var obj = \$.parseJSON(data);
                        if (obj.id) {
                            var list_el = \$('table.economic_event_list');
                            var to_append = '<tr id="'+ obj.id +'"><td>'+obj.id+'</td><td>'+obj.event_name+'</td><td>'+obj.release_date+'</td><td>'+obj.impact+'</td><td>'+obj.symbol+'</td><td>';
                            if (obj.info) {
                                \$.each(obj.info, function(i, item) {
                                    to_append += '<p>'+item+'</p>';
                                });
                            }

                            to_append += '<td><INPUT type="text" name="custom_magnitude" size="10"></td><td><button onclick="deleteEvent( \''+ obj.id +'\' )">Delete</button> <button onclick="update(\''+ obj.id +'\')">Update</button></td><td style="display:none;" class="result"></td>';
                            to_append += '</td></tr>';
                            list_el.append(to_append);
                            list_el.find('tr#'+obj.id).css('color', 'green');
                            result.text('Economic event saved. ID ' + obj.id).css('color', 'green');
                        } else {
                            result.text(obj.error).css('color', 'red');
                        }
                    }
            });
        }
    }
    function deleteEvent(id) {
        if (id) {
            \$.ajax({
                    url: "[% ee_upload_url | none %]",
                    data: {
                        event_id: id,
                        delete_event: "1"
                    },
                    success: function(data){
                        var r = \$.parseJSON(data);
                        var result = \$("td.delete_result");
                        if(r.error) {
                            result.text('ERR: ' + r.error).css('color','red');
                        } else{
                            \$('tr#'+ r.id).hide();
                            result.text('Economic event deleted.').css('color','green');
                        }
                    }
            });
        }
    }
</script>

<style>
    table {
        border-collapse: collapse;
    }
    .economic_event_list td, .economic_event_list th {
        border: 1px solid #dddddd;
        text-align: left;
        padding: 4px;
    }
</style><|MERGE_RESOLUTION|>--- conflicted
+++ resolved
@@ -1,11 +1,10 @@
 <p><b>Add new economic event or tentative event manually with the tool below: </b></p>
 
-<<<<<<< HEAD
 <table id='economic_event_form'>
     <tr><td>Symbol</td><td> : <INPUT type="text" name="symbol"></td><td>(e.g. USD GBP EUR)</td></tr>
     <tr><td>Announcement DateTime</td><td> : <INPUT type="text" name="release_date"></td><td>(e.g. 2012-11-14T01:15:00Z)</td></tr>
     <tr><td>Annoucement Name</td><td> : <INPUT type="text" name="event_name"></td><td>(e.g. German Trade Balance)</td></tr>
-    <tr><td>Source</td><td> : <INPUT type="text" name="source" value="forexfactory"></td></tr>
+    <tr><td>Source</td><td> : <INPUT type="text" name="source" value="forexfactory"></td><td>(* DO NOT use forexfactory as source if creating new event manually)</td></tr>
     <tr><td>Impact</td>
         <td> : <select name=impact>
                 <option value=1>1</option>
@@ -50,25 +49,6 @@
             <td><INPUT type="text" name="custom_magnitude" size="10"></td>
             <td><button onclick="deleteEvent( '[% row.id %]' )">Delete</button> <button onclick="update( '[% row.id %]' )">Update</button></td>
             <td style="display:none;" class='result'></td>
-=======
-<FORM NAME="currency" ACTION="[% ee_upload_url | none %]" METHOD="POST" ENCTYPE="multipart/form-data">
-    <table>
-        <tr><td>Symbol</td><td> : <INPUT type="text" name="symbol"></td><td>(e.g. USD GBP EUR)</td></tr>
-        <tr><td>Announcement DateTime</td><td> : <INPUT type="text" name="release_date"></td><td>(e.g. 2012-11-14T01:15:00Z  The time given on forexfactory is GMT-4)</td></tr>
-        <tr><td>Annoucement Name</td><td> : <INPUT type="text" name="event_name"></td><td>(e.g. German Trade Balance)</td></tr>
-        <tr><td>Source</td><td> : <INPUT type="text" name="source" value="binary.com"></td><td>(* DO NOT use forexfactory as source if creating new event manually)</td></tr>
-        <tr><td>Custom Magnitude</td><td>: <INPUT type="text" name="custom_magnitude"></td><td>( *This will override the magnitude set in yaml for this event.)</td></tr>
-        <tr><td>Impact</td>
-            <td> : <select name=impact>
-                    <option value=1>1</option>
-                    <option value=3>3</option>
-                    <option value=5>5</option>
-                  </select>
-            </td></tr>
-        <tr>
-            <td>Tentative</td>
-            <td> : <input type="checkbox" name="is_tentative" value="1"\> </td>
->>>>>>> 3e85d3b1
         </tr>
     [% END %]
 </table>
