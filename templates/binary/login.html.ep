<div id="topbar" class="primary-bg-color-dark"></div>
<div id="header" class="dark-blue">
    <div class="center-text">
        <div class="logo-wrapper">
            <a href="https://www.binary.com/<%= lc($r->language) %>/home.html" class="logo-parent">
                <div class="logo">
                    <div></div>
                </div>
                <div class="mobile-hide binary-logo-text">
                    <div></div>
                </div>
            </a>
        </div>
    </div>
</div>
<<<<<<< HEAD

<div class="container">
    <div id="inline">
        <div id="wrapper">
            <p class="center-text"><%= l('Log in using your email address') %></p>
            <% if (stash('error')) { %>
            <p class='error-msg center-text'><%= stash('error') %></p>
            <% } %>
            <form id="frmLogin" method="POST">
                <div><input type="email" id="txtEmail" name="email" placeholder="<%= l('Email') %>" autocomplete="off" autofocus="autofocus" maxlength="254" /></div>
                <div><input type="password" id="txtPass" name="password" placeholder="<%= l('Password') %>" /></div>
                <div><button type="submit" class="button" name="login" value="<%= l('Log in') %>"><%= l('Log in') %></button></div>
                <input type="hidden" name="csrf_token" value="<%= $csrf_token %>" />
            </form>

            <% if ($social_login) { %>
            <div class="section-divider">
                <div class="align-self-center border-bottom-light-gray"></div>
                <div class="circle">Or</div>
                <div class="align-self-center border-bottom-light-gray"></div>
            </div>

            <div id="oa_social_login_container"></div>
            <% } %>
        </div>
=======
<% unless ($login_method) { %>
    <div class="container">
        <div id="inline">
            <% if ($use_social_login) { %>
                <div class="center-text" style="display:none">
                    <div id="oa_social_login_container"></div>
                </div>
                <div class="separators" style="display:none">
                    <div class="vertical-separator"></div>
                    <div class="circle-separator"><%= l('or') %></div>
                    <div class="vertical-separator"></div>
                </div>
            <% } %>
            <div id="wrapper">
                <p class="center-text"><%= l('Log in using your email address') %></p>
                <% if (stash('error')) { %>
                <p class='error-msg center-text'><%= stash('error') %></p>
                <% } %>
                <form id="frmLogin" method="POST">
                    <div><input type="email" id="txtEmail" name="email" placeholder="<%= l('Email') %>" autocomplete="off" autofocus="autofocus" maxlength="254" /></div>
                    <div><input type="password" id="txtPass" name="password" placeholder="<%= l('Password') %>" /></div>
                    <div><button type="submit" class="button" name="login" value="<%= l('Log in') %>"><%= l('Log in') %></button></div>
                    <input type="hidden" name="csrf_token" value="<%= $csrf_token %>" />
                </form>
            </div>
        </div>
        <% if ($app->{id} eq 1) { %>
            <div class="center-text links">
                <p><a id="lost-password" href="https://www.binary.com/<%= lc($r->language) %>/user/lost_passwordws.html"><%= l('Lost Password?') %></a></p>
                <p><%= l('Don\'t have a Binary.com account?') %> <a id="create-account" href="https://www.binary.com/<%= lc($r->language) %>/home.html"><%= l('Create one') %></a> <%= l('now.') %></p>
            </div>
        <% } %>
>>>>>>> dd39fed3
    </div>
<% } %>

<script type="text/javascript">
    var use_social_login = '<%== $use_social_login %>';
    if (use_social_login) {
        var cb = '<%= $oneall_callback %>';
        var login_method = '<%= $login_method %>';
        var providers = <%== Mojo::JSON::encode_json($login_providers) %>;

        /* Embeds the buttons into the container oa_social_login_container */
        var _oneall = _oneall || [];
        _oneall.push(['social_login', 'set_force_re_authentication', true]);
        _oneall.push(['social_login', 'set_providers', providers]);
        _oneall.push(['social_login', 'set_callback_uri', cb]);
        _oneall.push(['social_login', 'do_render_ui', 'oa_social_login_container']);

        if (login_method) {
            _oneall.push(['social_login', 'do_login', login_method]);
        }
    }
</script><|MERGE_RESOLUTION|>--- conflicted
+++ resolved
@@ -13,46 +13,10 @@
         </div>
     </div>
 </div>
-<<<<<<< HEAD
 
-<div class="container">
-    <div id="inline">
-        <div id="wrapper">
-            <p class="center-text"><%= l('Log in using your email address') %></p>
-            <% if (stash('error')) { %>
-            <p class='error-msg center-text'><%= stash('error') %></p>
-            <% } %>
-            <form id="frmLogin" method="POST">
-                <div><input type="email" id="txtEmail" name="email" placeholder="<%= l('Email') %>" autocomplete="off" autofocus="autofocus" maxlength="254" /></div>
-                <div><input type="password" id="txtPass" name="password" placeholder="<%= l('Password') %>" /></div>
-                <div><button type="submit" class="button" name="login" value="<%= l('Log in') %>"><%= l('Log in') %></button></div>
-                <input type="hidden" name="csrf_token" value="<%= $csrf_token %>" />
-            </form>
-
-            <% if ($social_login) { %>
-            <div class="section-divider">
-                <div class="align-self-center border-bottom-light-gray"></div>
-                <div class="circle">Or</div>
-                <div class="align-self-center border-bottom-light-gray"></div>
-            </div>
-
-            <div id="oa_social_login_container"></div>
-            <% } %>
-        </div>
-=======
 <% unless ($login_method) { %>
     <div class="container">
         <div id="inline">
-            <% if ($use_social_login) { %>
-                <div class="center-text" style="display:none">
-                    <div id="oa_social_login_container"></div>
-                </div>
-                <div class="separators" style="display:none">
-                    <div class="vertical-separator"></div>
-                    <div class="circle-separator"><%= l('or') %></div>
-                    <div class="vertical-separator"></div>
-                </div>
-            <% } %>
             <div id="wrapper">
                 <p class="center-text"><%= l('Log in using your email address') %></p>
                 <% if (stash('error')) { %>
@@ -64,6 +28,15 @@
                     <div><button type="submit" class="button" name="login" value="<%= l('Log in') %>"><%= l('Log in') %></button></div>
                     <input type="hidden" name="csrf_token" value="<%= $csrf_token %>" />
                 </form>
+
+                <% if ($use_social_login) { %>
+                <div class="section-divider">
+                    <div class="align-self-center border-bottom-light-gray"></div>
+                    <div class="circle">Or</div>
+                    <div class="align-self-center border-bottom-light-gray"></div>
+                </div>
+                <div id="oa_social_login_container"></div>
+                <% } %>
             </div>
         </div>
         <% if ($app->{id} eq 1) { %>
@@ -72,7 +45,6 @@
                 <p><%= l('Don\'t have a Binary.com account?') %> <a id="create-account" href="https://www.binary.com/<%= lc($r->language) %>/home.html"><%= l('Create one') %></a> <%= l('now.') %></p>
             </div>
         <% } %>
->>>>>>> dd39fed3
     </div>
 <% } %>
 
