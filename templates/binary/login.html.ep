--- conflicted
+++ resolved
@@ -17,34 +17,17 @@
 <% unless ($login_method) { %>
     <div class="container">
         <div id="inline">
-<<<<<<< HEAD
-            <% if ($use_social_login) { %>
-                <div class="center-text">
-                    <div id="oa_social_login_container"></div>
-                    <% if ($is_oneall && stash('error')) { %>
-                        <p class='error-msg center-text'><%= stash('error') %></p>
-                    <% } %>
-                </div>
-                <div class="separators">
-                    <div class="vertical-separator"></div>
-                    <div class="circle-separator"><%= l('or') %></div>
-                    <div class="vertical-separator"></div>
-                </div>
-            <% } %>
-=======
->>>>>>> 30b83151
             <div id="wrapper">
                 <p class="center-text"><%= l('Log in using your email address') %></p>
-                <% if (!$is_oneall && stash('error')) { %>
-                <p class='error-msg center-text'><%= stash('error') %></p>
-                <% } %>
                 <form id="frmLogin" method="POST">
                     <div><input type="email" id="txtEmail" name="email" placeholder="<%= l('Email') %>" autocomplete="off" autofocus="autofocus" maxlength="254" /></div>
                     <div><input type="password" id="txtPass" name="password" placeholder="<%= l('Password') %>" /></div>
+                    <% if (!$is_oneall && stash('error')) { %>
+                    <p class='error-msg center-text'><%= stash('error') %></p>
+                    <% } %>
                     <div><button type="submit" class="button" name="login" value="<%= l('Log in') %>"><%= l('Log in') %></button></div>
                     <input type="hidden" name="csrf_token" value="<%= $csrf_token %>" />
                 </form>
-
                 <% if ($use_social_login) { %>
                 <div class="section-divider">
                     <div class="align-self-center border-bottom-light-gray"></div>
@@ -52,6 +35,9 @@
                     <div class="align-self-center border-bottom-light-gray"></div>
                 </div>
                 <div id="oa_social_login_container"></div>
+                <% if ($is_oneall && stash('error')) { %>
+                <p class='error-msg center-text'><%= stash('error') %></p>
+                <% } %>
                 <% } %>
             </div>
         </div>
