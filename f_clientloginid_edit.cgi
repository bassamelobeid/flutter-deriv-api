#!/etc/rmg/bin/perl
package main;
use strict;
use warnings;
no warnings 'uninitialized';    ## no critic (ProhibitNoWarnings) # TODO fix these warnings
use open qw[ :encoding(UTF-8) ];

use LWP::UserAgent;
use Text::Trim;
use File::Copy;
use Data::Dumper;
use HTML::Entities;
use IO::Socket::SSL qw( SSL_VERIFY_NONE );
use Try::Tiny;
use Digest::MD5;

use Brands;
use LandingCompany::Registry;

use f_brokerincludeall;

use Client::Account;

use BOM::Platform::Runtime;
use BOM::Backoffice::Request qw(request);
use BOM::Platform::User;
use BOM::Platform::Client::IDAuthentication;
use BOM::Platform::Client::Utility;
use BOM::Backoffice::PlackHelpers qw( PrintContentType );
use BOM::Platform::Client::Utility ();
use BOM::Backoffice::Sysinit       ();
use BOM::Platform::Client::DoughFlowClient;
use BOM::Platform::Doughflow qw( get_sportsbook );
use BOM::Database::Model::HandoffToken;
use BOM::Database::ClientDB;
use BOM::Platform::Config;
use BOM::Backoffice::FormAccounts;
use BOM::Database::Model::AccessToken;
use BOM::Backoffice::Script::DocumentUpload;
use Finance::MIFIR::CONCAT qw(mifir_concat);
use BOM::Platform::Client::DocumentUpload;

use constant MAX_FILE_SIZE => 3 * 2**20;

BOM::Backoffice::Sysinit::init();

my %input = %{request()->params};

PrintContentType();
my $dbloc   = BOM::Platform::Runtime->instance->app_config->system->directory->db;
my $loginid = $input{loginID};
if (not $loginid) { print "<p> Empty loginID.</p>"; code_exit_BO(); }
$loginid = trim(uc $loginid);
my $encoded_loginid = encode_entities($loginid);
my $self_post       = request()->url_for('backoffice/f_clientloginid_edit.cgi');
my $self_href       = request()->url_for('backoffice/f_clientloginid_edit.cgi', {loginID => $loginid});

# given a bad-enough loginID, BrokerPresentation can die, leaving an unformatted screen..
# let the client-check offer a chance to retry.
eval { BrokerPresentation("$encoded_loginid CLIENT DETAILS") };    ## no critic (RequireCheckingReturnValueOfEval)

my $client = eval { Client::Account->new({loginid => $loginid}) } || do {
    my $err = $@;
    print "<p>ERROR: Client [$encoded_loginid] not found.</p>";
    if ($err) {
        warn("Error: $err");
        print "<p>(Support: details in errorlog)</p>";
    }
    code_exit_BO(
        qq[<form action="$self_post" method="get">
                Try Again: <input type="text" name="loginID" value="$encoded_loginid"></input>
              </form>]
    );
};

my $broker         = $client->broker;
my $encoded_broker = encode_entities($broker);
my $clerk          = BOM::Backoffice::Auth0::from_cookie()->{nickname};

if ($broker eq 'MF') {
    if ($input{mifir_reset}) {
        $client->mifir_id('');
        $client->save;
    }
    if ($input{mifir_set_concat}) {
        use POSIX qw(locale_h);
        use locale;
        my $old_locale = setlocale(LC_CTYPE);
        setlocale(LC_CTYPE, 'C.UTF-8');
        $client->mifir_id(
            mifir_concat({
                    cc         => $client->citizen,
                    date       => $client->date_of_birth,
                    first_name => $client->first_name,
                    last_name  => $client->last_name,
                }));
        $client->save;
        setlocale(LC_CTYPE, $old_locale);
    }
}

# sync authentication status to Doughflow
if ($input{whattodo} eq 'sync_to_DF') {
    die "NO Doughflow for Virtual Client !!!" if ($client->is_virtual);

    my $df_client = BOM::Platform::Client::DoughFlowClient->new({'loginid' => $loginid});
    my $currency = $df_client->doughflow_currency;
    if (not $currency) {
        BOM::Backoffice::Request::template->process(
            'backoffice/client_edit_msg.tt',
            {
                message  => 'ERROR: Client never deposited before, no sync to Doughflow is allowed !!',
                error    => 1,
                self_url => $self_href,
            },
        ) || die BOM::Backoffice::Request::template->error();
        code_exit_BO();
    }

    # create handoff token
    my $client_db = BOM::Database::ClientDB->new({
            client_loginid => $loginid,
        })->db;

    my $handoff_token = BOM::Database::Model::HandoffToken->new(
        db                 => $client_db,
        data_object_params => {
            key            => BOM::Database::Model::HandoffToken::generate_session_key,
            client_loginid => $loginid,
            expires        => time + 60,
        },
    );
    $handoff_token->save;

    my $doughflow_loc  = BOM::Platform::Config::third_party->{doughflow}->{request()->brand};
    my $doughflow_pass = BOM::Platform::Config::third_party->{doughflow}->{passcode};
    my $url            = $doughflow_loc . '/CreateCustomer.asp';

    # hit DF's CreateCustomer API
    my $ua = LWP::UserAgent->new(timeout => 60);
    $ua->ssl_opts(
        verify_hostname => 0,
        SSL_verify_mode => SSL_VERIFY_NONE
    );    #temporarily disable host verification as full ssl certificate chain is not available in doughflow.

    my $result = $ua->post(
        $url,
        $df_client->create_customer_property_bag({
                SecurePassCode => $doughflow_pass,
                Sportsbook     => get_sportsbook($broker, $currency),
                IP_Address     => '127.0.0.1',
                Password       => $handoff_token->key,
            }));
    if ($result->{'_content'} ne 'OK') {
        BOM::Backoffice::Request::template->process(
            'backoffice/client_edit_msg.tt',
            {
                message  => "FAILED syncing client authentication status to Doughflow, ERROR: $result->{_content}",
                error    => 1,
                self_url => $self_href,
            },
        ) || die BOM::Backoffice::Request::template->error();
        code_exit_BO();
    }

    my $msg =
          Date::Utility->new->datetime
        . " sync client authentication status to Doughflow by clerk=$clerk $ENV{REMOTE_ADDR}, "
        . 'loginid: '
        . $df_client->loginid
        . ', Email: '
        . $df_client->Email
        . ', Name: '
        . $df_client->CustName
        . ', Profile: '
        . $df_client->Profile;
    BOM::Platform::AuditLog::log($msg, $loginid, $clerk);

    BOM::Backoffice::Request::template->process(
        'backoffice/client_edit_msg.tt',
        {
            message  => "Successfully syncing client authentication status to Doughflow",
            self_url => $self_href,
        },
    ) || die BOM::Backoffice::Request::template->error();
    code_exit_BO();
}

# UPLOAD NEW ID DOC.
if ($input{whattodo} eq 'uploadID') {

    local $CGI::POST_MAX        = 1024 * 1600;    # max 1600K posts
    local $CGI::DISABLE_UPLOADS = 0;              # enable uploads

    my $cgi            = CGI->new;
    my $docnationality = $cgi->param('docnationality');
    my $result         = "";

    foreach my $i (1 .. 4) {
        my $doctype         = $cgi->param('doctype_' . $i);
        my $filetoupload    = $cgi->upload('FILE_' . $i);
        my $docformat       = $cgi->param('docformat_' . $i);
        my $expiration_date = $cgi->param('expiration_date_' . $i);
        my $document_id     = substr(encode_entities($cgi->param('document_id_' . $i)), 0, 30);
        my $comments        = substr(encode_entities($cgi->param('comments_' . $i)), 0, 255);

        if (not $filetoupload) {
            $result .= "<br /><p style=\"color:red; font-weight:bold;\">Error: You did not browse for a file to upload.</p><br />"
                if ($i == 1);
            next;
        }

        if ($doctype =~ /passport|proofid|driverslicense/ && $document_id eq '') {
            $result .= "<br /><p style=\"color:red; font-weight:bold;\">Error: File $i: Missing document_id for $doctype</p><br />";
            next;
        }

        if ($doctype =~ /passport|proofid|driverslicense/ && $expiration_date eq '') {
            $result .= "<br /><p style=\"color:red; font-weight:bold;\">Error: File $i: Missing date for $doctype</p><br />";
            next;
        }

        if ($expiration_date ne '') {
            my ($current_date, $submitted_date, $error);
            $current_date = Date::Utility->new();
            try {
                $submitted_date = Date::Utility->new($expiration_date);
            }
            catch {
                $error = (split "\n", $_)[0];    #handle Date::Utility's confess() call
            };
            if ($error) {
                $result .=
                    "<br /><p style=\"color:red; font-weight:bold;\">Error: File $i: Expiration date($expiration_date) error: $error</p><br />";
                next;
            } elsif ($submitted_date->is_before($current_date) || $submitted_date->is_same_as($current_date)) {
                $result .=
                    "<br /><p style=\"color:red; font-weight:bold;\">Error: File $i: Expiration date should be greater than current date </p><br />";
                next;
            }

        }

        if ($broker eq 'JP') {
            $client->citizen($docnationality) if $docnationality and ($docnationality =~ /^[a-z]{2}$/i or $docnationality eq 'Unknown');
        } elsif ($doctype =~ /passport|proofid/) {    # citizenship may only be changed when uploading passport or proofid
            if ($docnationality and $docnationality =~ /^[a-z]{2}$/i) {
                $client->citizen($docnationality);
            } else {
                $result .= "<br /><p style=\"color:red; font-weight:bold;\">Error: Please select correct nationality</p><br />";
                next;
            }
        } elsif (!$client->citizen) {                 # client citizenship presents when uploading docs (for all broker codes)
            $result .=
                "<br /><p style=\"color:red; font-weight:bold;\">Error: Please update client citizenship before uploading documents.</p><br />";
            next;
        }

        unless ($client->get_db eq 'write') {
            $client->set_db('write');
        }

        my $error_occured;
        try {
            $client->_set_staff;
        }
        catch {
            $error_occured = $_;
        };

        die "Unable to set staff info, with error: $error_occured" if $error_occured;

<<<<<<< HEAD
        my $file_checksum = Digest::MD5->new->addfile($filetoupload)->hexdigest;
=======
        my $file_size = (stat($filetoupload))[7];
        if ($file_size > MAX_FILE_SIZE) {
            $result .=
                "<br /><p style=\"color:red; font-weight:bold;\">Error: File $i: Exceeds maximum file size (" . MAX_FILE_SIZE . " bytes).</p><br />";
            next;
        }

        my $file_contents = do { local $/; <$filetoupload> };
        my $file_checksum = md5_hex($file_contents);
>>>>>>> a3231241

        my $query_result = BOM::Platform::Client::DocumentUpload::start_document_upload($client, $loginid, $doctype, $docformat, $file_checksum, $expiration_date, $document_id);

<<<<<<< HEAD
        if ($query_result->{error} or not $query_result->{result}) {
=======
            # Duplicate uploads are detected using a unique index on the document table.
            #   23505 is the PSQL error code for a unique_violation.
            #   'duplicate_upload_error' is the specific name of the unique index.

            return $dbh->state eq '23505'
                and $dbh->errstr =~ /duplicate_upload_error/;
        };

        my $id;
        try {
            ($id) = $client->db->dbic->run(
                ping => sub {
                    my $STD_WARN_HANDLER = $SIG{__WARN__};
                    local $SIG{__WARN__} = sub {
                        return if $_is_duplicate_upload_error->($_);
                        return $STD_WARN_HANDLER->(@_) if $STD_WARN_HANDLER;
                        warn @_;
                    };
                    $_->selectrow_array(
                        'SELECT * FROM betonmarkets.start_document_upload(?, ?, ?, ?, ?, ?)',
                        undef, $loginid, $doctype, $docformat,
                        $expiration_date || undef,
                        $document_id     || '',
                        $file_checksum,
                    );
                });
        }
        catch {
            $error_occured = $_;
        };

        if ($error_occured or not $id) {
>>>>>>> a3231241
            $result .= "<br /><p style=\"color:red; font-weight:bold;\">Error: File $i: $error_occured</p><br />";
            next;
        }

        my $new_file_name = "$loginid.$doctype.$id.$docformat";

        my $checksum = BOM::Backoffice::Script::DocumentUpload::upload($new_file_name, $filetoupload, $file_checksum)
            or die "Upload failed for $filetoupload";

        query_result = BOM::Platform::Client::DocumentUpload::finish_document_upload($client, $id, $comments);

        if ($query_result->{error} or not $query_result->{result}) {
            $result .= "<br /><p style=\"color:red; font-weight:bold;\">Error: File $i: $error_occured</p><br />";
            next;
        } else {
            $result .= "<br /><p style=\"color:#eeee00; font-weight:bold;\">Ok! File $i: $new_file_name is uploaded.</p><br />";
        }
    }
    print $result;
    code_exit_BO(qq[<p><a href="$self_href">&laquo;Return to Client Details<a/></p>]);
}

# PERFORM ON-DEMAND ID CHECKS
if (my $check_str = $input{do_id_check}) {
    my $result;
    my $id_auth = BOM::Platform::Client::IDAuthentication->new(
        client        => $client,
        force_recheck => 1
    );
    for ($check_str) {
        $result = /ProveID/ ? $id_auth->_do_proveid() : die("unknown IDAuthentication method $_");
    }
    my $encoded_check_str = encode_entities($check_str);
    code_exit_BO(
        qq[<p><b>"$encoded_check_str" completed</b></p>
             <p><a href="$self_href">&laquo;Return to Client Details<a/></p>]
    );
}

# SAVE DETAILS
if ($input{edit_client_loginid} =~ /^\D+\d+$/) {
    #error checks
    unless ($client->is_virtual) {
        foreach (qw/last_name first_name salutation/) {
            if (length($input{$_}) < 1) {
                code_exit_BO("<p style=\"color:red; font-weight:bold;\">ERROR ! $_ field appears incorrect or empty.</p></p>");
            }
        }
        if (!grep(/^$input{'salutation'}$/, BOM::Backoffice::FormAccounts::GetSalutations())) {    ## no critic (RequireBlockGrep)
            code_exit_BO("<p style=\"color:red; font-weight:bold;\">ERROR ! MRMS field is invalid.</p></p>");
        }
    }

    # client promo_code related fields
    if (BOM::Backoffice::Auth0::has_authorisation(['Marketing'])) {

        if (my $promo_code = uc $input{promo_code}) {
            if ((LandingCompany::Registry::get_currency_type($client->currency) // '') eq 'crypto') {
                code_exit_BO('<p style="color:red; font-weight:bold;">ERROR: Promo code cannot be added to crypto currency accounts</p>');
            } else {
                my $encoded_promo_code = encode_entities($promo_code);
                my %pcargs             = (
                    code   => $promo_code,
                    broker => $broker
                );
                if (!BOM::Database::AutoGenerated::Rose::PromoCode->new(%pcargs)->load(speculative => 1)) {
                    code_exit_BO("<p style=\"color:red; font-weight:bold;\">ERROR: invalid promocode $encoded_promo_code</p>");
                }
                # add or update client promo code
                $client->promo_code($promo_code);
                $client->promo_code_status($input{promo_code_status} || 'NOT_CLAIM');
            }
        } elsif ($client->promo_code) {
            $client->set_promotion->delete;
        }
    }

    $client->payment_agent_withdrawal_expiration_date($input{payment_agent_withdrawal_expiration_date} || undef);

    my @simple_updates = qw/last_name
        first_name
        phone
        secret_question
        is_vip
        citizen
        address_1
        address_2
        city
        state
        postcode
        residence
        place_of_birth
        restricted_ip_address
        cashier_setting_password
        salutation
        /;
    exists $input{$_} && $client->$_($input{$_}) for @simple_updates;

    # Handing the professional client status (For all existing clients)
    my $user = BOM::Platform::User->new({email => $client->email});
    my $result = "";

    # Only allow CR and MF
    foreach my $existing_client (map { $user->clients_for_landing_company($_) } qw/costarica maltainvest/) {
        my $existing_client_loginid = encode_entities($existing_client->loginid);

        if ($input{professional_client}) {
            $existing_client->set_status('professional', $clerk, 'Mark as professional as requested');
            $existing_client->clr_status('professional_requested');
        } else {
            $existing_client->clr_status('professional');
        }

        if (not $existing_client->save) {
            $result .= "<p>Failed to update professional status of client: $existing_client_loginid</p>";
        }
    }

    # Print clients that were not updated
    print $result if $result;

    # Filter keys for tax residence
    my (@tax_residence_multiple, $tax_residence);
    if (ref $input{tax_residence} eq 'ARRAY') {
        @tax_residence_multiple = @{$input{tax_residence}};
    } else {
        @tax_residence_multiple = ($input{tax_residence});
    }
    $tax_residence = join(",", sort grep { length } @tax_residence_multiple);

    my @number_updates = qw/
        custom_max_acbal
        custom_max_daily_turnover
        custom_max_payout
        /;
    foreach my $key (@number_updates) {
        if ($input{$key} =~ /^(|[1-9](\d+)?)$/) {
            $client->$key($input{$key});
        } else {
            code_exit_BO(qq{<p style="color:red">ERROR: Invalid $key, minimum value is 1 and it can be integer only</p>});
        }
    }

    CLIENT_KEY:
    foreach my $key (keys %input) {
        if ($key eq 'dob_day') {
            my $date_of_birth;
            $date_of_birth = sprintf "%04d-%02d-%02d", $input{'dob_year'}, $input{'dob_month'}, $input{'dob_day'}
                if $input{'dob_day'} && $input{'dob_month'} && $input{'dob_year'};

            $client->date_of_birth($date_of_birth);
            next CLIENT_KEY;
        }

        if (my ($document_field, $id) = $key =~ /^(expiration_date|comments|document_id)_([0-9]+)$/) {
            my $val = encode_entities($input{$key} // '') || next CLIENT_KEY;
            my ($doc) = grep { $_->id eq $id } $client->client_authentication_document;    # Rose
            next CLIENT_KEY unless $doc;
            my $new_value;
            if ($document_field eq 'expiration_date') {
                try {
                    $new_value = Date::Utility->new($val)->date_yyyymmdd if $val ne 'clear';
                }
                catch {
                    my $err = (split "\n", $_)[0];                                         #handle Date::Utility's confess() call
                    print qq{<p style="color:red">ERROR: Could not parse $document_field for doc $id with $val: $err</p>};
                    next CLIENT_KEY;
                };
            } elsif ($document_field eq 'comments') {
                $new_value = substr($val, 0, 255);
            } elsif ($document_field eq 'document_id') {
                $new_value = substr($val, 0, 30);
            }
            next CLIENT_KEY if $new_value eq $doc->$document_field();
            my $set_success = try {
                $doc->$document_field($new_value);
                1;
            };
            if (not $set_success) {
                print qq{<p style="color:red">ERROR: Could not set $document_field for doc $id with $val: $_</p>};
                next CLIENT_KEY;
            }
            $doc->db($client->set_db('write'));
            $doc->save;
            next CLIENT_KEY;
        }
        if ($key eq 'secret_answer') {
            # algorithm provide different encrypted string from the same text based on some randomness
            # so we update this encrypted field only on value change - we don't want our trigger log trash

            my $secret_answer = BOM::Platform::Client::Utility::decrypt_secret_answer($client->secret_answer);
            $secret_answer = Encode::decode("UTF-8", $secret_answer)
                unless (Encode::is_utf8($secret_answer));

            $client->secret_answer(BOM::Platform::Client::Utility::encrypt_secret_answer($input{$key}))
                if ($input{$key} ne $secret_answer);

            next CLIENT_KEY;
        }

        if ($key eq 'age_verification') {
            if ($input{$key} eq 'yes') {
                $client->set_status('age_verification', $clerk, 'No specific reason.')
                    unless $client->get_status('age_verification');
            } else {
                $client->clr_status('age_verification');
            }
        }

        if ($key eq 'client_aml_risk_classification' and not $client->is_virtual) {
            $client->aml_risk_classification($input{$key});
        }

        if ($key eq 'client_authentication' and $input{$key}) {
            if ($input{$key} eq 'ID_DOCUMENT' or $input{$key} eq 'ID_NOTARIZED') {
                $client->set_authentication($input{$key})->status('pass');
            } else {
                foreach my $m (@{$client->client_authentication_method}) {
                    $m->delete;
                }
            }

            if ($input{$key} eq 'NEEDS_ACTION') {
                $client->set_status('document_needs_action', $clerk, 'Documents uploaded');
            } else {
                $client->clr_status('document_needs_action');
            }

            $client->clr_status('document_under_review');
        }

        if ($key eq 'myaffiliates_token' and $input{$key}) {
            $client->myaffiliates_token($input{$key});
        }

        if ($input{mifir_id} and $client->mifir_id eq '' and $broker eq 'MF') {
            code_exit_BO(
                "<p style=\"color:red; font-weight:bold;\">ERROR : Could not update client details for client $encoded_loginid: MIFIR_ID line too long</p>"
            ) if (length($input{mifir_id}) > 35);
            $client->mifir_id($input{mifir_id});
        }

        if ($key eq 'tax_residence') {
            code_exit_BO("<p style=\"color:red; font-weight:bold;\">Tax residence cannot be set empty if value already exists</p>")
                if ($client->tax_residence and not $tax_residence);
            $client->tax_residence($tax_residence);
        }

        if ($key eq 'tax_identification_number') {
            code_exit_BO("<p style=\"color:red; font-weight:bold;\">Tax residence cannot be set empty if value already exists</p>")
                if ($client->tax_identification_number and not $input{tax_identification_number});
            $client->tax_identification_number($input{tax_identification_number});
        }
    }

    if (not $client->save) {
        code_exit_BO("<p style=\"color:red; font-weight:bold;\">ERROR : Could not update client details for client $encoded_loginid</p></p>");
    }

    print "<p style=\"color:#eeee00; font-weight:bold;\">Client details saved</p>";
    code_exit_BO(qq[<p><a href="$self_href">&laquo;Return to Client Details<a/></p>]);
}

Bar("NAVIGATION");

print qq[<style>
        div.flat { display: inline-block }
        table.collapsed { border-collapse: collapse }
        table.collapsed td { padding: 0px 8px 0px 4px }
    </style>
];

# find next and prev real clients but give up after a few tries in each direction.
my $attempts = 3;
my ($prev_client, $next_client, $prev_loginid, $next_loginid);
my $client_broker = $client->broker;
(my $number = $loginid) =~ s/$client_broker//;
my $len = length($number);
for (1 .. $attempts) {
    $prev_loginid = sprintf "$client_broker%0*d", $len, $number - $_;
    last if $prev_client = Client::Account->new({loginid => $prev_loginid});
}

for (1 .. $attempts) {
    $next_loginid = sprintf "$client_broker%0*d", $len, $number + $_;
    last if $next_client = Client::Account->new({loginid => $next_loginid});
}

my $encoded_prev_loginid = encode_entities($prev_loginid);
my $encoded_next_loginid = encode_entities($next_loginid);

if ($prev_client) {
    print qq{
        <div class="flat">
            <form action="$self_post" method="get">
                <input type="hidden" name="loginID" value="$encoded_prev_loginid">
                <input type="submit" value="Previous Client ($encoded_prev_loginid)">
            </form>
        </div>
    }
} else {
    print qq{<div class="flat">(No Client down to $encoded_prev_loginid)</div>};
}

if ($next_client) {
    print qq{
        <div class="flat">
            <form action="$self_post" method="get">
                <input type="hidden" name="loginID" value="$encoded_next_loginid">
                <input type="submit" value="Next client ($encoded_next_loginid)">
            </form>
        </div>
    }
} else {
    print qq{<div class="flat">(No client up to $encoded_next_loginid)</div>};
}

# view client's statement/portfolio/profit table
my $history_url     = request()->url_for('backoffice/f_manager_history.cgi');
my $statmnt_url     = request()->url_for('backoffice/f_manager_statement.cgi');
my $impersonate_url = request()->url_for('backoffice/client_impersonate.cgi');
my $risk_report_url = request()->url_for('backoffice/client_risk_report.cgi');
print qq{<br/>
    <div class="flat">
    <form action="$self_post" method="get">
        <input type="text" size="15" maxlength="15" name="loginID" value="$encoded_loginid">
    </form>
    </div>

    <div class="flat">
    <form action="$risk_report_url" method="get">
    <input type="hidden" name="loginid" value="$encoded_loginid">
    <input type="submit" name="action" value="show risk report">
    </form>
    </div>

    <div class="flat">
    <form action="$statmnt_url" method="get">
        <input type="hidden" name="loginID" value="$encoded_loginid">
        <input type="submit" value="View $encoded_loginid Portfolio">
        <input type="hidden" name="broker" value="$encoded_broker">
        <input type="hidden" name="currency" value="default">
    </form>
    </div>
    <div class="flat">
    <form action="$history_url" method="get">
    <input type="hidden" name="loginID" value="$encoded_loginid">
    <input type="submit" value="View $encoded_loginid statement">
    <input type="checkbox" value="yes" name="depositswithdrawalsonly">Deposits and Withdrawals only
    </form>
    </div>

<div  style="float: right">
<form action="$impersonate_url" method="get">
<input type='hidden' size=30 name="impersonate_loginid" value="$encoded_loginid">
<input type='hidden' name='broker' value='$encoded_broker'>
<input type="submit" value="Impersonate"></form>
</div>
};

Bar("$loginid STATUSES");
if (my $statuses = build_client_warning_message($loginid)) {
    print $statuses;
}
BOM::Backoffice::Request::template->process(
    'backoffice/account/untrusted_form.html.tt',
    {
        edit_url => request()->url_for('backoffice/untrusted_client_edit.cgi'),
        reasons  => get_untrusted_client_reason(),
        broker   => $broker,
        clientid => $loginid,
        actions  => get_untrusted_types(),
    }) || die BOM::Backoffice::Request::template->error();

# Show Self-Exclusion link
Bar("$loginid SELF-EXCLUSION SETTINGS");
print "Configure <a id='self-exclusion' href=\""
    . request()->url_for(
    'backoffice/f_setting_selfexclusion.cgi',
    {
        broker  => $broker,
        loginid => $loginid
    }) . "\">self-exclusion</a> settings for $encoded_loginid.";

Bar("$loginid PAYMENT AGENT DETAILS");

# Show Payment-Agent details if this client is also a Payment Agent.
my $payment_agent = $client->payment_agent;
if ($payment_agent) {
    print '<table class="collapsed">';

    foreach my $column ($payment_agent->meta->columns) {
        my $value = $payment_agent->$column;
        print "<tr><td>$column</td><td>=</td><td>" . encode_entities($value) . "</td></tr>";
    }

    print '</table>';
}

if ($client->landing_company->allows_payment_agents) {
    print "<p><a href=\""
        . request()->url_for(
        'backoffice/f_setting_paymentagent.cgi',
        {
            broker   => $broker,
            loginid  => $loginid,
            whattodo => $payment_agent ? "show" : "create"
        }) . "\">$encoded_loginid payment agent details</a></p>";
} else {
    print '<p>Payment Agents are not available for this account.</p>';
}

my $statuses = join '/', map { uc $_->status_code } $client->client_status;
my $name = $client->first_name;
$name .= ' ' if $name;
$name .= $client->last_name;
my $client_info = sprintf "%s %s%s", $client->loginid, ($name || '?'), ($statuses ? " [$statuses]" : '');
Bar("CLIENT " . $client_info);

my ($link_acc, $link_loginid);
if ($client->comment =~ /move UK clients to \w+ \(from (\w+)\)/) {
    $link_loginid = $1;
    $link_acc     = "<p>UK account, previously moved from ";
} elsif ($client->comment =~ /move UK clients to \w+ \(to (\w+)\)/) {
    $link_loginid = $1;
    $link_acc     = "<p>UK account, has been moved to ";
}

if ($link_acc) {
    $link_loginid =~ /(\D+)\d+/;
    my $link_href = request()->url_for(
        'backoffice/f_clientloginid_edit.cgi',
        {
            broker  => $1,
            loginID => $link_loginid
        });
    $link_acc .= "<a href='$link_href'>" . encode_entities($link_loginid) . "</a></p></br>";
    print $link_acc;
}

my $user = BOM::Platform::User->new({loginid => $client->loginid});
my $siblings;
if ($user) {
    $siblings = $user->loginid_details;
    my @mt_logins = $user->mt5_logins;

    if ($siblings or @mt_logins > 0) {
        print "<p>Corresponding accounts: </p><ul>";

        # show all BOM loginids for user, include disabled acc
        foreach my $lid (sort keys %$siblings) {
            next if ($lid eq $client->loginid);
            my $link_href = request()->url_for(
                'backoffice/f_clientloginid_edit.cgi',
                {
                    broker  => $siblings->{$lid}->{broker_code},
                    loginID => $lid,
                });
            print "<li><a href='$link_href'>" . encode_entities($lid) . "</a></li>";
        }

        # show MT5 a/c
        foreach my $mt_ac (@mt_logins) {
            print "<li>" . encode_entities($mt_ac) . "</li>";
        }

        print "</ul>";
    }
}

my $log_args = {
    broker   => $broker,
    category => 'client_details',
    loginid  => $loginid
};
my $new_log_href = request()->url_for('backoffice/show_audit_trail.cgi', $log_args);
print qq{<p>Click for <a href="$new_log_href">history of changes</a> to $encoded_loginid</p>};

print qq[<form action="$self_post" method="get">
    <input type="submit" value="Save Client Details">
    <input type="hidden" name="broker" value="$encoded_broker">
    <input type="hidden" name="loginID" value="$encoded_loginid">];

print_client_details($client);

print qq{<input type=submit value="Save Client Details"></form>};

if (not $client->is_virtual) {
    Bar("Sync Client Authentication Status to Doughflow");
    print qq{
        <p>Click to sync client authentication status to Doughflow: </p>
        <form action="$self_post" method="get">
            <input type="hidden" name="whattodo" value="sync_to_DF">
            <input type="hidden" name="broker" value="$encoded_broker">
            <input type="hidden" name="loginID" value="$encoded_loginid">
            <input type="submit" value="Sync now !!">
        </form>
    };
}

Bar("$loginid Tokens");
foreach my $l (sort keys %$siblings) {
    my $tokens = BOM::Database::Model::AccessToken->new->get_all_tokens_by_loginid($l);
    foreach my $t (@$tokens) {
        $t =~ /(.{4})$/;
        print "Access Token [" . $l . "]: $1 <br\>";
    }
}

Bar("Email Consent");
print '<br/>';
print 'Email consent for marketing: ' . ($user->email_consent ? 'Yes' : 'No');
print '<br/><br/>';

if (not $client->is_virtual) {
    #upload new ID doc
    Bar("Upload new ID document");
    BOM::Backoffice::Request::template->process(
        'backoffice/client_edit_upload_doc.html.tt',
        {
            self_post => $self_post,
            broker    => $encoded_broker,
            loginid   => $encoded_loginid,
            countries => Brands->new(name => request()->brand)->countries_instance->countries,
        });
}

if (my $financial_assessment = $client->financial_assessment()) {
    Bar("Financial Assessment");
    my $user_data_json = $financial_assessment->data;
    print qq{<table class="collapsed">
        <tr><td>User Data</td><td><textarea rows=10 cols=150 id="financial_assessment_score">}
        . encode_entities($user_data_json) . qq{</textarea></td></tr>
        <tr><td></td><td><input id="format_financial_assessment_score" type="button" value="Format"/></td></tr>
        </table>
    };
}

Bar($user->email . " Login history");
print '<div><br/>';
my $limit         = 200;
my $login_history = $user->find_login_history(
    sort_by => 'history_date desc',
    limit   => $limit
);

BOM::Backoffice::Request::template->process(
    'backoffice/user_login_history.html.tt',
    {
        user    => $user,
        history => $login_history,
        limit   => $limit
    });
code_exit_BO();

1;<|MERGE_RESOLUTION|>--- conflicted
+++ resolved
@@ -270,58 +270,17 @@
 
         die "Unable to set staff info, with error: $error_occured" if $error_occured;
 
-<<<<<<< HEAD
-        my $file_checksum = Digest::MD5->new->addfile($filetoupload)->hexdigest;
-=======
         my $file_size = (stat($filetoupload))[7];
         if ($file_size > MAX_FILE_SIZE) {
             $result .=
                 "<br /><p style=\"color:red; font-weight:bold;\">Error: File $i: Exceeds maximum file size (" . MAX_FILE_SIZE . " bytes).</p><br />";
             next;
         }
-
-        my $file_contents = do { local $/; <$filetoupload> };
-        my $file_checksum = md5_hex($file_contents);
->>>>>>> a3231241
+        my $file_checksum = Digest::MD5->new->addfile($filetoupload)->hexdigest;
 
         my $query_result = BOM::Platform::Client::DocumentUpload::start_document_upload($client, $loginid, $doctype, $docformat, $file_checksum, $expiration_date, $document_id);
 
-<<<<<<< HEAD
         if ($query_result->{error} or not $query_result->{result}) {
-=======
-            # Duplicate uploads are detected using a unique index on the document table.
-            #   23505 is the PSQL error code for a unique_violation.
-            #   'duplicate_upload_error' is the specific name of the unique index.
-
-            return $dbh->state eq '23505'
-                and $dbh->errstr =~ /duplicate_upload_error/;
-        };
-
-        my $id;
-        try {
-            ($id) = $client->db->dbic->run(
-                ping => sub {
-                    my $STD_WARN_HANDLER = $SIG{__WARN__};
-                    local $SIG{__WARN__} = sub {
-                        return if $_is_duplicate_upload_error->($_);
-                        return $STD_WARN_HANDLER->(@_) if $STD_WARN_HANDLER;
-                        warn @_;
-                    };
-                    $_->selectrow_array(
-                        'SELECT * FROM betonmarkets.start_document_upload(?, ?, ?, ?, ?, ?)',
-                        undef, $loginid, $doctype, $docformat,
-                        $expiration_date || undef,
-                        $document_id     || '',
-                        $file_checksum,
-                    );
-                });
-        }
-        catch {
-            $error_occured = $_;
-        };
-
-        if ($error_occured or not $id) {
->>>>>>> a3231241
             $result .= "<br /><p style=\"color:red; font-weight:bold;\">Error: File $i: $error_occured</p><br />";
             next;
         }
