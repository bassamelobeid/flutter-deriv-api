#!/etc/rmg/bin/perl
package main;
use strict;
use warnings;
no warnings 'uninitialized';    ## no critic (ProhibitNoWarnings) # TODO fix these warnings
use open qw[ :encoding(UTF-8) ];

use LWP::UserAgent;
use Text::Trim;
use File::Copy;
use Data::Dumper;
use HTML::Entities;
use IO::Socket::SSL qw( SSL_VERIFY_NONE );
use Try::Tiny;
use Digest::MD5;

use Brands;
use LandingCompany::Registry;

use f_brokerincludeall;

use Client::Account;

use BOM::Platform::Runtime;
use BOM::Backoffice::Request qw(request);
use BOM::Platform::User;
use BOM::Platform::Client::IDAuthentication;
use BOM::Platform::Client::Utility;
use BOM::Backoffice::PlackHelpers qw( PrintContentType );
use BOM::Platform::Client::Utility ();
use BOM::Backoffice::Sysinit       ();
use BOM::Platform::Client::DoughFlowClient;
use BOM::Platform::Doughflow qw( get_sportsbook );
use BOM::Database::Model::HandoffToken;
use BOM::Database::ClientDB;
use BOM::Platform::Config;
use BOM::Backoffice::FormAccounts;
use BOM::Database::Model::AccessToken;
use BOM::Backoffice::Script::DocumentUpload;
use Finance::MIFIR::CONCAT qw(mifir_concat);
use BOM::Platform::Client::DocumentUpload;

BOM::Backoffice::Sysinit::init();

my %input = %{request()->params};

PrintContentType();
my $dbloc   = BOM::Platform::Runtime->instance->app_config->system->directory->db;
my $loginid = $input{loginID};
if (not $loginid) { print "<p> Empty loginID.</p>"; code_exit_BO(); }
$loginid = trim(uc $loginid);
my $encoded_loginid = encode_entities($loginid);
my $self_post       = request()->url_for('backoffice/f_clientloginid_edit.cgi');
my $self_href       = request()->url_for('backoffice/f_clientloginid_edit.cgi', {loginID => $loginid});

# given a bad-enough loginID, BrokerPresentation can die, leaving an unformatted screen..
# let the client-check offer a chance to retry.
eval { BrokerPresentation("$encoded_loginid CLIENT DETAILS") };    ## no critic (RequireCheckingReturnValueOfEval)

my $client = eval { Client::Account->new({loginid => $loginid}) } || do {
    my $err = $@;
    print "<p>ERROR: Client [$encoded_loginid] not found.</p>";
    if ($err) {
        warn("Error: $err");
        print "<p>(Support: details in errorlog)</p>";
    }
    code_exit_BO(
        qq[<form action="$self_post" method="get">
                Try Again: <input type="text" name="loginID" value="$encoded_loginid"></input>
              </form>]
    );
};

my $broker         = $client->broker;
my $encoded_broker = encode_entities($broker);
my $clerk          = BOM::Backoffice::Auth0::from_cookie()->{nickname};

if ($broker eq 'MF') {
    if ($input{mifir_reset}) {
        $client->mifir_id('');
        $client->save;
    }
    if ($input{mifir_set_concat}) {
        use POSIX qw(locale_h);
        use locale;
        my $old_locale = setlocale(LC_CTYPE);
        setlocale(LC_CTYPE, 'C.UTF-8');
        $client->mifir_id(
            mifir_concat({
                    cc         => $client->citizen,
                    date       => $client->date_of_birth,
                    first_name => $client->first_name,
                    last_name  => $client->last_name,
                }));
        $client->save;
        setlocale(LC_CTYPE, $old_locale);
    }
}

# sync authentication status to Doughflow
if ($input{whattodo} eq 'sync_to_DF') {
    die "NO Doughflow for Virtual Client !!!" if ($client->is_virtual);

    my $df_client = BOM::Platform::Client::DoughFlowClient->new({'loginid' => $loginid});
    my $currency = $df_client->doughflow_currency;
    if (not $currency) {
        BOM::Backoffice::Request::template->process(
            'backoffice/client_edit_msg.tt',
            {
                message  => 'ERROR: Client never deposited before, no sync to Doughflow is allowed !!',
                error    => 1,
                self_url => $self_href,
            },
        ) || die BOM::Backoffice::Request::template->error();
        code_exit_BO();
    }

    # create handoff token
    my $client_db = BOM::Database::ClientDB->new({
            client_loginid => $loginid,
        })->db;

    my $handoff_token = BOM::Database::Model::HandoffToken->new(
        db                 => $client_db,
        data_object_params => {
            key            => BOM::Database::Model::HandoffToken::generate_session_key,
            client_loginid => $loginid,
            expires        => time + 60,
        },
    );
    $handoff_token->save;

    my $doughflow_loc  = BOM::Platform::Config::third_party->{doughflow}->{request()->brand};
    my $doughflow_pass = BOM::Platform::Config::third_party->{doughflow}->{passcode};
    my $url            = $doughflow_loc . '/CreateCustomer.asp';

    # hit DF's CreateCustomer API
    my $ua = LWP::UserAgent->new(timeout => 60);
    $ua->ssl_opts(
        verify_hostname => 0,
        SSL_verify_mode => SSL_VERIFY_NONE
    );    #temporarily disable host verification as full ssl certificate chain is not available in doughflow.

    my $result = $ua->post(
        $url,
        $df_client->create_customer_property_bag({
                SecurePassCode => $doughflow_pass,
                Sportsbook     => get_sportsbook($broker, $currency),
                IP_Address     => '127.0.0.1',
                Password       => $handoff_token->key,
            }));
    if ($result->{'_content'} ne 'OK') {
        BOM::Backoffice::Request::template->process(
            'backoffice/client_edit_msg.tt',
            {
                message  => "FAILED syncing client authentication status to Doughflow, ERROR: $result->{_content}",
                error    => 1,
                self_url => $self_href,
            },
        ) || die BOM::Backoffice::Request::template->error();
        code_exit_BO();
    }

    my $msg =
          Date::Utility->new->datetime
        . " sync client authentication status to Doughflow by clerk=$clerk $ENV{REMOTE_ADDR}, "
        . 'loginid: '
        . $df_client->loginid
        . ', Email: '
        . $df_client->Email
        . ', Name: '
        . $df_client->CustName
        . ', Profile: '
        . $df_client->Profile;
    BOM::Platform::AuditLog::log($msg, $loginid, $clerk);

    BOM::Backoffice::Request::template->process(
        'backoffice/client_edit_msg.tt',
        {
            message  => "Successfully syncing client authentication status to Doughflow",
            self_url => $self_href,
        },
    ) || die BOM::Backoffice::Request::template->error();
    code_exit_BO();
}

# UPLOAD NEW ID DOC.
if ($input{whattodo} eq 'uploadID') {

    local $CGI::POST_MAX        = 1024 * 1600;    # max 1600K posts
    local $CGI::DISABLE_UPLOADS = 0;              # enable uploads

    my $cgi            = CGI->new;
    my $docnationality = $cgi->param('docnationality');
    my $result         = "";

    foreach my $i (1 .. 4) {
        my $doctype         = $cgi->param('doctype_' . $i);
        my $filetoupload    = $cgi->upload('FILE_' . $i);
        my $docformat       = $cgi->param('docformat_' . $i);
        my $expiration_date = $cgi->param('expiration_date_' . $i);
        my $document_id     = substr(encode_entities($cgi->param('document_id_' . $i)), 0, 30);
        my $comments        = substr(encode_entities($cgi->param('comments_' . $i)), 0, 255);

        if (not $filetoupload) {
            $result .= "<br /><p style=\"color:red; font-weight:bold;\">Error: You did not browse for a file to upload.</p><br />"
                if ($i == 1);
            next;
        }

        if ($doctype =~ /passport|proofid|driverslicense/ && $document_id eq '') {
            $result .= "<br /><p style=\"color:red; font-weight:bold;\">Error: File $i: Missing document_id for $doctype</p><br />";
            next;
        }

        if ($doctype =~ /passport|proofid|driverslicense/ && $expiration_date eq '') {
            $result .= "<br /><p style=\"color:red; font-weight:bold;\">Error: File $i: Missing date for $doctype</p><br />";
            next;
        }

        if ($expiration_date ne '') {
            my ($current_date, $submitted_date, $error);
            $current_date = Date::Utility->new();
            try {
                $submitted_date = Date::Utility->new($expiration_date);
            }
            catch {
                $error = (split "\n", $_)[0];    #handle Date::Utility's confess() call
            };
            if ($error) {
                $result .=
                    "<br /><p style=\"color:red; font-weight:bold;\">Error: File $i: Expiration date($expiration_date) error: $error</p><br />";
                next;
            } elsif ($submitted_date->is_before($current_date) || $submitted_date->is_same_as($current_date)) {
                $result .=
                    "<br /><p style=\"color:red; font-weight:bold;\">Error: File $i: Expiration date should be greater than current date </p><br />";
                next;
            }

        }

        if ($broker eq 'JP') {
            $client->citizen($docnationality) if $docnationality and ($docnationality =~ /^[a-z]{2}$/i or $docnationality eq 'Unknown');
        } elsif ($doctype =~ /passport|proofid/) {    # citizenship may only be changed when uploading passport or proofid
            if ($docnationality and $docnationality =~ /^[a-z]{2}$/i) {
                $client->citizen($docnationality);
            } else {
                $result .= "<br /><p style=\"color:red; font-weight:bold;\">Error: Please select correct nationality</p><br />";
                next;
            }
        } elsif (!$client->citizen) {                 # client citizenship presents when uploading docs (for all broker codes)
            $result .=
                "<br /><p style=\"color:red; font-weight:bold;\">Error: Please update client citizenship before uploading documents.</p><br />";
            next;
        }

        unless ($client->get_db eq 'write') {
            $client->set_db('write');
        }

        my $error_occured;
        try {
            $client->_set_staff;
        }
        catch {
            $error_occured = $_;
        };

        die "Unable to set staff info, with error: $error_occured" if $error_occured;

        my $file_checksum = Digest::MD5->new->addfile($filetoupload)->hexdigest;

        my $query_result = BOM::Platform::Client::DocumentUpload::start_document_upload($client, $loginid, $doctype, $docformat, $file_checksum, $expiration_date, $document_id);

<<<<<<< HEAD
        die 'start_document_upload in the db was not successful' if ($query_result->{error} or not $query_result->{result});
=======
            return $dbh->state eq '23505'
                and $dbh->errstr =~ /duplicate_upload_error/;
        };

        my $id;
        try {
            ($id) = $client->db->dbic->run(
                ping => sub {
                    my $STD_WARN_HANDLER = $SIG{__WARN__};
                    local $SIG{__WARN__} = sub {
                        return if $_is_duplicate_upload_error->($_);
                        return $STD_WARN_HANDLER->(@_) if $STD_WARN_HANDLER;
                        warn @_;
                    };
                    $_->selectrow_array(
                        'SELECT * FROM betonmarkets.start_document_upload(?, ?, ?, ?, ?, ?)',
                        undef, $loginid, $doctype, $docformat,
                        $expiration_date || undef,
                        $document_id     || '',
                        $file_checksum,
                    );
                });
        }
        catch {
            $error_occured = $_;
        };

        if ($error_occured or not $id) {
            $result .= "<br /><p style=\"color:red; font-weight:bold;\">Error: File $i: $error_occured</p><br />";
            next;
        }
>>>>>>> 138fef14

        my $new_file_name = "$loginid.$doctype.$id.$docformat";

        my $checksum = BOM::Backoffice::Script::DocumentUpload::upload($new_file_name, $filetoupload, $file_checksum)
            or die "Upload failed for $filetoupload";

<<<<<<< HEAD
        query_result = BOM::Platform::Client::DocumentUpload::finish_document_upload($client, $id, $comments);

        die "Cannot record uploaded file $filetoupload in the db" if ($query_result->{error} or not $query_result->{result});

        $result .= "<br /><p style=\"color:#eeee00; font-weight:bold;\">Ok! File $i: $new_file_name is uploaded.</p><br />";
=======
        my $query_result;
        try {
            ($query_result) = $client->db->dbic->run(
                ping => sub {
                    my $STD_WARN_HANDLER = $SIG{__WARN__};
                    local $SIG{__WARN__} = sub {
                        return if $_is_duplicate_upload_error->($_);
                        return $STD_WARN_HANDLER->(@_) if $STD_WARN_HANDLER;
                        warn @_;
                    };
                    $_->selectrow_array('SELECT * FROM betonmarkets.finish_document_upload(?, ?)', undef, $id, $comments);
                });
        }
        catch {
            $error_occured = $_;
        };

        if ($error_occured or not $query_result) {
            $result .= "<br /><p style=\"color:red; font-weight:bold;\">Error: File $i: $error_occured</p><br />";
            next;
        } else {
            $result .= "<br /><p style=\"color:#eeee00; font-weight:bold;\">Ok! File $i: $new_file_name is uploaded.</p><br />";
        }
>>>>>>> 138fef14
    }
    print $result;
    code_exit_BO(qq[<p><a href="$self_href">&laquo;Return to Client Details<a/></p>]);
}

# PERFORM ON-DEMAND ID CHECKS
if (my $check_str = $input{do_id_check}) {
    my $result;
    my $id_auth = BOM::Platform::Client::IDAuthentication->new(
        client        => $client,
        force_recheck => 1
    );
    for ($check_str) {
        $result = /ProveID/ ? $id_auth->_do_proveid() : die("unknown IDAuthentication method $_");
    }
    my $encoded_check_str = encode_entities($check_str);
    code_exit_BO(
        qq[<p><b>"$encoded_check_str" completed</b></p>
             <p><a href="$self_href">&laquo;Return to Client Details<a/></p>]
    );
}

# SAVE DETAILS
if ($input{edit_client_loginid} =~ /^\D+\d+$/) {
    #error checks
    unless ($client->is_virtual) {
        foreach (qw/last_name first_name salutation/) {
            if (length($input{$_}) < 1) {
                code_exit_BO("<p style=\"color:red; font-weight:bold;\">ERROR ! $_ field appears incorrect or empty.</p></p>");
            }
        }
        if (!grep(/^$input{'salutation'}$/, BOM::Backoffice::FormAccounts::GetSalutations())) {    ## no critic (RequireBlockGrep)
            code_exit_BO("<p style=\"color:red; font-weight:bold;\">ERROR ! MRMS field is invalid.</p></p>");
        }
    }

    # client promo_code related fields
    if (BOM::Backoffice::Auth0::has_authorisation(['Marketing'])) {

        if (my $promo_code = uc $input{promo_code}) {
            if ((LandingCompany::Registry::get_currency_type($client->currency) // '') eq 'crypto') {
                code_exit_BO('<p style="color:red; font-weight:bold;">ERROR: Promo code cannot be added to crypto currency accounts</p>');
            } else {
                my $encoded_promo_code = encode_entities($promo_code);
                my %pcargs             = (
                    code   => $promo_code,
                    broker => $broker
                );
                if (!BOM::Database::AutoGenerated::Rose::PromoCode->new(%pcargs)->load(speculative => 1)) {
                    code_exit_BO("<p style=\"color:red; font-weight:bold;\">ERROR: invalid promocode $encoded_promo_code</p>");
                }
                # add or update client promo code
                $client->promo_code($promo_code);
                $client->promo_code_status($input{promo_code_status} || 'NOT_CLAIM');
            }
        } elsif ($client->promo_code) {
            $client->set_promotion->delete;
        }
    }

    $client->payment_agent_withdrawal_expiration_date($input{payment_agent_withdrawal_expiration_date} || undef);

    my @simple_updates = qw/last_name
        first_name
        phone
        secret_question
        is_vip
        citizen
        address_1
        address_2
        city
        state
        postcode
        residence
        place_of_birth
        restricted_ip_address
        cashier_setting_password
        salutation
        /;
    exists $input{$_} && $client->$_($input{$_}) for @simple_updates;

    # Handing the professional client status (For all existing clients)
    my $user = BOM::Platform::User->new({email => $client->email});
    my $result = "";

    # Only allow CR and MF
    foreach my $existing_client (map { $user->clients_for_landing_company($_) } qw/costarica maltainvest/) {
        my $existing_client_loginid = encode_entities($existing_client->loginid);

        if ($input{professional_client}) {
            $existing_client->set_status('professional', $clerk, 'Mark as professional as requested');
            $existing_client->clr_status('professional_requested');
        } else {
            $existing_client->clr_status('professional');
        }

        if (not $existing_client->save) {
            $result .= "<p>Failed to update professional status of client: $existing_client_loginid</p>";
        }
    }

    # Print clients that were not updated
    print $result if $result;

    # Filter keys for tax residence
    my (@tax_residence_multiple, $tax_residence);
    if (ref $input{tax_residence} eq 'ARRAY') {
        @tax_residence_multiple = @{$input{tax_residence}};
    } else {
        @tax_residence_multiple = ($input{tax_residence});
    }
    $tax_residence = join(",", sort grep { length } @tax_residence_multiple);

    my @number_updates = qw/
        custom_max_acbal
        custom_max_daily_turnover
        custom_max_payout
        /;
    foreach my $key (@number_updates) {
        if ($input{$key} =~ /^(|[1-9](\d+)?)$/) {
            $client->$key($input{$key});
        } else {
            code_exit_BO(qq{<p style="color:red">ERROR: Invalid $key, minimum value is 1 and it can be integer only</p>});
        }
    }

    CLIENT_KEY:
    foreach my $key (keys %input) {
        if ($key eq 'dob_day') {
            my $date_of_birth;
            $date_of_birth = sprintf "%04d-%02d-%02d", $input{'dob_year'}, $input{'dob_month'}, $input{'dob_day'}
                if $input{'dob_day'} && $input{'dob_month'} && $input{'dob_year'};

            $client->date_of_birth($date_of_birth);
            next CLIENT_KEY;
        }

        if (my ($document_field, $id) = $key =~ /^(expiration_date|comments|document_id)_([0-9]+)$/) {
            my $val = encode_entities($input{$key} // '') || next CLIENT_KEY;
            my ($doc) = grep { $_->id eq $id } $client->client_authentication_document;    # Rose
            next CLIENT_KEY unless $doc;
            my $new_value;
            if ($document_field eq 'expiration_date') {
                try {
                    $new_value = Date::Utility->new($val)->date_yyyymmdd if $val ne 'clear';
                }
                catch {
                    my $err = (split "\n", $_)[0];                                         #handle Date::Utility's confess() call
                    print qq{<p style="color:red">ERROR: Could not parse $document_field for doc $id with $val: $err</p>};
                    next CLIENT_KEY;
                };
            } elsif ($document_field eq 'comments') {
                $new_value = substr($val, 0, 255);
            } elsif ($document_field eq 'document_id') {
                $new_value = substr($val, 0, 30);
            }
            next CLIENT_KEY if $new_value eq $doc->$document_field();
            my $set_success = try {
                $doc->$document_field($new_value);
                1;
            };
            if (not $set_success) {
                print qq{<p style="color:red">ERROR: Could not set $document_field for doc $id with $val: $_</p>};
                next CLIENT_KEY;
            }
            $doc->db($client->set_db('write'));
            $doc->save;
            next CLIENT_KEY;
        }
        if ($key eq 'secret_answer') {
            # algorithm provide different encrypted string from the same text based on some randomness
            # so we update this encrypted field only on value change - we don't want our trigger log trash

            my $secret_answer = BOM::Platform::Client::Utility::decrypt_secret_answer($client->secret_answer);
            $secret_answer = Encode::decode("UTF-8", $secret_answer)
                unless (Encode::is_utf8($secret_answer));

            $client->secret_answer(BOM::Platform::Client::Utility::encrypt_secret_answer($input{$key}))
                if ($input{$key} ne $secret_answer);

            next CLIENT_KEY;
        }

        if ($key eq 'age_verification') {
            if ($input{$key} eq 'yes') {
                $client->set_status('age_verification', $clerk, 'No specific reason.')
                    unless $client->get_status('age_verification');
            } else {
                $client->clr_status('age_verification');
            }
        }

        if ($key eq 'client_aml_risk_classification' and not $client->is_virtual) {
            $client->aml_risk_classification($input{$key});
        }

        if ($key eq 'client_authentication' and $input{$key}) {
            if ($input{$key} eq 'ID_DOCUMENT' or $input{$key} eq 'ID_NOTARIZED') {
                $client->set_authentication($input{$key})->status('pass');
            } else {
                foreach my $m (@{$client->client_authentication_method}) {
                    $m->delete;
                }
            }

            if ($input{$key} eq 'NEEDS_ACTION') {
                $client->set_status('document_needs_action', $clerk, 'Documents uploaded');
            } else {
                $client->clr_status('document_needs_action');
            }

            $client->clr_status('document_under_review');
        }

        if ($key eq 'myaffiliates_token' and $input{$key}) {
            $client->myaffiliates_token($input{$key});
        }

        if ($input{mifir_id} and $client->mifir_id eq '' and $broker eq 'MF') {
            code_exit_BO(
                "<p style=\"color:red; font-weight:bold;\">ERROR : Could not update client details for client $encoded_loginid: MIFIR_ID line too long</p>"
            ) if (length($input{mifir_id}) > 35);
            $client->mifir_id($input{mifir_id});
        }

        if ($key eq 'tax_residence') {
            code_exit_BO("<p style=\"color:red; font-weight:bold;\">Tax residence cannot be set empty if value already exists</p>")
                if ($client->tax_residence and not $tax_residence);
            $client->tax_residence($tax_residence);
        }

        if ($key eq 'tax_identification_number') {
            code_exit_BO("<p style=\"color:red; font-weight:bold;\">Tax residence cannot be set empty if value already exists</p>")
                if ($client->tax_identification_number and not $input{tax_identification_number});
            $client->tax_identification_number($input{tax_identification_number});
        }
    }

    if (not $client->save) {
        code_exit_BO("<p style=\"color:red; font-weight:bold;\">ERROR : Could not update client details for client $encoded_loginid</p></p>");
    }

    print "<p style=\"color:#eeee00; font-weight:bold;\">Client details saved</p>";
    code_exit_BO(qq[<p><a href="$self_href">&laquo;Return to Client Details<a/></p>]);
}

Bar("NAVIGATION");

print qq[<style>
        div.flat { display: inline-block }
        table.collapsed { border-collapse: collapse }
        table.collapsed td { padding: 0px 8px 0px 4px }
    </style>
];

# find next and prev real clients but give up after a few tries in each direction.
my $attempts = 3;
my ($prev_client, $next_client, $prev_loginid, $next_loginid);
my $client_broker = $client->broker;
(my $number = $loginid) =~ s/$client_broker//;
my $len = length($number);
for (1 .. $attempts) {
    $prev_loginid = sprintf "$client_broker%0*d", $len, $number - $_;
    last if $prev_client = Client::Account->new({loginid => $prev_loginid});
}

for (1 .. $attempts) {
    $next_loginid = sprintf "$client_broker%0*d", $len, $number + $_;
    last if $next_client = Client::Account->new({loginid => $next_loginid});
}

my $encoded_prev_loginid = encode_entities($prev_loginid);
my $encoded_next_loginid = encode_entities($next_loginid);

if ($prev_client) {
    print qq{
        <div class="flat">
            <form action="$self_post" method="get">
                <input type="hidden" name="loginID" value="$encoded_prev_loginid">
                <input type="submit" value="Previous Client ($encoded_prev_loginid)">
            </form>
        </div>
    }
} else {
    print qq{<div class="flat">(No Client down to $encoded_prev_loginid)</div>};
}

if ($next_client) {
    print qq{
        <div class="flat">
            <form action="$self_post" method="get">
                <input type="hidden" name="loginID" value="$encoded_next_loginid">
                <input type="submit" value="Next client ($encoded_next_loginid)">
            </form>
        </div>
    }
} else {
    print qq{<div class="flat">(No client up to $encoded_next_loginid)</div>};
}

# view client's statement/portfolio/profit table
my $history_url     = request()->url_for('backoffice/f_manager_history.cgi');
my $statmnt_url     = request()->url_for('backoffice/f_manager_statement.cgi');
my $impersonate_url = request()->url_for('backoffice/client_impersonate.cgi');
my $risk_report_url = request()->url_for('backoffice/client_risk_report.cgi');
print qq{<br/>
    <div class="flat">
    <form action="$self_post" method="get">
        <input type="text" size="15" maxlength="15" name="loginID" value="$encoded_loginid">
    </form>
    </div>

    <div class="flat">
    <form action="$risk_report_url" method="get">
    <input type="hidden" name="loginid" value="$encoded_loginid">
    <input type="submit" name="action" value="show risk report">
    </form>
    </div>

    <div class="flat">
    <form action="$statmnt_url" method="get">
        <input type="hidden" name="loginID" value="$encoded_loginid">
        <input type="submit" value="View $encoded_loginid Portfolio">
        <input type="hidden" name="broker" value="$encoded_broker">
        <input type="hidden" name="currency" value="default">
    </form>
    </div>
    <div class="flat">
    <form action="$history_url" method="get">
    <input type="hidden" name="loginID" value="$encoded_loginid">
    <input type="submit" value="View $encoded_loginid statement">
    <input type="checkbox" value="yes" name="depositswithdrawalsonly">Deposits and Withdrawals only
    </form>
    </div>

<div  style="float: right">
<form action="$impersonate_url" method="get">
<input type='hidden' size=30 name="impersonate_loginid" value="$encoded_loginid">
<input type='hidden' name='broker' value='$encoded_broker'>
<input type="submit" value="Impersonate"></form>
</div>
};

Bar("$loginid STATUSES");
if (my $statuses = build_client_warning_message($loginid)) {
    print $statuses;
}
BOM::Backoffice::Request::template->process(
    'backoffice/account/untrusted_form.html.tt',
    {
        edit_url => request()->url_for('backoffice/untrusted_client_edit.cgi'),
        reasons  => get_untrusted_client_reason(),
        broker   => $broker,
        clientid => $loginid,
        actions  => get_untrusted_types(),
    }) || die BOM::Backoffice::Request::template->error();

# Show Self-Exclusion link
Bar("$loginid SELF-EXCLUSION SETTINGS");
print "Configure <a id='self-exclusion' href=\""
    . request()->url_for(
    'backoffice/f_setting_selfexclusion.cgi',
    {
        broker  => $broker,
        loginid => $loginid
    }) . "\">self-exclusion</a> settings for $encoded_loginid.";

Bar("$loginid PAYMENT AGENT DETAILS");

# Show Payment-Agent details if this client is also a Payment Agent.
my $payment_agent = $client->payment_agent;
if ($payment_agent) {
    print '<table class="collapsed">';

    foreach my $column ($payment_agent->meta->columns) {
        my $value = $payment_agent->$column;
        print "<tr><td>$column</td><td>=</td><td>" . encode_entities($value) . "</td></tr>";
    }

    print '</table>';
}

if ($client->landing_company->allows_payment_agents) {
    print "<p><a href=\""
        . request()->url_for(
        'backoffice/f_setting_paymentagent.cgi',
        {
            broker   => $broker,
            loginid  => $loginid,
            whattodo => $payment_agent ? "show" : "create"
        }) . "\">$encoded_loginid payment agent details</a></p>";
} else {
    print '<p>Payment Agents are not available for this account.</p>';
}

my $statuses = join '/', map { uc $_->status_code } $client->client_status;
my $name = $client->first_name;
$name .= ' ' if $name;
$name .= $client->last_name;
my $client_info = sprintf "%s %s%s", $client->loginid, ($name || '?'), ($statuses ? " [$statuses]" : '');
Bar("CLIENT " . $client_info);

my ($link_acc, $link_loginid);
if ($client->comment =~ /move UK clients to \w+ \(from (\w+)\)/) {
    $link_loginid = $1;
    $link_acc     = "<p>UK account, previously moved from ";
} elsif ($client->comment =~ /move UK clients to \w+ \(to (\w+)\)/) {
    $link_loginid = $1;
    $link_acc     = "<p>UK account, has been moved to ";
}

if ($link_acc) {
    $link_loginid =~ /(\D+)\d+/;
    my $link_href = request()->url_for(
        'backoffice/f_clientloginid_edit.cgi',
        {
            broker  => $1,
            loginID => $link_loginid
        });
    $link_acc .= "<a href='$link_href'>" . encode_entities($link_loginid) . "</a></p></br>";
    print $link_acc;
}

my $user = BOM::Platform::User->new({loginid => $client->loginid});
my $siblings;
if ($user) {
    $siblings = $user->loginid_details;
    my @mt_logins = $user->mt5_logins;

    if ($siblings or @mt_logins > 0) {
        print "<p>Corresponding accounts: </p><ul>";

        # show all BOM loginids for user, include disabled acc
        foreach my $lid (sort keys %$siblings) {
            next if ($lid eq $client->loginid);
            my $link_href = request()->url_for(
                'backoffice/f_clientloginid_edit.cgi',
                {
                    broker  => $siblings->{$lid}->{broker_code},
                    loginID => $lid,
                });
            print "<li><a href='$link_href'>" . encode_entities($lid) . "</a></li>";
        }

        # show MT5 a/c
        foreach my $mt_ac (@mt_logins) {
            print "<li>" . encode_entities($mt_ac) . "</li>";
        }

        print "</ul>";
    }
}

my $log_args = {
    broker   => $broker,
    category => 'client_details',
    loginid  => $loginid
};
my $new_log_href = request()->url_for('backoffice/show_audit_trail.cgi', $log_args);
print qq{<p>Click for <a href="$new_log_href">history of changes</a> to $encoded_loginid</p>};

print qq[<form action="$self_post" method="get">
    <input type="submit" value="Save Client Details">
    <input type="hidden" name="broker" value="$encoded_broker">
    <input type="hidden" name="loginID" value="$encoded_loginid">];

print_client_details($client);

print qq{<input type=submit value="Save Client Details"></form>};

if (not $client->is_virtual) {
    Bar("Sync Client Authentication Status to Doughflow");
    print qq{
        <p>Click to sync client authentication status to Doughflow: </p>
        <form action="$self_post" method="get">
            <input type="hidden" name="whattodo" value="sync_to_DF">
            <input type="hidden" name="broker" value="$encoded_broker">
            <input type="hidden" name="loginID" value="$encoded_loginid">
            <input type="submit" value="Sync now !!">
        </form>
    };
}

Bar("$loginid Tokens");
foreach my $l (sort keys %$siblings) {
    my $tokens = BOM::Database::Model::AccessToken->new->get_all_tokens_by_loginid($l);
    foreach my $t (@$tokens) {
        $t =~ /(.{4})$/;
        print "Access Token [" . $l . "]: $1 <br\>";
    }
}

Bar("Email Consent");
print '<br/>';
print 'Email consent for marketing: ' . ($user->email_consent ? 'Yes' : 'No');
print '<br/><br/>';

#upload new ID doc
Bar("Upload new ID document");
BOM::Backoffice::Request::template->process(
    'backoffice/client_edit_upload_doc.html.tt',
    {
        self_post => $self_post,
        broker    => $encoded_broker,
        loginid   => $encoded_loginid,
        countries => Brands->new(name => request()->brand)->countries_instance->countries,
    });

if (my $financial_assessment = $client->financial_assessment()) {
    Bar("Financial Assessment");
    my $user_data_json = $financial_assessment->data;
    print qq{<table class="collapsed">
        <tr><td>User Data</td><td><textarea rows=10 cols=150 id="financial_assessment_score">}
        . encode_entities($user_data_json) . qq{</textarea></td></tr>
        <tr><td></td><td><input id="format_financial_assessment_score" type="button" value="Format"/></td></tr>
        </table>
    };
}

Bar($user->email . " Login history");
print '<div><br/>';
my $limit         = 200;
my $login_history = $user->find_login_history(
    sort_by => 'history_date desc',
    limit   => $limit
);

BOM::Backoffice::Request::template->process(
    'backoffice/user_login_history.html.tt',
    {
        user    => $user,
        history => $login_history,
        limit   => $limit
    });
code_exit_BO();

1;<|MERGE_RESOLUTION|>--- conflicted
+++ resolved
@@ -272,78 +272,24 @@
 
         my $query_result = BOM::Platform::Client::DocumentUpload::start_document_upload($client, $loginid, $doctype, $docformat, $file_checksum, $expiration_date, $document_id);
 
-<<<<<<< HEAD
-        die 'start_document_upload in the db was not successful' if ($query_result->{error} or not $query_result->{result});
-=======
-            return $dbh->state eq '23505'
-                and $dbh->errstr =~ /duplicate_upload_error/;
-        };
-
-        my $id;
-        try {
-            ($id) = $client->db->dbic->run(
-                ping => sub {
-                    my $STD_WARN_HANDLER = $SIG{__WARN__};
-                    local $SIG{__WARN__} = sub {
-                        return if $_is_duplicate_upload_error->($_);
-                        return $STD_WARN_HANDLER->(@_) if $STD_WARN_HANDLER;
-                        warn @_;
-                    };
-                    $_->selectrow_array(
-                        'SELECT * FROM betonmarkets.start_document_upload(?, ?, ?, ?, ?, ?)',
-                        undef, $loginid, $doctype, $docformat,
-                        $expiration_date || undef,
-                        $document_id     || '',
-                        $file_checksum,
-                    );
-                });
-        }
-        catch {
-            $error_occured = $_;
-        };
-
-        if ($error_occured or not $id) {
+        if ($query_result->{error} or not $query_result->{result}) {
             $result .= "<br /><p style=\"color:red; font-weight:bold;\">Error: File $i: $error_occured</p><br />";
             next;
         }
->>>>>>> 138fef14
 
         my $new_file_name = "$loginid.$doctype.$id.$docformat";
 
         my $checksum = BOM::Backoffice::Script::DocumentUpload::upload($new_file_name, $filetoupload, $file_checksum)
             or die "Upload failed for $filetoupload";
 
-<<<<<<< HEAD
         query_result = BOM::Platform::Client::DocumentUpload::finish_document_upload($client, $id, $comments);
 
-        die "Cannot record uploaded file $filetoupload in the db" if ($query_result->{error} or not $query_result->{result});
-
-        $result .= "<br /><p style=\"color:#eeee00; font-weight:bold;\">Ok! File $i: $new_file_name is uploaded.</p><br />";
-=======
-        my $query_result;
-        try {
-            ($query_result) = $client->db->dbic->run(
-                ping => sub {
-                    my $STD_WARN_HANDLER = $SIG{__WARN__};
-                    local $SIG{__WARN__} = sub {
-                        return if $_is_duplicate_upload_error->($_);
-                        return $STD_WARN_HANDLER->(@_) if $STD_WARN_HANDLER;
-                        warn @_;
-                    };
-                    $_->selectrow_array('SELECT * FROM betonmarkets.finish_document_upload(?, ?)', undef, $id, $comments);
-                });
-        }
-        catch {
-            $error_occured = $_;
-        };
-
-        if ($error_occured or not $query_result) {
+        if ($query_result->{error} or not $query_result->{result}) {
             $result .= "<br /><p style=\"color:red; font-weight:bold;\">Error: File $i: $error_occured</p><br />";
             next;
         } else {
             $result .= "<br /><p style=\"color:#eeee00; font-weight:bold;\">Ok! File $i: $new_file_name is uploaded.</p><br />";
         }
->>>>>>> 138fef14
     }
     print $result;
     code_exit_BO(qq[<p><a href="$self_href">&laquo;Return to Client Details<a/></p>]);
