#!/etc/rmg/bin/perl
package main;
use strict;
use warnings;
no warnings 'uninitialized';    ## no critic (ProhibitNoWarnings) # TODO fix these warnings
use open qw[ :encoding(UTF-8) ];

use LWP::UserAgent;
use Text::Trim;
use File::Copy;
use Locale::Country 'code2country';
use Data::Dumper;
use HTML::Entities;
use IO::Socket::SSL qw( SSL_VERIFY_NONE );
use Try::Tiny;

use Brands;
use LandingCompany::Registry;

use f_brokerincludeall;
use BOM::Platform::Runtime;
use BOM::Backoffice::Request qw(request);
use BOM::Platform::User;
use BOM::Platform::Client::IDAuthentication;
use BOM::Platform::Client::Utility;
use BOM::Backoffice::PlackHelpers qw( PrintContentType );
use BOM::Platform::Client::Utility ();
use BOM::Backoffice::Sysinit       ();
use BOM::Platform::Client::DoughFlowClient;
use BOM::Platform::Doughflow qw( get_sportsbook );
use BOM::Database::Model::HandoffToken;
use BOM::Database::ClientDB;
use BOM::Platform::Config;
use BOM::Backoffice::FormAccounts;
use BOM::Database::Model::AccessToken;
use Finance::MIFIR::CONCAT qw(mifir_concat);

BOM::Backoffice::Sysinit::init();

my %input = %{request()->params};

PrintContentType();
my $dbloc   = BOM::Platform::Runtime->instance->app_config->system->directory->db;
my $loginid = $input{loginID};
if (not $loginid) { print "<p> Empty loginID.</p>"; code_exit_BO(); }
$loginid = trim(uc $loginid);
my $encoded_loginid = encode_entities($loginid);
my $self_post       = request()->url_for('backoffice/f_clientloginid_edit.cgi');
my $self_href       = request()->url_for('backoffice/f_clientloginid_edit.cgi', {loginID => $loginid});

# given a bad-enough loginID, BrokerPresentation can die, leaving an unformatted screen..
# let the client-check offer a chance to retry.
eval { BrokerPresentation("$encoded_loginid CLIENT DETAILS") };    ## no critic (RequireCheckingReturnValueOfEval)

my $client = eval { Client::Account->new({loginid => $loginid}) } || do {
    my $err = $@;
    print "<p>ERROR: Client [$encoded_loginid] not found.</p>";
    if ($err) {
        warn("Error: $err");
        print "<p>(Support: details in errorlog)</p>";
    }
    code_exit_BO(
        qq[<form action="$self_post" method="post">
                Try Again: <input type="text" name="loginID" value="$encoded_loginid"></input>
              </form>]
    );
};

my $broker         = $client->broker;
my $encoded_broker = encode_entities($broker);
my $clerk          = BOM::Backoffice::Auth0::from_cookie()->{nickname};

if ($broker eq 'MF') {
    if ($input{mifir_reset}) {
        $client->mifir_id('');
        $client->save;
    }
    if ($input{mifir_set_concat}) {
        use POSIX qw(locale_h);
        use locale;
        my $old_locale = setlocale(LC_CTYPE);
        setlocale(LC_CTYPE, 'C.UTF-8');
        $client->mifir_id(
            mifir_concat({
                    cc         => $client->residence,
                    date       => $client->date_of_birth,
                    first_name => $client->first_name,
                    last_name  => $client->last_name,
                }));
        $client->save;
        setlocale(LC_CTYPE, $old_locale);
    }
}

# sync authentication status to Doughflow
if ($input{whattodo} eq 'sync_to_DF') {
    die "NO Doughflow for Virtual Client !!!" if ($client->is_virtual);

    my $df_client = BOM::Platform::Client::DoughFlowClient->new({'loginid' => $loginid});
    my $currency = $df_client->doughflow_currency;
    if (not $currency) {
        BOM::Backoffice::Request::template->process(
            'backoffice/client_edit_msg.tt',
            {
                message  => 'ERROR: Client never deposited before, no sync to Doughflow is allowed !!',
                error    => 1,
                self_url => $self_href,
            },
        ) || die BOM::Backoffice::Request::template->error();
        code_exit_BO();
    }

    # create handoff token
    my $client_db = BOM::Database::ClientDB->new({
            client_loginid => $loginid,
        })->db;

    my $handoff_token = BOM::Database::Model::HandoffToken->new(
        db                 => $client_db,
        data_object_params => {
            key            => BOM::Database::Model::HandoffToken::generate_session_key,
            client_loginid => $loginid,
            expires        => time + 60,
        },
    );
    $handoff_token->save;

    my $doughflow_loc  = BOM::Platform::Config::third_party->{doughflow}->{request()->brand};
    my $doughflow_pass = BOM::Platform::Config::third_party->{doughflow}->{passcode};
    my $url            = $doughflow_loc . '/CreateCustomer.asp';

    # hit DF's CreateCustomer API
    my $ua = LWP::UserAgent->new(timeout => 60);
    $ua->ssl_opts(
        verify_hostname => 0,
        SSL_verify_mode => SSL_VERIFY_NONE
    );    #temporarily disable host verification as full ssl certificate chain is not available in doughflow.

    my $result = $ua->post(
        $url,
        $df_client->create_customer_property_bag({
                SecurePassCode => $doughflow_pass,
                Sportsbook     => get_sportsbook($broker, $currency),
                IP_Address     => '127.0.0.1',
                Password       => $handoff_token->key,
            }));
    if ($result->{'_content'} ne 'OK') {
        BOM::Backoffice::Request::template->process(
            'backoffice/client_edit_msg.tt',
            {
                message  => "FAILED syncing client authentication status to Doughflow, ERROR: $result->{_content}",
                error    => 1,
                self_url => $self_href,
            },
        ) || die BOM::Backoffice::Request::template->error();
        code_exit_BO();
    }

    my $msg =
          Date::Utility->new->datetime
        . " sync client authentication status to Doughflow by clerk=$clerk $ENV{REMOTE_ADDR}, "
        . 'loginid: '
        . $df_client->loginid
        . ', Email: '
        . $df_client->Email
        . ', Name: '
        . $df_client->CustName
        . ', Profile: '
        . $df_client->Profile;
    BOM::Platform::AuditLog::log($msg, $loginid, $clerk);

    BOM::Backoffice::Request::template->process(
        'backoffice/client_edit_msg.tt',
        {
            message  => "Successfully syncing client authentication status to Doughflow",
            self_url => $self_href,
        },
    ) || die BOM::Backoffice::Request::template->error();
    code_exit_BO();
}

# UPLOAD NEW ID DOC.
if ($input{whattodo} eq 'uploadID') {

    local $CGI::POST_MAX        = 1024 * 1600;    # max 1600K posts
    local $CGI::DISABLE_UPLOADS = 0;              # enable uploads

    my $cgi            = CGI->new;
    my $docnationality = $cgi->param('docnationality');
    my $result         = "";
    my $used_doctypes  = {};                              #we need to keep list of used doctypes to provide for them uniq filenames

    foreach my $i (1 .. 4) {
        my $doctype         = $cgi->param('doctype_' . $i);
        my $filetoupload    = $cgi->param('FILE_' . $i);
        my $docformat       = $cgi->param('docformat_' . $i);
        my $expiration_date = $cgi->param('expiration_date_' . $i);
        my $document_id     = substr(encode_entities($cgi->param('document_id_' . $i)), 0, 30);
        my $comments        = substr(encode_entities($cgi->param('comments_' . $i)), 0, 255);

        if (not $filetoupload) {
            $result .= "<br /><p style=\"color:red; font-weight:bold;\">Error: You did not browse for a file to upload.</p><br />"
                if ($i == 1);
            next;
        }

        if ($doctype =~ /passport|proofid|driverslicense/ && $document_id eq '') {
            $result .= "<br /><p style=\"color:red; font-weight:bold;\">Error: File $i: Missing document_id for $doctype</p><br />";
            next;
        }

        if ($doctype =~ /passport|proofid|driverslicense/ && $expiration_date eq '') {
            $result .= "<br /><p style=\"color:red; font-weight:bold;\">Error: File $i: Missing date for $doctype</p><br />";
            next;
        }

        if ($expiration_date ne '') {
            my ($current_date, $submitted_date, $error);
            $current_date = Date::Utility->new();
            try {
                $submitted_date = Date::Utility->new($expiration_date);
            }
            catch {
                $error = (split "\n", $_)[0];    #handle Date::Utility's confess() call
            };
            if ($error) {
                $result .=
                    "<br /><p style=\"color:red; font-weight:bold;\">Error: File $i: Expiration date($expiration_date) error: $error</p><br />";
                next;
            } elsif ($submitted_date->is_before($current_date) || $submitted_date->is_same_as($current_date)) {
                $result .=
                    "<br /><p style=\"color:red; font-weight:bold;\">Error: File $i: Expiration date should be greater than current date </p><br />";
                next;
            }

        }

        if ($broker eq 'JP') {
            $client->citizen($docnationality) if $docnationality and ($docnationality =~ /^[a-z]{2}$/i or $docnationality eq 'Unknown');
        } elsif ($doctype =~ /passport|proofid/) {    # citizenship may only be changed when uploading passport or proofid
            if ($docnationality and $docnationality =~ /^[a-z]{2}$/i) {
                $client->citizen($docnationality);
            } else {
                $result .= "<br /><p style=\"color:red; font-weight:bold;\">Error: Please select correct nationality</p><br />";
                next;
            }
        } elsif (!$client->citizen) {                 # client citizenship presents when uploading docs (for all broker codes)
            $result .=
                "<br /><p style=\"color:red; font-weight:bold;\">Error: Please update client citizenship before uploading documents.</p><br />";
            next;
        }

        my $path = "$dbloc/clientIDscans/$broker";

        if (not -d $path) {
            system("mkdir -p $path");
        }

        # we use N seconds after current time, where N is number of same type documents uploaded before
        # we don't flag such files with anything different (like _1) for it not to affect any other legacy code
        my $time = time() + $used_doctypes->{$doctype}++;

        my $newfilename = "$path/$loginid.$doctype.$time.$docformat";
        copy($filetoupload, $newfilename) or die "[$0] could not copy uploaded file to $newfilename: $!";
        my $filesize = (stat $newfilename)[7];

        my $upload_submission = {
            document_type              => $doctype,
            document_format            => $docformat,
            document_path              => $newfilename,
            authentication_method_code => 'ID_DOCUMENT',
            expiration_date            => $expiration_date,
            document_id                => $document_id,
            comments                   => $comments,
        };

        #needed because CR based submissions don't return a result when an empty string is submitted in expiration_date;
        if ($expiration_date eq '') {
            delete $upload_submission->{'expiration_date'};
        }

        $client->add_client_authentication_document($upload_submission);

        $client->save;

        $result .= "<br /><p style=\"color:#eeee00; font-weight:bold;\">Ok! File $i: $newfilename is uploaded (filesize $filesize).</p><br />";
    }
    print $result;
}

# PERFORM ON-DEMAND ID CHECKS
if (my $check_str = $input{do_id_check}) {
    my $result;
    my $id_auth = BOM::Platform::Client::IDAuthentication->new(
        client        => $client,
        force_recheck => 1
    );
    for ($check_str) {
        $result = /ProveID/ ? $id_auth->_do_proveid() : die("unknown IDAuthentication method $_");
    }
    my $encoded_check_str = encode_entities($check_str);
    code_exit_BO(
        qq[<p><b>"$encoded_check_str" completed</b></p>
             <p><a href="$self_href">&laquo;Return to Client Details<a/></p>]
    );
}

# SAVE DETAILS
if ($input{edit_client_loginid} =~ /^\D+\d+$/) {
    #error checks
    unless ($client->is_virtual) {
        foreach (qw/last_name first_name salutation/) {
            if (length($input{$_}) < 1) {
                code_exit_BO("<p style=\"color:red; font-weight:bold;\">ERROR ! $_ field appears incorrect or empty.</p></p>");
            }
        }
        if (!grep(/^$input{'salutation'}$/, BOM::Backoffice::FormAccounts::GetSalutations())) {    ## no critic (RequireBlockGrep)
            code_exit_BO("<p style=\"color:red; font-weight:bold;\">ERROR ! MRMS field is invalid.</p></p>");
        }
    }

    # client promo_code related fields
    if (BOM::Backoffice::Auth0::has_authorisation(['Marketing'])) {

        if (my $promo_code = uc $input{promo_code}) {
            if ((LandingCompany::Registry::get_currency_type($client->currency) // '') eq 'crypto') {
                code_exit_BO('<p style="color:red; font-weight:bold;">ERROR: Promo code cannot be added to crypto currency accounts</p>');
            } else {
                my $encoded_promo_code = encode_entities($promo_code);
                my %pcargs             = (
                    code   => $promo_code,
                    broker => $broker
                );
                if (!BOM::Database::AutoGenerated::Rose::PromoCode->new(%pcargs)->load(speculative => 1)) {
                    code_exit_BO("<p style=\"color:red; font-weight:bold;\">ERROR: invalid promocode $encoded_promo_code</p>");
                }
                # add or update client promo code
                $client->promo_code($promo_code);
                $client->promo_code_status($input{promo_code_status} || 'NOT_CLAIM');
            }
        } elsif ($client->promo_code) {
            $client->set_promotion->delete;
        }
    }

    $client->payment_agent_withdrawal_expiration_date($input{payment_agent_withdrawal_expiration_date} || undef);

    my @simple_updates = qw/last_name
        first_name
        phone
        secret_question
        is_vip
        tax_residence
        tax_identification_number
        allow_omnibus
        citizen
        address_1
        address_2
        city
        state
        postcode
        residence
        place_of_birth
        restricted_ip_address
        cashier_setting_password
        salutation
        /;
    exists $input{$_} && $client->$_($input{$_}) for @simple_updates;

    my @number_updates = qw/
        custom_max_acbal
        custom_max_daily_turnover
        custom_max_payout
        /;
    foreach my $key (@number_updates) {
        if ($input{$key} =~ /^(|[1-9](\d+)?)$/) {
            $client->$key($input{$key});
        } else {
            code_exit_BO(qq{<p style="color:red">ERROR: Invalid $key, minimum value is 1 and it can be integer only</p>});
        }
    }

    CLIENT_KEY:
    foreach my $key (keys %input) {
        if ($key eq 'dob_day') {
            my $date_of_birth;
            $date_of_birth = sprintf "%04d-%02d-%02d", $input{'dob_year'}, $input{'dob_month'}, $input{'dob_day'}
                if $input{'dob_day'} && $input{'dob_month'} && $input{'dob_year'};

            $client->date_of_birth($date_of_birth);
            next CLIENT_KEY;
        }

        if (my ($document_field, $id) = $key =~ /^(expiration_date|comments|document_id)_([0-9]+)$/) {
            my $val = encode_entities($input{$key} // '') || next CLIENT_KEY;
            my ($doc) = grep { $_->id eq $id } $client->client_authentication_document;    # Rose
            next CLIENT_KEY unless $doc;
            my $new_value;
            if ($document_field eq 'expiration_date') {
                try {
                    $new_value = Date::Utility->new($val)->date_yyyymmdd if $val ne 'clear';
                }
                catch {
                    my $err = (split "\n", $_)[0];                                         #handle Date::Utility's confess() call
                    print qq{<p style="color:red">ERROR: Could not parse $document_field for doc $id with $val: $err</p>};
                    next CLIENT_KEY;
                };
            } elsif ($document_field eq 'comments') {
                $new_value = substr($val, 0, 255);
            } elsif ($document_field eq 'document_id') {
                $new_value = substr($val, 0, 30);
            }
            next CLIENT_KEY if $new_value eq $doc->$document_field();
            try {
                $doc->$document_field($new_value);
            }
            catch {
                print qq{<p style="color:red">ERROR: Could not set $document_field for doc $id with $val: $_</p>};
                next CLIENT_KEY;
            };
            $doc->db($client->set_db('write'));
            $doc->save;
            next CLIENT_KEY;
        }
        if ($key eq 'secret_answer') {
            # algorithm provide different encrypted string from the same text based on some randomness
            # so we update this encrypted field only on value change - we don't want our trigger log trash

            my $secret_answer = BOM::Platform::Client::Utility::decrypt_secret_answer($client->secret_answer);
            $secret_answer = Encode::decode("UTF-8", $secret_answer)
                unless (Encode::is_utf8($secret_answer));

            $client->secret_answer(BOM::Platform::Client::Utility::encrypt_secret_answer($input{$key}))
                if ($input{$key} ne $secret_answer);

            next CLIENT_KEY;
        }

        if ($key eq 'age_verification') {
            if ($input{$key} eq 'yes') {
                $client->set_status('age_verification', $clerk, 'No specific reason.')
                    unless $client->get_status('age_verification');
            } else {
                $client->clr_status('age_verification');
            }
        }

        if ($key eq 'client_aml_risk_classification' and not $client->is_virtual) {
            $client->aml_risk_classification($input{$key});
        }

        if ($key eq 'client_authentication') {
            if ($input{$key} eq 'ID_DOCUMENT' or $input{$key} eq 'ID_NOTARIZED') {
                $client->set_authentication($input{$key})->status('pass');
            }
            if ($input{$key} eq 'CLEAR_ALL') {
                foreach my $m (@{$client->client_authentication_method}) {
                    $m->delete;
                }
            }
        }
        if ($key eq 'myaffiliates_token') {
            # $client->myaffiliates_token_registered(1);
            $client->myaffiliates_token($input{$key}) if $input{$key};
        }

        if ($input{mifir_id} and $client->mifir_id eq '' and $broker eq 'MF') {
            if (length($input{mifir_id}) > 35) {
                code_exit_BO(
                    "<p style=\"color:red; font-weight:bold;\">ERROR : Could not update client details for client $encoded_loginid: MIFIR_ID line too long</p></p>"
                );
            }
            $client->mifir_id($input{mifir_id});
        }

    }

    if (not $client->save) {
        code_exit_BO("<p style=\"color:red; font-weight:bold;\">ERROR : Could not update client details for client $encoded_loginid</p></p>");
    }

    print "<p style=\"color:#eeee00; font-weight:bold;\">Client details saved</p>";
}

Bar("NAVIGATION");

print qq[<style>
        div.flat { display: inline-block }
        table.collapsed { border-collapse: collapse }
        table.collapsed td { padding: 0px 8px 0px 4px }
    </style>
];

# find next and prev real clients but give up after a few tries in each direction.
my $attempts = 3;
my ($prev_client, $next_client, $prev_loginid, $next_loginid);
my $client_broker = $client->broker;
(my $number = $loginid) =~ s/$client_broker//;
my $len = length($number);
for (1 .. $attempts) {
    $prev_loginid = sprintf "$client_broker%0*d", $len, $number - $_;
    last if $prev_client = Client::Account->new({loginid => $prev_loginid});
}
for (1 .. $attempts) {
    $next_loginid = sprintf "$client_broker%0*d", $len, $number + $_;
    last if $next_client = Client::Account->new({loginid => $next_loginid});
}

my $encoded_prev_loginid = encode_entities($prev_loginid);
my $encoded_next_loginid = encode_entities($next_loginid);

if ($prev_client) {
    print qq{
        <div class="flat">
            <form action="$self_post" method="post">
                <input type="hidden" name="loginID" value="$encoded_prev_loginid">
                <input type="submit" value="Previous Client ($encoded_prev_loginid)">
            </form>
        </div>
    }
} else {
    print qq{<div class="flat">(No Client down to $encoded_prev_loginid)</div>};
}

if ($next_client) {
    print qq{
        <div class="flat">
            <form action="$self_post" method="post">
                <input type="hidden" name="loginID" value="$encoded_next_loginid">
                <input type="submit" value="Next client ($encoded_next_loginid)">
            </form>
        </div>
    }
} else {
    print qq{<div class="flat">(No client up to $encoded_next_loginid)</div>};
}

# view client's statement/portfolio/profit table
my $history_url     = request()->url_for('backoffice/f_manager_history.cgi');
my $statmnt_url     = request()->url_for('backoffice/f_manager_statement.cgi');
my $impersonate_url = request()->url_for('backoffice/client_impersonate.cgi');
my $risk_report_url = request()->url_for('backoffice/client_risk_report.cgi');
print qq{<br/>
    <div class="flat">
    <form action="$self_post" method="POST">
        <input type="text" size="15" maxlength="15" name="loginID" value="$encoded_loginid">
    </form>
    </div>

    <div class="flat">
    <form action="$risk_report_url" method="POST">
    <input type="hidden" name="loginid" value="$encoded_loginid">
    <input type="submit" name="action" value="show risk repot">
    </form>
    </div>

    <div class="flat">
    <form action="$statmnt_url" method="POST">
        <input type="hidden" name="loginID" value="$encoded_loginid">
        <input type="submit" value="View $encoded_loginid Portfolio">
        <input type="hidden" name="broker" value="$encoded_broker">
        <input type="hidden" name="currency" value="default">
    </form>
    </div>
    <div class="flat">
    <form action="$history_url" method="POST">
    <input type="hidden" name="loginID" value="$encoded_loginid">
    <input type="submit" value="View $encoded_loginid statement">
    <input type="checkbox" value="yes" name="depositswithdrawalsonly">Deposits and Withdrawals only
    </form>
    </div>

<div  style="float: right">
<form action="$impersonate_url" method="post">
<input type='hidden' size=30 name="impersonate_loginid" value="$encoded_loginid">
<input type='hidden' name='broker' value='$encoded_broker'>
<input type="submit" value="Impersonate"></form>
</div>
};

Bar("$loginid STATUSES");
if (my $statuses = build_client_warning_message($loginid)) {
    print $statuses;
}
BOM::Backoffice::Request::template->process(
    'backoffice/account/untrusted_form.html.tt',
    {
        edit_url => request()->url_for('backoffice/untrusted_client_edit.cgi'),
        reasons  => [get_untrusted_client_reason()],
        broker   => $broker,
        clientid => $loginid,
        actions  => get_untrusted_types(),
    }) || die BOM::Backoffice::Request::template->error();

# Show Self-Exclusion link if this client has self-exclusion settings.
if ($client->self_exclusion) {
    Bar("$loginid SELF-EXCLUSION SETTINGS");
    print "$encoded_loginid has enabled <a id='self-exclusion' href=\""
        . request()->url_for(
        'backoffice/f_setting_selfexclusion.cgi',
        {
            broker  => $broker,
            loginid => $loginid
        }) . "\">self-exclusion</a> settings.";
}

Bar("$loginid PAYMENT AGENT DETAILS");

# Show Payment-Agent details if this client is also a Payment Agent.
my $payment_agent = $client->payment_agent;
if ($payment_agent) {
    print '<table class="collapsed">';

    foreach my $column ($payment_agent->meta->columns) {
        my $value = $payment_agent->$column;
        print "<tr><td>$column</td><td>=</td><td>" . encode_entities($value) . "</td></tr>";
    }

    print '</table>';
}

if ($client->landing_company->allows_payment_agents) {
    print "<p><a href=\""
        . request()->url_for(
        'backoffice/f_setting_paymentagent.cgi',
        {
            broker   => $broker,
            loginid  => $loginid,
            whattodo => $payment_agent ? "show" : "create"
        }) . "\">$encoded_loginid payment agent details</a></p>";
} else {
    print '<p>Payment Agents are not available for this account.</p>';
}

my $statuses = join '/', map { uc $_->status_code } $client->client_status;
my $name = $client->first_name;
$name .= ' ' if $name;
$name .= $client->last_name;
my $client_info = sprintf "%s %s%s", $client->loginid, ($name || '?'), ($statuses ? " [$statuses]" : '');
Bar("CLIENT " . $client_info);

my ($link_acc, $link_loginid);
if ($client->comment =~ /move UK clients to \w+ \(from (\w+)\)/) {
    $link_loginid = $1;
    $link_acc     = "<p>UK account, previously moved from ";
} elsif ($client->comment =~ /move UK clients to \w+ \(to (\w+)\)/) {
    $link_loginid = $1;
    $link_acc     = "<p>UK account, has been moved to ";
}
if ($link_acc) {
    $link_loginid =~ /(\D+)\d+/;
    my $link_href = request()->url_for(
        'backoffice/f_clientloginid_edit.cgi',
        {
            broker  => $1,
            loginID => $link_loginid
        });
    $link_acc .= "<a href='$link_href'>" . encode_entities($link_loginid) . "</a></p></br>";
    print $link_acc;
}

my $user      = BOM::Platform::User->new({email => $client->email});
my $siblings  = $user->loginid_details;
my @mt_logins = $user->mt5_logins;

if (@siblings > 1 or @mt_logins > 0) {
    print "<p>Corresponding accounts: </p><ul>";

    # show all BOM loginids for user, include disabled acc
    foreach my $lid (sort keys %$siblings) {
        next if ($lid eq $client->loginid);
        my $link_href = request()->url_for(
            'backoffice/f_clientloginid_edit.cgi',
            {
                broker  => $siblings->{$lid}->{broker_code},
                loginID => $lid,
            });
        print "<li><a href='$link_href'>" . encode_entities($lid) . "</a></li>";
    }

    # show MT5 a/c
    foreach my $mt_ac (@mt_logins) {
        print "<li>" . encode_entities($mt_ac) . "</li>";
    }

    print "</ul>";
}

my $log_args = {
    broker   => $broker,
    category => 'client_details',
    loginid  => $loginid
};
my $new_log_href = request()->url_for('backoffice/show_audit_trail.cgi', $log_args);
print qq{<p>Click for <a href="$new_log_href">history of changes</a> to $encoded_loginid</p>};

print qq[<form action="$self_post" method="POST">
    <input type="submit" value="Save Client Details">
    <input type="hidden" name="broker" value="$encoded_broker">
    <input type="hidden" name="loginID" value="$encoded_loginid">];

print_client_details($client);

print qq{<input type=submit value="Save Client Details"></form>};

if (not $client->is_virtual) {
    Bar("Sync Client Authentication Status to Doughflow");
    print qq{
        <p>Click to sync client authentication status to Doughflow: </p>
        <form action="$self_post" method="post">
            <input type="hidden" name="whattodo" value="sync_to_DF">
            <input type="hidden" name="broker" value="$encoded_broker">
            <input type="hidden" name="loginID" value="$encoded_loginid">
            <input type="submit" value="Sync now !!">
        </form>
    };
}

<<<<<<< HEAD
Bar("$encoded_loginid Tokens");
foreach my $l (sort keys %$siblings) {
    my $tokens = BOM::Database::Model::AccessToken->new->get_all_tokens_by_loginid($l);
=======
Bar("$loginid Tokens");
my @all_accounts = $user->clients;
foreach my $l (@all_accounts) {
    my $tokens = BOM::Database::Model::AccessToken->new->get_all_tokens_by_loginid($l->loginid);
>>>>>>> 44270e9f
    foreach my $t (@$tokens) {
        $t =~ /(.{4})$/;
        print "Access Token [" . $l . "]: $1 <br\>";
    }
}

Bar("Email Consent");
print '<br/>';
print 'Email consent for marketing: ' . ($user->email_consent ? 'Yes' : 'No');
print '<br/><br/>';

#upload new ID doc
Bar("Upload new ID document");
BOM::Backoffice::Request::template->process(
    'backoffice/client_edit_upload_doc.html.tt',
    {
        self_post => $self_post,
        broker    => $encoded_broker,
        loginid   => $encoded_loginid,
        countries => Brands->new(name => request()->brand)->countries_instance->countries,
    });

Bar("Financial Assessment");
print qq{
   <form action="$self_post" method="post">
            <input type="hidden" name="whattodo" value="update_professional_status">
                <select name="professional_status">
                <option value=1>YES</option>
                <option value=0>NO</option>
             </select>
             <input type="submit" value="Update professional status">
    <input type="hidden" name="broker" value="$encoded_broker">
    <input type="hidden" name="loginID" value="$encoded_loginid">
        </form>
   };

if ($input{whattodo} eq 'update_professional_status') {
    $client->financial_assessment({is_professional => $input{professional_status}});
    $client->save;

}
my $financial_assessment = $client->financial_assessment();
if ($financial_assessment) {
    my $user_data_json = $financial_assessment->data;
    my $is_professional = $financial_assessment->is_professional ? 'yes' : 'no';
    print qq{<table class="collapsed">
        <tr><td>User Data</td><td><textarea rows=10 cols=150 id="financial_assessment_score">}
        . encode_entities($user_data_json) . qq{</textarea></td></tr>
        <tr><td></td><td><input id="format_financial_assessment_score" type="button" value="Format"/></td></tr>
        <tr><td>Is professional</td><td>$is_professional</td></tr>
        </table>
    };

}

Bar($user->email . " Login history");
print '<div><br/>';
my $limit         = 200;
my $login_history = $user->find_login_history(
    sort_by => 'history_date desc',
    limit   => $limit
);

BOM::Backoffice::Request::template->process(
    'backoffice/user_login_history.html.tt',
    {
        user    => $user,
        history => $login_history,
        limit   => $limit
    });
code_exit_BO();

1;<|MERGE_RESOLUTION|>--- conflicted
+++ resolved
@@ -716,16 +716,9 @@
     };
 }
 
-<<<<<<< HEAD
-Bar("$encoded_loginid Tokens");
+Bar("$loginid Tokens");
 foreach my $l (sort keys %$siblings) {
     my $tokens = BOM::Database::Model::AccessToken->new->get_all_tokens_by_loginid($l);
-=======
-Bar("$loginid Tokens");
-my @all_accounts = $user->clients;
-foreach my $l (@all_accounts) {
-    my $tokens = BOM::Database::Model::AccessToken->new->get_all_tokens_by_loginid($l->loginid);
->>>>>>> 44270e9f
     foreach my $t (@$tokens) {
         $t =~ /(.{4})$/;
         print "Access Token [" . $l . "]: $1 <br\>";
