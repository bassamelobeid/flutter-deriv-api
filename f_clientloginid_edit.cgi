--- conflicted
+++ resolved
@@ -259,29 +259,23 @@
             $client->set_db('write');
         }
 
-<<<<<<< HEAD
+        my $error_occured;
+        try {
+            $client->_set_staff;
+        }
+        catch {
+            $error_occured = $_;
+        };
+
+        die "Unable to set staff info, with error: $error_occured" if $error_occured;
+  
         my $file_contents = do { local $/; <$filetoupload> };
         my $file_checksum = md5_hex($file_contents);
-
+        
         my $id;
-        my $error_occured;
         try {
             my $STD_WARN_HANDLER = $SIG{__WARN__};
             local $SIG{__WARN__} = sub { $STD_WARN_HANDLER->(@_) if $_[0] !~ /no_duplicate_uploads/; };
-=======
-        my $error_occured;
-        try {
-            $client->_set_staff;
-        }
-        catch {
-            $error_occured = $_;
-        };
-
-        die "Unable to set staff info, with error: $error_occured" if $error_occured;
-
-        my $id;
-        try {
->>>>>>> f7c3b824
             ($id) = $client->db->dbic->run(
                 ping => sub {
                     $_->selectrow_array(
