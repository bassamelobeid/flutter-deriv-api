--- conflicted
+++ resolved
@@ -8,19 +8,14 @@
 use POSIX ();
 use Date::Utility;
 use Path::Tiny;
-<<<<<<< HEAD
-=======
-use Brands;
-use BOM::User::Client;
->>>>>>> 43513b1a
 use HTML::Entities;
 use Format::Util::Numbers qw/roundcommon/;
 use Text::CSV;
 
+use Brands;
+use Postgres::FeedDB::CurrencyConverter qw(in_USD);
+
 use open qw[ :encoding(UTF-8) ];
-
-use Client::Account;
-use Postgres::FeedDB::CurrencyConverter qw(in_USD);
 
 use BOM::Database::DataMapper::Account;
 use BOM::Backoffice::Request qw(request);
@@ -320,61 +315,4 @@
     my $prev_page  = $page - 1;
 
     return ($prev_page, $next_page, $offset, $total_page, $next_total);
-<<<<<<< HEAD
-=======
-}
-
-##################################################################################################
-#
-# Purpose: Performing following action:
-#          1. Withdraw the balance from the disabled account
-#          2. write into log file
-#
-##################################################################################################
-sub RecoverFromClientAccount {
-    my $arg_ref = shift;
-
-    my $loginID = $arg_ref->{'loginID'};
-    my $clerk   = $arg_ref->{'clerk'};
-
-    my $result = {};
-
-    my $broker;
-    if ($loginID =~ /^(\D+)\d+$/) {
-        $broker = $1;
-    } else {
-        die "[$0] bad loginID $loginID";
-    }
-
-    my $client = BOM::User::Client::get_instance({'loginid' => $loginID})
-        || die "[$0] RecoverFromClientAccount could not get client for $loginID";
-    if (not $client->get_status('disabled')) {
-        $result->{'msg'} = "span style='color:red;font-weight:bold;'>ERROR: $loginID ($broker) is not disabled</font>";
-    }
-
-    my $bal = BOM::Database::DataMapper::Account->new({
-            client_loginid => $loginID,
-            currency_code  => $client->currency
-        })->get_balance();
-
-    next CURRENCY if ($bal < 0.01);
-
-    $client->payment_legacy_payment(
-        currency     => $client->currency,
-        amount       => -$bal,
-        remark       => 'Inactive Account closed.',
-        payment_type => 'closed_account',
-        staff        => $clerk,
-    );
-
-    my $acc_balance = $client->currency . $bal;
-
-    my $log = BOM::Backoffice::Config::config->{log}->{withdraw_broker};
-    $log =~ s/%BROKERCODE%/$broker/g;
-    Path::Tiny::path($log)->append_utf8(Date::Utility->new->datetime . " $loginID balance $acc_balance withdrawn by $clerk");
-
-    $result->{'msg'}          = "<br><span style='color:green;font-weight:bold;'>RECOVERED $acc_balance</span>";
-    $result->{'notification'} = $acc_balance;
-    return $result;
->>>>>>> 43513b1a
 }