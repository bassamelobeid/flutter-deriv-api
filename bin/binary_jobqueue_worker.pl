#!/etc/rmg/bin/perl 

use strict;
use warnings;

use IO::Async::Listener;
use IO::Async::Loop;
use IO::Async::Process::GracefulShutdown;
use Job::Async::Worker::Redis;

use IO::Socket::UNIX;
use JSON::MaybeUTF8 qw(encode_json_utf8 decode_json_utf8);
use DataDog::DogStatsd::Helper qw(stats_gauge stats_inc);
use Path::Tiny qw(path);
use Data::Dump 'pp';
use Syntax::Keyword::Try;

use Getopt::Long;
use Log::Any qw($log);
use Log::Any::Adapter qw(Stderr), log_level => 'info';

GetOptions(
    'testing|T'    => \my $TESTING,
    'foreground|f' => \my $FOREGROUND,
    'workers|w=i'  => \(my $WORKERS = 4),
    'socket|S=s'   => \(my $SOCKETPATH),
    'redis|R=s'     => \(my $REDIS),
    'pid-file|P=s' => \(my $pid_file),
) or exit 1;

exit run_worker_process() if $FOREGROUND;

# TODO: This probably depends on a queue name which will come in as an a
#   commandline argument sometime
# TODO: Should it live in /var/run/bom-daemon? That exists but I don't know
#   what it is
$SOCKETPATH //= "/var/run/bom-rpc/binary_jobqueue_worker.sock";

my $loop = IO::Async::Loop->new;

if (-S $SOCKETPATH) {
    # Try to connect first
    my $sock = IO::Socket::UNIX->new(
        Type => SOCK_STREAM,
        Peer => $SOCKETPATH,
    );
    takeover_coordinator($sock) if $sock;

    # Socket is now unused. It's safe to unlink it before
    # we try to start a new one
    unlink $SOCKETPATH
        or die "Cannot unlink $SOCKETPATH - $!\n";
}

unless (-d path($SOCKETPATH)->parent) {
    # ->mkpath will autodie on failure
    path($SOCKETPATH)->parent->mkpath;
}

my $sock = IO::Socket::UNIX->new(
    Type   => SOCK_STREAM,
    Local  => $SOCKETPATH,
    Listen => 1,
);
die "Cannot socket () - $!" unless $sock;

$loop->add(
    IO::Async::Listener->new(
        handle       => $sock,
        handle_class => "IO::Async::Stream",
        on_accept    => sub {
            my ($self, $conn) = @_;
            $conn->configure(
                on_read => sub {
                    my ($self, $buffref) = @_;
                    handle_ctrl_command($1, $conn) while $$buffref =~ s/^(.*?)\n//;
                    return 0;
                },
            );
            $self->add_child($conn);
        },
    ));
print STDERR "Listening on control socket $SOCKETPATH\n";

exit run_coordinator();

my %workers;

sub takeover_coordinator {
    my ($sock) = @_;

    print STDERR "Taking over existing socket\n";

    $loop->add(
        my $conn = IO::Async::Stream->new(
            handle  => $sock,
            on_read => sub { },    # entirely by Futures
        ));

    # We'll start a "prisoner exchange"; starting one worker for every one of
    # the previous process we shut down
    while (1) {
        add_worker_process() if %workers < $WORKERS;

        $conn->write("DEC-WORKERS\n");
        my $result = $conn->read_until("\n")->get;
        last if $result eq "WORKERS 0\n";
    }

    $conn->write("EXIT\n");
    $conn->close_when_empty;

    print STDERR "Takeover successful\n";
}

sub run_coordinator {
    add_worker_process() while keys %workers < $WORKERS;

    $SIG{TERM} = $SIG{INT} = sub {
        $WORKERS = 0;

        Future->needs_all(map { $_->shutdown('TERM', timeout => 15) } values %workers)->get;

        unlink $SOCKETPATH;

        exit 0;
    };

    if ($pid_file) {
        $pid_file = Path::Tiny->new($pid_file);
        $pid_file->spew($$);
    }

    $loop->run;
}

sub handle_ctrl_command {
    my ($cmd, $conn) = @_;
    print STDERR "Control command> $cmd\n";

    $cmd =~ s/-/_/g;
    if (my $code = __PACKAGE__->can("handle_ctrl_command_$cmd")) {
        $code->($conn);
    } else {
        print STDERR "Ignoring unrecognised control command\n";
    }
}

sub handle_ctrl_command_DEC_WORKERS {
    my ($conn) = @_;

    $WORKERS--;
    while(keys %workers > $WORKERS) {
        # Arbitrarily pick a victim
        my $worker_to_die = delete $workers{(keys %workers)[0]};
        $worker_to_die->shutdown('TERM', timeout => 15)
            ->on_done(sub { $conn->write("WORKERS " . scalar(keys %workers) . "\n") })
            ->retain;
    }
}

sub handle_ctrl_command_EXIT {
    # Immediate exit; don't use the SIGINT shutdown part
    exit 0;
}

sub add_worker_process {
    my $worker = IO::Async::Process::GracefulShutdown->new(
        code => sub {
            undef $loop;
            undef $IO::Async::Loop::ONE_TRUE_LOOP;

            print STDERR "[$$] worker process waiting\n";
            $log->{context}{pid} = $$;
            return run_worker_process();
        },
        on_finish => sub {
            my ($worker, $exitcode) = @_;
            my $pid = $worker->pid;

            print STDERR "Worker $pid exited code $exitcode\n";

            delete $workers{$worker->pid};

            return if keys %workers >= $WORKERS;

            print STDERR "Restarting\n";

            $loop->delay_future(after => 1)->on_done(sub { add_worker_process() })->retain;
        },
    );

    $loop->add($worker);
    $workers{$worker->pid} = $worker;
}


sub run_worker_process {
    my $loop = IO::Async::Loop->new;
    
    require BOM::RPC::Registry;
    require BOM::RPC;    # This will load all the RPC methods into registry as a side-effect

    if ($TESTING) {
        # Running for a unit test; so start it up in test mode
        print STDERR "! Running in unit-test mode !\n";
        require BOM::Test;
        BOM::Test->import;

        require BOM::MT5::User::Async;
        no warnings 'once';
        @BOM::MT5::User::Async::MT5_WRAPPER_COMMAND = ($^X, 't/lib/mock_binary_mt5.pl');
    }

    $loop->add(
        my $worker = Job::Async::Worker::Redis->new(
            uri                 => $REDIS // 'redis://127.0.0.1',
            max_concurrent_jobs => 1,
            use_multi           => 1,
            timeout             => 5
        ));

    my $stopping;
    $loop->attach_signal(
        TERM => sub {
            return if $stopping++;
            $worker->stop->on_done(sub { exit 0; })->retain;
        });
    $SIG{INT} = 'IGNORE';

    my %services = map {
        my $method = $_->name;
        $method => BOM::RPC::wrap_rpc_sub($_)
    } BOM::RPC::Registry::get_service_defs();

    # Format:
    #   name=name of RPC
    #   id=string
    #   params=JSON-encoded arguments
    # Result: JSON-encoded result
    $worker->jobs->each(
        sub {
            my $job = $_;
            my $name = $job->data('name');
            my $params = decode_json_utf8($job->data('params'));

            my $queue_time = $job->data('rpc_queue_client_tv');
            my ($queue) = $worker->pending_queues;
            my $tags = {tags => ["method:$name", 'queue:'.$queue]}; #TODO: replace with a more reliable value
            stats_gauge('rpc_queue.worker.length', scalar(keys ($worker->{pending_jobs}->%*)), $tags);
            stats_inc("rpc_queue.worker.calls", $tags);
            stats_gauge("rpc_queue.client.latency", 1000 * Time::HiRes::tv_interval($queue_time), $tags) if $queue_time;

            # Handle a 'ping' request immediately here
            if ($name eq "ping") {
<<<<<<< HEAD
                $_->done(encode_json_utf8({success => 1, result => 'pong'}));
=======
                $_->done(
                    encode_json_utf8({
                            result => "pong",
                            (exists $params->{req_id}      ? (req_id      => $params->{req_id})      : ()),
                            (exists $params->{passthrough} ? (passthrough => $params->{passthrough}) : ()),
                        }));
>>>>>>> d466cccd
                return;
            }

            print STDERR "Running RPC <$name> for:\n" . pp($params) . "\n";

            if (my $code = $services{$name}) {
                my $result = $code->($params);
                print STDERR "Result:\n" . join("\n", map { " | $_" } split m/\n/, pp($result)) . "\n";

                $_->done(encode_json_utf8({success => 1, result  => $result}));
            } else {
                print STDERR "  UNKNOWN\n";
                # Transport mechanism itself succeeded, so ->done is fine here
                $_->done(encode_json_utf8({success => 0, error   => "Unknown RPC name '$name'"}));
            }
        });

    $worker->trigger;
    $loop->run;

    return 0;    # exit code
}<|MERGE_RESOLUTION|>--- conflicted
+++ resolved
@@ -114,16 +114,16 @@
 }
 
 sub run_coordinator {
-    add_worker_process() while keys %workers < $WORKERS;
-
-    $SIG{TERM} = $SIG{INT} = sub {
-        $WORKERS = 0;
-
-        Future->needs_all(map { $_->shutdown('TERM', timeout => 15) } values %workers)->get;
-
-        unlink $SOCKETPATH;
-
-        exit 0;
+add_worker_process() while keys %workers < $WORKERS;
+
+$SIG{TERM} = $SIG{INT} = sub {
+$WORKERS = 0;
+
+Future->needs_all(map { $_->shutdown('TERM', timeout => 15) } values %workers)->get;
+
+unlink $SOCKETPATH;
+
+exit 0;
     };
 
     if ($pid_file) {
@@ -135,58 +135,58 @@
 }
 
 sub handle_ctrl_command {
-    my ($cmd, $conn) = @_;
-    print STDERR "Control command> $cmd\n";
-
-    $cmd =~ s/-/_/g;
-    if (my $code = __PACKAGE__->can("handle_ctrl_command_$cmd")) {
-        $code->($conn);
-    } else {
-        print STDERR "Ignoring unrecognised control command\n";
+my ($cmd, $conn) = @_;
+print STDERR "Control command> $cmd\n";
+
+$cmd =~ s/-/_/g;
+if (my $code = __PACKAGE__->can("handle_ctrl_command_$cmd")) {
+    $code->($conn);
+} else {
+    print STDERR "Ignoring unrecognised control command\n";
+}
+}
+
+sub handle_ctrl_command_DEC_WORKERS {
+my ($conn) = @_;
+
+$WORKERS--;
+while(keys %workers > $WORKERS) {
+    # Arbitrarily pick a victim
+    my $worker_to_die = delete $workers{(keys %workers)[0]};
+    $worker_to_die->shutdown('TERM', timeout => 15)
+    ->on_done(sub { $conn->write("WORKERS " . scalar(keys %workers) . "\n") })
+->retain;
     }
 }
 
-sub handle_ctrl_command_DEC_WORKERS {
-    my ($conn) = @_;
-
-    $WORKERS--;
-    while(keys %workers > $WORKERS) {
-        # Arbitrarily pick a victim
-        my $worker_to_die = delete $workers{(keys %workers)[0]};
-        $worker_to_die->shutdown('TERM', timeout => 15)
-            ->on_done(sub { $conn->write("WORKERS " . scalar(keys %workers) . "\n") })
-            ->retain;
-    }
-}
-
 sub handle_ctrl_command_EXIT {
-    # Immediate exit; don't use the SIGINT shutdown part
-    exit 0;
+# Immediate exit; don't use the SIGINT shutdown part
+exit 0;
 }
 
 sub add_worker_process {
-    my $worker = IO::Async::Process::GracefulShutdown->new(
-        code => sub {
-            undef $loop;
-            undef $IO::Async::Loop::ONE_TRUE_LOOP;
-
-            print STDERR "[$$] worker process waiting\n";
-            $log->{context}{pid} = $$;
-            return run_worker_process();
-        },
-        on_finish => sub {
-            my ($worker, $exitcode) = @_;
-            my $pid = $worker->pid;
-
-            print STDERR "Worker $pid exited code $exitcode\n";
-
-            delete $workers{$worker->pid};
-
-            return if keys %workers >= $WORKERS;
-
-            print STDERR "Restarting\n";
-
-            $loop->delay_future(after => 1)->on_done(sub { add_worker_process() })->retain;
+my $worker = IO::Async::Process::GracefulShutdown->new(
+    code => sub {
+    undef $loop;
+    undef $IO::Async::Loop::ONE_TRUE_LOOP;
+
+    print STDERR "[$$] worker process waiting\n";
+    $log->{context}{pid} = $$;
+    return run_worker_process();
+},
+on_finish => sub {
+my ($worker, $exitcode) = @_;
+my $pid = $worker->pid;
+
+print STDERR "Worker $pid exited code $exitcode\n";
+
+delete $workers{$worker->pid};
+
+return if keys %workers >= $WORKERS;
+
+print STDERR "Restarting\n";
+
+$loop->delay_future(after => 1)->on_done(sub { add_worker_process() })->retain;
         },
     );
 
@@ -196,35 +196,35 @@
 
 
 sub run_worker_process {
-    my $loop = IO::Async::Loop->new;
-    
-    require BOM::RPC::Registry;
-    require BOM::RPC;    # This will load all the RPC methods into registry as a side-effect
-
-    if ($TESTING) {
-        # Running for a unit test; so start it up in test mode
-        print STDERR "! Running in unit-test mode !\n";
-        require BOM::Test;
-        BOM::Test->import;
-
-        require BOM::MT5::User::Async;
-        no warnings 'once';
-        @BOM::MT5::User::Async::MT5_WRAPPER_COMMAND = ($^X, 't/lib/mock_binary_mt5.pl');
-    }
-
-    $loop->add(
-        my $worker = Job::Async::Worker::Redis->new(
-            uri                 => $REDIS // 'redis://127.0.0.1',
-            max_concurrent_jobs => 1,
-            use_multi           => 1,
-            timeout             => 5
-        ));
-
-    my $stopping;
-    $loop->attach_signal(
-        TERM => sub {
-            return if $stopping++;
-            $worker->stop->on_done(sub { exit 0; })->retain;
+my $loop = IO::Async::Loop->new;
+
+require BOM::RPC::Registry;
+require BOM::RPC;    # This will load all the RPC methods into registry as a side-effect
+
+if ($TESTING) {
+    # Running for a unit test; so start it up in test mode
+    print STDERR "! Running in unit-test mode !\n";
+    require BOM::Test;
+    BOM::Test->import;
+
+    require BOM::MT5::User::Async;
+    no warnings 'once';
+    @BOM::MT5::User::Async::MT5_WRAPPER_COMMAND = ($^X, 't/lib/mock_binary_mt5.pl');
+}
+
+$loop->add(
+    my $worker = Job::Async::Worker::Redis->new(
+        uri                 => $REDIS // 'redis://127.0.0.1',
+        max_concurrent_jobs => 1,
+        use_multi           => 1,
+        timeout             => 5
+    ));
+
+my $stopping;
+$loop->attach_signal(
+    TERM => sub {
+    return if $stopping++;
+    $worker->stop->on_done(sub { exit 0; })->retain;
         });
     $SIG{INT} = 'IGNORE';
 
@@ -240,29 +240,20 @@
     # Result: JSON-encoded result
     $worker->jobs->each(
         sub {
-            my $job = $_;
-            my $name = $job->data('name');
-            my $params = decode_json_utf8($job->data('params'));
-
-            my $queue_time = $job->data('rpc_queue_client_tv');
-            my ($queue) = $worker->pending_queues;
-            my $tags = {tags => ["method:$name", 'queue:'.$queue]}; #TODO: replace with a more reliable value
-            stats_gauge('rpc_queue.worker.length', scalar(keys ($worker->{pending_jobs}->%*)), $tags);
-            stats_inc("rpc_queue.worker.calls", $tags);
-            stats_gauge("rpc_queue.client.latency", 1000 * Time::HiRes::tv_interval($queue_time), $tags) if $queue_time;
-
-            # Handle a 'ping' request immediately here
-            if ($name eq "ping") {
-<<<<<<< HEAD
-                $_->done(encode_json_utf8({success => 1, result => 'pong'}));
-=======
-                $_->done(
-                    encode_json_utf8({
-                            result => "pong",
-                            (exists $params->{req_id}      ? (req_id      => $params->{req_id})      : ()),
-                            (exists $params->{passthrough} ? (passthrough => $params->{passthrough}) : ()),
-                        }));
->>>>>>> d466cccd
+        my $job = $_;
+        my $name = $job->data('name');
+        my $params = decode_json_utf8($job->data('params'));
+
+        my $queue_time = $job->data('rpc_queue_client_tv');
+        my ($queue) = $worker->pending_queues;
+        my $tags = {tags => ["method:$name", 'queue:'.$queue]}; #TODO: replace with a more reliable value
+        stats_gauge('rpc_queue.worker.length', scalar(keys ($worker->{pending_jobs}->%*)), $tags);
+        stats_inc("rpc_queue.worker.calls", $tags);
+        stats_gauge("rpc_queue.client.latency", 1000 * Time::HiRes::tv_interval($queue_time), $tags) if $queue_time;
+
+        # Handle a 'ping' request immediately here
+        if ($name eq "ping") {
+            $_->done(encode_json_utf8({success => 1, result => 'pong'}));
                 return;
             }
 
