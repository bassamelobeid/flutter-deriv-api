#!/etc/rmg/bin/perl

use strict;
use warnings;

use IO::Async::Listener;
use IO::Async::Loop;
use IO::Async::Process::GracefulShutdown;
use Job::Async::Worker::Redis;

use IO::Socket::UNIX;
use JSON::MaybeUTF8 qw(encode_json_utf8 decode_json_utf8);
use DataDog::DogStatsd::Helper qw(stats_gauge stats_inc);
use Path::Tiny qw(path);
use Syntax::Keyword::Try;
use Time::Moment;
use Text::Trim;
use Path::Tiny;
use Try::Tiny;

use Getopt::Long;
use Log::Any qw($log);

use BOM::Config::RedisReplicated;
use BOM::RPC::JobTimeout;

use constant QUEUE_WORKER_TIMEOUT => 300;


=head1 NAME binary_jobqueue_worker.pl

RPC queue worker script. It can load multiple number of workers with the requested settings and manages their lifetime.

=head1 SYNOPSIS

    perl binary_jobqueue_worker.pl [--queue-prefix QA12] [--workers n] [--log=warn] [--socket /path/to/socket/file] [--redis redis://...]  [--testing] [--pid-file=/path/to/pid/file] [--foreground] 
    
=head1 DESCRIPTION

This script loads a number of queue worker processes and make them ready to accept ne requests.

=head1 OPTIONS

=over 8

=item B<--queue-prefix> or B<--q>

Sets a prefix to the redis keys processed by the queue. The default value is the runtime envirnoment name (QAxx, production, qa, ...). 
This way, a single redis instance can be configured to exchange messages for multiple rpc queues (each with it's own prefixe).

=item B<--workers> or B<--w>

The number of queue workers to be created with this script (default = 4). Workers will normally run in parallel as background processes.

=item B<--log> or B<--l>

The log level of the RPC queue which accepts one of the following values: info (default), warn, error, trace.

=item B<--socket> or B<--s>

The socket file for interacting with RPC queue service at runtime. It supports the fillowing commands:

=over 8

=item I<DEC_WORKERS>

Kills one of the existing queue workers and returns the number of remaining workers.

=item I<ADD_WORKERS>

Adds a new queue worker and returns resulting number of workers.

=item I<PING>

A command for testing if serice is up and running. Return B<PING> in response.

=item I<EXIT>

Exits the queue worker process immediately, befure terminating the exsting workers.

=back

=item B<--redis> or B<--r>

The connection string of the redis server prepared for the queue.


=item  B<--testing> or B<--t>

A value-less arg for telling that the rpc workers are being loaded from L<BOM::Test>.

=item B<pid-file> or B<s>

Path to file that should contain RPC queue process id after it is started up. It makes RPC queue compatible with L<BOM::Test::Script>, thus easier test development.

=item  B<--foreground> or B<--f>

This value-less arg tells queue script to load a single worker in foreground, mostly used for testing and easier log monitoring.


=back

=cut

use constant RESTART_COOLDOWN => 1;

my $redis_config = BOM::Config::RedisReplicated::redis_config('queue', 'write');

GetOptions(
    'testing|T'        => \my $TESTING,
    'foreground|f'     => \my $FOREGROUND,
    'workers|w=i'      => \(my $WORKERS = 4),
    'socket|S=s'       => \(my $SOCKETPATH = "/var/run/bom-rpc/binary_jobqueue_worker.sock"),
    'redis|R=s'        => \(my $REDIS = $redis_config->{uri}),
    'log|l=s'          => \(my $log_level = "info"),
    'queue-prefix|q=s' => \(my $queue_prefix = $ENV{JOB_QUEUE_PREFIX} // path('/etc/rmg/environment')->slurp_utf8),
    'pid-file=s' => \(my $PID_FILE),    #for BOM::Test::Script compatilibity
) or exit 1;

require Log::Any::Adapter;
Log::Any::Adapter->import(qw(Stderr), log_level => $log_level);

exit run_worker_process($REDIS) if $FOREGROUND;

# TODO: Should it live in /var/run/bom-daemon? That exists but I don't know
#   what it is
my $loop = IO::Async::Loop->new();

if (-S $SOCKETPATH) {
    # Try to connect first
    my $sock = IO::Socket::UNIX->new(
        Type => SOCK_STREAM,
        Peer => $SOCKETPATH,
    );
    takeover_coordinator($sock) if $sock;

    # Socket is now unused. It's safe to unlink it before
    # we try to start a new one
    unlink $SOCKETPATH
        or die "Cannot unlink $SOCKETPATH - $!\n";
}

unless (-d path($SOCKETPATH)->parent) {
    # ->mkpath will autodie on failure
    path($SOCKETPATH)->parent->mkpath;
}

my $sock = IO::Socket::UNIX->new(
    Type   => SOCK_STREAM,
    Local  => $SOCKETPATH,
    Listen => 1,
);
die "Cannot socket () - $!" unless $sock;

$loop->add(
    IO::Async::Listener->new(
        handle       => $sock,
        handle_class => "IO::Async::Stream",
        on_accept    => sub {
            my ($self, $conn) = @_;
            $conn->configure(
                on_read => sub {
                    my ($self, $buffref) = @_;
                    handle_ctrl_command($1, $conn) while $$buffref =~ s/^(.*?)\n//;
                    return 0;
                },
            );
            $self->add_child($conn);
        },
    ));
$log->debugf("Listening on control socket %s", $SOCKETPATH);

exit run_coordinator();

my %workers;

sub takeover_coordinator {
    my ($sock) = @_;

    $log->debug("Taking over existing socket");

    $loop->add(
        my $conn = IO::Async::Stream->new(
            handle  => $sock,
            on_read => sub { },    # entirely by Futures
        ));

    # We'll start a "prisoner exchange"; starting one worker for every one of
    # the previous process we shut down
    while (1) {
        add_worker_process($REDIS) if %workers < $WORKERS;

        $conn->write("DEC-WORKERS\n");
        my $result = $conn->read_until("\n")->retain;
        last if $result eq "WORKERS 0\n";
    }

    $conn->write("EXIT\n");
    $conn->close_when_empty;

    $log->debug("Takeover successful");
}

sub run_coordinator {
    add_worker_process($REDIS) while keys %workers < $WORKERS;
    $log->infof("%d Workers are running, processing queue on: %s", $WORKERS, $REDIS);

    $SIG{TERM} = $SIG{INT} = sub {
        $WORKERS = 0;
        $log->info("Terminating workers...");
        Future->needs_all(map { $_->shutdown('TERM', timeout => 15) } values %workers)->retain;

        unlink $SOCKETPATH;
        exit 0;
    };

    $loop->run;
}

sub handle_ctrl_command {
    my ($cmd, $conn) = @_;
    $log->debug("Control command> $cmd");

    my ($name, @args) = split ' ', $cmd;
    $name =~ s/-/_/g;
    if (my $code = __PACKAGE__->can("handle_ctrl_command_$name")) {
        $code->($conn, @args);
    } else {
        $log->debug("Ignoring unrecognised control command $cmd");
    }
}

sub handle_ctrl_command_DEC_WORKERS {
    my ($conn) = @_;

    $WORKERS = $WORKERS - 1;
    if (scalar(keys %workers) == 0) {
        $WORKERS = 0;
        $conn->write("WORKERS " . scalar(keys %workers) . "\n");
        return;
    }
    while (keys %workers > $WORKERS) {
        # Arbitrarily pick a victim
        warn 'DELETING WORKERS';
        my $worker_to_die = delete $workers{(keys %workers)[0]};
        $worker_to_die->shutdown('TERM', timeout => 15)->on_done(sub { $conn->write("WORKERS " . scalar(keys %workers) . "\n") })->retain;
    }
}

sub handle_ctrl_command_ADD_WORKERS {
    my ($conn, $redis) = @_;
    $conn->write('Error: redis arg was empty') unless $redis;

    $WORKERS += 1;
    add_worker_process($redis);
    $conn->write("WORKERS " . scalar(keys %workers) . "\n");
}

sub handle_ctrl_command_PING {
    my ($conn) = @_;

    $conn->write("PONG\n");
}

sub handle_ctrl_command_EXIT {
# Immediate exit; don't use the SIGINT shutdown part
    unlink $SOCKETPATH;
    exit 0;
}

sub add_worker_process {
    my $redis  = shift;
    my $worker = IO::Async::Process::GracefulShutdown->new(
        code => sub {
            undef $loop;
            undef $IO::Async::Loop::ONE_TRUE_LOOP;

            $log->debugf("[%d] worker process waiting", $$);
            $log->{context}{pid} = $$;
            return run_worker_process($redis);
        },
        on_finish => sub {
            my ($worker, $exitcode) = @_;
            my $pid = $worker->pid;

            $log->debugf("Worker %d exited code %d", $pid, $exitcode);

            delete $workers{$worker->pid};

            return if keys %workers >= $WORKERS;

            $log->debug("Restarting");

            $loop->delay_future(after => RESTART_COOLDOWN)->on_done(sub { add_worker_process($redis) })->retain;
        },
    );

    $loop->add($worker);
    $workers{$worker->pid} = $worker;
    $log->debugf("New worker started on redis: $redis");

    return $worker;
}

sub process_job {
    my %args = @_;

    my $job      = $args{job};
    my $tags     = $args{tags};
    my $code_sub = $args{code_sub};

    my $name = $job->data('name');

    my $current_time = Time::Moment->now;
    my $params       = decode_json_utf8($job->data('params'));

    stats_inc("rpc_queue.worker.jobs", $tags);

    # Handle a 'ping' request immediately here
    if ($name eq "ping") {
        $job->done(
            encode_json_utf8({
                    success => 1,
                    result  => 'pong'
                }));
        return;
    }

    $log->tracef("Running RPC <%s> for: %s", $name, pp($params));

    if (my $method = $code_sub) {
        my $result = $method->($params);
        $log->tracef("Results:\n%s", join("\n", map { " | $_" } split m/\n/, pp($result)));

        $job->done(
            encode_json_utf8({
                    success => 1,
                    result  => $result
                })) unless $job->is_ready;
    } else {
        $log->trace("  UNKNOWN");
        stats_inc("rpc_queue.worker.jobs.failed", $tags);
        # Transport mechanism itself succeeded, so ->done is fine here
        $job->done(
            encode_json_utf8({
                    success => 0,
                    result  => {
                        error => {
                            code              => 'InternalServerError',
                            message_to_client => 'Sorry, an error occurred while processing your request.',
                        }}})) unless $job->is_ready;
    }

    stats_gauge("rpc_queue.worker.jobs.latency", $current_time->delta_milliseconds(Time::Moment->now), $tags);

    return;
}

sub run_worker_process {
    my $redis = shift;
    my $loop  = IO::Async::Loop->new;

    require BOM::RPC::Registry;
    require BOM::RPC;    # This will load all the RPC methods into registry as a side-effect

    if ($TESTING) {
        # Running for a unit test; so start it up in test mode
        $log->debug("! Running in unit-test mode !");
        require BOM::Test;
        BOM::Test->import;

        require BOM::MT5::User::Async;
        no warnings 'once';
        @BOM::MT5::User::Async::MT5_WRAPPER_COMMAND = ($^X, 't/lib/mock_binary_mt5.pl');

        Path::Tiny->new($PID_FILE)->spew("$$") if $PID_FILE;
    }

    $loop->add(
        my $worker = Job::Async::Worker::Redis->new(
            uri                 => $redis,
            max_concurrent_jobs => 1,
            timeout             => QUEUE_WORKER_TIMEOUT,
            $queue_prefix ? (prefix => $queue_prefix) : (),
        ));

    my $stopping;
    $loop->attach_signal(
        TERM => sub {
            return if $stopping++;
            unlink $PID_FILE if ($PID_FILE);
            $worker->stop->on_done(sub { exit 0; });
        });
    $SIG{INT} = 'IGNORE';

    my %services = map {
        my $method = $_->name;
        $method => {
            code_sub => BOM::RPC::wrap_rpc_sub($_),
            category => $_->category,
            }
    } BOM::RPC::Registry::get_service_defs();

    # Format:
    #   name=name of RPC
    #   id=string
    #   params=JSON-encoded arguments
    # Result: JSON-encoded result
    $worker->jobs->each(
        sub {
            my $job = $_;
<<<<<<< HEAD
            try {
                my $current_time = Time::Moment->now;
                my $name         = $job->data('name');
                my $params       = decode_json_utf8($job->data('params'));

                my ($queue) = $worker->pending_queues;
                my $tags = {tags => ["rpc:$name", 'queue:' . $queue]};
                stats_inc("rpc_queue.worker.jobs", $tags);

                # Handle a 'ping' request immediately here
                if ($name eq "ping") {
                    $job->done(
                        encode_json_utf8({
                                success => 1,
                                result  => 'pong'
                            }));
                    return;
                }

                $log->tracef("Running RPC <%s> for: %s", $name, $params);

                if (my $code = $services{$name}) {
                    my $result = $code->($params);
                    $log->tracef("Results:\n %s", $result);

                    $job->done(
                        encode_json_utf8({
                                success => 1,
                                result  => $result
                            }));
                } else {
                    $log->tracef("Unknown RPC name: '%s'", $name);
                    # Transport mechanism itself succeeded, so ->done is fine here
                    $job->done(
                        encode_json_utf8({
                                success => 0,
                                error   => "Unknown RPC name '$name'"
                            }));
                    stats_inc("rpc_queue.worker.jobs.failed", $tags);
                }

                stats_gauge("rpc_queue.worker.jobs.latency", $current_time->delta_milliseconds(Time::Moment->now), $tags);
            }
            catch {
                my $error = $@;
                $log->errorf("failed to process job: $error");
                $job->done(
                    encode_json_utf8({
                            success => 0,
                            error   => "Error processing received job: $error"
                        }));
                stats_inc("rpc_queue.worker.jobs.failed", {tags => ["failure:$error"]});
            };
=======

            my $name = $job->data('name');
            my ($queue) = $worker->pending_queues;

            my $job_timeout = BOM::RPC::JobTimeout::get_timeout(category => $services{$name}{category});
            $log->tracef('Timeout for %s is %d', $name, $job_timeout);

            my $tags = {tags => ["rpc:$name", 'queue:' . $queue]};

            try {
                local $SIG{ALRM} = sub {
                    stats_inc("rpc_queue.worker.jobs.timeout", $tags);
                    $log->errorf('rpc_queue: Timeout error - Not able to get response for %s job, job timeout is configured at %s seconds',
                        $name, $job_timeout);
                    $job->done(
                        encode_json_utf8({
                                success => 0,
                                result  => {
                                    error => {
                                        code              => 'RequestTimeout',
                                        message_to_client => "Request timed out.",
                                    }}}));
                };
                alarm $job_timeout;
                process_job(
                    job      => $job,
                    code_sub => $services{$name}{code_sub},
                    tags     => $tags
                );
                alarm 0;
            }
            catch {
                $log->errorf('An error occurred while processing job for %s, ERROR: %s', $name, $@);
            }
            finally {
                alarm 0;
            }

>>>>>>> f0903921
        });

    $worker->trigger->retain;
    $loop->run;
    return 0;    # exit code
}<|MERGE_RESOLUTION|>--- conflicted
+++ resolved
@@ -326,7 +326,7 @@
         return;
     }
 
-    $log->tracef("Running RPC <%s> for: %s", $name, pp($params));
+    $log->tracef("Running RPC <%s> for: %s", $name, $params);
 
     if (my $method = $code_sub) {
         my $result = $method->($params);
@@ -409,62 +409,6 @@
     $worker->jobs->each(
         sub {
             my $job = $_;
-<<<<<<< HEAD
-            try {
-                my $current_time = Time::Moment->now;
-                my $name         = $job->data('name');
-                my $params       = decode_json_utf8($job->data('params'));
-
-                my ($queue) = $worker->pending_queues;
-                my $tags = {tags => ["rpc:$name", 'queue:' . $queue]};
-                stats_inc("rpc_queue.worker.jobs", $tags);
-
-                # Handle a 'ping' request immediately here
-                if ($name eq "ping") {
-                    $job->done(
-                        encode_json_utf8({
-                                success => 1,
-                                result  => 'pong'
-                            }));
-                    return;
-                }
-
-                $log->tracef("Running RPC <%s> for: %s", $name, $params);
-
-                if (my $code = $services{$name}) {
-                    my $result = $code->($params);
-                    $log->tracef("Results:\n %s", $result);
-
-                    $job->done(
-                        encode_json_utf8({
-                                success => 1,
-                                result  => $result
-                            }));
-                } else {
-                    $log->tracef("Unknown RPC name: '%s'", $name);
-                    # Transport mechanism itself succeeded, so ->done is fine here
-                    $job->done(
-                        encode_json_utf8({
-                                success => 0,
-                                error   => "Unknown RPC name '$name'"
-                            }));
-                    stats_inc("rpc_queue.worker.jobs.failed", $tags);
-                }
-
-                stats_gauge("rpc_queue.worker.jobs.latency", $current_time->delta_milliseconds(Time::Moment->now), $tags);
-            }
-            catch {
-                my $error = $@;
-                $log->errorf("failed to process job: $error");
-                $job->done(
-                    encode_json_utf8({
-                            success => 0,
-                            error   => "Error processing received job: $error"
-                        }));
-                stats_inc("rpc_queue.worker.jobs.failed", {tags => ["failure:$error"]});
-            };
-=======
-
             my $name = $job->data('name');
             my ($queue) = $worker->pending_queues;
 
@@ -501,8 +445,6 @@
             finally {
                 alarm 0;
             }
-
->>>>>>> f0903921
         });
 
     $worker->trigger->retain;
