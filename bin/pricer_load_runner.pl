--- conflicted
+++ resolved
@@ -539,23 +539,10 @@
                     print ">: $msg\n";
                     next unless ($msg =~ / W \[.*\] (.*)/);
                     my $msg_txt = $1;
-                    # 'Trading is not available from' will include a timestamp
-<<<<<<< HEAD
-                    if ($msg_txt =~ /(Trading is not available)/) {
-                        $error{$1}++;
-                        next;
-                    }
-                    if ($msg_txt =~ /(Creating a subscription Failed Cannot get valid params for)/) {
-                        $error{$1}++;
-                        next;
-                    }
-
-                    if ($msg_txt =~ /<(.*)>/) {
-=======
+
                     if($msg_txt =~ /(Trading is not available|Creating a subscription Failed Cannot get valid params)/ ||
                        $msg_txt =~ /<(.*)>/
                    ){
->>>>>>> 6128d0e6
                         $error{$1}++;
                         next;
                     }
