#!/etc/rmg/bin/perl
use strict;
use warnings;

use sigtrap;

use LWP::Simple;
use Getopt::Long;

use Parallel::ForkManager;

use BOM::RPC::PriceDaemon;
use Sys::Info;
use List::Util qw(max);
use DataDog::DogStatsd::Helper;

my $internal_ip     = get("http://169.254.169.254/latest/meta-data/local-ipv4");
GetOptions(
    "workers=i" => \my $workers,
    "queues=s"  => \my $queues,
);
$queues ||= 'pricer_jobs,pricer_jobs_jp';
$workers ||= max(1, Sys::Info->new->device("CPU")->count);

my @running_forks;
sub signal_handler {
    kill KILL => @running_forks;
    exit 0;
}
sigtrap->import(handler => 'signal_handler', 'normal-signals');

# tune cache: up to 2s
$ENV{QUANT_FRAMEWORK_HOLIDAY_CACHE} = $ENV{QUANT_FRAMEWORK_PATRIALTRADING_CACHE} = 2;    ## nocritic
my $pm = Parallel::ForkManager->new($workers);

$pm->run_on_start(
    sub {
        my $pid = shift;
        push @running_forks, $pid;
        DataDog::DogStatsd::Helper::stats_gauge('pricer_daemon.forks.count', (scalar @running_forks), {tags => ['tag:' . $internal_ip]});
        warn "Started a new fork [$pid]\n";
    });
$pm->run_on_finish(
    sub {
        my ($pid, $exit_code) = @_;
        @running_forks = grep { $_ != $pid } @running_forks;
        DataDog::DogStatsd::Helper::stats_gauge('pricer_daemon.forks.count', (scalar @running_forks), {tags => ['tag:' . $internal_ip]});
        warn "Fork [$pid] ended with exit code [$exit_code]\n";
    });

<<<<<<< HEAD
sub signal_handler {
    kill KILL => @running_forks;
    exit 0;
}

sub process_job {
    my ($redis, $next, $params) = @_;

    my $price_daemon_cmd = $params->{price_daemon_cmd} || '';
    my $current_time = time;
    my $response;

    my $underlying = _get_underlying($params) or return undef;

    if (!ref($underlying)) {
        warn "Have legacy underlying - $underlying with params " . Dumper($params) . "\n";
        DataDog::DogStatsd::Helper::stats_inc("pricer_daemon.$price_daemon_cmd.invalid", {tags => ['tag:' . $internal_ip]});
        return undef;
    }

    unless (defined $underlying->spot_tick and defined $underlying->spot_tick->epoch) {
        warn "$params->{symbol} has invalid spot tick" if $underlying->calendar->is_open;
        DataDog::DogStatsd::Helper::stats_inc("pricer_daemon.$price_daemon_cmd.invalid", {tags => ['tag:' . $internal_ip]});
        return undef;
    }

    my $current_spot_ts = $underlying->spot_tick->epoch;
    my $last_price_ts = $redis->get($next) || 0;

    return undef if ($current_spot_ts == $last_price_ts and $current_time - $last_price_ts <= 10);

    if ($price_daemon_cmd eq 'price') {
        $params->{streaming_params}->{add_theo_probability} = 1;
        $response = BOM::RPC::v3::Contract::send_ask({args => $params});
    } elsif ($price_daemon_cmd eq 'bid') {
        $params->{validation_params}->{skip_barrier_validation} = 1;
        $response = BOM::RPC::v3::Contract::send_bid($params);
    } else {
        warn "Unrecognized Pricer command! Payload is: " . ($next // 'undefined');
        DataDog::DogStatsd::Helper::stats_inc("pricer_daemon.unknown.invalid", {tags => ['tag:' . $internal_ip]});
        return undef;
    }

    # when it reaches here, contract is considered priced.
    $redis->set($next, $current_time);
    $redis->expire($next, 300);

    DataDog::DogStatsd::Helper::stats_inc("pricer_daemon.$price_daemon_cmd.call", {tags => ['tag:' . $internal_ip]});
    DataDog::DogStatsd::Helper::stats_timing("pricer_daemon.$price_daemon_cmd.time", $response->{rpc_time}, {tags => ['tag:' . $internal_ip]});
    $response->{price_daemon_cmd} = $price_daemon_cmd;
    return $response;
}

=======
>>>>>>> 97145d4b
while (1) {
    $pm->start and next;
    my $daemon = BOM::RPC::PriceDaemon->new(
        tags => [ 'tag:' . $internal_ip ]
    );
    $daemon->run(queues => [ split /,/, $queues ]);
    $pm->finish;
}
<|MERGE_RESOLUTION|>--- conflicted
+++ resolved
@@ -48,62 +48,6 @@
         warn "Fork [$pid] ended with exit code [$exit_code]\n";
     });
 
-<<<<<<< HEAD
-sub signal_handler {
-    kill KILL => @running_forks;
-    exit 0;
-}
-
-sub process_job {
-    my ($redis, $next, $params) = @_;
-
-    my $price_daemon_cmd = $params->{price_daemon_cmd} || '';
-    my $current_time = time;
-    my $response;
-
-    my $underlying = _get_underlying($params) or return undef;
-
-    if (!ref($underlying)) {
-        warn "Have legacy underlying - $underlying with params " . Dumper($params) . "\n";
-        DataDog::DogStatsd::Helper::stats_inc("pricer_daemon.$price_daemon_cmd.invalid", {tags => ['tag:' . $internal_ip]});
-        return undef;
-    }
-
-    unless (defined $underlying->spot_tick and defined $underlying->spot_tick->epoch) {
-        warn "$params->{symbol} has invalid spot tick" if $underlying->calendar->is_open;
-        DataDog::DogStatsd::Helper::stats_inc("pricer_daemon.$price_daemon_cmd.invalid", {tags => ['tag:' . $internal_ip]});
-        return undef;
-    }
-
-    my $current_spot_ts = $underlying->spot_tick->epoch;
-    my $last_price_ts = $redis->get($next) || 0;
-
-    return undef if ($current_spot_ts == $last_price_ts and $current_time - $last_price_ts <= 10);
-
-    if ($price_daemon_cmd eq 'price') {
-        $params->{streaming_params}->{add_theo_probability} = 1;
-        $response = BOM::RPC::v3::Contract::send_ask({args => $params});
-    } elsif ($price_daemon_cmd eq 'bid') {
-        $params->{validation_params}->{skip_barrier_validation} = 1;
-        $response = BOM::RPC::v3::Contract::send_bid($params);
-    } else {
-        warn "Unrecognized Pricer command! Payload is: " . ($next // 'undefined');
-        DataDog::DogStatsd::Helper::stats_inc("pricer_daemon.unknown.invalid", {tags => ['tag:' . $internal_ip]});
-        return undef;
-    }
-
-    # when it reaches here, contract is considered priced.
-    $redis->set($next, $current_time);
-    $redis->expire($next, 300);
-
-    DataDog::DogStatsd::Helper::stats_inc("pricer_daemon.$price_daemon_cmd.call", {tags => ['tag:' . $internal_ip]});
-    DataDog::DogStatsd::Helper::stats_timing("pricer_daemon.$price_daemon_cmd.time", $response->{rpc_time}, {tags => ['tag:' . $internal_ip]});
-    $response->{price_daemon_cmd} = $price_daemon_cmd;
-    return $response;
-}
-
-=======
->>>>>>> 97145d4b
 while (1) {
     $pm->start and next;
     my $daemon = BOM::RPC::PriceDaemon->new(
