--- conflicted
+++ resolved
@@ -29,13 +29,13 @@
 Bar('Trading strategy');
 
 my $hostname = Sys::Hostname::hostname();
-if (BOM::System::Config::on_production() && $hostname !~ /^collector01/) {
-    print "<h2>This must be run on collector01</h2>\n";
-    code_exit_BO();
+if(BOM::System::Config::on_production() && $hostname !~ /^collector01/) {
+	print "<h2>This must be run on collector01</h2>\n";	
+	code_exit_BO();
 }
 
 my $base_dir = '/var/lib/binary/trading_strategy_data/';
-my $cgi      = request()->cgi;
+my $cgi = request()->cgi;
 
 my $config = LoadFile('/home/git/regentmarkets/bom-backoffice/config/trading_strategy_datasets.yml');
 
@@ -44,14 +44,14 @@
 
 my $date_selected = $cgi->param('date');
 
-my %strategies = map { ; $_ => 1 } Finance::TradingStrategy->available_strategies;
+my %strategies = map {; $_ => 1 } Finance::TradingStrategy->available_strategies;
 my $strategy_description;
 
 my $strategy_name = $cgi->param('strategy');
 warn "Invalid strategy provided" unless exists $strategies{$strategy_name};
 
 my $count = $cgi->param('count') || 1;
-my $skip  = $cgi->param('skip')  || 1;
+my $skip = $cgi->param('skip') || 1;
 
 my $rslt;
 my @tbl;
@@ -59,23 +59,23 @@
 my $process_dataset = sub {
     my ($date, $dataset) = @_;
     my $path = path($base_dir)->child($date)->child($dataset . '.csv');
-    warn "date path not found: " . path($base_dir)->child($date) unless path($base_dir)->child($date)->exists;
+warn "date path not found: " . path($base_dir)->child($date) unless path($base_dir)->child($date)->exists;
     return unless $path->exists;
 
     my $strategy = Finance::TradingStrategy->new(
         strategy => $strategy_name,
-        count    => $count,
+        count => $count,
     );
 
     $strategy_description = $strategy->description;
-    my $fh  = $path->openr_utf8 or die "Could not open dataset $path - $!";
+    my $fh = $path->openr_utf8 or die "Could not open dataset $path - $!";
     my $sum = 0;
     my @hdr = qw(epoch quote buy_price value);
     my @results;
     my %stats;
     my @spots;
     my $line = 0;
-    while (<$fh>) {
+    while(<$fh>) {
         next if $line++ % $skip;
         eval {
             my @market_data = split /\s*,\s*/;
@@ -83,48 +83,39 @@
             push @spots, $market_data{quote};
             # Each ->execute returns true (buy) or false (ignore), we calculate client profit from each one and maintain a sum
             my $should_buy = $strategy->execute(%market_data);
-            $sum +=
-                $should_buy
-                ? ($market_data{value} - $market_data{buy_price})
-                : 0;
+            $sum += $should_buy
+            ? ($market_data{value} - $market_data{buy_price})
+            : 0;
             push @results, $sum;
             ++$stats{count};
             ++$stats{trades} if $should_buy;
-            if ($market_data{value} > 0.001) {
+            if($market_data{value} > 0.001) {
                 ++$stats{'winners'};
             } else {
                 ++$stats{'losers'};
             }
             $stats{bought_buy_price}{sum} += $market_data{buy_price} if $should_buy;
-            $stats{buy_price}{sum}        += $market_data{buy_price};
-            $stats{payout}{mean}          += $market_data{value};
+            $stats{buy_price}{sum} += $market_data{buy_price};
+            $stats{payout}{mean} += $market_data{value};
             $stats{start} ||= Date::Utility->new($market_data{epoch});
             $stats{end} ||= $stats{start} or die 'no start info? epoch was ' . $market_data{epoch};
             $stats{end} = Date::Utility->new($market_data{epoch}) if $market_data{epoch} > $stats{end}->epoch;
-        } or do {
-            warn "Error processing line $line - $@";
-            1;
-        };
-    }
-    if ($stats{count}) {
+        } or do { warn "Error processing line $line - $@"; 1 };
+    }
+    if($stats{count}) {
         $stats{buy_price}{mean} = $stats{buy_price}{sum} / $stats{count};
 	$stats{sum_contracts_bought} = $sum;
         $stats{profit_margin} =
             $stats{bought_buy_price}{sum}
-<<<<<<< HEAD
-            ? sprintf '%.2f%% (%s/%s)', -100.0 * $sum / $stats{bought_buy_price}{sum}, to_monetary_number_format($sum),
-            to_monetary_number_format($stats{bought_buy_price}{sum})
-=======
             ? sprintf '%.2f%%', -100.0 * $sum / $stats{bought_buy_price}{sum}
->>>>>>> 4bbb8ddf
             : 'N/A';
         $stats{payout}{mean} /= $stats{count};
     }
     return {
-        result_list => \@results,
-        spot_list   => \@spots,
-        statistics  => \%stats,
-        dataset     => $dataset,
+        result_list   => \@results,
+        spot_list     => \@spots,
+        statistics    => \%stats,
+        dataset       => $dataset,
     };
 };
 
@@ -132,20 +123,8 @@
     my $stats = shift;
     warn "bad stats - " . join(',', %$stats) unless exists $stats->{count};
     my $start_epoch = Date::Utility->new($stats->{start})->epoch;
-    my $end_epoch   = Date::Utility->new($stats->{end})->epoch;
+    my $end_epoch = Date::Utility->new($stats->{end})->epoch;
     return [
-<<<<<<< HEAD
-        ['Number of datapoints',   $stats->{count}],
-        ['Starting date',          Date::Utility->new($stats->{start})->datetime],
-        ['Ending date',            Date::Utility->new($stats->{end})->datetime],
-        ['Period',                 Time::Duration::duration($end_epoch - $start_epoch)],
-        ['Average buy price',      to_monetary_number_format($stats->{buy_price}{mean})],
-        ['Average payout',         to_monetary_number_format($stats->{payout}{mean})],
-        ['Number of winning bets', $stats->{winners}],
-        ['Number of losing bets',  $stats->{losers}],
-        ['Bets bought',            $stats->{trades}],
-        ['Company profit margin',  $stats->{profit_margin}],
-=======
         [ 'Number of datapoints', $stats->{count} ],
         [ 'Starting date', Date::Utility->new($stats->{start})->datetime ],
         [ 'Ending date' ,Date::Utility->new($stats->{end})->datetime ],
@@ -158,17 +137,16 @@
         [ 'Sum contracts bought', sprintf '%.02f', $stats->{bought_buy_price}{sum} ],
         [ 'Company profit', sprintf '%.02f', -$stats->{sum_contracts_bought} ],
         [ 'Company profit margin', $stats->{profit_margin} ],
->>>>>>> 4bbb8ddf
     ];
 };
 
 # When the button is pressed, we end up in here:
 my ($underlying_selected) = $cgi->param('underlying') =~ /^(\w+|\*)$/;
-my ($duration_selected)   = $cgi->param('duration') =~ /^(\w+|\*)$/;
-my ($type_selected)       = $cgi->param('type') =~ /^(\w+|\*)$/;
-if ($cgi->param('run')) {
-    if (grep { $_ eq '*' } $underlying_selected, $duration_selected, $type_selected, $date_selected) {
-        $rslt = {};
+my ($duration_selected) = $cgi->param('duration') =~ /^(\w+|\*)$/;
+my ($type_selected) = $cgi->param('type') =~ /^(\w+|\*)$/;
+if($cgi->param('run')) {
+    if(grep { $_ eq '*' } $underlying_selected, $duration_selected, $type_selected, $date_selected) {
+        $rslt = { };
         TABLE:
         for my $underlying ($underlying_selected eq '*' ? @{$config->{underlyings}} : $underlying_selected) {
             for my $duration ($duration_selected eq '*' ? @{$config->{durations}} : $duration_selected) {
@@ -176,9 +154,11 @@
                     for my $date ($date_selected eq '*' ? @dates : $date_selected) {
                         my $dataset = join '_', $underlying, $duration, $type;
                         warn "will process dataset $dataset on $date";
-                        push @tbl, eval { $process_dataset->($date, $dataset) } or do {
+                        push @tbl, eval {
+                            $process_dataset->($date, $dataset)
+                        } or do {
                             warn "Failed to process $dataset - $@" if $@;
-                            ();
+                            ()
                         };
                         last TABLE if @tbl > 300;
                     }
@@ -193,40 +173,41 @@
 
 my %template_args = (
     parameter_list => {
-        duration   => ['*', @{$config->{durations}}],
-        date       => ['*', @dates],
-        underlying => ['*', @{$config->{underlyings}}],
-        type       => ['*', @{$config->{types}}],
+        duration => [ '*', @{$config->{durations}} ],
+        date => [ '*', @dates ],
+        underlying => [ '*', @{$config->{underlyings}} ],
+        type => [ '*', @{$config->{types}} ],
     },
     selected_parameter => {
-        date       => $date_selected,
+        date => $date_selected,
         underlying => $underlying_selected,
-        duration   => $duration_selected,
-        type       => $type_selected,
+        duration => $duration_selected,
+        type => $type_selected,
     },
-    count            => $count,
-    skip             => $skip,
-    strategy_list    => [sort keys %strategies],
-    description      => $strategy_description,
-    statistics       => $statistics_table->($rslt->{statistics}),
-    result_list      => $rslt->{result_list},
-    spot_list        => $rslt->{spot_list},
-    dataset          => $rslt->{dataset},
+    count => $count,
+    skip => $skip,
+    strategy_list => [ sort keys %strategies ],
+    description   => $strategy_description,
+    statistics => $statistics_table->($rslt->{statistics}),
+    result_list   => $rslt->{result_list},
+    spot_list     => $rslt->{spot_list},
+    dataset       => $rslt->{dataset},
     dataset_base_dir => '/trading_strategy_data',
-    date             => $date_selected,
+    date => $date_selected,
 );
 
-if (@tbl) {
+
+if(@tbl) {
     my @result_row;
     my $hdr;
     for my $result_for_dataset (@tbl) {
         my $stats = $statistics_table->($result_for_dataset->{statistics});
         $hdr //= $stats;
-        push @result_row, [$result_for_dataset->{dataset}, map $_->[1], @$stats];
+        push @result_row, [ $result_for_dataset->{dataset}, map $_->[1], @$stats ]
     }
     $template_args{result_table} = {
-        header => ['Dataset', map $_->[0], @$hdr],
-        body   => \@result_row,
+        header => [ 'Dataset', map $_->[0], @$hdr ],
+        body => \@result_row,
     };
 }
 
@@ -235,6 +216,9 @@
     $template_args{$k . '_selected'} = $param if $param;
 }
 
-BOM::Backoffice::Request::template->process('backoffice/trading_strategy.html.tt', \%template_args);
+BOM::Backoffice::Request::template->process(
+    'backoffice/trading_strategy.html.tt',
+    \%template_args
+);
 
 code_exit_BO();