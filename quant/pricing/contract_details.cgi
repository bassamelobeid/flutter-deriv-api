--- conflicted
+++ resolved
@@ -61,13 +61,8 @@
     @contract_details = (
         login_id       => $details->{loginid},
         slippage_price => $slippage_price ? roundnear($JPY_precision, $slippage_price) : 'NA.',
-<<<<<<< HEAD
-        order_type     => $action_type,
-        order_price => ($action_type eq 'buy') ? $traded_ask : $traded_bid,
-=======
         order_type => $action_type,
         order_price => roundnear($JPY_precision, $order_price),
->>>>>>> 4925dd6c
         trans_id    => $id,
         short_code  => $contract->shortcode,
         payout      => $contract->payout,
