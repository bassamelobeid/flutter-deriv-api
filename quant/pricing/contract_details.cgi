--- conflicted
+++ resolved
@@ -53,75 +53,6 @@
          load_template($cgi->param('broker'),$pricing_parameters);
 
 
-<<<<<<< HEAD
-    $pricing_parameters->{theoretical_probability} = {
-        bs_probability    => $pe->bs_probability->amount,
-        market_supplement => $pe->market_supplement->amount,
-    };
-    my $pricing_arg = $contract->pricing_args;
-    $pricing_parameters->{bs_probability} = {
-        'S'      => $pricing_arg->{spot},
-        'K'      => $pricing_arg->{barrier1},
-        'vol'    => $pricing_arg->{iv},
-        'payout' => $contract->payout,
-        map { $_ => $pricing_arg->{$_} } qw(t discount_rate mu)
-    };
-
-    $pricing_parameters->{bs_probability}->{'K2'} = $pricing_arg->{barrier2} if $contract->two_barriers;
-
-    $pricing_parameters->{market_supplement} = _get_market_supplement_parameters($pe);
-
-    $pricing_parameters->{commission_markup} = {
-        base_commission       => $contract->base_commission,
-        commission_multiplier => $contract->commission_multiplier($contract->payout),
-
-    };
-
-    my $risk_markup = $pe->risk_markup;
-    $pricing_parameters->{risk_markup} = {
-        map { $_ => $risk_markup->peek_amount($_) // 0 }
-            qw(vol_spread_markup vol_spread bet_vega spot_spread_markup bet_delta spot_spread forward_start eod_market_risk_markup butterfly_markup butterfly_greater_than_cutoff spread_to_markup),
-
-    };
-
-    return $pricing_parameters;
-}
-
-sub _get_pricing_parameter_from_slope_pricer {
-    my ($contract, $action_type, $discounted_probability) = @_;
-
-    #force createion of debug_information
-    my $ask_probability   = $contract->ask_probability;
-    my $debug_information = $contract->debug_information;
-    my $pricing_parameters;
-    my $contract_type     = $contract->pricing_code;
-    my $risk_markup       = $contract->risk_markup->amount;
-    my $commission_markup = $contract->commission_markup->amount;
-    my $base_probability  = $debug_information->{$contract_type}{base_probability}{amount};
-    my $ask_price         = $contract->ask_price;
-
-    if ($action_type eq 'sell') {
-        $pricing_parameters->{bid_probability} = {
-            discounted_probability            => $discounted_probability->amount,
-            opposite_contract_ask_probability => $contract->ask_probability->amount
-        };
-
-        $pricing_parameters->{opposite_contract_ask_probability} = {
-            theoretical_probability => $base_probability,
-            risk_markup             => $risk_markup,
-            commission_markup       => $commission_markup,
-
-        };
-
-    } else {
-
-        $pricing_parameters->{ask_probability} = {
-            theoretical_probability => $base_probability,
-            risk_markup             => $risk_markup,
-            commission_markup       => $commission_markup,
-        };
-=======
->>>>>>> 133bb4aa
     }
 } elsif ($cgi->param('manual_verify_with_shortcode')) {
     my $args;
@@ -140,7 +71,6 @@
 
     if ($cgi->param('download') eq 'download') {
         BOM::JapanContractDetails::single_output_as_excel($pricing_parameters, $cgi->param('short_code') . '.xls');
-
     } else {
         load_template($cgi->param('broker'),$pricing_parameters); 
 
