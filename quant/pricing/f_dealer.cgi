#!/usr/bin/perl
package main;

use strict 'vars';
use open qw[ :encoding(UTF-8) ];

use lib qw(/home/git/regentmarkets/bom-backoffice /home/git/bom/cgi);
use f_brokerincludeall;
use Try::Tiny;
use Path::Tiny;

use BOM::Utility::Date;
use BOM::Utility::Format::Numbers qw(roundnear);
use BOM::Product::Contract::ContractCategory::ContractType::Registry;
use BOM::Platform::Data::Persistence::DataMapper::FinancialMarketBet;
use BOM::Platform::Data::Persistence::ConnectionBuilder;
use BOM::Platform::Helper::Model::FinancialMarketBet;
use BOM::Platform::Transaction;
use BOM::Platform::Email qw(send_email);
use BOM::Platform::Context;
use BOM::Platform::Plack qw( PrintContentType );

system_initialize();

PrintContentType();

BrokerPresentation('DEALER/LARGE BETS');
my $broker  = request()->broker->code;
my $staff   = BOM::Platform::Auth0::can_access(['Quants']);
my $clerk   = BOM::Platform::Auth0::from_cookie()->{nickname};
my $betcode = request()->param('betcode');
$betcode =~ s/\s+//;
my $now = BOM::Utility::Date->new;
# Get inputs
my $loginID  = request()->param('loginid');
my $currency = request()->param('curr');
my $price    = request()->param('price');
my $buysell  = request()->param('buysell');
my $qty      = request()->param('qty');
my $bet_ref  = request()->param('ref');
my $subject;
my @body;
my $to = BOM::Platform::Runtime->instance->app_config->system->alerts->quants . ','
    . BOM::Platform::Context::request()->website->config->get('customer_support.email');

# Make transaction on client account
if (request()->param('whattodo') eq 'maketrans' or request()->param('whattodo') eq 'closeatzero') {

    if ($currency !~ /^\w\w\w$/)    { print "Error with curr " . request()->param('curr');       code_exit_BO(); }
    if ($price !~ /^\d*\.?\d*$/)    { print "Error with price " . request()->param('price');     code_exit_BO(); }
    if ($price eq "")               { print "Error : no price entered";                          code_exit_BO(); }
    if ($loginID !~ /^$broker\d+$/) { print "Error with loginid " . request()->param('loginid'); code_exit_BO(); }
    if ($betcode !~ /^[\w\.\-]+$/)  { print "Error with betcode $betcode";                       code_exit_BO(); }
    if ($qty !~ /^\d+$/ or request()->param('qty') > 50) { print "Error with qty " . request()->param('qty'); code_exit_BO(); }

    my $client;
    try {
        $client = BOM::Platform::Client::get_instance({loginid => request()->param('loginid')});
    }
    catch {
        print "Cannot get client instance with loginid " . request()->param('loginid');
        code_exit_BO();
    };

    my $ttype;
    if   ($buysell eq 'BUY') { $ttype = 'DEBIT'; }
    else                     { $ttype = 'CREDIT'; }

    if (request()->param('whattodo') eq 'maketrans') {
        if ($buysell ne 'BUY' and $buysell ne 'SELL') { print "Error with buysell " . request()->param('buysell'); code_exit_BO(); }
        #check if control code already used
        my $count    = 0;
        my $log_file = File::ReadBackwards->new("/var/log/fixedodds/fmanagerconfodeposit.log");
        while ((defined(my $l = $log_file->readline)) and ($count++ < 200)) {
            my $dc_code = request()->param('DCcode');
            if ($l =~ /DCcode\=$dc_code/i) { print "ERROR: this control code has already been used today!"; code_exit_BO(); }
        }

    } elsif (request()->param('whattodo') eq 'closeatzero') {

        if (request()->param('buysell') ne 'SELL') {
            print "You can only sell the contract. You had choosen " . request()->param('buysell');
            code_exit_BO();
        }
        if (request()->param('price') != 0) { print "You can only close position at zero price"; code_exit_BO(); }
    }

    # Further error checks
    my $fmb_mapper = BOM::Platform::Data::Persistence::DataMapper::FinancialMarketBet->new({
            client_loginid => $loginID,
            currency_code  => $currency,
    });

    if ($buysell eq 'BUY') {
        my $bal = BOM::Platform::Data::Persistence::DataMapper::Account->new({
                'client_loginid' => $loginID,
                'currency_code'  => $currency
            })->get_balance();
        if ($bal < $price) { print "Error : insufficient client account balance. Client balance is only $currency$bal"; code_exit_BO(); }
    } elsif ($buysell eq 'SELL') {
<<<<<<< HEAD
=======
        my $fmb_mapper = BOM::Platform::Data::Persistence::DataMapper::FinancialMarketBet->new({
            client_loginid => $loginID,
            currency_code  => $currency,
        });
>>>>>>> 97051d8f
        my $stockonhand = $fmb_mapper->get_number_of_open_bets_with_shortcode_of_account($betcode);

        if ($qty > $stockonhand + 0.000001) {
            if   ($stockonhand == 0) { print "Error: Client $loginID does not own $betcode in $currency"; }
            else                     { print "Error: you cannot sell $qty as $loginID only owns $stockonhand of $betcode" }
            code_exit_BO();
        }

        if ($qty != $stockonhand) {
            print "Error: you cannot sell $qty as $loginID owns $stockonhand of $betcode. <br> All of the positions have to be sold at once";
            code_exit_BO();
        }
    } else {
        print "Error: unknown instruction buysell=$buysell";
        code_exit_BO();
    }

    if (request()->param('whattodo') eq 'closeatzero') {
        if (not BOM::Platform::Transaction->freeze_client($loginID)) {
            die "Account stuck in previous transaction $loginID";
        }

        my $db = BOM::Platform::Data::Persistence::ConnectionBuilder->new({
                operation   => 'write',
                broker_code => $broker,
            })->db;

        my $fmbs = $fmb_mapper->get_fmb_by_shortcode($betcode);
        my $fmb_helper = BOM::Platform::Helper::Model::FinancialMarketBet->new({
                bet => $fmbs->[0],
                db  => $db
            });

        $fmb_helper->sell_bet({
                sell_price    => 0,
                sell_time     => $now->db_timestamp,
                staff_loginid => $clerk,
            });
    } else {
        # check short code
        my $bet = produce_contract($betcode, $currency);

        if ($bet->longcode =~ /UNKNOWN|Unknown/) { print "Error : BOM::Product::Contract returned unknown bet code!"; code_exit_BO(); }

        if ($bet->payout > 50001) { print "Error : Payout is higher than 50000. Payout=" . $bet->payout; code_exit_BO(); }
        if ($bet->payout < $price) {
            print "Error : Bet price is higher than payout: payout=" . $bet->payout . ' price=' . $price;
            code_exit_BO();
        }
        # add other checks below..

        if (not BOM::Platform::Transaction->freeze_client($loginID)) {
            die "Account stuck in previous transaction $loginID";
        }
        #pricing comment
        my $pricingcomment = request()->param('comment');
        my $transaction    = BOM::Product::Transaction->new({
                client   => $client,
                contract => $bet,
                action   => $buysell,
                price    => $price,
                comment  => $pricingcomment,
                staff    => $clerk,
        });
        my $error = $transaction->update_client_db;
        die $error->{-message_to_client} if $error;
    }
<<<<<<< HEAD
=======
    #pricing comment
    my $pricingcomment = request()->param('comment');
    my $transaction    = BOM::Product::Transaction->new({
        client   => $client,
        contract => $bet,
        action   => $buysell,
        price    => $price,
        comment  => $pricingcomment,
        staff    => $clerk,
    });
    my $error = $transaction->update_client_db;
    die $error->{-message_to_client} if $error;
>>>>>>> 97051d8f

    BOM::Platform::Transaction->unfreeze_client($loginID);

    # Logging
    Path::Tiny::path("/var/log/fixedodds/fmanagerconfodeposit.log")
        ->append($now->datetime
            . "GMT $ttype($buysell) $qty @ $currency$price $betcode $loginID clerk=$clerk fellow="
            . request()->param('DCstaff')
            . " DCcode="
            . request()->param('DCcode') . " ["
            . request()->param('comment')
            . "] $ENV{'REMOTE_ADDR'}");

    Bar("Done");
    print "Done!<P>
 <FORM target=$loginID ACTION=\"" . request()->url_for('backoffice/f_manager_history.cgi') . "\" METHOD=\"POST\">
 <input name=loginID type=hidden value=$loginID>
 <INPUT type=hidden name=\"broker\" value=\"$broker\">
 <INPUT type=hidden name=\"currency\" value=\"$currency\">
 <INPUT type=hidden name=\"l\" value=\"EN\">
 <INPUT type=\"submit\" value='View client statement'>
 </FORM>
 <FORM target=$loginID ACTION=\"" . request()->url_for('backoffice/f_manager_statement.cgi') . "\" METHOD=\"POST\">
 <input name=loginID type=hidden value=$loginID>
 <INPUT type=hidden name=\"broker\" value=\"$broker\">
 <INPUT type=hidden name=\"currency\" value=\"$currency\">
 <INPUT type=hidden name=\"l\" value=\"EN\">
 <INPUT type=\"submit\" value='View client portfolio'>
 </FORM>";

    if (request()->param('whattodo') eq 'maketrans') {

        $subject = "Manually close contract. ";
        @body    = (
            "CS team,\nwe manually closed the contract [Ref: $bet_ref] at price [$currency $price] for clien[$loginID] shortcode[$betcode]. Please inform the client. "
        );
    } elsif (request()->param('whattodo') eq 'closeatzero') {
        $subject = "Manually close contract at zero price. ";
        @body    = ("We manually closed the contract [Ref: $bet_ref] at price $currency 0 for client[$loginID] shortcode[$betcode]. \n");

        push @body, "CS team,\nplease inform the client.";

    }

    send_email({
        from    => BOM::Platform::Runtime->instance->app_config->system->email,
        to      => $to,
        subject => $subject,
        message => \@body,
    });

    code_exit_BO();
}

Bar("MAKE TRANSACTION IN CLIENT ACCOUNT");
print qq~
<table width=100% border=0 bgcolor=ffffce><tr><td width=100% bgcolor=ffffce>
<FORM name=maketrans onsubmit="return confirm('Are you sure ? Please double-check all inputs.');" method=POST action="~
    . request()->url_for('backoffice/quant/pricing/f_dealer.cgi') . qq~">
<input type=hidden name=whattodo value=maketrans>
<input type=hidden name=broker value=$broker>
<select name=buysell><option selected>SELL<option>BUY</select>
<br>BET CODE: <input type=text size=70 name=betcode value=''> <a onclick='document.maketrans.betcode.value=document.dealer.betcode.value'><i>click to grab from above</i></a>
<br>PRICE: <select name=curr><option>~ . get_currency_options() . qq~</select>
<input type=text size=12 name=price value=''> <a onclick='document.maketrans.price.value=document.dealer.price.value'><i>click to grab from above</i></a>
<br>QUANTITY: <input type=text size=12 name=qty value=1>
<br>BET REFERENCE: <input type=text size=12 name=ref value=''>
<br>CLIENT LOGINID: <input type=text size=12 name=loginid value=$broker>
<br>COMMENT: <input type=text size=45 maxlength=90 name=comment>
<br>

<table border=0 cellpadding=1 cellspacing=1><tr><td bgcolor=FFFFEE><font color=blue>
<b>DUAL CONTROL CODE FOR QTY*PRICE</b>
<br>Fellow staff name: <input type=text name=DCstaff size=8>
Control Code: <input type=text name=DCcode size=16>
</td></tr></table>

<br>
<input type=submit value='- Make Transaction -'>
</form>
</td></tr></table>
~;

Bar("CLOSE CONTRACT AT ZERO PRICE");
print qq~
<table width=100% border=0 bgcolor=ffffce><tr><td width=100% bgcolor=ffffce>
<FORM name=maketrans onsubmit="return confirm('Are you sure ? Please double-check all inputs.');" method=POST action="~
    . request()->url_for('backoffice/quant/pricing/f_dealer.cgi') . qq~">
<input type=hidden name=whattodo value=closeatzero>
<input type=hidden name=broker value=$broker>
<select name=buysell><option selected>SELL</select>
<br>BET CODE: <input type=text size=70 name=betcode value=''> <a onclick='document.maketrans.betcode.value=document.dealer.betcode.value'></a>
<br>PRICE: <select name=curr><option>~ . get_currency_options() . qq~</select>
<input type=hidden size=12 name=price value=0><a>0</a>
<br>QUANTITY: <input type=text size=12 name=qty value=1>
<br>BET REFERENCE: <input type=text size=12 name=ref value=''>
<br>CLIENT LOGINID: <input type=text size=12 name=loginid value=$broker>
<br>COMMENT: <input type=text size=45 maxlength=90 name=comment>
<tr><td><input type=submit value='- Close Contract -'></td></tr>
</form>
</td></tr></table>
~;

code_exit_BO();
<|MERGE_RESOLUTION|>--- conflicted
+++ resolved
@@ -98,13 +98,6 @@
             })->get_balance();
         if ($bal < $price) { print "Error : insufficient client account balance. Client balance is only $currency$bal"; code_exit_BO(); }
     } elsif ($buysell eq 'SELL') {
-<<<<<<< HEAD
-=======
-        my $fmb_mapper = BOM::Platform::Data::Persistence::DataMapper::FinancialMarketBet->new({
-            client_loginid => $loginID,
-            currency_code  => $currency,
-        });
->>>>>>> 97051d8f
         my $stockonhand = $fmb_mapper->get_number_of_open_bets_with_shortcode_of_account($betcode);
 
         if ($qty > $stockonhand + 0.000001) {
@@ -172,21 +165,6 @@
         my $error = $transaction->update_client_db;
         die $error->{-message_to_client} if $error;
     }
-<<<<<<< HEAD
-=======
-    #pricing comment
-    my $pricingcomment = request()->param('comment');
-    my $transaction    = BOM::Product::Transaction->new({
-        client   => $client,
-        contract => $bet,
-        action   => $buysell,
-        price    => $price,
-        comment  => $pricingcomment,
-        staff    => $clerk,
-    });
-    my $error = $transaction->update_client_db;
-    die $error->{-message_to_client} if $error;
->>>>>>> 97051d8f
 
     BOM::Platform::Transaction->unfreeze_client($loginID);
 
