#!/etc/rmg/bin/perl

package main;

use strict;
use warnings;

use Date::Utility;
use Digest::MD5 qw(md5_hex);
use HTML::Entities;
use JSON qw(from_json to_json);
use LandingCompany::Registry;
use List::Util qw(first);
use f_brokerincludeall;

use BOM::Backoffice::PlackHelpers qw( PrintContentType );
use BOM::Backoffice::Request qw(request);
use BOM::Backoffice::Sysinit ();
use BOM::DynamicSettings;
use BOM::Platform::Config;
use BOM::Platform::RiskProfile;
use BOM::Platform::RiskProfile;
use BOM::Platform::Runtime;
use LandingCompany::Offerings;

BOM::Backoffice::Sysinit::init();

PrintContentType();
BrokerPresentation('Product Management');

my $staff            = BOM::Backoffice::Auth0::from_cookie()->{nickname};
my $r                = request();
my $limit_profile    = BOM::Platform::Config::quants->{risk_profile};
my $quants_config    = BOM::Platform::Runtime->instance->app_config->quants;
my %known_profiles   = map { $_ => 1 } keys %$limit_profile;
my %allowed_multiple = (
    market            => 1,
    submarket         => 1,
    underlying_symbol => 1,
    landing_company   => 1,
);

my $need_to_save = 0;

if ($r->param('update_limit')) {
<<<<<<< HEAD
    my @known_keys = qw(contract_category market submarket underlying_symbol start_type expiry_type barrier_category landing_company);

    my $landing_company           = $r->param('landing_company');
    my $contract_category         = $r->param('contract_category');
    my $non_binary_contract_limit = $r->param('non_binary_contract_limit');

    my %known_values =
        map { $_ => [get_offerings_with_filter(BOM::Platform::Runtime->instance->get_offerings_config, $_, $landing_company)] } @known_keys;
=======
    my @known_keys    = qw(contract_category market submarket underlying_symbol start_type expiry_type barrier_category landing_company);
    my $offerings_obj = LandingCompany::Offerings->get('costarica', BOM::Platform::Runtime->instance->get_offerings_config);
    my %known_values  = map { $_ => [$offerings_obj->values_for_key($_)] } @known_keys;
>>>>>>> 90583518
    # landing company is not part of offerings object.
    $known_values{landing_company} = [map { $_->short } LandingCompany::Registry::all()];
    my %ref;

    foreach my $key (@known_keys) {
        if (my $value = $r->param($key)) {
            if (first { $value =~ $_ } @{$known_values{$key}}) {
                # we should not allow more than one value for risk_profile
                code_exit_BO('You could not specify multiple value for ' . $key) if not $allowed_multiple{$key} and $value =~ /,/;
                $ref{$key} = $value;
            } else {
                code_exit_BO("Unrecognized value[" . encode_entities($r->param($key)) . "] for $key. Nothing is updated!!");
            }
        }
    }

    my $uniq_key = substr(md5_hex(sort { $a cmp $b } values %ref), 0, 16);

    # if we just want to add client into watchlist, custom conditions is not needed
    my $has_custom_conditions = keys %ref;
    if (my $custom_name = $r->param('custom_name')) {
        $ref{name} = $custom_name;
        $ref{non_binary_contract_limit} = $non_binary_contract_limit if $contract_category eq 'lookback';
    } elsif ($has_custom_conditions) {
        code_exit_BO('Name is required.');
    }

    my $p = $r->param('risk_profile');
    if ($p and $known_profiles{$p}) {
        $ref{risk_profile} = $p;
    } elsif ($has_custom_conditions) {
        code_exit_BO('Unrecognize risk profile.');
    }

    if (my $id = $r->param('client_loginid')) {
        my $current = from_json($quants_config->custom_client_profiles);
        my $comment = $r->param('comment');
        $current->{$id}->{custom_limits}->{$uniq_key} = \%ref    if $has_custom_conditions;
        $current->{$id}->{reason}                     = $comment if $comment;
        $current->{$id}->{updated_by}                 = $staff;
        $current->{$id}->{updated_on}                 = Date::Utility->new->date;
        $quants_config->custom_client_profiles(to_json($current));
    } else {
        my $current = from_json($quants_config->custom_product_profiles);
        $ref{updated_by}      = $staff;
        $ref{updated_on}      = Date::Utility->new->date;
        $current->{$uniq_key} = \%ref;
        $quants_config->custom_product_profiles(to_json($current));
    }

    $need_to_save = 1;
}

if ($r->param('delete_limit')) {
    my $id = $r->param('id');
    code_exit_BO('ID is required. Nothing is deleted.') if not $id;

    if (my $client_loginid = $r->param('client_loginid')) {
        my $current = from_json($quants_config->custom_client_profiles);
        delete $current->{$client_loginid}->{custom_limits}->{$id};
        $quants_config->custom_client_profiles(to_json($current));
    } else {
        my $current = from_json($quants_config->custom_product_profiles);
        delete $current->{$id};
        $quants_config->custom_product_profiles(to_json($current));
    }
    $need_to_save = 1;
}

if ($r->param('delete_client')) {
    my $client_loginid = $r->param('client_loginid');
    my $current        = from_json($quants_config->custom_client_profiles);
    delete $current->{$client_loginid};
    $quants_config->custom_client_profiles(to_json($current));
    $need_to_save = 1;
}

if ($r->param('update_otm')) {
    code_exit_BO('Must specify either underlying symbol/market and otm value to set custom OTM threshold')
        unless ($r->param('underlying_symbol') or $r->param('market'))
        and $r->param('otm_value');

    code_exit_BO('Maximum value of OTM threshold is 1.') if $r->param('otm_value') > 1;

    my $current = from_json($quants_config->custom_otm_threshold);

    # underlying symbol supercedes market
    my $which = $r->param('underlying_symbol') ? 'underlying_symbol' : 'market';
    my @common_inputs = qw(expiry_type is_atm_bet);
    foreach my $key (map { my $input = $_; $input =~ s/\s+//; $input } split ',', $r->param($which)) {
        my $string = join '', map { $r->param($_) } grep { $r->param($_) ne '' } @common_inputs;
        my $uniq_key = substr(md5_hex($key . $string), 0, 16);
        $current->{$uniq_key} = {
            conditions => {
                $which => $key,
                map { $_ => $r->param($_) } grep { $r->param($_) ne '' } @common_inputs
            },
            value => $r->param('otm_value'),
        };
    }
    $quants_config->custom_otm_threshold(to_json($current));
    $need_to_save = 1;
}

if ($r->param('delete_otm')) {
    my $current = from_json($quants_config->custom_otm_threshold);
    unless ($r->param('otm_id')) {
        code_exit_BO('Please specify otm id to delete.');
    }

    delete $current->{$r->param('otm_id')};
    $quants_config->custom_otm_threshold(to_json($current));
    $need_to_save = 1;
}

BOM::DynamicSettings::dynamic_save() if $need_to_save;

Bar("Limit Definitions");

my $limit_defs          = BOM::Platform::Config::quants->{risk_profile};
my $current_definitions = BOM::Platform::RiskProfile::get_current_profile_definitions();

BOM::Backoffice::Request::template->process(
    'backoffice/profile_definitions.html.tt',
    {
        definitions => $limit_defs,
        current     => $current_definitions,
    }) || die BOM::Backoffice::Request::template->error;

Bar("Existing limits");

my $custom_limits = from_json($quants_config->custom_product_profiles);

my @output;
foreach my $id (keys %$custom_limits) {
    my $data = $custom_limits->{$id};
    my $output_ref;
    my %copy = %$data;
    $output_ref->{id}         = $id;
    $output_ref->{name}       = delete $copy{name};
    $output_ref->{updated_by} = delete $copy{updated_by};
    $output_ref->{updated_on} = delete $copy{updated_on};
    my $profile = delete $copy{risk_profile};
    $output_ref->{payout_limit}     = $limit_profile->{$profile}{payout}{USD};
    $output_ref->{turnover_limit}   = $limit_profile->{$profile}{turnover}{USD};
    $output_ref->{condition_string} = join "\n", map { $_ . "[$copy{$_}] " } keys %copy;
    push @output, $output_ref;
}

BOM::Backoffice::Request::template->process(
    'backoffice/existing_limit.html.tt',
    {
        output => \@output,
    }) || die BOM::Backoffice::Request::template->error;

Bar("Custom Client Limits");

my $custom_client_limits = from_json($quants_config->custom_client_profiles);

my @client_output;
foreach my $client_loginid (keys %$custom_client_limits) {
    my %data       = %{$custom_client_limits->{$client_loginid}};
    my $reason     = $data{reason};
    my $limits     = $data{custom_limits};
    my $updated_by = $data{updated_by};
    my $updated_on = $data{updated_on};
    my @output;
    foreach my $id (keys %$limits) {
        my $output_ref;
        my %copy = %{$limits->{$id}};
        delete $copy{name};
        my $profile = delete $copy{risk_profile};
        $output_ref->{id}               = $id;
        $output_ref->{payout_limit}     = $limit_profile->{$profile}{payout}{USD};
        $output_ref->{turnover_limit}   = $limit_profile->{$profile}{turnover}{USD};
        $output_ref->{condition_string} = join "\n", map { $_ . "[$copy{$_}] " } keys %copy;
        push @output, $output_ref;
    }
    push @client_output,
        +{
        client_loginid => $client_loginid,
        reason         => $reason,
        updated_by     => $updated_by,
        updated_on     => $updated_on,
        @output ? (output => \@output) : (),
        }
        if @output;
}

BOM::Backoffice::Request::template->process(
    'backoffice/custom_client_limit.html.tt',
    {
        output => \@client_output,
    }) || die BOM::Backoffice::Request::template->error;

Bar("Update Limit");

BOM::Backoffice::Request::template->process(
    'backoffice/update_limit.html.tt',
    {
        url => request()->url_for('backoffice/quant/product_management.cgi'),
    }) || die BOM::Backoffice::Request::template->error;

Bar("Custom OTM Threshold");

BOM::Backoffice::Request::template->process(
    'backoffice/update_otm_threshold.html.tt',
    {
        url             => request()->url_for('backoffice/quant/product_management.cgi'),
        existing_custom => from_json($quants_config->custom_otm_threshold),
    }) || die BOM::Backoffice::Request::template->error;

code_exit_BO();<|MERGE_RESOLUTION|>--- conflicted
+++ resolved
@@ -43,20 +43,15 @@
 my $need_to_save = 0;
 
 if ($r->param('update_limit')) {
-<<<<<<< HEAD
-    my @known_keys = qw(contract_category market submarket underlying_symbol start_type expiry_type barrier_category landing_company);
 
     my $landing_company           = $r->param('landing_company');
     my $contract_category         = $r->param('contract_category');
     my $non_binary_contract_limit = $r->param('non_binary_contract_limit');
 
-    my %known_values =
-        map { $_ => [get_offerings_with_filter(BOM::Platform::Runtime->instance->get_offerings_config, $_, $landing_company)] } @known_keys;
-=======
     my @known_keys    = qw(contract_category market submarket underlying_symbol start_type expiry_type barrier_category landing_company);
     my $offerings_obj = LandingCompany::Offerings->get('costarica', BOM::Platform::Runtime->instance->get_offerings_config);
     my %known_values  = map { $_ => [$offerings_obj->values_for_key($_)] } @known_keys;
->>>>>>> 90583518
+
     # landing company is not part of offerings object.
     $known_values{landing_company} = [map { $_->short } LandingCompany::Registry::all()];
     my %ref;
@@ -87,7 +82,7 @@
     my $p = $r->param('risk_profile');
     if ($p and $known_profiles{$p}) {
         $ref{risk_profile} = $p;
-    } elsif ($has_custom_conditions) {
+    } elsif ($has_custom_conditions and $contract_category ne 'lookback') {
         code_exit_BO('Unrecognize risk profile.');
     }
 
