--- conflicted
+++ resolved
@@ -27,19 +27,9 @@
 
 ## Update with custom magnitude
 if (request()->param('update_event')) {
-<<<<<<< HEAD
-    my $args = {
-        id                             => request()->param('event_id'),
-        custom_magnitude_direct        => request()->param('custom_magnitude_direct'),
-        custom_magnitude_indirect      => request()->param('custom_magnitude_indirect'),
-        custom_magnitude_indirect_list => request()->param('custom_magnitude_indirect_list'),
-    };
-    print $json->encode(BOM::Backoffice::EconomicEventTool::update_by_id($args));
-=======
     my $args =
         {map { $_ => request()->param($_) } qw/id vol_change duration decay_factor vol_change_before duration_before decay_factor_before underlying/};
-    print to_json(BOM::Backoffice::EconomicEventTool::update_by_id($args));
->>>>>>> 5c3789e0
+    print $json->encode(BOM::Backoffice::EconomicEventTool::update_by_id($args));
 }
 
 ## Add new economic event
