--- conflicted
+++ resolved
@@ -1,12 +1,7 @@
 app->log(Mojo::Log->new(
     level => 'info',
     path  => '/var/log/httpd/bom-websocket-api_trace.log'
-<<<<<<< HEAD
-)) if app->mode ne 'development';
-
-=======
 ));
->>>>>>> eb0518d5
 app->renderer->default_format('json');
 
 {
