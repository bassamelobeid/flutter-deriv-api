--- conflicted
+++ resolved
@@ -103,39 +103,6 @@
 
 Bar("Crypto cashier");
 
-<<<<<<< HEAD
-use BOM::Database::ClientDB;
-my $clientdb = BOM::Database::ClientDB->new({broker_code => 'CR'});
-my $dbic = $clientdb->db->dbic;
-
-if (request()->param('ctc_sent')) {
-    my ($found) = $dbic->run(sub { $_->selectrow_array('SELECT payment.ctc_set_withdrawal_sent(?, ?)', undef, request()->param('ctc_sent'), 'BTC') });
-    # TODO: print warning if not $found
-}
-
-my $btc_trxs;
-my $ctc_view_type;
-if (request()->param('ctc_recent_sent')) {
-    $btc_trxs = $dbic->run(
-        sub { $_->selectall_arrayref(q{SELECT * FROM payment.ctc_bo_get_withdrawal('BTC', 'SENT'::payment.CTC_STATUS, 50, NULL)}, {Slice => {}}) });
-    $ctc_view_type = 'recent_sent';
-} else {
-    $btc_trxs = $dbic->run(
-        sub { $_->selectall_arrayref(q{SELECT * FROM payment.ctc_bo_get_withdrawal('BTC', 'LOCKED'::payment.CTC_STATUS, NULL, NULL)}, {Slice => {}}) }
-    );
-    $ctc_view_type = 'locked';
-}
-$tt->process(
-    'backoffice/account/manager_btc_trxs.tt',
-    {
-        trxs      => $btc_trxs,
-        broker    => $broker,
-        view_type => $ctc_view_type,
-    }) || die $tt->error();
-
-code_exit_BO();
-=======
 print '<a href="f_manager_crypto.cgi">Go to crypto cashier management page</a>';
 
 code_exit_BO();
->>>>>>> b8ebd90c
