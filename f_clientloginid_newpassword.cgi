--- conflicted
+++ resolved
@@ -10,12 +10,7 @@
 use BOM::Platform::Email qw(send_email);
 use BOM::Backoffice::PlackHelpers qw( PrintContentType );
 use BOM::Backoffice::Sysinit ();
-<<<<<<< HEAD
-use BOM::Platform::Token;
-use BOM::Platform::Static::Config;
-=======
 use BOM::Platform::Token::Verification;
->>>>>>> 2c35d0c7
 use BOM::System::Config;
 BOM::Backoffice::Sysinit::init();
 
@@ -44,7 +39,7 @@
 my $lang = request()->language;
 
 my $link;
-my $token = BOM::Platform::Token->new({
+my $token = BOM::Platform::Token::Verification->new({
         email       => $email,
         expires_in  => 3600,
         created_for => 'reset_password'
