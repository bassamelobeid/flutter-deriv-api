language: perl
perl:
    - "5.14.2"
go:
    - 1.5
node_js:
    - "4.1"
addons:
    postgresql: "9.3"
services:
    - redis-server
    - couchdb
cache: apt
env:
    - TEST_SUITE=wsstress STRESS_NUM=1 INSTANCE_NO=1
    - TEST_SUITE=wsstress STRESS_NUM=1 INSTANCE_NO=2
    - TEST_SUITE=wsstress STRESS_NUM=1 INSTANCE_NO=3
    - TEST_SUITE=wsstress STRESS_NUM=1 INSTANCE_NO=4
    - TEST_SUITE=wsstress STRESS_NUM=1 INSTANCE_NO=5
    - TEST_SUITE=wsstress STRESS_NUM=1 INSTANCE_NO=6
    - TEST_SUITE=wsstress STRESS_NUM=1 INSTANCE_NO=7
<<<<<<< HEAD
    - TEST_SUITE=wsstress STRESS_NUM=1 INSTANCE_NO=8
    - TEST_SUITE=wsstress STRESS_NUM=1 INSTANCE_NO=9
    - TEST_SUITE=wsstress STRESS_NUM=1 INSTANCE_NO=10
=======
>>>>>>> cf44474b
    - TEST_SUITE=v2
    - TEST_SUITE=v3
    - TEST_SUITE=structure
    - TEST_SUITE=leaktest
    - secure: "PVLFC2gYVgnJT45GYcg1fvaCuij9P85sr0h+NZ/CCO9eCqpscBx1NQIGnUa5LgeFIKTr2xJGQ8f/Q4ydkrq1bNkGWvvhtNXBZiK15R7qX3XnyCSOrhmpHsNC/zYmRvl/7tpkR0LAscDGCckUjXjVy6rl1ihgI6QvQTMigS+fNWJaW8zkW10ZV7KAYodOLRRlrFYURZ6FNwNzI3kSXacUhNITs/WsYTMYsOVmagXfRExdUaL8PWMfqXssHGEvsT2IHwk2tWhHujDNdqBPIoyUEQZSIRhq39qJKERukpc1UQEmhCx+P1biYl1ShOY5KHWoFluPdwlAfN1WqeeYQF4jxKpVh5d71paE6K5oBKMsjkcLG3gusJs8y827Iyn3XVaG4WF/3yX63HnpwyIqmUeZvtU28n996zkMYMRSMYLqWnO+5LMIBRxLTDZrNwFHoUZnrRY0GOgba4ERLTk8iblcrW3dYqKkPzFAwMFJfrst12+sLSwa3TvO7IFjnqaCoEuP4l21SrWgzUlf55x+lPsT1JsCV1u1ufZu6uuIBahgiBQrk/c1xKlM019Bc3+TBTP90wEafHr6pKNb4rOQpdyTddFubNFnpQV2WhHxoeuG/Hv32Aiwz/PlsOlr2t9B4a3g1a8UexF8gnHGLCSxVJdiFvbR1RdlkJtbdo3Pf/3Ud+8="
before_install:
    - git clone https://60d764d753f8b0b231f5a4ee566d3eeaf5024cdc@github.com/regentmarkets/travis-scripts /tmp/travis-scripts
    - /tmp/travis-scripts/websocket_schema_update.sh

    - export PATH=/home/git/regentmarkets/cpan/local/bin:$PATH
    - /tmp/travis-scripts/fixHostName.sh
    - /tmp/travis-scripts/postgres.sh
    - sudo mkdir -p /home/git/regentmarkets /home/git/binary-com
    - /tmp/travis-scripts/couchdb.sh

    - /tmp/travis-scripts/clone_branch.sh regentmarkets/cpan
    - /tmp/travis-scripts/clone_branch.sh regentmarkets/bom-test
    - /tmp/travis-scripts/clone_branch.sh regentmarkets/bom-utility
    - /tmp/travis-scripts/clone_branch.sh regentmarkets/bom
    - /tmp/travis-scripts/clone_branch.sh regentmarkets/bom-platform
    - /tmp/travis-scripts/clone_branch.sh regentmarkets/bom-feed
    - /tmp/travis-scripts/clone_branch.sh regentmarkets/bom-rpc
    - /tmp/travis-scripts/clone_branch.sh regentmarkets/bom-postgres
    - /tmp/travis-scripts/clone_branch.sh binary-com/binary-static gh-pages
    - /tmp/travis-scripts/clone_branch.sh regentmarkets/bom-market
    - /tmp/travis-scripts/clone_branch.sh regentmarkets/stress
    - /tmp/travis-scripts/clone_branch.sh binary-com/websocket-bench
    - /tmp/travis-scripts/redis.sh

install:
    - sudo mkdir /tmp/go;sudo chmod 777 /tmp/go
    - export GOPATH=/tmp/go
    - go get github.com/kavehmz/queue
    - go get golang.org/x/net/websocket
    - go get github.com/garyburd/redigo/redis
    - sudo ln -s $PWD /home/git/regentmarkets/bom-websocket-api
    - export WEBSOCKET_CONFIG=$PWD/websocket.conf.travis; export RPC_CONFIG=/home/git/regentmarkets/bom-rpc/rpc.conf.travis
    - /tmp/travis-scripts/devbox.sh

    - /tmp/travis-scripts/remove_postgresdb_config.sh
    - /tmp/travis-scripts/setup_clientdb.sh
    - /tmp/travis-scripts/setup_authdb.sh
    - /tmp/travis-scripts/setup_feeddb.sh
    - /tmp/travis-scripts/setup_usersdb.sh
    - /tmp/travis-scripts/setup_chronicledb.sh

    - /tmp/travis-scripts/setup_logs.sh
    - export BOM_LOG4PERLCONFIG=/home/git/regentmarkets/bom-test/data/config/log4perl.conf
    - .  /tmp/travis-scripts/setup_perl5lib.sh
    - sudo mkdir -p /var/log/httpd && sudo chmod 777 /var/log/httpd
    - perl -MBOM::Test::Data::Utility::UnitTestRedis -e '1'
    - BOM_CACHE_SERVER='127.0.0.1:6385' REDIS_CACHE_SERVER='127.0.0.1:6385' /home/git/regentmarkets/bom-rpc/bin/binary_rpc.pl  daemon -m production -l http://*:5005/jsonrpc  &
script:
    - if [ "$TEST_SUITE" == "" ]  ; then true; else make $TEST_SUITE; fi
<|MERGE_RESOLUTION|>--- conflicted
+++ resolved
@@ -19,12 +19,6 @@
     - TEST_SUITE=wsstress STRESS_NUM=1 INSTANCE_NO=5
     - TEST_SUITE=wsstress STRESS_NUM=1 INSTANCE_NO=6
     - TEST_SUITE=wsstress STRESS_NUM=1 INSTANCE_NO=7
-<<<<<<< HEAD
-    - TEST_SUITE=wsstress STRESS_NUM=1 INSTANCE_NO=8
-    - TEST_SUITE=wsstress STRESS_NUM=1 INSTANCE_NO=9
-    - TEST_SUITE=wsstress STRESS_NUM=1 INSTANCE_NO=10
-=======
->>>>>>> cf44474b
     - TEST_SUITE=v2
     - TEST_SUITE=v3
     - TEST_SUITE=structure
