sudo: required
dist: precise
group: deprecated-2017Q1
language: perl
perl:
    - "5.14.2-thr"
matrix:
    fast_finish: true
services:
    - redis-server
cache: apt

env:
    matrix:
        - TEST_SUITE=v3_1
        - TEST_SUITE=v3_2
        - TEST_SUITE=v3_3
        - TEST_SUITE=structure
        - TEST_SUITE=leaktest
        - TEST_SUITE=json_schema_1
        - TEST_SUITE=json_schema_2
        - TEST_SUITE=json_schema_3
        - TEST_SUITE=json_schema_4
    global:
        - SH=bash
        - secure: "PVLFC2gYVgnJT45GYcg1fvaCuij9P85sr0h+NZ/CCO9eCqpscBx1NQIGnUa5LgeFIKTr2xJGQ8f/Q4ydkrq1bNkGWvvhtNXBZiK15R7qX3XnyCSOrhmpHsNC/zYmRvl/7tpkR0LAscDGCckUjXjVy6rl1ihgI6QvQTMigS+fNWJaW8zkW10ZV7KAYodOLRRlrFYURZ6FNwNzI3kSXacUhNITs/WsYTMYsOVmagXfRExdUaL8PWMfqXssHGEvsT2IHwk2tWhHujDNdqBPIoyUEQZSIRhq39qJKERukpc1UQEmhCx+P1biYl1ShOY5KHWoFluPdwlAfN1WqeeYQF4jxKpVh5d71paE6K5oBKMsjkcLG3gusJs8y827Iyn3XVaG4WF/3yX63HnpwyIqmUeZvtU28n996zkMYMRSMYLqWnO+5LMIBRxLTDZrNwFHoUZnrRY0GOgba4ERLTk8iblcrW3dYqKkPzFAwMFJfrst12+sLSwa3TvO7IFjnqaCoEuP4l21SrWgzUlf55x+lPsT1JsCV1u1ufZu6uuIBahgiBQrk/c1xKlM019Bc3+TBTP90wEafHr6pKNb4rOQpdyTddFubNFnpQV2WhHxoeuG/Hv32Aiwz/PlsOlr2t9B4a3g1a8UexF8gnHGLCSxVJdiFvbR1RdlkJtbdo3Pf/3Ud+8="

before_install:
    - sudo /etc/init.d/ntp stop
    - git clone ssh://git@github.com/regentmarkets/travis-scripts /tmp/travis-scripts-init
    - /tmp/travis-scripts-init/clone_branch.sh regentmarkets/travis-scripts
    - sudo mkdir -p /home/git/binary-com
    - sudo mkdir -p /home/git/regentmarkets
    - . /tmp/travis-scripts/setup_perl.sh
    - /tmp/travis-scripts/setup_ssh.sh
    - /tmp/travis-scripts/websocket_schema_update.sh

    - export PATH=/home/git/regentmarkets/cpan/local/bin:$PATH
    - /tmp/travis-scripts/fixHostName.sh
    - sudo mkdir -p /home/git/regentmarkets /home/git/binary-com

    - /tmp/travis-scripts/parallel_clone_branch.sh
      regentmarkets/bom-test
      regentmarkets/bom-websocket-tests
      regentmarkets/bom
      regentmarkets/bom-platform
      regentmarkets/bom-feed
      regentmarkets/bom-populator
      regentmarkets/bom-rpc
      regentmarkets/bom-postgres
      regentmarkets/bom-pricing
      regentmarkets/bom-market
      regentmarkets/bom-transaction
      regentmarkets/php-mt5-webapi
      binary-com/translations-websockets-api
      binary-com/websocket-bench
    - /tmp/travis-scripts/redis.sh

install:
    - source /tmp/travis-scripts/devbox_path.sh
    - sudo ln -s $PWD /home/git/regentmarkets/binary-websocket-api
    - export WEBSOCKET_CONFIG=$PWD/websocket.conf.travis
    - /tmp/travis-scripts/devbox.sh

    - /tmp/travis-scripts/remove_postgresdb_config.sh
    - /tmp/travis-scripts/setup_clientdb.sh
    - /tmp/travis-scripts/setup_authdb.sh
    - /tmp/travis-scripts/setup_feeddb.sh
    - /tmp/travis-scripts/setup_usersdb.sh
    - /tmp/travis-scripts/setup_chronicledb.sh
    - /tmp/travis-scripts/setup_postfix.sh
    - /tmp/travis-scripts/setup_logs.sh
    - .  /tmp/travis-scripts/setup_perl5lib.sh
    - sudo mkdir -p /var/log/httpd && sudo chmod 777 /var/log/httpd
    - perl /home/git/regentmarkets/bom-platform/bin/notify_pub.pl 2>&1 | grep -Ev '(connection has been closed unexpectedly)|(terminating connection due to administrator)' &
<<<<<<< HEAD
    - export RPC_CONFIG=/home/git/regentmarkets/bom-rpc/rpc.conf.travis
    - perl /home/git/regentmarkets/bom-rpc/bin/binary_rpc.pl  daemon -m production -l http://*:5005/jsonrpc  &
    - export RPC_CONFIG=/home/git/regentmarkets/bom-pricing/pricing_rpc.conf.travis
    - perl /home/git/regentmarkets/bom-pricing/bin/binary_pricing_rpc.pl  daemon -m production -l http://*:5006/jsonrpc  &
    - perl /home/git/regentmarkets/bom-pricing/bin/price_queue.pl   daemon > /dev/null 2>&1 &
    - perl /home/git/regentmarkets/bom-pricing/bin/price_daemon.pl  daemon > /dev/null 2>&1 &
=======
>>>>>>> 996bb48a

before_script:
    - perl -le 'print $^V'; which perl; ls -l /etc/rmg/bin
    - sudo cp /etc/rmg/chronicle.yml /etc/rmg/ws-redis.yml

script:
    - make $TEST_SUITE

after_script:
    - /tmp/travis-scripts/wait_for_ssh.sh<|MERGE_RESOLUTION|>--- conflicted
+++ resolved
@@ -73,15 +73,8 @@
     - .  /tmp/travis-scripts/setup_perl5lib.sh
     - sudo mkdir -p /var/log/httpd && sudo chmod 777 /var/log/httpd
     - perl /home/git/regentmarkets/bom-platform/bin/notify_pub.pl 2>&1 | grep -Ev '(connection has been closed unexpectedly)|(terminating connection due to administrator)' &
-<<<<<<< HEAD
-    - export RPC_CONFIG=/home/git/regentmarkets/bom-rpc/rpc.conf.travis
-    - perl /home/git/regentmarkets/bom-rpc/bin/binary_rpc.pl  daemon -m production -l http://*:5005/jsonrpc  &
-    - export RPC_CONFIG=/home/git/regentmarkets/bom-pricing/pricing_rpc.conf.travis
-    - perl /home/git/regentmarkets/bom-pricing/bin/binary_pricing_rpc.pl  daemon -m production -l http://*:5006/jsonrpc  &
     - perl /home/git/regentmarkets/bom-pricing/bin/price_queue.pl   daemon > /dev/null 2>&1 &
     - perl /home/git/regentmarkets/bom-pricing/bin/price_daemon.pl  daemon > /dev/null 2>&1 &
-=======
->>>>>>> 996bb48a
 
 before_script:
     - perl -le 'print $^V'; which perl; ls -l /etc/rmg/bin
