--- conflicted
+++ resolved
@@ -78,12 +78,7 @@
     - perl -le 'print $^V'; which perl; ls -l /etc/rmg/bin
 
 script:
-<<<<<<< HEAD
-    - perl -e 'print "$^V\n";' ; which perl ; ls -l /etc/rmg/bin
-    - if [ "$TEST_SUITE" == "" ]  ; then true; else TRAVIS_DATADOG_API_KEY=378b0f4047537f8e7ced5de5f6d5fec2 make $TEST_SUITE; fi |tee
-=======
     - make $TEST_SUITE
->>>>>>> 7b8b2f3b
 
 after_script:
     - /tmp/travis-scripts/wait_for_ssh.sh