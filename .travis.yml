language: perl
perl:
    - "5.14.2"
go:
    - 1.5
node_js:
    - "4.1"
addons:
    postgresql: "9.3"
services:
    - redis-server
    - couchdb
cache: apt
env:
     - TEST_SUITE=wsstress STRESS_NUM=1 INSTANCE_NO=1
#    - TEST_SUITE=v2
#    - TEST_SUITE=v3
#    - TEST_SUITE=structure
#    - TEST_SUITE=leaktest
#    - secure: "PVLFC2gYVgnJT45GYcg1fvaCuij9P85sr0h+NZ/CCO9eCqpscBx1NQIGnUa5LgeFIKTr2xJGQ8f/Q4ydkrq1bNkGWvvhtNXBZiK15R7qX3XnyCSOrhmpHsNC/zYmRvl/7tpkR0LAscDGCckUjXjVy6rl1ihgI6QvQTMigS+fNWJaW8zkW10ZV7KAYodOLRRlrFYURZ6FNwNzI3kSXacUhNITs/WsYTMYsOVmagXfRExdUaL8PWMfqXssHGEvsT2IHwk2tWhHujDNdqBPIoyUEQZSIRhq39qJKERukpc1UQEmhCx+P1biYl1ShOY5KHWoFluPdwlAfN1WqeeYQF4jxKpVh5d71paE6K5oBKMsjkcLG3gusJs8y827Iyn3XVaG4WF/3yX63HnpwyIqmUeZvtU28n996zkMYMRSMYLqWnO+5LMIBRxLTDZrNwFHoUZnrRY0GOgba4ERLTk8iblcrW3dYqKkPzFAwMFJfrst12+sLSwa3TvO7IFjnqaCoEuP4l21SrWgzUlf55x+lPsT1JsCV1u1ufZu6uuIBahgiBQrk/c1xKlM019Bc3+TBTP90wEafHr6pKNb4rOQpdyTddFubNFnpQV2WhHxoeuG/Hv32Aiwz/PlsOlr2t9B4a3g1a8UexF8gnHGLCSxVJdiFvbR1RdlkJtbdo3Pf/3Ud+8="
before_install:
    - git clone https://60d764d753f8b0b231f5a4ee566d3eeaf5024cdc@github.com/regentmarkets/travis-scripts /tmp/travis-scripts
    - /tmp/travis-scripts/websocket_schema_update.sh

    - export PATH=/home/git/regentmarkets/cpan/local/bin:$PATH
    - /tmp/travis-scripts/fixHostName.sh
    - /tmp/travis-scripts/postgres.sh
    - sudo mkdir -p /home/git/regentmarkets /home/git/binary-com

    - /tmp/travis-scripts/couchdb.sh

    - /tmp/travis-scripts/clone_branch.sh regentmarkets/cpan
    - /tmp/travis-scripts/clone_branch.sh regentmarkets/bom-test
    - /tmp/travis-scripts/clone_branch.sh regentmarkets/bom-utility
    - /tmp/travis-scripts/clone_branch.sh regentmarkets/bom
    - /tmp/travis-scripts/clone_branch.sh regentmarkets/bom-platform
    - /tmp/travis-scripts/clone_branch.sh regentmarkets/bom-feed
    - /tmp/travis-scripts/clone_branch.sh regentmarkets/bom-rpc
    - /tmp/travis-scripts/clone_branch.sh regentmarkets/bom-postgres
    - /tmp/travis-scripts/clone_branch.sh binary-com/binary-static gh-pages
    - /tmp/travis-scripts/clone_branch.sh regentmarkets/bom-market
    - /tmp/travis-scripts/clone_branch.sh regentmarkets/stress
    - /tmp/travis-scripts/clone_branch.sh binary-com/websocket-bench
<<<<<<< HEAD
    - cd /home/git/regentmarkets/websocket-bench && npm install && cd $TRAVIS_BUILD_DIR
=======
    - cd /home/git/binary-com/websocket-bench && npm install && cd $TRAVIS_BUILD_DIR
>>>>>>> b89086dd
    - /tmp/travis-scripts/redis.sh

install:
    - sudo mkdir /tmp/go;sudo chmod 777 /tmp/go
    - export GOPATH=/tmp/go
    - go get github.com/kavehmz/queue
    - go get golang.org/x/net/websocket
    - go get github.com/garyburd/redigo/redis

    - sudo ln -s $PWD /home/git/regentmarkets/bom-websocket-api
    - export WEBSOCKET_CONFIG=$PWD/websocket.conf.travis; export RPC_CONFIG=/home/git/regentmarkets/bom-rpc/rpc.conf.travis
    - /tmp/travis-scripts/devbox.sh

    - /tmp/travis-scripts/remove_postgresdb_config.sh
    - /tmp/travis-scripts/setup_clientdb.sh
    - /tmp/travis-scripts/setup_authdb.sh
    - /tmp/travis-scripts/setup_feeddb.sh
    - /tmp/travis-scripts/setup_usersdb.sh
    - /tmp/travis-scripts/setup_chronicledb.sh

    - /tmp/travis-scripts/setup_logs.sh
    - export BOM_LOG4PERLCONFIG=/home/git/regentmarkets/bom-test/data/config/log4perl.conf
    - .  /tmp/travis-scripts/setup_perl5lib.sh
    - sudo mkdir -p /var/log/httpd && sudo chmod 777 /var/log/httpd
    - perl -MBOM::Test::Data::Utility::UnitTestRedis -e '1'
    - BOM_CACHE_SERVER='127.0.0.1:6385' REDIS_CACHE_SERVER='127.0.0.1:6385' /home/git/regentmarkets/bom-rpc/bin/binary_rpc.pl  daemon -m production -l http://*:5005/jsonrpc  &
script:
    - if [ "$TEST_SUITE" == "" ]  ; then true; else make $TEST_SUITE; fi
    - cat /tmp/l4p.log<|MERGE_RESOLUTION|>--- conflicted
+++ resolved
@@ -41,11 +41,7 @@
     - /tmp/travis-scripts/clone_branch.sh regentmarkets/bom-market
     - /tmp/travis-scripts/clone_branch.sh regentmarkets/stress
     - /tmp/travis-scripts/clone_branch.sh binary-com/websocket-bench
-<<<<<<< HEAD
-    - cd /home/git/regentmarkets/websocket-bench && npm install && cd $TRAVIS_BUILD_DIR
-=======
     - cd /home/git/binary-com/websocket-bench && npm install && cd $TRAVIS_BUILD_DIR
->>>>>>> b89086dd
     - /tmp/travis-scripts/redis.sh
 
 install:
