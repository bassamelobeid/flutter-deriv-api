language: perl
perl:
    - "5.14.2"
env:
    - PERL5LIB=/home/git/regentmarkets/bom-platform/lib:/home/git/regentmarkets/cpan/local/lib/perl5:/home/git/regentmarkets/cpan/local/lib/perl5/x86_64-linux-gnu-thread-multi:/home/git/regentmarkets/bom-utility/lib:/home/git/regentmarkets/bom/lib:/home/git/regentmarkets/bom-postgres/lib
addons:
    postgresql: "9.3"
services:
    - redis-server
cache: apt
before_install:
<<<<<<< HEAD
    - git clone https://60d764d753f8b0b231f5a4ee566d3eeaf5024cdc@github.com/regentmarkets/travis-scripts /tmp/travis-scripts
    - /tmp/travis-scripts/setup_ssh.sh
=======
    - git clone https://8d1fe00a1db5e23412e4e316bfc1324d7f662aac@github.com/regentmarkets/travis-scripts /tmp/travis-scripts
>>>>>>> fe1abf95
    - /tmp/travis-scripts/fixHostName.sh
    - export PATH=/home/git/regentmarkets/cpan/local/bin:$PATH
    - /tmp/travis-scripts/postgres.sh
    - sudo mkdir -p /home/git/binary-com
    - sudo mkdir -p /home/git/regentmarkets

    - /tmp/travis-scripts/clone_branch.sh regentmarkets/cpan
    - /tmp/travis-scripts/clone_branch.sh regentmarkets/bom-test
    - /tmp/travis-scripts/clone_branch.sh regentmarkets/bom-utility
    - /tmp/travis-scripts/clone_branch.sh regentmarkets/bom
    - /tmp/travis-scripts/clone_branch.sh regentmarkets/bom-platform
    - /tmp/travis-scripts/clone_branch.sh regentmarkets/bom-postgres
    - /tmp/travis-scripts/clone_branch.sh binary-com/binary-static gh-pages
    - /tmp/travis-scripts/clone_branch.sh regentmarkets/bom-market

    - /tmp/travis-scripts/redis.sh

install:
    - sudo ln -s $PWD /home/git/regentmarkets/bom-backoffice
    - /tmp/travis-scripts/devbox.sh

    - /tmp/travis-scripts/remove_postgresdb_config.sh
    - /tmp/travis-scripts/setup_clientdb.sh
    - 'BOM_CONSOLE_LOGGING=INFO sudo -u postgres -E perl -I/home/git/regentmarkets/cpan/local/lib/perl5 -I/home/git/regentmarkets/cpan/local/lib/perl5/x86_64-linux-gnu-thread-multi -I/home/git/regentmarkets/bom-utility/lib -I/home/git/regentmarkets/bom-platform/lib -I/home/git/regentmarkets/bom-postgres/lib /home/git/regentmarkets/bom-postgres/bin/dbmigration.pl --yes --hostname="localhost" --port="5432" --username=postgres --database=regentmarkets --dbset=collector'
    - /tmp/travis-scripts/setup_feeddb.sh
    - /tmp/travis-scripts/setup_chronicledb.sh
    - export BOM_LOG4PERLCONFIG=/home/git/regentmarkets/bom-test/data/config/log4perl.conf
    - export PAYMENTAPI_LOG_FILE=/tmp/paymentapi.log
    - /tmp/travis-scripts/setup_authdb.sh
    - /tmp/travis-scripts/setup_usersdb.sh
    - . /tmp/travis-scripts/setup_perl5lib.sh

script:
    - make unit_test

after_script:
    - /tmp/travis-scripts/wait_for_ssh.sh<|MERGE_RESOLUTION|>--- conflicted
+++ resolved
@@ -9,12 +9,8 @@
     - redis-server
 cache: apt
 before_install:
-<<<<<<< HEAD
-    - git clone https://60d764d753f8b0b231f5a4ee566d3eeaf5024cdc@github.com/regentmarkets/travis-scripts /tmp/travis-scripts
+    - git clone https://8d1fe00a1db5e23412e4e316bfc1324d7f662aac@github.com/regentmarkets/travis-scripts /tmp/travis-scripts
     - /tmp/travis-scripts/setup_ssh.sh
-=======
-    - git clone https://8d1fe00a1db5e23412e4e316bfc1324d7f662aac@github.com/regentmarkets/travis-scripts /tmp/travis-scripts
->>>>>>> fe1abf95
     - /tmp/travis-scripts/fixHostName.sh
     - export PATH=/home/git/regentmarkets/cpan/local/bin:$PATH
     - /tmp/travis-scripts/postgres.sh
