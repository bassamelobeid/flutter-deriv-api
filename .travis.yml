language: perl
perl:
    - "5.14.2-thr"
matrix:
    fast_finish: true
addons:
    postgresql: "9.3"
services:
    - redis-server
cache: apt
before_install:
    - git clone https://d4a95fecbf54180e8fd6ad876e49b62083f3fb62@github.com/regentmarkets/travis-scripts /tmp/travis-scripts-init
    - /tmp/travis-scripts-init/clone_branch.sh regentmarkets/travis-scripts
    - sudo mkdir -p /home/git/binary-com
    - sudo mkdir -p /home/git/regentmarkets
    - . /tmp/travis-scripts/setup_perl.sh
    - /tmp/travis-scripts/setup_ssh.sh

    - export PATH=/home/git/regentmarkets/cpan/local/bin:$PATH
    - /tmp/travis-scripts/fixHostName.sh
<<<<<<< HEAD
    - sudo mkdir -p /home/git/regentmarkets /home/git/binary-com

=======
>>>>>>> a9a55d6a
    - /tmp/travis-scripts/setup_cpan.sh

install:
    - /tmp/travis-scripts/devbox.sh
    - .  /tmp/travis-scripts/setup_perl5lib.sh

script:
    - perl -e 'print "$^V\n";' ; which perl ; ls -l /etc/rmg/bin
    - /etc/rmg/bin/prove --timer -lr --exec 'perl -MTest::FailWarnings=-allow_deps,1'  t/

after_script:
    - /tmp/travis-scripts/wait_for_ssh.sh<|MERGE_RESOLUTION|>--- conflicted
+++ resolved
@@ -18,11 +18,6 @@
 
     - export PATH=/home/git/regentmarkets/cpan/local/bin:$PATH
     - /tmp/travis-scripts/fixHostName.sh
-<<<<<<< HEAD
-    - sudo mkdir -p /home/git/regentmarkets /home/git/binary-com
-
-=======
->>>>>>> a9a55d6a
     - /tmp/travis-scripts/setup_cpan.sh
 
 install:
