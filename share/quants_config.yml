commission:
  intraday:
    historical_fixed: 0.02
    historical_vol_meanrev: 0.10
  digital_spread:
    level_multiplier: 1.4
  adjustment:
    forward_start_factor: 1.5

default_stake:
  USD: 10
  EUR: 10
  AUD: 10
  GBP: 10
  BTC: 0.003
  BCH: 0.03
  ETH: 0.05
  LTC: 0.25
  UST: 10
  USB: 10
  IDK: 150

bet_limits:
  holiday_blackout_start: 345
  holiday_blackout_end: 5
  restricted_payout_contract_categories:
    runs:
      USD: 10000
      EUR: 10000
      AUD: 10000
      GBP: 10000
      BTC: 3
      BCH: 10
      ETH: 10
      LTC: 50
      DAI: 1000
      UST: 1000
      USB: 1000
      IDK: 15000
    digits:
      USD: 30000
      EUR: 30000
      AUD: 30000
      GBP: 30000
      BTC: 10
      BCH: 50
      ETH: 50
      LTC: 50
      DAI: 5000
      UST: 5000
      USB: 5000
      IDK: 45000
  inefficient_period_payout_max:
    USD: 200
    EUR: 200
    AUD: 200
    GBP: 200
    BTC: 0.05
    BCH: 0.25
    ETH: 0.5
    LTC: 2.5
    UST: 200
    USB: 200
    IDK: 3000
  max_payout:
    default_landing_company:
      default_market:
        USD: 50000
        EUR: 50000
        AUD: 50000
        GBP: 50000
        BTC: 5
        BCH: 5
        ETH: 10
        LTC: 50
        UST: 5000
        USB: 5000
        IDK: 75000
  min_stake:
    default_landing_company:
      default_market:
        USD: 0.5
        EUR: 0.5
        AUD: 0.5
        GBP: 0.5
        BTC: 0.0002
        BCH: 0.001
        ETH: 0.002
        LTC: 0.01
        UST: 0.5
        USB: 0.5
<<<<<<< HEAD
      synthetic_index:
=======
        IDK: 8
      volidx:
>>>>>>> 5e435209
        USD: 0.35
        EUR: 0.35
        AUD: 0.35
        GBP: 0.35
        BTC: 0.0002
        BCH: 0.001
        ETH: 0.002
        LTC: 0.01
        UST: 0.5
        USB: 0.5
        IDK: 8
    maltainvest:
      default_market:
        USD: 5
        EUR: 5
        AUD: 5
        GBP: 5
        BTC: 0.002
        BCH: 0.01
        ETH: 0.02
        LTC: 0.1
        UST: 5
        USB: 5
        IDK: 75
  min_commission_amount:
    USD: 0.02 # 0.02 dollar
    EUR: 0.02
    AUD: 0.02
    GBP: 0.02
    BTC: 0.000015
    BCH: 0.000075
    ETH: 0.00015
    LTC: 0.00075
    UST: 0.02
    USB: 0.02
    IDK: 0.3

#Lookback option limits – the Value-at-risk approach
#
#In order to match the risk profile of lookback options with binary options, the 1% Value-at-risk (VaR) of each option and underlying are used as estimates the payoff of the option during adverse conditions – i.e. large movements on the underlying. The 1% VaR is defined such that the probability of losing more than the VaR is less than or equal to 1%.
#
#The VaRs are computed using simulations with a starting underlying price of 1. Hence, one should multiply it by the current underlying price to arrive at the current VaR of the lookback option – this works because lookback option payoffs are proportional to current underlying price.
#
#Assuming that 1% VaR is equal to the payout of binary options, we can use the following relationship to determine contract limit for each client:
#
#current_underlying_price * 1pc_VaR * client_contract_limit * contract_size = client_payout_limit
#
# var:
#    intraday:
#      R_100: 0.06415186562796626
#      R_75: 0.047463777983804245
#      R_50: 0.03120313936108904
#      R_25: 0.015385016867331208
#      R_10: 0.006103848574004506
#    daily:
#      R_100: 0.44644017285887516
#      R_75: 0.3122480165035335
#      R_50: 0.19371946771521417
#      R_25: 0.09006447961871289
#      R_10: 0.03444191548393187

lookback_limits:
  open_position_limits:
    USD: 300
    EUR: 300
    AUD: 300
    GBP: 300
    BTC: 3
    BCH: 3
    ETH: 3
    LTC: 3
    UST: 300
    USB: 300
    IDK: 4500

risk_profile:
  no_business:
      turnover:
          USD: 0
          EUR: 0
          AUD: 0
          GBP: 0
          BTC: 0
          BCH: 0
          ETH: 0
          LTC: 0
          UST: 0
          USB: 0
          IDK: 0
      payout:
          USD: 0
          EUR: 0
          AUD: 0
          GBP: 0
          BTC: 0
          BCH: 0
          ETH: 0
          LTC: 0
          UST: 0
          USB: 0
          IDK: 0
  extreme_risk:
      turnover:
          USD: 1000
          EUR: 1000
          AUD: 1000
          GBP: 1000
          BTC: 0.2
          BCH: 1
          ETH: 2
          LTC: 10
          UST: 1000
          USB: 1000
          IDK: 15000
      payout:
          USD: 100
          EUR: 100
          AUD: 100
          GBP: 100
          BTC: 0.02
          BCH: 0.1
          ETH: 0.2
          LTC: 1
          UST: 100
          USB: 100
          IDK: 1500
  high_risk:
      turnover:
          USD: 5000
          EUR: 5000
          AUD: 5000
          GBP: 5000
          BTC: 1
          BCH: 5
          ETH: 10
          LTC: 50
          UST: 5000
          USB: 5000
          IDK: 75000
      payout:
          USD: 1000
          EUR: 1000
          AUD: 1000
          GBP: 1000
          BTC: 0.2
          BCH: 1
          ETH: 2
          LTC: 10
          UST: 1000
          USB: 1000
          IDK: 15000
  moderate_risk:
      turnover:
          USD: 50000
          EUR: 50000
          AUD: 50000
          GBP: 50000
          BTC: 5
          BCH: 10
          ETH: 50
          LTC: 250
          UST: 50000
          USB: 50000
          IDK: 750000
      payout:
          USD: 5000
          EUR: 5000
          AUD: 5000
          GBP: 5000
          BTC: 0.5
          BCH: 2.5
          ETH: 5
          LTC: 50
          UST: 5000
          USB: 5000
          IDK: 75000
  medium_risk:
      turnover:
          USD: 100000
          EUR: 100000
          AUD: 100000
          GBP: 100000
          BTC: 15
          BCH: 10
          ETH: 50
          LTC: 250
          UST: 100000
          USB: 100000
          IDK: 1500000
      payout:
          USD: 20000
          EUR: 20000
          AUD: 20000
          GBP: 20000
          BTC: 2.5
          BCH: 2.5
          ETH: 5
          LTC: 50
          UST: 20000
          USB: 20000
          IDK: 300000
  low_risk:
      turnover:
          USD: 500000
          EUR: 500000
          AUD: 500000
          GBP: 500000
          BTC: 30
          BCH: 20
          ETH: 100
          LTC: 500
          UST: 500000
          USB: 500000
          IDK: 7500000
      payout:
          USD: 50000
          EUR: 50000
          AUD: 50000
          GBP: 50000
          BTC: 5
          BCH: 5
          ETH: 10
          LTC: 50
          UST: 50000
          USB: 50000
          IDK: 750000<|MERGE_RESOLUTION|>--- conflicted
+++ resolved
@@ -89,12 +89,8 @@
         LTC: 0.01
         UST: 0.5
         USB: 0.5
-<<<<<<< HEAD
+        IDK: 8
       synthetic_index:
-=======
-        IDK: 8
-      volidx:
->>>>>>> 5e435209
         USD: 0.35
         EUR: 0.35
         AUD: 0.35
