use strict 'vars';
use open qw[ :encoding(UTF-8) ];
use POSIX;
use Path::Tiny;
use BOM::Utility::GNUPlot;
use BOM::Utility::Log4perl qw( get_logger );
use BOM::Utility::Hash;
use BOM::Utility::Date;
use BOM::Platform::Sysinit ();
use BOM::Platform::Runtime;
use BOM::Platform::Context qw(request);
use BOM::Market::Data::DatabaseAPI;
use BOM::Market::Underlying;
use BOM::View::Charting;

my ($firstplot, $ip);

sub graph_setup {
    my $args             = shift;
    my $graph_formatx    = $args->{graph_formatx};
    my $graph_formaty    = $args->{graph_formaty};
    my $graph_sizex      = $args->{graph_sizex};
    my $graph_sizey      = $args->{graph_sizey};
    my $graph_timeformat = $args->{graph_timeformat};
    my $graph_title      = $args->{graph_title};
    my $graph_xtitle     = $args->{graph_xtitle};

    # error checks
    $ip = request()->client_ip;
    $ip =~ s/\./9/g;
    if ($ip =~ /(\d+)/) {
        $ip = $1 - 448445;
    }

    my $gif_dir = BOM::Platform::Runtime->instance->app_config->system->directory->tmp_gif;
    if (not $gif_dir) {
        print "[graph_setup] Error - system.directory.tmp_gif is undefined ";
        BOM::Platform::Sysinit::code_exit();
    }
    if (not -d $gif_dir) {
        Path::Tiny::path($gif_dir)->mkpath;
        if (not -d $gif_dir) {
            print "[graph_setup] Error - $gif_dir could not be created";
            BOM::Platform::Sysinit::code_exit();
        }
    }

    # make file name - according to %INPUT hash
<<<<<<< HEAD
    my $hashcat = $graph_formaty . $graph_formatx . $graph_timeformat . 'yes' . $graph_sizex . $graph_sizey . $graph_xtitle;
=======
    my $hashcat =
        $graph_formaty
        . $graph_formatx
        . $graph_timeformat
        . 'yes'
        . $graph_sizex
        . $graph_sizey
        . $graph_xtitle;
>>>>>>> 24d45cf6
    foreach my $hashkey (keys %{request()->params}) {
        $hashcat .= "$hashkey=" . request()->param($hashkey);
    }
    $hashcat .= request()->loginid;    #to make it unique - in case we are plotting client trade points
    $hashcat = BOM::Utility::Hash::md5($hashcat);
    $hashcat .= int(rand 100);

    my $graph_outputfile    = "$gif_dir/$hashcat.gif";
    my $graph_outputfile_ht = request()->url_for("temp/$hashcat.gif");
    if (-e $graph_outputfile) {
        my $timetodead = 0.5;          #minutes
        if ((-M $graph_outputfile) < $timetodead / 24 / 60) {
            return;
        }
    }

    # default graph settings
    local $\ = "";
    my $graph_background_and_table = 'ffffff';
    my $graph_link_and_line        = '000080';

    #GNU filehandle needs to be global - not sure if this makes mod_perl problems because of SIG_PIPE handling
    my $gnu_plot = BOM::Utility::GNUPlot::gnuplot_command();
    open(GNU, "| $gnu_plot") or die "[$0] execute of '$gnu_plot' failed $!";
    print GNU "set key box\n";
    print GNU "set key out horiz\n";
    print GNU "set key bot right\n";
    print GNU "set key width 0.5\n";
    print GNU "set key height 0.5\n";
    print GNU "set title \"$graph_title\" offset 0,-0.5\n";
    print GNU "set xlabel \"$graph_xtitle\" 0,0\n";
    print GNU "set grid\n";

    #   bg     border   axes   plotting colors....
    print GNU
        "set terminal gif small size $graph_sizex,$graph_sizey x$graph_background_and_table x000000 x$graph_link_and_line x$graph_link_and_line x39009C x39009C xD60008 xCE9A9C x008631 x0000ff xdda0dd\n"
        ;    #transparent

    print GNU "set output \"$graph_outputfile\"\n";
    print GNU "set timefmt \"$graph_timeformat\"\n";
    print GNU "set format x \"$graph_formatx\"\n";
    print GNU "set xdata time\n";
    print GNU "set nomxtics\n";

    print GNU "set format y \"$graph_formaty\"\n";
    print GNU "set pointsize 1\n";
    print GNU "set style line 2 lw 1 pt 1 ps 1\n";
    print GNU "set style line 3 lw 1 pt 1 ps 1 lc rgb \"#f6be4a\"\n";
    print GNU "set style line 4 lw 1 pt 1 ps 2\n";
    print GNU "set style line 5 lw 1 pt 1 ps 1\n";
    print GNU "set style line 6 lw 1 pt 1 ps 1\n";
    print GNU "set style line 7 lw 1 pt 1 ps 1\n";
    print GNU "set style line 8 lw 1 pt 1 ps 1 lc rgb \"#00B900\"\n";
    print GNU "set style line 9 lw 1 pt 1 ps 1 lc rgb \"F00000\"\n";
    print GNU "set style line 10 lw 1 pt 1 ps 1 lc rgb \"#f6be4a\"\n";
    print GNU "set style line 11 lw 2 pt 1 ps 1 lc rgb \"#00B900\"\n";
    print GNU "set style line 12 lw 2 pt 1 ps 1 lc rgb \"F00000\"\n";
    print GNU "set style line 13 lw 2 pt 1 ps 1 lc rgb \"#3366FF\"\n";
    print GNU "set style fill solid 0.25 border\n";

    $firstplot = 0;

    return ($graph_outputfile, $graph_outputfile_ht);
}

sub graph_plot {
    my $arg_ref     = shift;
    my $candle_c    = $arg_ref->{'candle_c'};
    my $candle_h    = $arg_ref->{'candle_h'};
    my $candle_l    = $arg_ref->{'candle_l'};
    my $candle_o    = $arg_ref->{'candle_o'};
    my $graph_title = $arg_ref->{'graph_title'};
    my @graph_x     = @{$arg_ref->{'graph_x'}};
    my @graph_y     = @{$arg_ref->{'graph_y'}};

    my $thecomma;
    if ($firstplot == 0) {
        $thecomma = "plot";
    } else {
        $thecomma = ",";
    }

    my $graph_datafile = BOM::Platform::Runtime->instance->app_config->system->directory->tmp . "/$ip-$firstplot.dat";

    my @temp_array_candle_c = @{$candle_c};
    my @temp_array_candle_h = @{$candle_h};
    my @temp_array_candle_l = @{$candle_l};
    my @temp_array_candle_o = @{$candle_o};
    my $using;
    local $\ = "";
    local *DATAF;
    unlink $graph_datafile;    #fix tmpfs bug
    if (open(DATAF, ">$graph_datafile")) {
        flock(DATAF, 2);
        for (my $n = 0; $n < scalar @graph_x; $n++) {
            if ($graph_x[$n]) {
                print DATAF $graph_x[$n] . ' ' . $graph_y[$n] . "\n";
                $using = "";
            }
        }

        close(DATAF);
    } else {
        get_logger->warn("Can't write to $graph_datafile $@ $!");
        print "Error - can't write graph file";
        return;
    }

    my $print_ref = $graph_title;
    print GNU "$thecomma \"$graph_datafile\" using 1:2$using t \"$print_ref\" with lines";

    $firstplot++;
}

sub graph_draw {
    my $args                = shift;
    my $graph_sizex         = $args->{graph_sizex};
    my $graph_sizey         = $args->{graph_sizey};
    my $graph_outputfile    = $args->{graph_outputfile};
    my $graph_outputfile_ht = $args->{graph_outputfile_ht};

    local $\ = "";

    print GNU "\n";
    close GNU;

    if (not -s $graph_outputfile)    #not exists and has non-zero size
    {
        get_logger->debug("no $graph_outputfile");
        return;
    }

    return "<img id=\"GnuPlotChart\" src=\"$graph_outputfile_ht\" border=\"0\" width=\"$graph_sizex\" height=\"$graph_sizey\" />";
}

# intraday data: gets data from file or database (doPlot). If present it looks up contracts bought by clients to display in graph
sub Plot {
    my $arg_ref = shift;

    my $market      = $arg_ref->{'market'};
    my $candle_c    = $arg_ref->{'candle_c'};
    my $candle_h    = $arg_ref->{'candle_h'};
    my $candle_l    = $arg_ref->{'candle_l'};
    my $candle_o    = $arg_ref->{'candle_o'};
    my $daytochart  = $arg_ref->{'daytochart'};
    my $graph_title = $arg_ref->{'graph_title'};

    # gets the data
    my ($graph_x, $graph_y) = doPlot({
        underlying_symbol => $market,
        candle_c          => $candle_c,
        candle_h          => $candle_h,
        candle_l          => $candle_l,
        candle_o          => $candle_o,
        daytochart        => $daytochart,
    });

    if (not $graph_x and not $graph_y) {
        return;
    }

    graph_plot({
        candle_c    => $candle_c,
        candle_h    => $candle_h,
        candle_l    => $candle_l,
        candle_o    => $candle_o,
        graph_title => $graph_title,
        graph_x     => $graph_x,
        graph_y     => $graph_y,
    });
}

sub doPlot {
    my $arg_ref = shift;

    my $underlying_symbol     = $arg_ref->{'underlying_symbol'};
    my $candle_c              = $arg_ref->{'candle_c'};
    my $candle_h              = $arg_ref->{'candle_h'};
    my $candle_l              = $arg_ref->{'candle_l'};
    my $candle_o              = $arg_ref->{'candle_o'};
    my $override_findfullfeed = $arg_ref->{'override_findfullfeed'};
    my $tick_by_tick          = $arg_ref->{'tick_by_tick'};
    my $daytochart            = $arg_ref->{'daytochart'};

    my (@graph_x, @graph_y);
    my $firsty     = '';
    my $firstgtime = 0;

    if ($underlying_symbol =~ /^\^(.+)$/) {
        $underlying_symbol = $1;
    }

    my $underlying = BOM::Market::Underlying->new($underlying_symbol);
    my $pip_size   = $underlying->pip_size;

    # get data from history server
    my $interval = 0;

    # set default value if null
    if (not $daytochart) {
        $daytochart = BOM::Utility::Date->new->date_ddmmmyy;
        $interval   = 600;
    }

    # When displaying all intraday data in a graph, use 1 min intervals.
    if (not $interval and not $tick_by_tick) {
        $interval = 60;
    }

    # we don't store provider specific ticks in OTN. So temporarily for provider specific feed, read from fullfeed files
    if (not $override_findfullfeed) {
        my $feed_hash_ref = BOM::View::Charting::getFeedsFromHistoryServer({
            stock     => $underlying_symbol,
            interval  => $interval,
            beginTime => BOM::Utility::Date->new($daytochart)->epoch,
            endTime   => BOM::Utility::Date->new($daytochart)->epoch + 86400,
            limit     => 86400,
        });

        if (not $feed_hash_ref) {
            return;
        }

        # Process the data.
        foreach my $dt (sort { $a <=> $b } keys %{$feed_hash_ref}) {
            my $price;
            my $open;
            my $high;
            my $low;
            my $close;
            my $ask;
            my $bid;
            my $gtime;
            my $quotetime;

            # tick data
            if (not $interval) {
                $price = $feed_hash_ref->{$dt}{'quote'};
                $ask   = $feed_hash_ref->{$dt}{'ask'};
                $bid   = $feed_hash_ref->{$dt}{'bid'};
            } else {
                $open  = $feed_hash_ref->{$dt}{'open'};
                $high  = $feed_hash_ref->{$dt}{'high'};
                $low   = $feed_hash_ref->{$dt}{'low'};
                $close = $feed_hash_ref->{$dt}{'close'};
                $price = $feed_hash_ref->{$dt}{'open'};
            }

            $price = $underlying->pipsized_value($price);

            # Determine the timestamp to show
            my $quote_date = BOM::Utility::Date->new({epoch => $dt});

            $gtime = $quote_date->time_hhmmss;

            $gtime =~ /^(\d*:\d*)/;
            $quotetime = $1;

            if ($interval > 0)    #we're cutting it by minute interval
            {
                push @{$candle_o}, $open;
                push @{$candle_h}, $high;
                push @{$candle_l}, $low;
                push @{$candle_c}, $close;

                if ($arg_ref->{'use_datetime_x_format'}) {
                    push @graph_x, $quote_date->date_yyyymmdd . $quote_date->time_hhmmss;
                } else {
                    push @graph_x, $gtime;
                }

                push @graph_y, $price;
            } else {
                push @graph_x, $gtime;
                push @graph_y, $price;
            }
        }
    } else {
        # For provider specific feed - still get from fullfeed files
        my $fffile = path($underlying->fullfeed_file($daytochart, $override_findfullfeed));
        return unless $fffile->exists;
        my @slurp = $fffile->lines({chomp => 1});
        return unless @slurp;

        my ($interval_high, $interval_low, $interval_open);
        my $last_epoch = 0;
        foreach my $l (@slurp) {
            my ($epoch, $bid, $ask, $last, $price, $src, $flags) = split /,/, $l;
            next unless $epoch or $epoch <= $last_epoch;
            next if $flags =~ /IGN|BADSRC/;
            $last_epoch = $epoch;

            if ($price) {
                my $gtime = POSIX::strftime("%H:%M:%S", gmtime $epoch);
                my $mm = int($epoch / 60);
                $mm %= 60;

                push @graph_x, $gtime;
                push @graph_y, $price;
            }
        }
    }
    return (\@graph_x, \@graph_y);
}

sub doDailyPlot {
    my $arg_ref           = shift;
    my $underlying_symbol = $arg_ref->{'underlying_symbol'};
    my $candle_c          = $arg_ref->{'candle_c'};
    my $candle_h          = $arg_ref->{'candle_h'};
    my $candle_l          = $arg_ref->{'candle_l'};
    my $candle_o          = $arg_ref->{'candle_o'};
    @{$candle_h} = ();
    @{$candle_l} = ();
    @{$candle_o} = ();
    my $previousline;

    my (@graph_x, @graph_y);
    my $firsty = "";

    my $underlying = BOM::Market::Underlying->new($underlying_symbol);

    my $ohlcs = BOM::Market::Data::DatabaseAPI->new(underlying => $underlying_symbol)->ohlc_daily_until_now_for_charting({
        limit => 99999,
    });

    if (scalar @{$ohlcs} <= 0) {
        return;
    }

    foreach my $ohlc (@{$ohlcs}) {
        my $then = BOM::Utility::Date->new($ohlc->epoch);

        my $date = $then->date_ddmmyy;

        my $open  = $ohlc->open;
        my $high  = $ohlc->high;
        my $low   = $ohlc->low;
        my $price = $ohlc->close;

        my $priceline = join ' ', ($open, $high, $low, $price);

        # weekend - this seems like a pretty big assumption to make on this kind of data.
        # (does this really mean the weekend tho? what would happen on Randoms?)
        next if ($priceline eq $previousline);

        $previousline = $priceline;

        push @graph_x, $date;

        push @graph_y, $price;
        push @{$candle_o}, $open;
        push @{$candle_h}, $high;
        push @{$candle_l}, $low;
        push @{$candle_c}, $price;
    }

    return (\@graph_x, \@graph_y);
}

1;<|MERGE_RESOLUTION|>--- conflicted
+++ resolved
@@ -46,9 +46,6 @@
     }
 
     # make file name - according to %INPUT hash
-<<<<<<< HEAD
-    my $hashcat = $graph_formaty . $graph_formatx . $graph_timeformat . 'yes' . $graph_sizex . $graph_sizey . $graph_xtitle;
-=======
     my $hashcat =
         $graph_formaty
         . $graph_formatx
@@ -57,7 +54,6 @@
         . $graph_sizex
         . $graph_sizey
         . $graph_xtitle;
->>>>>>> 24d45cf6
     foreach my $hashkey (keys %{request()->params}) {
         $hashcat .= "$hashkey=" . request()->param($hashkey);
     }
