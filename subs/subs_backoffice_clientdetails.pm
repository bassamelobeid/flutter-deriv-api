--- conflicted
+++ resolved
@@ -316,58 +316,27 @@
 sub show_client_id_docs {
     my ($client, %args) = @_;
     my $show_delete = $args{show_delete};
-<<<<<<< HEAD
-=======
     my $extra       = $args{no_edit} ? 'disabled' : '';
-    my $folder      = $args{folder};
->>>>>>> 6c07da3a
     my $links       = '';
     my $loginid     = $client->loginid;
     my @docs        = $client->client_authentication_document;
     foreach my $doc (sort { $a->id <=> $b->id } @docs) {
         my ($id, $document_file, $file_name, $download_file, $input);
-<<<<<<< HEAD
         $id            = $doc->id;
         $document_file = $doc->document_path;
-        $file_name     = $doc->file_name;
+        ($file_name) = $document_file =~ m[clientIDscans/\w+/(.+)$];
         $download_file = $client->broker . "/$file_name";
         my $date = $doc->expiration_date || '';
         $date = Date::Utility->new($date)->date_yyyymmdd if $date;
         my $comments    = $doc->comments;
         my $document_id = $doc->document_id;
-        $input = qq{expires on <input type="text" style="width:100px" maxlength="15" name="expiration_date_$id" value="$date">};
-        $input .= qq{comments <input type="text" style="width:100px" maxlength="20" name="comments_$id" value="$comments">};
-        $input .= qq{document id <input type="text" style="width:100px" maxlength="20" name="document_id_$id" value="$document_id">};
-        my $url = request()->url_for("backoffice/download_document.cgi?path=$download_file");
+        $input = qq{expires on <input type="text" style="width:100px" maxlength="15" name="expiration_date_$id" value="$date" $extra>};
+        $input .= qq{comments <input type="text" style="width:100px" maxlength="20" name="comments_$id" value="$comments" $extra>};
+        $input .= qq{document id <input type="text" style="width:100px" maxlength="20" name="document_id_$id" value="$document_id" $extra>};
+
+        my $url       = request()->url_for("backoffice/download_document.cgi?path=$download_file");
         $links .= qq{<tr><td><a href="$url">$file_name</a></td><td>$input};
-
-        if ($show_delete) {
-=======
-        if ($folder) {
-            $id            = 0;
-            $document_file = $doc;
-            ($file_name) = $document_file =~ m[clientIDscans/\w+/\w+/(.+)$];
-            $download_file = $client->broker . "/$folder/$file_name";
-            $input         = '';
-        } else {
-            $id            = $doc->id;
-            $document_file = $doc->document_path;
-            ($file_name) = $document_file =~ m[clientIDscans/\w+/(.+)$];
-            $download_file = $client->broker . "/$file_name";
-            my $date = $doc->expiration_date || '';
-            $date = Date::Utility->new($date)->date_yyyymmdd if $date;
-            my $comments    = $doc->comments;
-            my $document_id = $doc->document_id;
-            $input = qq{expires on <input type="text" style="width:100px" maxlength="15" name="expiration_date_$id" value="$date" $extra>};
-            $input .= qq{comments <input type="text" style="width:100px" maxlength="20" name="comments_$id" value="$comments" $extra>};
-            $input .= qq{document id <input type="text" style="width:100px" maxlength="20" name="document_id_$id" value="$document_id" $extra>};
-        }
-        my $file_size = -s $document_file || next;
-        my $file_age  = int(-M $document_file);
-        my $url       = request()->url_for("backoffice/download_document.cgi?path=$download_file");
-        $links .= qq{<tr><td><a href="$url">$file_name</a> $file_size bytes, $file_age days old</td><td>$input};
         if ($show_delete && !$args{no_edit}) {
->>>>>>> 6c07da3a
             $url .= qq{&loginid=$loginid&doc_id=$id&deleteit=yes};
             my $onclick = qq{javascript:return confirm('Are you sure you want to delete $file_name?')};
             $links .= qq{[<a onclick="$onclick" href="$url">Delete</a>]};
