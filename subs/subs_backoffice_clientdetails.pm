--- conflicted
+++ resolved
@@ -70,11 +70,8 @@
             client        => $client,
             search_option => 'ProveID_KYC'
         );
-<<<<<<< HEAD
-
-=======
+        
         my $user = BOM::Platform::User->new({loginid => $client->loginid});
->>>>>>> bbe3e52d
         my $siblings = $user->loginid;
 
         $show_uploaded_documents .= show_client_id_docs($_->loginid, show_delete => 1) for $client;
