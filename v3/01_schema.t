--- conflicted
+++ resolved
@@ -6,12 +6,9 @@
 use File::Basename;
 use Data::Dumper;
 use Finance::Asset;
-<<<<<<< HEAD
-#we need this import here so the market-data db will be fresh for the test
-=======
 # we need this import here so the market-data db will be fresh for the test
 use BOM::Test::Data::Utility::UnitTestMarketData qw( :init );
->>>>>>> 54f549ac
+
 use Date::Utility;
 use BOM::Test::Data::Utility::UnitTestRedis qw(initialize_realtime_ticks_db);
 use BOM::Test::Data::Utility::UnitTestMarketData qw( :init );
@@ -39,18 +36,7 @@
     );
 }
 
-<<<<<<< HEAD
-my $svr = $ENV{BOM_WEBSOCKETS_SVR} || '';
-# need to keep them until the end of test
-my ($tmp_dir, $redis_server) = launch_redis();
-my $t = $svr ? Test::Mojo->new : Test::Mojo->new('Binary::WebSocketAPI');
-
-$t->websocket_ok("$svr/websockets/v3");
-
-my ($test_name, $response);
-=======
 my ($t, $test_name, $response) = (build_wsapi_test());
->>>>>>> 54f549ac
 
 my $v = 'config/v3';
 explain "Testing version: $v";
