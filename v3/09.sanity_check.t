use strict;
use warnings;
use Test::More;
#use Test::NoWarnings; #
use Test::FailWarnings;

use JSON;
use Data::Dumper;
use FindBin qw/$Bin/;
use lib "$Bin/../lib";
use BOM::Test::Helper qw/test_schema build_wsapi_test/;

use utf8;

my $t = build_wsapi_test();

my $req = {ping => '௰'};
my $res = request($req);
is $res->{error}->{code}, 'SanityCheckFailed', 'result error code';
<<<<<<< HEAD
is_deeply $res->{echo_req}, $req, 'includes the correct echo_req';
=======
ok ref($res->{echo_req}) eq 'HASH', 'result echo_req is a HASH';
is $res->{req_id}, $req->{req_id}, 'Includes the correct req_id';
is_deeply $res->{echo_req}, $req, 'Includes the correct echo_req';
>>>>>>> 8b2971d2
test_schema('ping', $res);
$req = {ping => '௰', req_id => 1};
$res = request($req);
is $res->{req_id}, $req->{req_id}, 'Includes req_id';

# undefs are fine for some values
request({ping => {key => undef}});

$res = request({
    change_password => 1,
    old_password    => '௰',
    new_password    => '௰'
});
ok $res->{error}->{code} ne 'SanityCheckFailed', 'Do not check value of password key';

$res = request({
    change_password    => 1,
    '௰_old_password' => '௰',
    new_password       => '௰'
});
is $res->{error}->{code}, 'SanityCheckFailed', 'Should be failed if paswword key consist of non sanity symbols';

$t->finish_ok;

sub request { decode_json($t->send_ok({json => shift})->message_ok->message->[1]) }

done_testing();<|MERGE_RESOLUTION|>--- conflicted
+++ resolved
@@ -17,13 +17,7 @@
 my $req = {ping => '௰'};
 my $res = request($req);
 is $res->{error}->{code}, 'SanityCheckFailed', 'result error code';
-<<<<<<< HEAD
-is_deeply $res->{echo_req}, $req, 'includes the correct echo_req';
-=======
-ok ref($res->{echo_req}) eq 'HASH', 'result echo_req is a HASH';
-is $res->{req_id}, $req->{req_id}, 'Includes the correct req_id';
 is_deeply $res->{echo_req}, $req, 'Includes the correct echo_req';
->>>>>>> 8b2971d2
 test_schema('ping', $res);
 $req = {ping => '௰', req_id => 1};
 $res = request($req);
