use strict;
use warnings;
use Test::Most;
use Dir::Self;
use FindBin qw/$Bin/;
use lib "$Bin/../../lib";
use lib "$Bin";

use BOM::Test::Suite::DSL;

start(
    title             => "proposal.t",
    test_app          => 'Binary::WebSocketAPI',
    suite_schema_path => __DIR__ . '/config/',
);

# Reconnect in English
set_language 'EN';

# UNAUTHENTICATED TESTS

# contract prices are very sensitive to time. Please avoid having anything before these test.
# invalid duration
test_sendrecv_params 'proposal/test_send.json', 'proposal/test_offerings_validation_error.json', '100', 'ASIANU', 'R_100', '5', 'm';
# invalid contract type
test_sendrecv_params 'proposal/test_send.json', 'proposal/test_input_validation_error.json', '100', 'INVALID', 'R_100', '5', 'm';
# invalid contract duration
test_sendrecv_params 'proposal/test_send.json', 'proposal/test_buy_exception.json', '100', 'ASIANU', 'R_100', '0', 't';
# invalid underlying symbol
test_sendrecv_params 'proposal/test_send.json', 'proposal/test_buy_exception.json', '100', 'ASIANU', 'INVALID', '5', 't';

# R_100
test_sendrecv_params 'proposal/test_send.json', 'proposal/test_receive.json',
    '100', 'ASIANU', 'R_100', '5', 't', 'Win payout if the last tick of Volatility 100 Index is strictly higher than the average of the 5 ticks.',
    '51.19', '51.19', '65258.19';
test_sendrecv_params 'proposal/test_send.json', 'proposal/test_receive.json',
    '100', 'CALL', 'R_100', '30', 'd', 'Win payout if Volatility 100 Index is strictly higher than entry spot at close on 2016-09-08.', '45.44',
    '45.44', '65258.19';
test_sendrecv_params 'proposal/test_send.json', 'proposal/test_receive.json',
    '100', 'CALL', 'R_100', '15', 's',
    'Win payout if Volatility 100 Index is strictly higher than entry spot at 15 seconds after contract start time.', '51.19', '51.19', '65258.19';
test_sendrecv_params 'proposal/test_send_single_barrier.json', 'proposal/test_receive_single_barrier.json',
    'DIGITMATCH', 'R_100', '10', 't', '0', 'Win payout if the last digit of Volatility 100 Index is 0 after 10 ticks.', 11.00, '11.00', '65258.19';
test_sendrecv_params 'proposal/test_send_single_barrier.json', 'proposal/test_receive_single_barrier.json',
    'CALL', 'R_100', '15', 'm', '+0.1',
    'Win payout if Volatility 100 Index is strictly higher than entry spot plus 0.10 at 15 minutes after contract start time.', '51.08', '51.08',
    '65258.19';
test_sendrecv_params 'proposal/test_send_single_barrier.json', 'proposal/test_receive_single_barrier.json',
    'CALL', 'R_100', '30', 'd', '65268.19', 'Win payout if Volatility 100 Index is strictly higher than 65268.19 at close on 2016-09-08.', '45.41',
    '45.41', '65258.19';
test_sendrecv_params 'proposal/test_send_single_barrier.json', 'proposal/test_receive_single_barrier.json',
    'ONETOUCH', 'R_100', '2', 'm', '+200',
    'Win payout if Volatility 100 Index touches entry spot plus 200.00 through 2 minutes after contract start time.', '10.92', '10.92', '65258.19';
test_sendrecv_params 'proposal/test_send_single_barrier.json', 'proposal/test_receive_single_barrier.json',
    'ONETOUCH', 'R_100', '30', 'd', '69968.19', 'Win payout if Volatility 100 Index touches 69968.19 through close on 2016-09-08.', '79.19', '79.19',
    '65258.19';
test_sendrecv_params 'proposal/test_send_double_barrier.json', 'proposal/test_receive_double_barrier.json',
    'EXPIRYMISS', 'R_100', '2', 'm', '+10', '-5',
    'Win payout if Volatility 100 Index ends outside entry spot minus 5.00 to entry spot plus 10.00 at 2 minutes after contract start time.',
    '96.46', '96.46', '65258.19';
test_sendrecv_params 'proposal/test_send_double_barrier.json', 'proposal/test_receive_double_barrier.json',
    'EXPIRYRANGE', 'R_100', '30', 'd', '65968.19', '65068.19',
    'Win payout if Volatility 100 Index ends strictly between 65068.19 to 65968.19 at close on 2016-09-08.', '3.07', '3.07', '65258.19';
test_sendrecv_params 'proposal/test_send_double_barrier.json', 'proposal/test_receive_double_barrier.json',
    'RANGE', 'R_100', '30', 'd', '65271.19', '65257.19',
    'Win payout if Volatility 100 Index stays between 65257.19 to 65271.19 through close on 2016-09-08.', 2.50, '2.50', '65258.19';
test_sendrecv_params 'proposal/test_send_double_barrier.json', 'proposal/test_receive_double_barrier.json',
    'UPORDOWN', 'R_100', '2', 'm', '+200', '-50',
    'Win payout if Volatility 100 Index goes outside entry spot minus 50.00 and entry spot plus 200.00 through 2 minutes after contract start time.',
    '73.69', '73.69', '65258.19';

# frxUSDJPY
test_sendrecv_params 'proposal/test_send.json', 'proposal/test_receive.json',
    '100', 'CALL', 'frxUSDJPY', '5', 't', 'Win payout if USD/JPY after 5 ticks is strictly higher than entry spot.', '49.60', '49.60', 97.140;
test_sendrecv_params 'proposal/test_send.json', 'proposal/test_receive.json',
    '100', 'CALL', 'frxUSDJPY', '3', 'm', 'Win payout if USD/JPY is strictly higher than entry spot at 3 minutes after contract start time.',
    57, '57.00', 97.140;
test_sendrecv_params 'proposal/test_send.json', 'proposal/test_receive.json',
    '100', 'CALL', 'frxUSDJPY', '1', 'h', 'Win payout if USD/JPY is strictly higher than entry spot at 1 hour after contract start time.', '56.99',
    '56.99', '97.140';
test_sendrecv_params 'proposal/test_send.json', 'proposal/test_receive.json',
    '100', 'CALL', 'frxUSDJPY', '1', 'd', 'Win payout if USD/JPY is strictly higher than entry spot at close on 2016-08-10.', '56.62', '56.62',
    97.140;
test_sendrecv_params 'proposal/test_send_single_barrier.json', 'proposal/test_receive_validation_error.json',
    'CALL', 'frxUSDJPY', '15', 'm', '+0.01',
    'Win payout if USD/JPY is strictly higher than entry spot plus  10 pips at 15 minutes after contract start time.', '47.54', '47.54', '97.140';
test_sendrecv_params 'proposal/test_send_single_barrier.json', 'proposal/test_receive_validation_error.json',
    'CALL', 'frxUSDJPY', '30', 'm', '+0.01',
    'Win payout if USD/JPY is strictly higher than entry spot plus  10 pips at 30 minutes after contract start time.', '48.99', '48.99', '97.140';
test_sendrecv_params 'proposal/test_send_single_barrier.json', 'proposal/test_receive_validation_error.json',
    'CALL', 'frxUSDJPY', '1', 'h', '+0.01',
    'Win payout if USD/JPY is strictly higher than entry spot plus  10 pips at 1 hour after contract start time.', '49.91', '49.91', '97.140';
test_sendrecv_params 'proposal/test_send_single_barrier.json', 'proposal/test_receive_validation_error.json',
    'CALL', 'frxUSDJPY', '2', 'h', '+0.01',
    'Win payout if USD/JPY is strictly higher than entry spot plus  10 pips at 2 hours after contract start time.', '50.88', '50.88', '97.140';
test_sendrecv_params 'proposal/test_send_single_barrier.json', 'proposal/test_receive_single_barrier.json',
    'CALL', 'frxUSDJPY', '1', 'd', '97.150', 'Win payout if USD/JPY is strictly higher than 97.150 at close on 2016-08-10.', '55.84', '55.84',
    97.140;
test_sendrecv_params 'proposal/test_send_single_barrier.json', 'proposal/test_receive_single_barrier.json',
    'ONETOUCH', 'frxUSDJPY', '1', 'd', '97.270', 'Win payout if USD/JPY touches 97.270 through close on 2016-08-10.', '86.98', '86.98', 97.140;
test_sendrecv_params 'proposal/test_send_double_barrier.json', 'proposal/test_receive_double_barrier.json',
    'EXPIRYMISS', 'frxUSDJPY', '1', 'd', '97.250', '97.100', 'Win payout if USD/JPY ends outside 97.100 to 97.250 at close on 2016-08-10.', '91.99',
    '91.99', 97.140;
test_sendrecv_params 'proposal/test_send_double_barrier.json', 'proposal/test_receive_double_barrier.json',
    'RANGE', 'frxUSDJPY', '1', 'd', '98.350', '96.830', 'Win payout if USD/JPY stays between 96.830 to 98.350 through close on 2016-08-10.', '46.67',
    '46.67', 97.140;

# FCHI
test_sendrecv_params 'proposal/test_send.json', 'proposal/test_receive.json',
    '100', 'CALL', 'FCHI', '15', 'm', 'Win payout if French Index is strictly higher than entry spot at 15 minutes after contract start time.',
    '54.99', '54.99', '3563.07';
test_sendrecv_params 'proposal/test_send.json', 'proposal/test_receive.json',
    '100', 'CALL', 'FCHI', '1', 'd', 'Win payout if French Index is strictly higher than entry spot at close on 2016-08-10.', '52.92', '52.92',
    '3563.07';
test_sendrecv_params 'proposal/test_send_single_barrier.json', 'proposal/test_receive_single_barrier.json',
    'CALL', 'FCHI', '7', 'd', '3564', 'Win payout if French Index is strictly higher than 3564.00 at close on 2016-08-16.', '51.12', '51.12',
    '3563.07';
test_sendrecv_params 'proposal/test_send_single_barrier.json', 'proposal/test_receive_single_barrier.json',
    'ONETOUCH', 'FCHI', '7', 'd', '3624', 'Win payout if French Index touches 3624.00 through close on 2016-08-16.', '40.89', '40.89', '3563.07';
test_sendrecv_params 'proposal/test_send_double_barrier.json', 'proposal/test_receive_double_barrier.json',
    'EXPIRYMISS', 'FCHI', '7', 'd', '3600', '3490', 'Win payout if French Index ends outside 3490.00 to 3600.00 at close on 2016-08-16.', '45.24',
    '45.24', '3563.07';
test_sendrecv_params 'proposal/test_send_double_barrier.json', 'proposal/test_receive_double_barrier.json',
    'RANGE', 'FCHI', '7', 'd', '3600', '3490', 'Win payout if French Index stays between 3490.00 to 3600.00 through close on 2016-08-16.', '37.48',
    '37.48', '3563.07';

# frxXAUUSD
test_sendrecv_params 'proposal/test_send.json', 'proposal/test_receive.json',
    '100', 'CALL', 'frxXAUUSD', '15', 'm', 'Win payout if Gold/USD is strictly higher than entry spot at 15 minutes after contract start time.',
    '56.49', '56.49', '111.00';
test_sendrecv_params 'proposal/test_send.json', 'proposal/test_receive.json',
    '100', 'CALL', 'frxXAUUSD', '1', 'd', 'Win payout if Gold/USD is strictly higher than entry spot at close on 2016-08-10.', '54.22', '54.22',
    111.00;
test_sendrecv_params 'proposal/test_send_single_barrier.json', 'proposal/test_receive_single_barrier.json',
    'ONETOUCH', 'frxXAUUSD', '7', 'd', '112', 'Win payout if Gold/USD touches 112.00 through close on 2016-08-16.', '76.42', '76.42', 111.00;
test_sendrecv_params 'proposal/test_send_double_barrier.json', 'proposal/test_receive_double_barrier.json',
    'EXPIRYMISS', 'frxXAUUSD', '7', 'd', '113', '108', 'Win payout if Gold/USD ends outside 108.00 to 113.00 at close on 2016-08-16.', '41.(92|93)',
    '41.(92|93)', 111.00;
test_sendrecv_params 'proposal/test_send_double_barrier.json', 'proposal/test_receive_double_barrier.json',
    'RANGE', 'frxXAUUSD', '7', 'd', '113', '108', 'Win payout if Gold/USD stays between 108.00 to 113.00 through close on 2016-08-16.', 55.9,
    '55.90', 111.00;

# frxUSDJPY 7 day CALL
test_sendrecv_params 'proposal/test_send.json', 'proposal/test_receive.json',
    '100', 'CALL', 'frxUSDJPY', '7', 'd', 'Win payout if USD/JPY is strictly higher than entry spot at close on 2016-08-16.', '56.59', '56.59',
    97.14;

# R_100 Lookbacks
test_sendrecv_params 'proposal/test_send_lookback.json', 'proposal/test_receive_lookback.json',
    'LBFLOATCALL', 'R_100', '15', 'm', '', 'Win USD 10 times Volatility 100 Index\'s close minus low over the next 15 minutes.', '2750.00',
    '2750.00', 65258.19;

# R_100 touch tick trade
test_sendrecv_params 'proposal/test_send_single_barrier.json', 'proposal/test_receive_single_barrier.json',
    'ONETOUCH', 'R_100', '5', 't', '+20.5',
    'Win payout if Volatility 100 Index touches entry spot plus 20.50 through 5 ticks after first tick.', '44.51', '44.51', '65258.19';

# test for negative amount
test_sendrecv_params 'proposal/test_send.json', 'proposal/test_receive_negative.json', '-1', 'ASIANU', 'R_100', '5', 't';

# callput spread
test_sendrecv_params 'proposal/test_send_callputspread.json', 'proposal/test_offerings_validation_error.json',
    '100', 'CALLSPREAD', 'frxUSDJPY', '7', 'd', '97.200', '97.150';

test_sendrecv_params 'proposal/test_send_callputspread.json', 'proposal/test_offerings_validation_error.json',
    '100', 'PUTSPREAD', 'frxUSDJPY', '7', 'd', '97.200', '97.150';

test_sendrecv_params 'proposal/test_send_callputspread.json', 'proposal/test_receive_callputspread.json',
    '100', 'CALLSPREAD', 'R_100', '7', 'd', '65258.00', '65208.19',
    'Win up to USD 100 if Volatility 100 Index\'s exit tick is between 65208.19 and 65258.00 at close on 2016-08-16.',
    '47.81', '47.81', '65258.19';

test_sendrecv_params 'proposal/test_send_callputspread.json', 'proposal/test_receive_callputspread.json',
    '100', 'PUTSPREAD', 'R_100', '7', 'd', '65258.00', '65208.19',
    'Win up to USD 100 if Volatility 100 Index\'s exit tick is between 65258.00 and 65208.19 at close on 2016-08-16.',
    '53.38', '53.38', '65258.19';

# multiplier
test_sendrecv_params 'proposal/test_send_multiplier.json', 'proposal/test_receive_error.json', 'MULTUP', 'R_100', 'payout', '10',
    'ContractCreationFailure', 'Basis must be stake for this contract.';
test_sendrecv_params 'proposal/test_send_multiplier.json', 'proposal/test_receive_error.json', 'MULTUP', 'frxUSDJPY', 'stake', '10',
    'OfferingsValidationError', 'Trading is not offered for this asset.';
test_sendrecv_params 'proposal/test_send_multiplier.json', 'proposal/test_receive_error.json', 'MULTUP', 'R_100', 'stake', '5',
    'ContractBuyValidationError', 'Multiplier is not in acceptable range. Accepts 10,20,30,50,100.';
test_sendrecv_params 'proposal/test_send_multiplier.json', 'proposal/test_receive_multiplier.json', 'MULTUP', 'R_100', 'stake', '10',
    'Win 10% of your stake for every 1% rise in the market price.', '100.00', '100', '65258.19', 'Stop Out', '58765.26', '', '';
test_sendrecv_params 'proposal/test_send_multiplier_limit_order.json', 'proposal/test_receive_limit_order_error.json', 'MULTUP', 'R_100', 'stake',
    '10',
    'something', '1', 'InputValidationFailed', 'Input validation failed: limit_order';
<<<<<<< HEAD
test_sendrecv_params 'proposal/test_send_multiplier_limit_order.json', 'proposal/test_receive_limit_order_error.json', 'MULTUP', 'R_100', 'stake', '10',
    'take_profit', '-1', 'ContractBuyValidationError', 'Please enter a take profit amount that\'s higher than 0.00.';
test_sendrecv_params 'proposal/test_send_multiplier_limit_order.json', 'proposal/test_receive_limit_order_error.json', 'MULTUP', 'R_100', 'stake', '10',
    'stop_loss', '-1', 'ContractBuyValidationError', "Invalid stop loss. Stop loss must be higher than commission";
test_sendrecv_params 'proposal/test_send_multiplier_limit_order.json', 'proposal/test_receive_multiplier_limit_order.json', 'MULTUP', 'R_100', 'stake', '10',
    'stop_loss', '1', 'Win 10% of your stake for every 1% rise in the market price.', '100.00', '100', '65258.19', 'Stop Out', '58765.26', 'Stop Loss', '65225.82';
=======
test_sendrecv_params 'proposal/test_send_multiplier_limit_order.json', 'proposal/test_receive_limit_order_error.json', 'MULTUP', 'R_100', 'stake',
    '10',
    'take_profit', '-1', 'ContractBuyValidationError', 'Invalid take profit. Take profit must be higher than 0.00.';
test_sendrecv_params 'proposal/test_send_multiplier_limit_order.json', 'proposal/test_receive_limit_order_error.json', 'MULTUP', 'R_100', 'stake',
    '10',
    'stop_loss', '1', 'ContractBuyValidationError', 'Invalid stop loss. Stop loss must be lower than 0.00.';
test_sendrecv_params 'proposal/test_send_multiplier_limit_order.json', 'proposal/test_receive_multiplier_limit_order.json', 'MULTUP', 'R_100',
    'stake',     '10',
    'stop_loss', '-1', 'Win 10% of your stake for every 1% rise in the market price.', '100.00', '100', '65258.19', 'Stop Out', '58765.26',
    'Stop Loss', '65225.82';
>>>>>>> 1e5fc0b9

# multiplier
test_sendrecv_params 'proposal/test_send_multiplier.json', 'proposal/test_receive_error.json', 'MULTUP', 'R_100', 'payout', '10',
    'ContractCreationFailure', 'Basis must be stake for this contract.';
test_sendrecv_params 'proposal/test_send_multiplier.json', 'proposal/test_receive_error.json', 'MULTUP', 'frxUSDJPY', 'stake', '10',
    'OfferingsValidationError', 'Trading is not offered for this asset.';
test_sendrecv_params 'proposal/test_send_multiplier.json', 'proposal/test_receive_error.json', 'MULTUP', 'R_100', 'stake', '5',
    'ContractBuyValidationError', 'Multiplier is not in acceptable range. Accepts 10,20,30,50,100.';
test_sendrecv_params 'proposal/test_send_multiplier.json', 'proposal/test_receive_multiplier.json', 'MULTUP', 'R_100', 'stake', '10',
    'Win 10% of your stake for every 1% rise in the market price.', '100.00', '100', '65258.19', 'Stop Out', '58765.26', '', '';
test_sendrecv_params 'proposal/test_send_multiplier_limit_order.json', 'proposal/test_receive_limit_order_error.json', 'MULTUP', 'R_100', 'stake',
    '10',
    'something', '1', 'InputValidationFailed', 'Input validation failed: limit_order';
<<<<<<< HEAD
test_sendrecv_params 'proposal/test_send_multiplier_limit_order.json', 'proposal/test_receive_limit_order_error.json', 'MULTUP', 'R_100', 'stake', '10',
    'take_profit', '-1', 'ContractBuyValidationError', 'Please enter a take profit amount that\'s higher than 0.00.';
test_sendrecv_params 'proposal/test_send_multiplier_limit_order.json', 'proposal/test_receive_limit_order_error.json', 'MULTUP', 'R_100', 'stake', '10',
    'stop_loss', '-1', 'ContractBuyValidationError', "Invalid stop loss. Stop loss must be higher than commission";
test_sendrecv_params 'proposal/test_send_multiplier_limit_order.json', 'proposal/test_receive_multiplier_limit_order.json', 'MULTUP', 'R_100', 'stake', '10',
    'stop_loss', '1', 'Win 10% of your stake for every 1% rise in the market price.', '100.00', '100', '65258.19', 'Stop Out', '58765.26', 'Stop Loss', '65225.82';
=======
test_sendrecv_params 'proposal/test_send_multiplier_limit_order.json', 'proposal/test_receive_limit_order_error.json', 'MULTUP', 'R_100', 'stake',
    '10',
    'take_profit', '-1', 'ContractBuyValidationError', 'Invalid take profit. Take profit must be higher than 0.00.';
test_sendrecv_params 'proposal/test_send_multiplier_limit_order.json', 'proposal/test_receive_limit_order_error.json', 'MULTUP', 'R_100', 'stake',
    '10',
    'stop_loss', '1', 'ContractBuyValidationError', 'Invalid stop loss. Stop loss must be lower than 0.00.';
test_sendrecv_params 'proposal/test_send_multiplier_limit_order.json', 'proposal/test_receive_multiplier_limit_order.json', 'MULTUP', 'R_100',
    'stake',     '10',
    'stop_loss', '-1', 'Win 10% of your stake for every 1% rise in the market price.', '100.00', '100', '65258.19', 'Stop Out', '58765.26',
    'Stop Loss', '65225.82';
>>>>>>> 1e5fc0b9

#subscription
test_sendrecv_params 'proposal/test_send_subscribe.json', 'proposal/test_receive_subscribe.json',
    '100', 'ASIANU', 'R_100', '5', 't', 'Win payout if the last tick of Volatility 100 Index is strictly higher than the average of the 5 ticks.',
    '51.19', '51.19', '65258.19';

finish;<|MERGE_RESOLUTION|>--- conflicted
+++ resolved
@@ -187,25 +187,16 @@
 test_sendrecv_params 'proposal/test_send_multiplier_limit_order.json', 'proposal/test_receive_limit_order_error.json', 'MULTUP', 'R_100', 'stake',
     '10',
     'something', '1', 'InputValidationFailed', 'Input validation failed: limit_order';
-<<<<<<< HEAD
-test_sendrecv_params 'proposal/test_send_multiplier_limit_order.json', 'proposal/test_receive_limit_order_error.json', 'MULTUP', 'R_100', 'stake', '10',
+test_sendrecv_params 'proposal/test_send_multiplier_limit_order.json', 'proposal/test_receive_limit_order_error.json', 'MULTUP', 'R_100', 'stake',
+    '10',
     'take_profit', '-1', 'ContractBuyValidationError', 'Please enter a take profit amount that\'s higher than 0.00.';
-test_sendrecv_params 'proposal/test_send_multiplier_limit_order.json', 'proposal/test_receive_limit_order_error.json', 'MULTUP', 'R_100', 'stake', '10',
+test_sendrecv_params 'proposal/test_send_multiplier_limit_order.json', 'proposal/test_receive_limit_order_error.json', 'MULTUP', 'R_100', 'stake',
+    '10',
     'stop_loss', '-1', 'ContractBuyValidationError', "Invalid stop loss. Stop loss must be higher than commission";
-test_sendrecv_params 'proposal/test_send_multiplier_limit_order.json', 'proposal/test_receive_multiplier_limit_order.json', 'MULTUP', 'R_100', 'stake', '10',
-    'stop_loss', '1', 'Win 10% of your stake for every 1% rise in the market price.', '100.00', '100', '65258.19', 'Stop Out', '58765.26', 'Stop Loss', '65225.82';
-=======
-test_sendrecv_params 'proposal/test_send_multiplier_limit_order.json', 'proposal/test_receive_limit_order_error.json', 'MULTUP', 'R_100', 'stake',
-    '10',
-    'take_profit', '-1', 'ContractBuyValidationError', 'Invalid take profit. Take profit must be higher than 0.00.';
-test_sendrecv_params 'proposal/test_send_multiplier_limit_order.json', 'proposal/test_receive_limit_order_error.json', 'MULTUP', 'R_100', 'stake',
-    '10',
-    'stop_loss', '1', 'ContractBuyValidationError', 'Invalid stop loss. Stop loss must be lower than 0.00.';
 test_sendrecv_params 'proposal/test_send_multiplier_limit_order.json', 'proposal/test_receive_multiplier_limit_order.json', 'MULTUP', 'R_100',
     'stake',     '10',
-    'stop_loss', '-1', 'Win 10% of your stake for every 1% rise in the market price.', '100.00', '100', '65258.19', 'Stop Out', '58765.26',
+    'stop_loss', '1', 'Win 10% of your stake for every 1% rise in the market price.', '100.00', '100', '65258.19', 'Stop Out', '58765.26',
     'Stop Loss', '65225.82';
->>>>>>> 1e5fc0b9
 
 # multiplier
 test_sendrecv_params 'proposal/test_send_multiplier.json', 'proposal/test_receive_error.json', 'MULTUP', 'R_100', 'payout', '10',
@@ -219,25 +210,16 @@
 test_sendrecv_params 'proposal/test_send_multiplier_limit_order.json', 'proposal/test_receive_limit_order_error.json', 'MULTUP', 'R_100', 'stake',
     '10',
     'something', '1', 'InputValidationFailed', 'Input validation failed: limit_order';
-<<<<<<< HEAD
-test_sendrecv_params 'proposal/test_send_multiplier_limit_order.json', 'proposal/test_receive_limit_order_error.json', 'MULTUP', 'R_100', 'stake', '10',
+test_sendrecv_params 'proposal/test_send_multiplier_limit_order.json', 'proposal/test_receive_limit_order_error.json', 'MULTUP', 'R_100', 'stake',
+    '10',
     'take_profit', '-1', 'ContractBuyValidationError', 'Please enter a take profit amount that\'s higher than 0.00.';
-test_sendrecv_params 'proposal/test_send_multiplier_limit_order.json', 'proposal/test_receive_limit_order_error.json', 'MULTUP', 'R_100', 'stake', '10',
+test_sendrecv_params 'proposal/test_send_multiplier_limit_order.json', 'proposal/test_receive_limit_order_error.json', 'MULTUP', 'R_100', 'stake',
+    '10',
     'stop_loss', '-1', 'ContractBuyValidationError', "Invalid stop loss. Stop loss must be higher than commission";
-test_sendrecv_params 'proposal/test_send_multiplier_limit_order.json', 'proposal/test_receive_multiplier_limit_order.json', 'MULTUP', 'R_100', 'stake', '10',
-    'stop_loss', '1', 'Win 10% of your stake for every 1% rise in the market price.', '100.00', '100', '65258.19', 'Stop Out', '58765.26', 'Stop Loss', '65225.82';
-=======
-test_sendrecv_params 'proposal/test_send_multiplier_limit_order.json', 'proposal/test_receive_limit_order_error.json', 'MULTUP', 'R_100', 'stake',
-    '10',
-    'take_profit', '-1', 'ContractBuyValidationError', 'Invalid take profit. Take profit must be higher than 0.00.';
-test_sendrecv_params 'proposal/test_send_multiplier_limit_order.json', 'proposal/test_receive_limit_order_error.json', 'MULTUP', 'R_100', 'stake',
-    '10',
-    'stop_loss', '1', 'ContractBuyValidationError', 'Invalid stop loss. Stop loss must be lower than 0.00.';
 test_sendrecv_params 'proposal/test_send_multiplier_limit_order.json', 'proposal/test_receive_multiplier_limit_order.json', 'MULTUP', 'R_100',
     'stake',     '10',
-    'stop_loss', '-1', 'Win 10% of your stake for every 1% rise in the market price.', '100.00', '100', '65258.19', 'Stop Out', '58765.26',
+    'stop_loss', '1', 'Win 10% of your stake for every 1% rise in the market price.', '100.00', '100', '65258.19', 'Stop Out', '58765.26',
     'Stop Loss', '65225.82';
->>>>>>> 1e5fc0b9
 
 #subscription
 test_sendrecv_params 'proposal/test_send_subscribe.json', 'proposal/test_receive_subscribe.json',
