--- conflicted
+++ resolved
@@ -44,7 +44,6 @@
 proposal/test_send.json,proposal/test_receive.json, 'CALL', 'frxUSDJPY', '1', 'm',  'Win payout if USD/JPY is strictly higher than entry spot at 1 minute after contract start time.', '55.60', '55.60', '97.140'
 proposal/test_send.json,proposal/test_receive.json, 'CALL', 'frxUSDJPY', '1', 'h',  'Win payout if USD/JPY is strictly higher than entry spot at 1 hour after contract start time.', '54.33', '54.33', '97.140'
 proposal/test_send.json,proposal/test_receive.json, 'CALL', 'frxUSDJPY', '1', 'd',  'Win payout if USD/JPY is strictly higher than entry spot at close on 2016-08-10.', '56.62', '56.62', '97.140'
-<<<<<<< HEAD
 proposal/test_send_single_barrier.json,proposal/test_receive_single_barrier.json, 'CALL', 'frxUSDJPY', '15', 'm', '+0.01',  'Win payout if USD/JPY is strictly higher than entry spot plus  10 pips at 15 minutes after contract start time.', '42.49', '42.49', '97.140'
 proposal/test_send_single_barrier.json,proposal/test_receive_single_barrier.json, 'CALL', 'frxUSDJPY', '30', 'm', '+0.01',  'Win payout if USD/JPY is strictly higher than entry spot plus  10 pips at 30 minutes after contract start time.', '46.10', '46.10', '97.140'
 proposal/test_send_single_barrier.json,proposal/test_receive_single_barrier.json, 'CALL', 'frxUSDJPY', '1', 'h', '+0.01',  'Win payout if USD/JPY is strictly higher than entry spot plus  10 pips at 1 hour after contract start time.', '48.68', '48.68', '97.140'
@@ -53,16 +52,6 @@
 proposal/test_send_single_barrier.json,proposal/test_receive_single_barrier.json, 'ONETOUCH', 'frxUSDJPY', '1', 'd', '97.270',  'Win payout if USD/JPY touches 97.270 through close on 2016-08-10.', '86.98', '86.98', '97.140'
 proposal/test_send_double_barrier.json,proposal/test_receive_double_barrier.json, 'EXPIRYMISS', 'frxUSDJPY', '1', 'd', '97.250', '97.100',  'Win payout if USD/JPY ends outside 97.100 to 97.250 at close on 2016-08-10.', '91.98', '91.98', '97.140'
 proposal/test_send_double_barrier.json,proposal/test_receive_double_barrier.json, 'RANGE', 'frxUSDJPY', '1', 'd', '98.350', '96.830',  'Win payout if USD/JPY stays between 96.830 to 98.350 through close on 2016-08-10.', '46.86', '46.86', '97.140'
-=======
-proposal/test_send_single_barrier.json,proposal/test_receive_single_barrier.json, 'CALL', 'frxUSDJPY', '15', 'm', '+0.01',  'Win payout if USD/JPY is strictly higher than entry spot plus  10 pips at 15 minutes after contract start time.', '47.90', '47.90', '97.140'
-proposal/test_send_single_barrier.json,proposal/test_receive_single_barrier.json, 'CALL', 'frxUSDJPY', '30', 'm', '+0.01',  'Win payout if USD/JPY is strictly higher than entry spot plus  10 pips at 30 minutes after contract start time.', '49.83', '49.83', '97.140'
-proposal/test_send_single_barrier.json,proposal/test_receive_single_barrier.json, 'CALL', 'frxUSDJPY', '1', 'h', '+0.01',  'Win payout if USD/JPY is strictly higher than entry spot plus  10 pips at 1 hour after contract start time.', '51.39', '51.39', '97.140'
-proposal/test_send_single_barrier.json,proposal/test_receive_single_barrier.json, 'CALL', 'frxUSDJPY', '2', 'h', '+0.01',  'Win payout if USD/JPY is strictly higher than entry spot plus  10 pips at 2 hours after contract start time.', '52.11', '52.11', '97.140'
-proposal/test_send_single_barrier.json,proposal/test_receive_single_barrier.json, 'CALL', 'frxUSDJPY', '1', 'd', '97.150',  'Win payout if USD/JPY is strictly higher than 97.150 at close on 2016-08-10.', '55.87', '55.87', '97.140'
-proposal/test_send_single_barrier.json,proposal/test_receive_single_barrier.json, 'ONETOUCH', 'frxUSDJPY', '1', 'd', '97.270',  'Win payout if USD/JPY touches 97.270 through close on 2016-08-10.', '88.11', '88.11', '97.140'
-proposal/test_send_double_barrier.json,proposal/test_receive_double_barrier.json, 'EXPIRYMISS', 'frxUSDJPY', '1', 'd', '97.250', '97.100',  'Win payout if USD/JPY ends outside 97.100 to 97.250 at close on 2016-08-10.', '92.64', '92.64', '97.140'
-proposal/test_send_double_barrier.json,proposal/test_receive_double_barrier.json, 'RANGE', 'frxUSDJPY', '1', 'd', '98.350', '96.830',  'Win payout if USD/JPY stays between 96.830 to 98.350 through close on 2016-08-10.', '50.47', '50.47', '97.140'
->>>>>>> 4633e1ca
 
 # FCHI
 proposal/test_send.json,proposal/test_receive.json, 'CALL', 'FCHI', '15', 'm',  'Win payout if French Index is strictly higher than entry spot at 15 minutes after contract start time.', '54.99', '54.99', '3563.07'
