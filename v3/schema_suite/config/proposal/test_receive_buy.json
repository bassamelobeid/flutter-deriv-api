{
   "$schema" : "http://json-schema.org/draft-04/schema#",
   "required" : [
      "echo_req",
      "msg_type"
   ],
   "title" : null,
   "type" : "object",
   "description" : null,
   "properties" : {
      "echo_req" : {},
      "msg_type" : {
         "pattern" : "^proposal$",
         "type" : "string"
      },
<<<<<<< HEAD
      "proposal" : {
         "required" : [
            "display_value",
            "longcode",
            "id",
            "spot_time",
            "spot",
            "ask_price",
            "date_start",
            "payout"
         ],
         "type" : "object",
         "properties" : {
            "display_value" : {
               "type" : "string"
            },
            "longcode" : {
               "type" : "string"
            },
            "id" : {
               "pattern" : "^[0-9\\w-]{36}$",
               "type" : "string"
            },
            "spot_time" : {
               "type" : "integer"
            },
            "spot" : {
               "type" : "number"
            },
            "ask_price" : {
               "type" : "number"
            },
            "date_start" : {
               "type" : "integer"
            },
            "payout" : {
               "type" : "number",
               "enum" : [100]
            }
         }
      }
   }
=======
      "required": 1
    },
    "msg_type": {
      "type": "string",
      "pattern": "^proposal$",
      "required": 1
    },
    "subscription": {
      "type": "object",
      "required": 1,
      "properties":{
          "id": {
              "type": "string",
              "required": 1
          }
      }
    }
  }
>>>>>>> 76610e36
}<|MERGE_RESOLUTION|>--- conflicted
+++ resolved
@@ -1,79 +1,69 @@
 {
-   "$schema" : "http://json-schema.org/draft-04/schema#",
-   "required" : [
-      "echo_req",
-      "msg_type"
-   ],
-   "title" : null,
-   "type" : "object",
-   "description" : null,
-   "properties" : {
-      "echo_req" : {},
-      "msg_type" : {
-         "pattern" : "^proposal$",
-         "type" : "string"
-      },
-<<<<<<< HEAD
-      "proposal" : {
-         "required" : [
-            "display_value",
-            "longcode",
-            "id",
-            "spot_time",
-            "spot",
-            "ask_price",
-            "date_start",
-            "payout"
-         ],
-         "type" : "object",
-         "properties" : {
-            "display_value" : {
-               "type" : "string"
-            },
-            "longcode" : {
-               "type" : "string"
-            },
-            "id" : {
-               "pattern" : "^[0-9\\w-]{36}$",
-               "type" : "string"
-            },
-            "spot_time" : {
-               "type" : "integer"
-            },
-            "spot" : {
-               "type" : "number"
-            },
-            "ask_price" : {
-               "type" : "number"
-            },
-            "date_start" : {
-               "type" : "integer"
-            },
-            "payout" : {
-               "type" : "number",
-               "enum" : [100]
+    "$schema" : "http://json-schema.org/draft-04/schema#",
+    "required" : [
+        "echo_req",
+        "msg_type",
+        "subscription"
+    ],
+    "title" : null,
+    "type" : "object",
+    "description" : null,
+    "properties" : {
+        "echo_req" : {},
+        "msg_type" : {
+            "pattern" : "^proposal$",
+            "type" : "string"
+        },
+        "subscription": {
+            "type": "object",
+            "required": 1,
+            "properties":{
+                "id": {
+                    "type": "string",
+                    "required": 1
+                }
             }
-         }
-      }
-   }
-=======
-      "required": 1
-    },
-    "msg_type": {
-      "type": "string",
-      "pattern": "^proposal$",
-      "required": 1
-    },
-    "subscription": {
-      "type": "object",
-      "required": 1,
-      "properties":{
-          "id": {
-              "type": "string",
-              "required": 1
-          }
-      }
+        },
+        "proposal" : {
+            "required" : [
+                "display_value",
+                "longcode",
+                "id",
+                "spot_time",
+                "spot",
+                "ask_price",
+                "date_start",
+                "payout"
+            ],
+            "type" : "object",
+            "properties" : {
+                "display_value" : {
+                    "type" : "string"
+                },
+                "longcode" : {
+                    "type" : "string"
+                },
+                "id" : {
+                    "pattern" : "^[0-9\\w-]{36}$",
+                    "type" : "string"
+                },
+                "spot_time" : {
+                    "type" : "integer"
+                },
+                "spot" : {
+                    "type" : "number"
+                },
+                "ask_price" : {
+                    "type" : "number"
+                },
+                "date_start" : {
+                    "type" : "integer"
+                },
+                "payout" : {
+                    "type" : "number",
+                    "enum" : [100]
+                }
+            }
+        }
     }
-  }
->>>>>>> 76610e36
 }