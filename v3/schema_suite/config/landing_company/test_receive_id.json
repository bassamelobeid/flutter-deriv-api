{
    "$schema": "http://json-schema.org/draft-04/schema#",
    "type": "object",
    "properties": {
        "landing_company": {
            "type": "object",
            "required": "1",
            "properties": {
                "id": {
                    "type": "string",
                    "pattern": "^id$",
                    "required": "1"
                },
                "name": {
                    "type": "string",
                    "pattern": "^Indonesia$",
                    "required": "1"
                },
                "virtual_company": {
                    "type": "string",
                    "pattern": "^virtual$",
                    "required": "1"
                },
                "gaming_company": {
                    "type": "object",
                    "required": "1",
                    "properties": {
                        "shortcode": {
                            "type": "string",
                            "pattern": "^costarica$",
                            "required": "1"
                        },
                        "name": {
                            "type": "string",
                            "pattern": "^Binary \\(C\\.R\\.\\) S\\.A\\.$",
                            "required": "1"
                        },
                        "address": {
                            "type": "null",
                            "items": {
                                "type": "string"
                            }
                        },
                        "country": {
                            "type": "string",
                            "pattern": "^Costa Rica$",
                            "required": "1"
                        },
                        "legal_default_currency": {
                            "type": "string",
                            "pattern": "^USD$",
                            "required": "1"
                        },
                        "legal_allowed_currencies": {
                            "type": "array",
                            "minItems": 5,
                            "required": "1",
                            "items": {
                                "type": "string",
                                "pattern": "^(USD|EUR|GBP|AUD|BTC|LTC|BCH|ETH)$",
                                "required": "1"
                            }
                        },
                        "legal_allowed_markets": {
                            "type": "array",
                            "minItems": 5,
                            "required": "1",
                            "items": {
                                "type": "string",
                                "pattern": "^(commodities|forex|indices|stocks|volidx)$",
                                "required": "1"
                            }
                        },
                        "legal_allowed_contract_categories": {
                            "type": "array",
                            "minItems": 6,
                            "required": "1",
                            "items": {
                                "type": "string",
<<<<<<< HEAD
                                "pattern": "^(asian|callput|digits|endsinout|staysinout|touchnotouch|lookback|highlowticks)$",
=======
                                "pattern": "^(asian|callput|digits|endsinout|staysinout|touchnotouch|lookback|reset)$",
>>>>>>> 00e49490
                                "required": "1"
                            }
                        },
                        "has_reality_check": {
                            "type": "integer",
                            "pattern": "^0$",
                            "required": "1"
                        }
                    }
                },
                "financial_company": {
                    "type": "object",
                    "required": "1",
                    "properties": {
                        "shortcode": {
                            "type": "string",
                            "pattern": "^costarica$",
                            "required": "1"
                        },
                        "name": {
                            "type": "string",
                            "pattern": "^Binary \\(C\\.R\\.\\) S\\.A\\.$",
                            "required": "1"
                        },
                        "address": {
                            "type": "null",
                            "items": {
                                "type": "string"
                            }
                        },
                        "country": {
                            "type": "string",
                            "pattern": "^Costa Rica$",
                            "required": "1"
                        },
                        "legal_default_currency": {
                            "type": "string",
                            "pattern": "^USD$",
                            "required": "1"
                        },
                        "legal_allowed_currencies": {
                            "type": "array",
                            "minItems": 5,
                            "required": "1",
                            "items": {
                                "type": "string",
                                "pattern": "^(USD|EUR|GBP|AUD|BTC|LTC|BCH|ETH)$",
                                "required": "1"
                            }
                        },
                        "legal_allowed_markets": {
                            "type": "array",
                            "minItems": 5,
                            "required": "1",
                            "items": {
                                "type": "string",
                                "pattern": "^(commodities|forex|indices|stocks|volidx)$",
                                "required": "1"
                            }
                        },
                        "legal_allowed_contract_categories": {
                            "type": "array",
                            "minItems": 6,
                            "required": "1",
                            "items": {
                                "type": "string",
<<<<<<< HEAD
                                "pattern": "^(asian|callput|digits|endsinout|staysinout|touchnotouch|lookback|highlowticks)$",
=======
                                "pattern": "^(asian|callput|digits|endsinout|staysinout|touchnotouch|lookback|reset)$",
>>>>>>> 00e49490
                                "required": "1"
                            }
                        },
                        "has_reality_check": {
                            "type": "integer",
                            "pattern": "^0$",
                            "required": "1"
                        }
                    }
                },
                "mt_gaming_company": {
                    "type": "object",
                    "required": "1",
                    "properties": {
                        "shortcode": {
                            "type": "string",
                            "pattern": "^costarica$",
                            "required": "1"
                        },
                        "name": {
                            "type": "string",
                            "pattern": "^Binary \\(C\\.R\\.\\) S\\.A\\.$",
                            "required": "1"
                        },
                        "address": {
                            "type": "null",
                            "items": {
                                "type": "string"
                            }
                        },
                        "country": {
                            "type": "string",
                            "pattern": "^Costa Rica$",
                            "required": "1"
                        },
                        "legal_default_currency": {
                            "type": "string",
                            "pattern": "^USD$",
                            "required": "1"
                        },
                        "legal_allowed_currencies": {
                            "type": "array",
                            "minItems": 5,
                            "required": "1",
                            "items": {
                                "type": "string",
                                "pattern": "^(USD|EUR|GBP|AUD|BTC|LTC|BCH|ETH)$",
                                "required": "1"
                            }
                        },
                        "legal_allowed_markets": {
                            "type": "array",
                            "minItems": 5,
                            "required": "1",
                            "items": {
                                "type": "string",
                                "pattern": "^(commodities|forex|indices|stocks|volidx)$",
                                "required": "1"
                            }
                        },
                        "legal_allowed_contract_categories": {
                            "type": "array",
                            "minItems": 6,
                            "required": "1",
                            "items": {
                                "type": "string",
<<<<<<< HEAD
                                "pattern": "^(asian|callput|digits|endsinout|staysinout|touchnotouch|lookback|highlowticks)$",
=======
                                "pattern": "^(asian|callput|digits|endsinout|staysinout|touchnotouch|lookback|reset)$",
>>>>>>> 00e49490
                                "required": "1"
                            }
                        },
                        "has_reality_check": {
                            "type": "integer",
                            "pattern": "^0$",
                            "required": "1"
                        }
                    }
                },
                "mt_financial_company": {
                    "type": "object",
                    "required": "1",
                    "properties": {
                        "shortcode": {
                            "type": "string",
                            "pattern": "^vanuatu$",
                            "required": "1"
                        },
                        "name": {
                            "type": "string",
                            "pattern": "^Binary \\(V\\) Ltd$",
                            "required": "1"
                        },
                        "address": {
                            "type": "array",
                            "required": "1",
                            "items": {
                                "type": "string"
                            }
                        },
                        "country": {
                            "type": "string",
                            "pattern": "^Republic of Vanuatu$",
                            "required": "1"
                        },
                        "legal_default_currency": {
                            "type": "string",
                            "pattern": "^USD$",
                            "required": "1"
                        },
                        "legal_allowed_currencies": {
                            "type": "array",
                            "minItems": 1,
                            "required": "1",
                            "items": {
                                "type": "string",
                                "pattern": "^USD$",
                                "required": "1"
                            }
                        },
                        "legal_allowed_markets": {
                            "type": "array",
                            "minItems": 1,
                            "required": "1",
                            "items": {
                                "type": "string",
                                "pattern": "^forex$",
                                "required": "1"
                            }
                        },
                        "legal_allowed_contract_categories": {
                            "type": "array",
                            "minItems": 1,
                            "required": "1",
                            "items": {
                                "type": "string",
                                "pattern": "^callput$",
                                "required": "1"
                            }
                        },
                        "has_reality_check": {
                            "type": "integer",
                            "pattern": "^0$",
                            "required": "0"
                        }
                    }
                }
            }
        },
        "echo_req": {
            "required": "1"
        },
        "msg_type": {
            "type": "string",
            "required": "1"
        }
    }
}<|MERGE_RESOLUTION|>--- conflicted
+++ resolved
@@ -77,11 +77,7 @@
                             "required": "1",
                             "items": {
                                 "type": "string",
-<<<<<<< HEAD
-                                "pattern": "^(asian|callput|digits|endsinout|staysinout|touchnotouch|lookback|highlowticks)$",
-=======
-                                "pattern": "^(asian|callput|digits|endsinout|staysinout|touchnotouch|lookback|reset)$",
->>>>>>> 00e49490
+                                "pattern": "^(asian|callput|digits|endsinout|staysinout|touchnotouch|lookback|reset|highlowticks)$",
                                 "required": "1"
                             }
                         },
@@ -148,11 +144,7 @@
                             "required": "1",
                             "items": {
                                 "type": "string",
-<<<<<<< HEAD
-                                "pattern": "^(asian|callput|digits|endsinout|staysinout|touchnotouch|lookback|highlowticks)$",
-=======
-                                "pattern": "^(asian|callput|digits|endsinout|staysinout|touchnotouch|lookback|reset)$",
->>>>>>> 00e49490
+                                "pattern": "^(asian|callput|digits|endsinout|staysinout|touchnotouch|lookback|reset|highlowticks)$",
                                 "required": "1"
                             }
                         },
@@ -219,11 +211,7 @@
                             "required": "1",
                             "items": {
                                 "type": "string",
-<<<<<<< HEAD
-                                "pattern": "^(asian|callput|digits|endsinout|staysinout|touchnotouch|lookback|highlowticks)$",
-=======
-                                "pattern": "^(asian|callput|digits|endsinout|staysinout|touchnotouch|lookback|reset)$",
->>>>>>> 00e49490
+                                "pattern": "^(asian|callput|digits|endsinout|staysinout|touchnotouch|lookback|reset|highlowticks)$",
                                 "required": "1"
                             }
                         },
