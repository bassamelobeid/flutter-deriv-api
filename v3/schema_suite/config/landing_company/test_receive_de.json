--- conflicted
+++ resolved
@@ -80,11 +80,7 @@
                             "required": "1",
                             "items": {
                                 "type": "string",
-<<<<<<< HEAD
-                                "pattern": "^(asian|callput|digits|endsinout|staysinout|touchnotouch|callputequal)$",
-=======
-                                "pattern": "^(asian|callput|digits|endsinout|staysinout|touchnotouch|callputspread)$",
->>>>>>> 3f1118bd
+                                "pattern": "^(asian|callput|digits|endsinout|staysinout|touchnotouch|callputspread|callputequal)$",
                                 "required": "1"
                             }
                         },
