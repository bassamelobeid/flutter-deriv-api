{
   "$schema" : "http://json-schema.org/draft-04/schema#",
   "required" : [
      "echo_req",
      "msg_type"
   ],
   "title" : "Website Status Response",
   "additionalProperties" : null,
   "type" : "object",
   "description" : null,
   "properties" : {
      "subscription" : {
         "title" : "Subscription information",
         "type" : "object",
         "description" : "For subscription requests only.",
         "properties" : {
            "id" : {
               "description" : "The subscription identifier of the data to be streamed.",
               "type" : "string"
            }
         }
      },
      "echo_req" : {
         "title" : "Echo request",
         "description" : "Echo of the request made"
      },
      "req_id" : {
         "description" : "Optional field send in request to map to response, present only when request contains req_id",
         "type" : "integer"
      },
      "website_status" : {
         "required" : [
            "currencies_config",
            "api_call_limits",
            "supported_languages",
            "site_status",
            "terms_conditions_version",
            "clients_country",
            "subscription"
         ],
         "properties" : {
            "terms_conditions_version" : {
               "type" : "string",
               "description" : "Latest terms and conditions version"
            },
            "currencies_config" : {
               "minProperties" : 1,
               "patternProperties" : {
                  "^[A-Z]{3,4}$" : {
                     "properties" : {
                        "type" : {
                           "enum" : [
                              "fiat",
                              "crypto"
                           ]
                        },
                        "fractional_digits" : {
                           "type" : "number"
                        },
                        "transfer_between_accounts" : {
                           "properties" : {
                              "fees" : {
                                 "patternProperties" : {
                                    "^[A-Z]{3,4}$" : {
                                       "minimum" : 0,
                                       "type" : "number",
                                       "maximum" : 7
                                    }
                                 },
                                 "type" : "object"
                              },
                              "limits" : {
                                 "properties" : {
                                    "min" : {
                                       "minimum" : 0,
                                       "type" : "number"
                                    }
                                 },
                                 "type" : "object"
                              }
                           },
                           "type" : "object",
                           "required" : [
                              "limits",
                              "fees"
                           ]
                        },
                        "stake_default" : {
                           "type" : "number",
                           "minimum" : 0
                        }
                     },
                     "type" : "object",
                     "required" : [
                        "fractional_digits",
                        "type",
                        "stake_default",
                        "transfer_between_accounts"
                     ]
                  }
               },
               "type" : "object"
            },
            "clients_country" : {
               "type" : "string",
               "description" : "Country code of connected IP"
            },
            "site_status" : {
               "enum" : [
                  "up",
                  "down"
               ],
               "description" : "Current status of the site. up or down"
            },
            "message" : {
               "description" : "Text for site status banner, contains problem description.  Shown only if set by the system",
               "type" : "string"
            },
            "api_call_limits" : {
               "properties" : {
                  "max_requests_outcome" : {
                     "type" : "object",
                     "properties" : {
                        "minutely" : {
                           "type" : "number"
                        },
                        "applies_to" : {
                           "type" : "string"
                        },
                        "hourly" : {
                           "type" : "number"
                        }
                     },
                     "required" : [
                        "minutely",
                        "hourly",
                        "applies_to"
                     ]
                  },
                  "max_requests_pricing" : {
                     "type" : "object",
                     "properties" : {
                        "applies_to" : {
                           "type" : "string"
                        },
                        "minutely" : {
                           "type" : "number"
                        },
                        "hourly" : {
                           "type" : "number"
                        }
                     },
                     "required" : [
                        "minutely",
                        "hourly",
                        "applies_to"
                     ]
                  },
                  "max_proposal_subscription" : {
                     "type" : "object",
                     "properties" : {
                        "applies_to" : {
                           "type" : "string"
                        },
                        "max" : {
                           "type" : "number"
                        }
                     },
                     "required" : [
                        "max",
                        "applies_to"
                     ]
                  },
                  "max_requestes_general" : {
                     "required" : [
                        "minutely",
                        "hourly",
                        "applies_to"
                     ],
                     "properties" : {
                        "hourly" : {
                           "type" : "number"
                        },
                        "applies_to" : {
                           "type" : "string"
                        },
                        "minutely" : {
                           "type" : "number"
                        }
                     },
                     "type" : "object"
                  }
               },
               "type" : "object",
               "required" : [
                  "max_proposal_subscription",
                  "max_requests_pricing",
                  "max_requests_outcome",
                  "max_requestes_general"
               ]
            },
<<<<<<< HEAD
            "supported_languages" : {
               "type" : "array",
               "description" : "Provides codes for languages supported",
               "items" : {
                  "type" : "string"
=======
            "type" : "object"
        },
        "req_id" : {
            "description" : "Optional field send in request to map to response, present only when request contains req_id",
            "type" : "integer"
        },
        "echo_req" : {
            "description" : "Echo of the request made",
            "title" : "Echo request"
        },
        "subscription" : {
            "title" : "Subscription information",
            "description" : "For subscription requests only.",
            "type" : "object",
            "required": 1,
            "properties": {
               "id" : {
                "description": "A stream id that can be used to cancel this stream using the Forget request.",
                "type" : "string",
                "required" : 1
>>>>>>> 76610e36
               }
            }
         },
         "type" : "object"
      },
      "msg_type" : {
         "type" : "string",
         "description" : "website_status"
      }
   }
}<|MERGE_RESOLUTION|>--- conflicted
+++ resolved
@@ -1,211 +1,155 @@
 {
-   "$schema" : "http://json-schema.org/draft-04/schema#",
-   "required" : [
-      "echo_req",
-      "msg_type"
-   ],
-   "title" : "Website Status Response",
-   "additionalProperties" : null,
-   "type" : "object",
-   "description" : null,
-   "properties" : {
-      "subscription" : {
-         "title" : "Subscription information",
-         "type" : "object",
-         "description" : "For subscription requests only.",
-         "properties" : {
-            "id" : {
-               "description" : "The subscription identifier of the data to be streamed.",
-               "type" : "string"
-            }
-         }
-      },
-      "echo_req" : {
-         "title" : "Echo request",
-         "description" : "Echo of the request made"
-      },
-      "req_id" : {
-         "description" : "Optional field send in request to map to response, present only when request contains req_id",
-         "type" : "integer"
-      },
-      "website_status" : {
-         "required" : [
-            "currencies_config",
-            "api_call_limits",
-            "supported_languages",
-            "site_status",
-            "terms_conditions_version",
-            "clients_country",
-            "subscription"
-         ],
-         "properties" : {
-            "terms_conditions_version" : {
-               "type" : "string",
-               "description" : "Latest terms and conditions version"
+    "$schema" : "http://json-schema.org/draft-04/schema#",
+    "required" : [
+        "echo_req",
+        "msg_type"
+    ],
+    "type" : "object",
+    "description" : null,
+    "title" : "Website Status Response",
+    "properties" : {
+        "msg_type" : {
+            "description" : "website_status",
+            "type" : "string"
+        },
+        "website_status" : {
+            "required" : ["currencies_config", "api_call_limits", "supported_languages", "site_status", "terms_conditions_version", "clients_country", "subscription"],
+            "properties" : {
+                "supported_languages" : {
+                    "description" : "Provides codes for languages supported",
+                    "type" : "array",
+                    "items" : {
+                        "type" : "string"
+                    }
+                },
+                "currencies_config": {
+                    "type": "object",
+                    "minProperties" :  1,
+                    "patternProperties": {
+                        "^[A-Z]{3,4}$": {
+                            "type": "object",
+                            "required": ["fractional_digits", "type", "stake_default", "transfer_between_accounts"],
+                            "properties": {
+                                "fractional_digits": {
+                                    "type": "number"
+                                },
+                                "type": {
+                                    "enum": ["fiat", "crypto"]
+                                },
+                                "stake_default": {
+                                    "type": "number",
+                                    "minimum": 0
+                                },
+                                "transfer_between_accounts": {
+                                    "type": "object",
+                                    "required": ["limits","fees"],
+                                    "properties": {
+                                        "limits": {
+                                            "type": "object",
+                                            "properties": {
+                                                "min": {
+                                                    "type": "number",
+                                                    "minimum": 0
+                                                }
+                                            }
+                                        },
+                                        "fees": {
+                                            "type": "object",
+                                            "patternProperties": {
+                                                "^[A-Z]{3,4}$": {
+                                                    "type": "number",
+                                                    "minimum": 0,
+                                                    "maximum": 7
+                                                }
+                                            }
+                                        }
+                                    }
+                                }
+                            }
+                        }
+                    }
+                },
+                "api_call_limits": {
+                    "type": "object",
+                    "required": ["max_proposal_subscription", "max_requests_pricing","max_requests_outcome","max_requests_general"],
+                    "properties": {
+                        "max_proposal_subscription": {
+                            "type": "object",
+                            "required": ["max","applies_to"],
+                            "properties": {
+                                "max": {
+                                    "type": "number"
+                                },
+                                "applies_to": {
+                                    "type": "string"
+                                }
+                            }
+                        },
+                        "max_requests_pricing": {
+                            "type": "object",
+                            "required": ["minutely","hourly", "applies_to"],
+                            "properties": {
+                                "minutely": {
+                                    "type": "number"
+                                },
+                                "hourly": {
+                                    "type": "number"
+                                },
+                                "applies_to": {
+                                    "type": "string"
+                                }
+                            }
+                        },
+                        "max_requests_outcome": {
+                            "type": "object",
+                            "required": ["minutely","hourly","applies_to"],
+                            "properties": {
+                                "minutely": {
+                                    "type": "number"
+                                },
+                                "hourly": {
+                                    "type": "number"
+                                },
+                                "applies_to": {
+                                    "type": "string"
+                                }
+                            }
+                        },
+                        "max_requests_general": {
+                            "type": "object",
+                            "required": ["minutely","hourly","applies_to"],
+                            "properties": {
+                                "minutely": {
+                                    "type": "number"
+                                },
+                                "hourly": {
+                                    "type": "number"
+                                },
+                                "applies_to": {
+                                    "type": "string"
+                                }
+                            }
+                        }
+                    }
+
+                },
+                "site_status" : {
+                    "enum": ["up", "down"],
+                    "description" : "Current status of the site. up or down"
+                },
+                "clients_country" : {
+                    "type" : "string",
+                    "description" : "Country code of connected IP"
+                },
+                "terms_conditions_version" : {
+                    "description" : "Latest terms and conditions version",
+                    "type" : "string"
+                },
+                "message": {
+                    "type":"string",
+                    "description": "Text for site status banner, contains problem description.  Shown only if set by the system"
+                }
             },
-            "currencies_config" : {
-               "minProperties" : 1,
-               "patternProperties" : {
-                  "^[A-Z]{3,4}$" : {
-                     "properties" : {
-                        "type" : {
-                           "enum" : [
-                              "fiat",
-                              "crypto"
-                           ]
-                        },
-                        "fractional_digits" : {
-                           "type" : "number"
-                        },
-                        "transfer_between_accounts" : {
-                           "properties" : {
-                              "fees" : {
-                                 "patternProperties" : {
-                                    "^[A-Z]{3,4}$" : {
-                                       "minimum" : 0,
-                                       "type" : "number",
-                                       "maximum" : 7
-                                    }
-                                 },
-                                 "type" : "object"
-                              },
-                              "limits" : {
-                                 "properties" : {
-                                    "min" : {
-                                       "minimum" : 0,
-                                       "type" : "number"
-                                    }
-                                 },
-                                 "type" : "object"
-                              }
-                           },
-                           "type" : "object",
-                           "required" : [
-                              "limits",
-                              "fees"
-                           ]
-                        },
-                        "stake_default" : {
-                           "type" : "number",
-                           "minimum" : 0
-                        }
-                     },
-                     "type" : "object",
-                     "required" : [
-                        "fractional_digits",
-                        "type",
-                        "stake_default",
-                        "transfer_between_accounts"
-                     ]
-                  }
-               },
-               "type" : "object"
-            },
-            "clients_country" : {
-               "type" : "string",
-               "description" : "Country code of connected IP"
-            },
-            "site_status" : {
-               "enum" : [
-                  "up",
-                  "down"
-               ],
-               "description" : "Current status of the site. up or down"
-            },
-            "message" : {
-               "description" : "Text for site status banner, contains problem description.  Shown only if set by the system",
-               "type" : "string"
-            },
-            "api_call_limits" : {
-               "properties" : {
-                  "max_requests_outcome" : {
-                     "type" : "object",
-                     "properties" : {
-                        "minutely" : {
-                           "type" : "number"
-                        },
-                        "applies_to" : {
-                           "type" : "string"
-                        },
-                        "hourly" : {
-                           "type" : "number"
-                        }
-                     },
-                     "required" : [
-                        "minutely",
-                        "hourly",
-                        "applies_to"
-                     ]
-                  },
-                  "max_requests_pricing" : {
-                     "type" : "object",
-                     "properties" : {
-                        "applies_to" : {
-                           "type" : "string"
-                        },
-                        "minutely" : {
-                           "type" : "number"
-                        },
-                        "hourly" : {
-                           "type" : "number"
-                        }
-                     },
-                     "required" : [
-                        "minutely",
-                        "hourly",
-                        "applies_to"
-                     ]
-                  },
-                  "max_proposal_subscription" : {
-                     "type" : "object",
-                     "properties" : {
-                        "applies_to" : {
-                           "type" : "string"
-                        },
-                        "max" : {
-                           "type" : "number"
-                        }
-                     },
-                     "required" : [
-                        "max",
-                        "applies_to"
-                     ]
-                  },
-                  "max_requestes_general" : {
-                     "required" : [
-                        "minutely",
-                        "hourly",
-                        "applies_to"
-                     ],
-                     "properties" : {
-                        "hourly" : {
-                           "type" : "number"
-                        },
-                        "applies_to" : {
-                           "type" : "string"
-                        },
-                        "minutely" : {
-                           "type" : "number"
-                        }
-                     },
-                     "type" : "object"
-                  }
-               },
-               "type" : "object",
-               "required" : [
-                  "max_proposal_subscription",
-                  "max_requests_pricing",
-                  "max_requests_outcome",
-                  "max_requestes_general"
-               ]
-            },
-<<<<<<< HEAD
-            "supported_languages" : {
-               "type" : "array",
-               "description" : "Provides codes for languages supported",
-               "items" : {
-                  "type" : "string"
-=======
             "type" : "object"
         },
         "req_id" : {
@@ -226,15 +170,8 @@
                 "description": "A stream id that can be used to cancel this stream using the Forget request.",
                 "type" : "string",
                 "required" : 1
->>>>>>> 76610e36
                }
             }
-         },
-         "type" : "object"
-      },
-      "msg_type" : {
-         "type" : "string",
-         "description" : "website_status"
-      }
-   }
+        }
+    }
 }