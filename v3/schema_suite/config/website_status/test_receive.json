{
<<<<<<< HEAD
   "$schema" : "http://json-schema.org/draft-04/schema#",
   "title" : "Website Status Response",
   "additionalProperties" : null,
   "type" : "object",
   "description" : null,
   "required" : [
      "echo_req",
      "msg_type"
   ],
   "properties" : {
      "echo_req" : {
         "description" : "Echo of the request made",
         "title" : "Echo request"
      },
      "website_status" : {
         "required" : [
            "currencies_config",
            "api_call_limits",
            "supported_languages",
            "site_status",
            "terms_conditions_version",
            "clients_country"
         ],
         "properties" : {
            "currencies_config" : {
               "type" : "object",
               "patternProperties" : {
                  "^[A-Z]{3,4}$" : {
                     "type" : "object",
                     "properties" : {
                        "stake_default" : {
                           "type" : "number",
                           "minimum" : 0
                        },
                        "fractional_digits" : {
                           "type" : "number"
                        },
                        "type" : {
                           "enum" : [
                              "fiat",
                              "crypto"
                           ]
                        },
                        "transfer_between_accounts" : {
                           "type" : "object",
                           "properties" : {
                              "fees" : {
                                 "patternProperties" : {
                                    "^[A-Z]{3,4}$" : {
                                       "minimum" : 0,
                                       "type" : "number",
                                       "maximum" : 7
=======
    "$schema" : "http://json-schema.org/draft-04/schema#",
    "required" : [
        "echo_req",
        "msg_type"
    ],
    "type" : "object",
    "description" : null,
    "title" : "Website Status Response",
    "properties" : {
        "msg_type" : {
            "description" : "website_status",
            "type" : "string"
        },
        "website_status" : {
            "required" : ["currencies_config", "api_call_limits", "supported_languages", "site_status", "terms_conditions_version", "clients_country"],
            "properties" : {
                "supported_languages" : {
                    "description" : "Provides codes for languages supported",
                    "type" : "array",
                    "items" : {
                        "type" : "string"
                    }
                },
                "currencies_config": {
                    "type": "object",
                    "minProperties" :  1,
                    "patternProperties": {
                        "^[A-Z]{3,4}$": {
                            "type": "object",
                            "required": ["fractional_digits", "type", "stake_default", "transfer_between_accounts"],
                            "properties": {
                                "fractional_digits": {
                                    "type": "number"
                                },
                                "type": {
                                    "enum": ["fiat", "crypto"]
                                },
                                "stake_default": {
                                    "type": "number",
                                    "minimum": 0
                                },
                                "transfer_between_accounts": {
                                    "type": "object",
                                    "required": ["limits","fees"],
                                    "properties": {
                                        "limits": {
                                            "type": "object",
                                            "properties": {
                                                "min": {
                                                    "type": "number",
                                                    "minimum": 0,
                                                    "required": "1"
                                                },
                                                "max": {
                                                    "type": "number",
                                                    "required": "1"
                                                }
                                            }
                                        },
                                        "fees": {
                                            "type": "object",
                                            "patternProperties": {
                                                "^[A-Z]{3,4}$": {
                                                    "type": "number",
                                                    "minimum": 0,
                                                    "maximum": 7
                                                }
                                            }
                                        }
>>>>>>> 76610e36
                                    }
                                 },
                                 "type" : "object"
                              },
                              "limits" : {
                                 "type" : "object",
                                 "properties" : {
                                    "min" : {
                                       "type" : "number",
                                       "minimum" : 0
                                    }
                                 }
                              }
                           },
                           "required" : [
                              "limits",
                              "fees"
                           ]
                        }
                     },
                     "required" : [
                        "fractional_digits",
                        "type",
                        "stake_default",
                        "transfer_between_accounts"
                     ]
                  }
               },
               "minProperties" : 1
            },
            "terms_conditions_version" : {
               "description" : "Latest terms and conditions version",
               "type" : "string"
            },
            "site_status" : {
               "enum" : [
                  "up",
                  "down"
               ],
               "description" : "Current status of the site. up or down"
            },
            "clients_country" : {
               "description" : "Country code of connected IP",
               "type" : "string"
            },
            "message" : {
               "description" : "Text for site status banner, contains problem description.  Shown only if set by the system",
               "type" : "string"
            },
            "supported_languages" : {
               "items" : {
                  "type" : "string"
               },
               "type" : "array",
               "description" : "Provides codes for languages supported"
            },
            "api_call_limits" : {
               "properties" : {
                  "max_requestes_general" : {
                     "required" : [
                        "minutely",
                        "hourly",
                        "applies_to"
                     ],
                     "type" : "object",
                     "properties" : {
                        "hourly" : {
                           "type" : "number"
                        },
                        "applies_to" : {
                           "type" : "string"
                        },
                        "minutely" : {
                           "type" : "number"
                        }
                     }
                  },
                  "max_proposal_subscription" : {
                     "properties" : {
                        "applies_to" : {
                           "type" : "string"
                        },
                        "max" : {
                           "type" : "number"
                        }
                     },
                     "type" : "object",
                     "required" : [
                        "max",
                        "applies_to"
                     ]
                  },
                  "max_requests_pricing" : {
                     "type" : "object",
                     "properties" : {
                        "minutely" : {
                           "type" : "number"
                        },
                        "applies_to" : {
                           "type" : "string"
                        },
                        "hourly" : {
                           "type" : "number"
                        }
                     },
                     "required" : [
                        "minutely",
                        "hourly",
                        "applies_to"
                     ]
                  },
                  "max_requests_outcome" : {
                     "required" : [
                        "minutely",
                        "hourly",
                        "applies_to"
                     ],
                     "type" : "object",
                     "properties" : {
                        "hourly" : {
                           "type" : "number"
                        },
                        "minutely" : {
                           "type" : "number"
                        },
                        "applies_to" : {
                           "type" : "string"
                        }
                     }
                  }
               },
               "type" : "object",
               "required" : [
                  "max_proposal_subscription",
                  "max_requests_pricing",
                  "max_requests_outcome",
                  "max_requestes_general"
               ]
            }
         },
         "type" : "object"
      },
      "subscription": {
          "required": ["id"],
          "type": "object",
          "properties": {
              "id" : {
                  "type" : "string"
              }
          }
      },

      "msg_type" : {
         "type" : "string",
         "description" : "website_status"
      },
      "req_id" : {
         "description" : "Optional field send in request to map to response, present only when request contains req_id",
         "type" : "integer"
      }
   }
}<|MERGE_RESOLUTION|>--- conflicted
+++ resolved
@@ -1,58 +1,4 @@
 {
-<<<<<<< HEAD
-   "$schema" : "http://json-schema.org/draft-04/schema#",
-   "title" : "Website Status Response",
-   "additionalProperties" : null,
-   "type" : "object",
-   "description" : null,
-   "required" : [
-      "echo_req",
-      "msg_type"
-   ],
-   "properties" : {
-      "echo_req" : {
-         "description" : "Echo of the request made",
-         "title" : "Echo request"
-      },
-      "website_status" : {
-         "required" : [
-            "currencies_config",
-            "api_call_limits",
-            "supported_languages",
-            "site_status",
-            "terms_conditions_version",
-            "clients_country"
-         ],
-         "properties" : {
-            "currencies_config" : {
-               "type" : "object",
-               "patternProperties" : {
-                  "^[A-Z]{3,4}$" : {
-                     "type" : "object",
-                     "properties" : {
-                        "stake_default" : {
-                           "type" : "number",
-                           "minimum" : 0
-                        },
-                        "fractional_digits" : {
-                           "type" : "number"
-                        },
-                        "type" : {
-                           "enum" : [
-                              "fiat",
-                              "crypto"
-                           ]
-                        },
-                        "transfer_between_accounts" : {
-                           "type" : "object",
-                           "properties" : {
-                              "fees" : {
-                                 "patternProperties" : {
-                                    "^[A-Z]{3,4}$" : {
-                                       "minimum" : 0,
-                                       "type" : "number",
-                                       "maximum" : 7
-=======
     "$schema" : "http://json-schema.org/draft-04/schema#",
     "required" : [
         "echo_req",
@@ -122,7 +68,6 @@
                                                 }
                                             }
                                         }
->>>>>>> 76610e36
                                     }
                                  },
                                  "type" : "object"
@@ -171,13 +116,6 @@
             "message" : {
                "description" : "Text for site status banner, contains problem description.  Shown only if set by the system",
                "type" : "string"
-            },
-            "supported_languages" : {
-               "items" : {
-                  "type" : "string"
-               },
-               "type" : "array",
-               "description" : "Provides codes for languages supported"
             },
             "api_call_limits" : {
                "properties" : {
