{
  "$schema": "http://json-schema.org/draft-04/schema#",
  "type": "object",
  "properties": {
    "echo_req": {
      "type": "object",
      "required": "1",
      "payout_currencies": {
        "type": "number",
        "required": "1"
      }
    },
    "payout_currencies": {
      "type": "array",
      "minItems": 7,
      "required": "1",
      "items": {
        "type": "string",
<<<<<<< HEAD
        "pattern": "^(USD|EUR|GBP|AUD|BTC|LTC|ETH)$",
=======
        "pattern": "^(USD|EUR|GBP|AUD|BTC|LTC|BCH)$",
>>>>>>> 8a7621cb
        "required": "1"
      }
    },
    "msg_type":{
        "type":"string",
        "required": "1"
   }
  }
}<|MERGE_RESOLUTION|>--- conflicted
+++ resolved
@@ -16,11 +16,7 @@
       "required": "1",
       "items": {
         "type": "string",
-<<<<<<< HEAD
-        "pattern": "^(USD|EUR|GBP|AUD|BTC|LTC|ETH)$",
-=======
-        "pattern": "^(USD|EUR|GBP|AUD|BTC|LTC|BCH)$",
->>>>>>> 8a7621cb
+        "pattern": "^(USD|EUR|GBP|AUD|BTC|LTC|BCH|ETH)$",
         "required": "1"
       }
     },
