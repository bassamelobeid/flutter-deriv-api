{
    "$schema": "http://json-schema.org/draft-04/schema#",
    "type": "object",
    "properties": {
        "landing_company_details": {
            "type": "object",
            "required": "1",
            "properties": {
                "shortcode": {
                    "type": "string",
                    "pattern": "^[_1]$",
                    "required": "1"
                },
                "name": {
                    "type": "string",
                    "pattern": "^Binary Ltd$",
                    "required": "1"
                },
                "address": {
                    "type": "null"
                },
                "country": {
                    "type": "string",
                    "pattern": "^Bahamas$",
                    "required": "1"
                },
                "legal_default_currency": {
                    "type": "string",
                    "pattern": "^USD$",
                    "required": "1"
                },
                "legal_allowed_currencies": {
                    "type": "array",
                    "minItems": 1,
                    "required": "1",
                    "items": {
                        "type": "string",
                        "pattern": "^USD$",
                        "required": "1"
                    }
                },
                "legal_allowed_markets": {
                    "type": "array",
                    "minItems": 4,
                    "required": "1",
                    "items": {
                        "type": "string",
                        "pattern": "^(commodities|forex|indices|volidx)$",
                        "required": "1"
                    }
                },
                "legal_allowed_contract_categories": {
                    "type": "array",
                    "minItems": 6,
                    "required": "1",
                    "items": {
                        "type": "string",
<<<<<<< HEAD
                        "pattern": "^(asian|callput|digits|endsinout|staysinout|touchnotouch|lookback|reset|highlowticks|callputequal)$",
=======
                        "pattern": "^(asian|callput|digits|endsinout|staysinout|touchnotouch|lookback|reset|highlowticks|callputspread)$",
>>>>>>> 3f1118bd
                        "required": "1"
                    }
                },
                "has_reality_check": {
                    "type": "integer",
                    "pattern": "^0$",
                    "required": "1"
                }
            }
        },
        "echo_req": {
            "required": "1"
        },
        "msg_type": {
            "type": "string",
            "pattern": "^landing_company_details$",
            "required": "1"
        }
    }
}<|MERGE_RESOLUTION|>--- conflicted
+++ resolved
@@ -55,11 +55,7 @@
                     "required": "1",
                     "items": {
                         "type": "string",
-<<<<<<< HEAD
-                        "pattern": "^(asian|callput|digits|endsinout|staysinout|touchnotouch|lookback|reset|highlowticks|callputequal)$",
-=======
-                        "pattern": "^(asian|callput|digits|endsinout|staysinout|touchnotouch|lookback|reset|highlowticks|callputspread)$",
->>>>>>> 3f1118bd
+                        "pattern": "^(asian|callput|digits|endsinout|staysinout|touchnotouch|lookback|reset|highlowticks|callputspread|callputequal)$",
                         "required": "1"
                     }
                 },
