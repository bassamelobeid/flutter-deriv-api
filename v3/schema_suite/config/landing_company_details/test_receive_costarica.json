{
    "$schema": "http://json-schema.org/draft-04/schema#",
    "type": "object",
    "properties": {
        "landing_company_details": {
            "type": "object",
            "required": "1",
            "properties": {
                "shortcode": {
                    "type": "string",
                    "pattern": "^[_1]$",
                    "required": "1"
                },
                "name": {
                    "type": "string",
                    "pattern": "^Binary \\(C\\.R\\.\\) S\\.A\\.$",
                    "required": "1"
                },
                "address": {
                    "type": "null"
                },
                "country": {
                    "type": "string",
                    "pattern": "^Costa Rica$",
                    "required": "1"
                },
                "legal_default_currency": {
                    "type": "string",
                    "pattern": "^USD$",
                    "required": "1"
                },
                "legal_allowed_currencies": {
                    "type": "array",
                    "minItems": 7,
                    "required": "1",
                    "items": {
                        "type": "string",
                        "pattern": "^(USD|EUR|GBP|AUD|BTC|LTC|BCH|ETH)$",
                        "required": "1"
                    }
                },
                "legal_allowed_markets": {
                    "type": "array",
                    "minItems": 5,
                    "required": "1",
                    "items": {
                        "type": "string",
                        "pattern": "^(commodities|forex|indices|stocks|volidx)$",
                        "required": "1"
                    }
                },
                "legal_allowed_contract_categories": {
                    "type": "array",
                    "minItems": 6,
                    "required": "1",
                    "items": {
                        "type": "string",
<<<<<<< HEAD
                        "pattern": "^(asian|callput|digits|endsinout|staysinout|touchnotouch|lookback|highlowticks)$",
=======
                        "pattern": "^(asian|callput|digits|endsinout|staysinout|touchnotouch|lookback|reset)$",
>>>>>>> 00e49490
                        "required": "1"
                    }
                },
                "has_reality_check": {
                    "type": "integer",
                    "pattern": "^0$",
                    "required": "1"
                }
            }
        },
        "echo_req": {
            "required": "1"
        },
        "msg_type": {
            "type": "string",
            "pattern": "^landing_company_details$",
            "required": "1"
        }
    }
}<|MERGE_RESOLUTION|>--- conflicted
+++ resolved
@@ -55,11 +55,7 @@
                     "required": "1",
                     "items": {
                         "type": "string",
-<<<<<<< HEAD
-                        "pattern": "^(asian|callput|digits|endsinout|staysinout|touchnotouch|lookback|highlowticks)$",
-=======
-                        "pattern": "^(asian|callput|digits|endsinout|staysinout|touchnotouch|lookback|reset)$",
->>>>>>> 00e49490
+                        "pattern": "^(asian|callput|digits|endsinout|staysinout|touchnotouch|lookback|reset|highlowticks)$",
                         "required": "1"
                     }
                 },
