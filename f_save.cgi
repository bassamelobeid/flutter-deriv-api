--- conflicted
+++ resolved
@@ -12,12 +12,8 @@
 use BOM::System::Localhost;
 use BOM::Utility::Log4perl qw( get_logger );
 use Format::Util::Numbers qw( commas );
-<<<<<<< HEAD
 use Quant::Framework::InterestRate;
-=======
-use BOM::MarketData::InterestRate;
-use BOM::MarketData::ImpliedRate;
->>>>>>> 67c11a3b
+use Quant::Framework::ImpliedRate;
 use BOM::MarketData::VolSurface::Delta;
 use BOM::MarketData::VolSurface::Moneyness;
 use BOM::MarketData::Fetcher::VolSurface;
@@ -179,14 +175,10 @@
     }
     
 
-<<<<<<< HEAD
-    my $interest_rates = Quant::Framework::InterestRate->new(
-=======
-    my $class = 'BOM::MarketData::InterestRate';
-    $class = 'BOM::MarketData::ImpliedRate' if $symbol =~ /-/;
+    my $class = 'Quant::Framework::InterestRate';
+    $class = 'Quant::Framework::ImpliedRate' if $symbol =~ /-/;
 
     my $rates = $class->new(
->>>>>>> 67c11a3b
         symbol => $symbol,
         rates  => $rates,
         date   => Date::Utility->new,
