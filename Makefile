--- conflicted
+++ resolved
@@ -12,11 +12,7 @@
 # TODO we exclude lib/BOM/Test/Rudderstack/Webserver.pm because perltidy cann't handle modules that using Object::Pad class. will fix it after we fix perltidy
 tidy:
 	find . -name '*.p?.bak' -delete
-<<<<<<< HEAD
 	find lib t bin \( -name '*.p[lm]'  -o -name '*.t' \) -not \( -path '*/WebsocketAPI/Tests/*' -o -path '*/WebsocketAPI/Helpers/*' \) | xargs perltidier -pro=/home/git/regentmarkets/cpan/rc/.perltidyrc --backup-and-modify-in-place -bext=tidyup
-=======
-	find lib t bin \( -name '*.p[lm]'  -o -name '*.t' \) -not \( -path '*/WebsocketAPI/Tests/*' -o -path '*/WebsocketAPI/Helpers/*' -o -path 'lib/BOM/Test/Rudderstack/Webserver.pm' \) | xargs perltidy -pro=/home/git/regentmarkets/cpan/rc/.perltidyrc --backup-and-modify-in-place -bext=tidyup
->>>>>>> a0714d85
 	find . -name '*.tidyup' -delete
 
 test:
