package Test::BOM::RPC::Client;

use Data::Dumper;
use MojoX::JSON::RPC::Client;
use Test::More ();

use Moose;
use namespace::autoclean;

<<<<<<< HEAD
has 'ua' => (
    is => 'ro',
    required => 1,
);
=======
has 'ua' => (is => 'ro');
>>>>>>> b6a34463
has 'client' => (
    is         => 'ro',
    isa        => 'MojoX::JSON::RPC::Client',
    builder    => '_build_client',
    lazy_build => 1,
);
has 'response' => (is => 'rw');
has 'result'   => (is => 'rw');
has 'params'   => (
    is  => 'rw',
    isa => 'ArrayRef'
);

sub _build_client {
    my $self = shift;
    return MojoX::JSON::RPC::Client->new(ua => $self->ua);
}

sub call_ok {
    my $self = shift;
    my ($method, $req_params, $description) = @_;

    $description ||= "called /$method";

    $self->_tcall(@_);

    $self->_test('ok', $self->response, $description);
    return $self;
}

sub has_no_system_error {
    my ($self, $description) = @_;
    my $method = $self->params->[0];
    $description ||= "response for /$method has no system error";

    $self->_test('ok', !$self->response->is_error, $description);
    return $self;
}

sub has_system_error {
    my ($self, $description) = @_;
    my $method = $self->params->[0];
    $description ||= "response for /$method has system error";

    $self->_test('ok', $self->response->is_error, $description);
    return $self;
}

sub has_no_error {
    my ($self, $description) = @_;
    my $method = $self->params->[0];
    $description ||= "response for /$method has no error";

    my $result = $self->result;
    $self->_test('ok', $result && !$result->{error}, $description);
    return $self;
}

sub has_error {
    my ($self, $description) = @_;
    my $method = $self->params->[0];
    $description ||= "response for /$method has error";

    my $result = $self->result;
    $self->_test('ok', $result && $result->{error}, $description);
    return $self;
}

sub error_code_is {
    my ($self, $expected, $description) = @_;
    my $result = $self->result || {};
    $self->_test('is', $result->{error}->{code}, $expected, $description);
    return $self;
}

sub error_message_is {
    my ($self, $expected, $description) = @_;
    my $result = $self->result || {};
    $self->_test('is', $result->{error}->{message_to_client}, $expected, $description);
    return $self;
}

sub result_is_deeply {
    my ($self, $expected, $description) = @_;

    $self->_test('is_deeply', $self->result, $expected, $description);
    return $self;
}

sub result_value_is {
    my ($self, $get_compared_hash_value, $expected, $description) = @_;

    $self->_test('is', $get_compared_hash_value->($self->result), $expected, $description);
    return $self;
}

sub _tcall {
    my ($self, $method, $req_params) = @_;

    $self->params([$method, $req_params]);

    my $r = $self->client->call(
        "/$method",
        {
            id     => Data::UUID->new()->create_str(),
            method => $method,
            params => $req_params
        });

    $self->response($r);
    $self->result($r->result) if $r;

    return $r;
}

sub _test {
    my ($self, $name, @args) = @_;

    local $Test::Builder::Level += 3;
    Test::More->can($name)->(@args);
}

__PACKAGE__->meta->make_immutable;
1;<|MERGE_RESOLUTION|>--- conflicted
+++ resolved
@@ -7,14 +7,10 @@
 use Moose;
 use namespace::autoclean;
 
-<<<<<<< HEAD
 has 'ua' => (
     is => 'ro',
     required => 1,
 );
-=======
-has 'ua' => (is => 'ro');
->>>>>>> b6a34463
 has 'client' => (
     is         => 'ro',
     isa        => 'MojoX::JSON::RPC::Client',
