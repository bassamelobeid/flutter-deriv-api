package Test::BOM::RPC::Client;

use Data::Dumper;
use MojoX::JSON::RPC::Client;
use Test::More ();

use Moose;
use namespace::autoclean;

<<<<<<< HEAD
has 'ua' => (is => 'ro');
=======
has 'ua' => (
    is => 'ro',
    required => 1,
);
>>>>>>> 0498b4f0
has 'client' => (
    is         => 'ro',
    isa        => 'MojoX::JSON::RPC::Client',
    builder    => '_build_client',
    lazy_build => 1,
);
has 'response' => (is => 'rw');
has 'result'   => (is => 'rw');
has 'params'   => (
    is  => 'rw',
    isa => 'ArrayRef'
);

sub _build_client {
    my $self = shift;
    return MojoX::JSON::RPC::Client->new(ua => $self->ua);
}

sub call_ok {
    my $self = shift;
    my ($method, $req_params, $description) = @_;

    $description ||= "called /$method";

    $self->_tcall(@_);

    $self->_test('ok', $self->response, $description);
    return $self;
}

sub has_no_system_error {
    my ($self, $description) = @_;
    my $method = $self->params->[0];
    $description ||= "response for /$method has no system error";

    $self->_test('ok', !$self->response->is_error, $description);
    return $self;
}

sub has_system_error {
    my ($self, $description) = @_;
    my $method = $self->params->[0];
    $description ||= "response for /$method has system error";

    $self->_test('ok', $self->response->is_error, $description);
    return $self;
}

sub has_no_error {
    my ($self, $description) = @_;
    my $method = $self->params->[0];
    $description ||= "response for /$method has no error";

    my $result = $self->result;
    $self->_test('ok', $result && !$result->{error}, $description);
    return $self;
}

sub has_error {
    my ($self, $description) = @_;
    my $method = $self->params->[0];
    $description ||= "response for /$method has error";

    my $result = $self->result;
    $self->_test('ok', $result && $result->{error}, $description);
    return $self;
}

sub error_code_is {
    my ($self, $expected, $description) = @_;
    my $result = $self->result || {};
    $self->_test('is', $result->{error}->{code}, $expected, $description);
    return $self;
}

sub error_message_is {
    my ($self, $expected, $description) = @_;
    my $result = $self->result || {};
    $self->_test('is', $result->{error}->{message_to_client}, $expected, $description);
    return $self;
}

sub result_is_deeply {
    my ($self, $expected, $description) = @_;

    $self->_test('is_deeply', $self->result, $expected, $description);
    return $self;
}

sub result_value_is {
    my ($self, $get_compared_hash_value, $expected, $description) = @_;

    $self->_test('is', $get_compared_hash_value->($self->result), $expected, $description);
    return $self;
}

sub _tcall {
    my ($self, $method, $req_params) = @_;

    $self->params([$method, $req_params]);

    my $r = $self->client->call(
        "/$method",
        {
            id     => Data::UUID->new()->create_str(),
            method => $method,
            params => $req_params
        });

    $self->response($r);
    $self->result($r->result) if $r;

    return $r;
}

sub _test {
    my ($self, $name, @args) = @_;

    local $Test::Builder::Level += 3;
    Test::More->can($name)->(@args);
}

__PACKAGE__->meta->make_immutable;
1;<|MERGE_RESOLUTION|>--- conflicted
+++ resolved
@@ -7,14 +7,10 @@
 use Moose;
 use namespace::autoclean;
 
-<<<<<<< HEAD
-has 'ua' => (is => 'ro');
-=======
 has 'ua' => (
     is => 'ro',
     required => 1,
 );
->>>>>>> 0498b4f0
 has 'client' => (
     is         => 'ro',
     isa        => 'MojoX::JSON::RPC::Client',
