--- conflicted
+++ resolved
@@ -53,11 +53,7 @@
                     "required": "1",
                     "items": {
                         "type": "string",
-<<<<<<< HEAD
-                        "pattern": "^(USD|EUR|GBP|AUD|BTC|LTC|ETH)$",
-=======
-                        "pattern": "^(USD|EUR|GBP|AUD|BTC|LTC|BCH)$",
->>>>>>> 01cfded3
+                        "pattern": "^(USD|EUR|GBP|AUD|BTC|LTC|BCH|ETH)$",
                         "required": "1"
                     }
                 },
@@ -124,11 +120,7 @@
                     "required": "1",
                     "items": {
                         "type": "string",
-<<<<<<< HEAD
-                        "pattern": "^(USD|EUR|GBP|AUD|BTC|LTC|ETH)$",
-=======
-                        "pattern": "^(USD|EUR|GBP|AUD|BTC|LTC|BCH)$",
->>>>>>> 01cfded3
+                        "pattern": "^(USD|EUR|GBP|AUD|BTC|LTC|BCH|ETH)$",
                         "required": "1"
                     }
                 },
