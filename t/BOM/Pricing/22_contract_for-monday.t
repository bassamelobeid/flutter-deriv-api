use strict;
use warnings;

use Test::MockTime qw/:all/;
use Test::Most;
use Test::Mojo;
use Test::MockModule;

use JSON::MaybeXS;
use BOM::Test::Data::Utility::FeedTestDatabase qw(:init);
use BOM::Test::Data::Utility::UnitTestMarketData qw(:init);
use MojoX::JSON::RPC::Client;
use Data::Dumper;
use Date::Utility;
use BOM::Test::RPC::Client;
use BOM::Product::Contract::PredefinedParameters qw(update_predefined_highlow);

use utf8;

my $mock = Test::MockModule->new('BOM::Product::Contract::PredefinedParameters');
$mock->mock('_get_predefined_highlow', sub { (100, 90) });
$mock->mock('update_predefined_highlow', sub { 1 });

set_absolute_time(Date::Utility->new('2017-11-20 00:00:00')->epoch);
<<<<<<< HEAD

=======
>>>>>>> 065990f3
my ($t, $rpc_ct);
my $method = 'contracts_for';

my @params = (
    $method,
    {
        language => 'EN',
        country  => 'ru',
        args     => {
            contracts_for => 'R_50',
        },
    });

$t = Test::Mojo->new('BOM::RPC');
$rpc_ct = BOM::Test::RPC::Client->new(ua => $t->app->ua);
set_absolute_time(Date::Utility->new('2017-11-20 00:00:00')->epoch);

subtest "Request $method" => sub {
    my (%got_landing_company, $result);

    $result = $rpc_ct->call_ok(@params)->has_no_system_error->has_no_error->result;

    is_deeply [sort keys %{$result}], [sort qw/ available close open hit_count spot feed_license /], 'It should return contracts_for object';
    ok @{$result->{available}}, 'It should return available contracts';
    ok !grep { $_->{contract_type} =~ /^(EXPIRYMISS|EXPIRYRANGE)E$/ } @{$result->{available}};

    # mock distributor quote
    my $redis = BOM::Platform::RedisReplicated::redis_write();
    $redis->set(
        'Distributor::QUOTE::frxUSDJPY',
        encode_json({
                quote => 500,
                epoch => 1340871449
            }));
    my $mock_feeddb = Test::MockModule->new('Postgres::FeedDB::Spot');
    $mock_feeddb->mock(
        'tick_at',
        sub {
            print "tick...\n";
            Postgres::FeedDB::Spot::Tick->new({
                symbol => 'frxUSDJPY',
                epoch  => 1340871448,
                bid    => 2.01,
                ask    => 2.03,
                quote  => 2.02,
            });
        });

    BOM::Test::Data::Utility::UnitTestMarketData::create_predefined_parameters_for('frxUSDJPY', Date::Utility->new);

<<<<<<< HEAD
    $params[1]{args}{product_type}  = 'multi_barrier';
    $params[1]{args}{contracts_for} = 'frxUSDJPY';
=======
    $params[1]{args}{product_type}    = 'multi_barrier';
    $params[1]{args}{contracts_for}   = 'frxUSDJPY';
>>>>>>> 065990f3
    $params[1]{args}{landing_company} = 'japan';

    $result = $rpc_ct->call_ok(@params)->has_no_system_error->has_no_error->result;
    is_deeply [sort keys %{$result}],
        [sort qw/ available close open hit_count spot feed_license /],
        'It should return contracts_for object for japan region';
    ok @{$result->{available}}, 'It should return available contracts only for japan region';
    ok !grep { $_->{contract_type} =~ /^(CALL|PUTE|EXPIRYMISSE|EXPIRYRANGE)$/ } @{$result->{available}};
    is $result->{available}->[0]->{available_barriers}->[2]->[0], '500.000';

    $params[1]{args}{contracts_for} = 'invalid symbol';
    $rpc_ct->call_ok(@params)->has_no_system_error->has_error->error_code_is('InvalidSymbol', 'It should return error if symbol does not exist')
        ->error_message_is('The symbol is invalid.', 'It should return error if symbol does not exist');
};

done_testing();<|MERGE_RESOLUTION|>--- conflicted
+++ resolved
@@ -22,10 +22,6 @@
 $mock->mock('update_predefined_highlow', sub { 1 });
 
 set_absolute_time(Date::Utility->new('2017-11-20 00:00:00')->epoch);
-<<<<<<< HEAD
-
-=======
->>>>>>> 065990f3
 my ($t, $rpc_ct);
 my $method = 'contracts_for';
 
@@ -76,13 +72,8 @@
 
     BOM::Test::Data::Utility::UnitTestMarketData::create_predefined_parameters_for('frxUSDJPY', Date::Utility->new);
 
-<<<<<<< HEAD
-    $params[1]{args}{product_type}  = 'multi_barrier';
-    $params[1]{args}{contracts_for} = 'frxUSDJPY';
-=======
     $params[1]{args}{product_type}    = 'multi_barrier';
     $params[1]{args}{contracts_for}   = 'frxUSDJPY';
->>>>>>> 065990f3
     $params[1]{args}{landing_company} = 'japan';
 
     $result = $rpc_ct->call_ok(@params)->has_no_system_error->has_no_error->result;
