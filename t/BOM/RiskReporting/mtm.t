--- conflicted
+++ resolved
@@ -65,13 +65,7 @@
     my $client = BOM::Test::Data::Utility::UnitTestDatabase::create_client({
         broker_code => 'CR',
     });
-<<<<<<< HEAD
     my $USDaccount = $client->set_default_account('USD');
-=======
-    my $USDaccount = BOM::Test::Data::Utility::UnitTestDatabase::create_account({
-        client_loginid => $client->loginid,
-    });
->>>>>>> 13c41396
 
     $client->payment_free_gift(
         currency    => 'USD',
