--- conflicted
+++ resolved
@@ -271,13 +271,6 @@
             $client->status->_build_all;
 
             if ($side_effects->{age_verification}) {
-<<<<<<< HEAD
-                ok $client->status->age_verification,             'Age verified';
-                ok exists $emails->{'Your identity is verified'}, 'Verified notitication sent';
-            } else {
-                ok !$client->status->age_verification,             'Age status not verified';
-                ok !exists $emails->{'Your identity is verified'}, 'Verified notitication not sent';
-=======
                 ok $client->status->age_verification, 'Age verified';
                 is_deeply \@emissions,
                     [
@@ -298,8 +291,7 @@
                 undef @emissions;
             } else {
                 ok !$client->status->age_verification, 'Age status not verified';
-                ok !exists $emissions[0], 'Verified notitication not sent to CR client';
->>>>>>> 3c95fe08
+                ok !exists $emissions[0],              'Verified notitication not sent to CR client';
             }
 
             if ($side_effects->{df_deposit_requires_poi}) {
