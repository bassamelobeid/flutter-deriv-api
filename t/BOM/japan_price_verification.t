#!/usr/bin/perl

use strict;
use warnings;

use Test::More;
use Test::Deep;
use Test::Exception;
use Test::FailWarnings;
use Date::Utility;
use LandingCompany::Offerings qw(reinitialise_offerings);
use Test::MockModule;
use Math::Util::CalculatedValue::Validatable;

use BOM::Pricing::JapanContractDetails;
use BOM::MarketData qw(create_underlying);
use BOM::Market::DataDecimate;
use BOM::Platform::RedisReplicated;
use Data::Decimate qw(decimate);

use lib qw(/home/git/regentmarkets/bom-backoffice);
use BOM::Backoffice::Request;
use BOM::Backoffice::Sysinit ();

use BOM::Product::ContractFactory qw(produce_contract);
use BOM::Test::Data::Utility::UnitTestRedis;
use BOM::Test::Data::Utility::FeedTestDatabase qw(:init);
use BOM::Test::Data::Utility::UnitTestMarketData qw(:init);
use Format::Util::Numbers qw(roundcommon);
use YAML::XS qw(LoadFile);

reinitialise_offerings(BOM::Platform::Runtime->instance->get_offerings_config);
BOM::Platform::Runtime->instance->app_config->system->directory->feed('/home/git/regentmarkets/bom-test/feed/combined/');
BOM::Test::Data::Utility::FeedTestDatabase::setup_ticks('frxUSDJPY/8-Nov-12.dump');
my $volsurfaces = {
    1352345145 => LoadFile('/home/git/regentmarkets/bom-test/data/20121108_volsurfaces.yml'),
    1491448384 => LoadFile('/home/git/regentmarkets/bom-test/data/20170406_volsurfaces.yml'),
};
my $news = {
    1352345145 => LoadFile('/home/git/regentmarkets/bom-test/data/20121108_news.yml'),
    1491448384 => LoadFile('/home/git/regentmarkets/bom-test/data/20170406_news.yml'),
};
my $holidays = {
    1352345145 => LoadFile('/home/git/regentmarkets/bom-test/data/20121108_holidays.yml'),
    1491448384 => LoadFile('/home/git/regentmarkets/bom-test/data/20170406_holidays.yml'),
};

my $underlying = create_underlying('frxUSDJPY');
my $now        = Date::Utility->new(1352345145);

my $start = $now->epoch - 3600;
$start = $start - $start % 15;
my $first_agg = $start - 15;

my $hist_ticks = $underlying->ticks_in_between_start_end({
    start_time => $first_agg,
    end_time   => $now->epoch,
});

my @tmp_ticks = reverse @$hist_ticks;

my $decimate_cache = BOM::Market::DataDecimate->new;

my $key          = $decimate_cache->_make_key('frxUSDJPY', 0);
my $decimate_key = $decimate_cache->_make_key('frxUSDJPY', 1);

foreach my $single_data (@tmp_ticks) {
    $decimate_cache->_update($decimate_cache->redis_write, $key, $single_data->{epoch}, $decimate_cache->encoder->encode($single_data));
}

my $decimate_data = Data::Decimate::decimate($decimate_cache->sampling_frequency->seconds, \@tmp_ticks);

foreach my $single_data (@$decimate_data) {
    $decimate_cache->_update(
        $decimate_cache->redis_write,
        $decimate_key,
        $single_data->{decimate_epoch},
        $decimate_cache->encoder->encode($single_data));
}

sub prepare_market_data {
    my $date = shift;
    BOM::Test::Data::Utility::UnitTestMarketData::create_doc('economic_events', {events => $news->{$date->epoch}});
    BOM::Test::Data::Utility::UnitTestMarketData::create_doc(
        'holiday',
        {
            recorded_date => $date,
            calendar      => $holidays->{$date->epoch},
        });

    BOM::Test::Data::Utility::UnitTestMarketData::create_doc(
        'volsurface_delta',
        {
            symbol        => $underlying->symbol,
            recorded_date => Date::Utility->new($volsurfaces->{$date->epoch}->{$underlying->symbol}->{date}),
            surface       => $volsurfaces->{$date->epoch}->{$underlying->symbol}->{surfaces}->{'New York 10:00'}
                // $volsurfaces->{$date->epoch}->{$underlying->symbol}->{surface},
        });

    BOM::Test::Data::Utility::UnitTestMarketData::create_doc(
        'currency',
        {
            symbol        => $_,
            recorded_date => $date
        }) for ('USD', 'JPY-USD', 'JPY');

    Volatility::Seasonality::generate_economic_event_seasonality({
        chronicle_writer   => BOM::Platform::Chronicle::get_chronicle_writer,
        underlying_symbols => [$underlying->symbol],
        economic_events    => $news->{$date->epoch},
        date               => $date,
    });
}
prepare_market_data($now);

subtest 'verify_with_shortcode_IH' => sub {
    my $expected_parameters = {
        'intraday_vega_correction' => {
            'intraday_vega'                 => '0.812638967744868',
            'historical_vol_mean_reversion' => '0.10',
            'long_term_prediction'          => '0.0469971215902361'
        },
        'opposite_contract' => {
            'opposite_contract_intraday_eod_markup'                    => 0,
            'opposite_contract_vol_spread_markup'                      => '0.000133358249061675',
            'opposite_contract_long_term_prediction'                   => '0.0469971215902361',
            'opposite_contract_t'                                      => '2.85388127853881e-05',
            'opposite_contract_intraday_historical_iv_risk'            => 0,
            'opposite_contract_short_term_kurtosis_risk_markup'        => 0,
            'opposite_contract_intraday_delta_correction'              => '-0.0101509646703821',
            'opposite_contract_intraday_vega'                          => '-0.812638967744868',
            'opposite_contract_discount_rate'                          => 0,
            'opposite_contract_vol'                                    => '0.058519435812986',
            'opposite_contract_mu'                                     => 0,
            'opposite_contract_short_term_delta_correction'            => '-0.0131432219167099',
            'opposite_contract_commission_multiplier'                  => '1',
            'opposite_contract_payout'                                 => '1000',
            'opposite_contract_intraday_vega_correction'               => '-0.00381916923760695',
            'opposite_contract_quiet_period_markup'                    => 0,
            'opposite_contract_economic_events_markup'                 => 0,
            'opposite_contract_economic_events_volatility_risk_markup' => 0,
            'opposite_contract_economic_events_spot_risk_markup'       => 0,
            'opposite_contract_historical_vol_markup'                  => 0,
            'opposite_contract_S'                                      => '79.817',
            'opposite_contract_bs_probability'                         => '0.547909981156173',
            'opposite_contract_risk_markup'                            => '0.000133358249061675',
            'opposite_contract_long_term_delta_correction'             => '-0.00715870742405422',
            'opposite_contract_historical_vol_mean_reversion'          => '0.10',
            'opposite_contract_base_commission'                        => '0.035',
            'opposite_contract_commission_markup'                      => '0.035',
            'opposite_contract_K'                                      => '79.820'
        },
        'ask_probability' => {
            'intraday_vega_correction'  => '0.00381916923760695',
            'risk_markup'               => '0.0225831453183333',
            'bs_probability'            => '0.452090018843827',
            'intraday_delta_correction' => '0.0101509646703821',
            'commission_markup'         => '0.035'
        },
        'bs_probability' => {
            'S'             => '79.817',
            'vol'           => '0.058519435812986',
            'K'             => '79.820',
            'mu'            => 0,
            'discount_rate' => 0,
            't'             => '2.85388127853881e-05',
            'payout'        => '1000'
        },
        'risk_markup' => {
            'quiet_period_markup'                    => 0,
            'short_term_kurtosis_risk_markup'        => 0,
            'vol_spread_markup'                      => 0.000133358249061675,
            'intraday_eod_markup'                    => 0,
            'economic_events_markup'                 => 0,
            'economic_events_spot_risk_markup'       => 0,
            'economic_events_volatility_risk_markup' => 0,
            'intraday_historical_iv_risk'            => 0,
            'historical_vol_markup'                  => 0.0225831453183333,
        },
        'intraday_delta_correction' => {
            'short_term_delta_correction' => '0.0131432219167099',
            'long_term_delta_correction'  => '0.00715870742405422'
        },
        'commission_markup' => {
            'base_commission'       => '0.035',
            'commission_multiplier' => '1'
        },
        'contract_details' => {
            'ccy'         => 'JPY',
            'short_code'  => 'CALLE_FRXUSDJPY_1000_1352345145_1352346045_S3P_0',
            'trade_time'  => '2012-11-08 03:25:45',
            'description' => 'Win payout if USD/JPY is higher than or equal to entry spot plus  3 pips at 15 minutes after contract start time.',
            'tick_before_trade_time' => '79.817',
            'payout'                 => '1000',
            'loginID'                => 'NA',
            'trans_id'               => 'NA',
            'order_type'             => 'buy',
            'order_price'            => 520,
            'slippage_price'         => 'NA',
            'trade_ask_price'        => 'NA',
            'trade_bid_price'        => 'NA',
            'ref_spot'               => 'NA',
            'ref_vol'                => 'NA',
            'ref_vol2'               => 'NA'
        }};

    my $args;
    $args->{landing_company} = 'japan';
    $args->{shortcode}       = 'CALLE_FRXUSDJPY_1000_1352345145_1352346045_S3P_0';
    $args->{contract_price}  = 520;
    $args->{currency}        = 'JPY';
    $args->{action_type}     = 'buy';
    my $pricing_parameters = BOM::Pricing::JapanContractDetails::verify_with_shortcode($args);
    $pricing_parameters = BOM::Pricing::JapanContractDetails::include_contract_details(
        $pricing_parameters,
        {
            order_type  => 'buy',
            order_price => 520
        });

    my @expected_key = sort keys %{$expected_parameters};
    my @actual_key   = sort keys %{$pricing_parameters};
    cmp_deeply(\@expected_key, \@actual_key, 'Getting expected pricing parameters');

    my $ask_prob;
    foreach my $key (keys %{$pricing_parameters->{ask_probability}}) {
        $ask_prob += $pricing_parameters->{ask_probability}->{$key};
    }

    is(roundcommon(1, $ask_prob * 1000), 524, 'Ask price is matching');
    foreach my $key (keys %{$pricing_parameters}) {
        foreach my $sub_key (keys %{$pricing_parameters->{$key}}) {
            if($sub_key eq 'description') {
              my $desc = BOM::Backoffice::Request::localize($pricing_parameters->{$key}->{$sub_key});
              is($desc, $expected_parameters->{$key}->{$sub_key}, "The $sub_key are matching");
            } else {    
              is($pricing_parameters->{$key}->{$sub_key}, $expected_parameters->{$key}->{$sub_key}, "The $sub_key are matching");
            }
        }

    }
};

subtest 'verify_with_shortcode_Slope' => sub {
    my $expected_parameters = {
        'risk_markup' => {
            'spot_spread_markup' => '0.00308207768049775',
            'vol_spread_markup'  => '0.0208358893418245'
        },
        'bs_probability' => {
            'call_payout'        => '1000',
            'call_vol'           => '0.0726586124131125',
            'call_S'             => '79.817',
            'call_discount_rate' => '0.0266870816706373',
            'call_t'             => '0.0321427891933029',
            'call_mu'            => 0,
            'call_K'             => '78.300'
        },
        'opposite_contract' => {
            'opposite_contract_put_K'                   => '78.300',
            'opposite_contract_vol_spread_markup'       => '0.0208358893418245',
            'opposite_contract_spot_spread_markup'      => '0.00308207768049775',
            'opposite_contract_put_mu'                  => 0,
            'opposite_contract_put_vol'                 => '0.0726586124131125',
            'opposite_contract_put_payout'              => '1000',
            'opposite_contract_commission_multiplier'   => '1',
            'opposite_contract_put_vanilla_vega'        => '1.90900653558009',
            'opposite_contract_put_slope'               => '-0.00260796496140414',
            'opposite_contract_put_S'                   => '79.817',
            'opposite_contract_put_discount_rate'       => '0.0266870816706373',
            'opposite_contract_risk_markup'             => '0.0119589835111611',
            'opposite_contract_put_weight'              => 1,
            'opposite_contract_base_commission'         => '0.035',
            'opposite_contract_commission_markup'       => '0.035',
            'opposite_contract_put_t'                   => '0.0321427891933029',
            'opposite_contract_theoretical_probability' => '0.06620951544713'
        },
        'commission_markup' => {
            'base_commission'       => '0.035',
            'commission_multiplier' => '1'
        },
        'ask_probability' => {
            'theoretical_probability' => '0.932933055115425',
            'risk_markup'             => '0.0119589835111611',
            'commission_markup'       => '0.035'
        },
        'contract_details' => {
            'ref_spot'               => 'NA',
            'ref_vol2'               => 'NA',
            'order_type'             => 'buy',
            'ref_vol'                => 'NA',
            'trade_bid_price'        => 'NA',
            'loginID'                => 'NA',
            'tick_before_trade_time' => '79.817',
            'short_code'             => 'CALLE_FRXUSDJPY_1000_1352345145_1353358800_78300000_0',
            'ccy'                    => 'JPY',
            'description'            => 'Win payout if USD/JPY is higher than or equal to 78.300 at 2012-11-19 21:00:00 GMT.',
            'trans_id'               => 'NA',
            'order_price'            => 928,
            'trade_time'             => '2012-11-08 03:25:45',
            'slippage_price'         => 'NA',
            'trade_ask_price'        => 'NA',
            'payout'                 => '1000'
        },
        'slope_adjustment' => {
            'call_weight'       => -1,
            'call_slope'        => '-0.00260796496140414',
            'call_vanilla_vega' => '1.90900653558009',
        }};
    my $args;
    $args->{landing_company} = 'japan';
    $args->{shortcode}       = 'CALLE_FRXUSDJPY_1000_1352345145_1353358800_78300000_0';
    $args->{contract_price}  = 928;
    $args->{currency}        = 'JPY';
    $args->{action_type}     = 'buy';
    my $pricing_parameters = BOM::Pricing::JapanContractDetails::verify_with_shortcode($args);
    $pricing_parameters = BOM::Pricing::JapanContractDetails::include_contract_details(
        $pricing_parameters,
        {
            order_type  => 'buy',
            order_price => 928
        });
    my @expected_key = sort keys %{$expected_parameters};
    my @actual_key   = sort keys %{$pricing_parameters};
    cmp_deeply(\@expected_key, \@actual_key, 'Getting expected pricing parameters');

    my $ask_prob;
    foreach my $key (sort keys %{$pricing_parameters->{ask_probability}}) {
        $ask_prob += $pricing_parameters->{ask_probability}->{$key};
    }

    is(roundcommon(1, $ask_prob * 1000), 980, 'Ask price is matching');
    foreach my $key (sort keys %{$pricing_parameters}) {
        foreach my $sub_key (keys %{$pricing_parameters->{$key}}) {

            if($sub_key eq 'description') {
              my $desc = BOM::Backoffice::Request::localize($pricing_parameters->{$key}->{$sub_key});
              is($desc, $expected_parameters->{$key}->{$sub_key}, "The $sub_key are matching");
	    } else {
              is($pricing_parameters->{$key}->{$sub_key}, $expected_parameters->{$key}->{$sub_key}, "The $sub_key are matching");
            }
        }
    }

};

subtest 'verify_with_shortcode_VV' => sub {
    my $expected_parameters = {
        'opposite_contract' => {
            'opposite_contract_Bet_vanna'                     => '-9.91592303638606',
            'opposite_contract_Bet_vega'                      => '-3.5011697940975',
            'opposite_contract_bet_vega'                      => '3.5011697940975',
            'opposite_contract_spot_spread_markup'            => '0.01',
            'opposite_contract_t'                             => '0.0321427891933029',
            'opposite_contract_discount_rate'                 => '0.0266870816706373',
            'opposite_contract_vol'                           => '0.0693633014326143',
            'opposite_contract_vol_spread'                    => '0.00762335193452381',
            'opposite_contract_commission_multiplier'         => '1',
            'opposite_contract_Bet_volga'                     => '95.7847275737695',
            'opposite_contract_butterfly_greater_than_cutoff' => 0,
            'opposite_contract_bet_delta'                     => '0.759897671536528',
            'opposite_contract_risk_markup'                   => '0.0183453247614647',
            'opposite_contract_bs_probability'                => '0.249332641703822',
            'opposite_contract_vanna_market_price'            => '0.0035847651797732',
            'opposite_contract_volga_survival_weight'         => '0.338682380060081',
            'opposite_contract_commission_markup'             => '0.035',
            'opposite_contract_vega_survival_weight'          => '0.338682380060081',
            'opposite_contract_market_supplement'             => '0.00832877595422193',
            'opposite_contract_vega_market_price'             => '4.08641196158852e-17',
            'opposite_contract_vol_spread_markup'             => '0.0266906495229295',
            'opposite_contract_volga_market_price'            => '0.000412153083267772',
            'opposite_contract_vanna_correction'              => '-0.00504171715609255',
            'opposite_contract_mu'                            => 0,
            'opposite_contract_vega_correction'               => '-4.84560404173354e-17',
            'opposite_contract_volga_correction'              => '0.0133704931103145',
            'opposite_contract_payout'                        => '1000',
            'opposite_contract_S'                             => '79.817',
            'opposite_contract_vanna_survival_weight'         => '0.141835393553629',
            'opposite_contract_spot_spread'                   => '0.025',
            'opposite_contract_base_commission'               => '0.035',
            'opposite_contract_K'                             => '79.500',
            'opposite_contract_spread_to_markup'              => 2,
            'opposite_contract_theoretical_probability'       => '0.257661417658044'
        },
        'market_supplement' => {
            'volga_survival_weight' => '0.338609549367812',
            'Bet_vanna'             => '9.9229037409789',
            'vega_market_price'     => '4.08641196158852e-17',
            'Bet_volga'             => '-95.8758228387405',
            'vega_survival_weight'  => '0.338609549367812',
            'Bet_vega'              => '3.50527927788657',
            'volga_market_price'    => '0.000412153083267772',
            'vanna_correction'      => '0.00503576730804588',
            'vanna_survival_weight' => '0.141568347681978',
            'vega_correction'       => '4.85024832180536e-17',
            'vanna_market_price'    => '0.0035847651797732',
            'volga_correction'      => '-0.0133803310637045'
        },
        'ask_probability' => {
            'theoretical_probability' => '0.741966274538437',
            'risk_markup'             => '0.0183609887820614',
            'commission_markup'       => '0.035'
        },
        'theoretical_probability' => {
            'bs_probability'    => '0.750310838294096',
            'market_supplement' => '-0.00834456375565855'
        },
        'bs_probability' => {
            'S'             => '79.817',
            'vol'           => '0.0693633014326143',
            'K'             => '79.500',
            'mu'            => 0,
            'discount_rate' => '0.0266870816706373',
            't'             => '0.0321427891933029',
            'payout'        => '1000'
        },
        'risk_markup' => {
            'butterfly_greater_than_cutoff' => 0,
            'spot_spread_markup'            => '0.01',
            'bet_vega'                      => '3.50527927788657',
            'vol_spread'                    => '0.00762335193452381',
            'vol_spread_markup'             => '0.0267219775641228',
            'spread_to_markup'              => 2,
            'spot_spread'                   => '0.025',
            'bet_delta'                     => '0.760791959379195'
        },
        'commission_markup' => {
            'base_commission'       => '0.035',
            'commission_multiplier' => '1'
        },
        'contract_details' => {
            'ref_spot'               => 'NA',
            'ref_vol2'               => 'NA',
            'order_type'             => 'buy',
            'ref_vol'                => 'NA',
            'trade_bid_price'        => 'NA',
            'loginID'                => 'NA',
            'tick_before_trade_time' => '79.817',
            'short_code'             => 'ONETOUCH_FRXUSDJPY_1000_1352345145_1353358800_79500000_0',
            'ccy'                    => 'JPY',
            'description'            => 'Win payout if USD/JPY touches 79.500 through 2012-11-19 21:00:00 GMT.',
            'trans_id'               => 'NA',
            'order_price'            => 861,
            'trade_time'             => '2012-11-08 03:25:45',
            'slippage_price'         => 'NA',
            'trade_ask_price'        => 'NA',
            'payout'                 => '1000'
        }};

    my $args;
    $args->{landing_company} = 'japan';
    $args->{shortcode}       = 'ONETOUCH_FRXUSDJPY_1000_1352345145_1353358800_79500000_0';
    $args->{contract_price}  = 861;
    $args->{currency}        = 'JPY';
    $args->{action_type}     = 'buy';
    my $pricing_parameters = BOM::Pricing::JapanContractDetails::verify_with_shortcode($args);
    $pricing_parameters = BOM::Pricing::JapanContractDetails::include_contract_details(
        $pricing_parameters,
        {
            order_type  => 'buy',
            order_price => 861
        });

    my @expected_key = sort keys %{$expected_parameters};
    my @actual_key   = sort keys %{$pricing_parameters};
    cmp_deeply(\@expected_key, \@actual_key, 'Getting expected pricing parameters');

    my $ask_prob;
    foreach my $key (sort keys %{$pricing_parameters->{ask_probability}}) {
        $ask_prob += $pricing_parameters->{ask_probability}->{$key};
    }

    is(roundcommon(1, $ask_prob * 1000), 795, 'Ask price is matching');
    foreach my $key (sort keys %{$pricing_parameters}) {
        foreach my $sub_key (keys %{$pricing_parameters->{$key}}) {

            if($sub_key eq 'description') {
              my $desc = BOM::Backoffice::Request::localize($pricing_parameters->{$key}->{$sub_key});
              is($desc, $expected_parameters->{$key}->{$sub_key}, "The $sub_key are matching");
            } else {
              is($pricing_parameters->{$key}->{$sub_key}, $expected_parameters->{$key}->{$sub_key}, "The $sub_key are matching");
            }
        }

    }
};

prepare_market_data(Date::Utility->new(1491448384));

subtest '2017_with_extra_data' => sub {
    subtest 'verify_with_shortcode_IH' => sub {
        my $input = {
            shortcode       => 'CALLE_FRXUSDJPY_1000_1491448384_1491523199F_110146000_0',
            ask_price       => 798,
            bid_price       => 695,
            currency        => 'JPY',
            extra           => '110.500_0.0889897947653115_0.0928825867781793_0.0855312039590466_0.577290650270668',
            landing_company => 'japan',
        };

<<<<<<< HEAD
        my $output = BOM::Pricing::JapanContractDetails::verify_with_shortcode($input);
=======
        my $mocked = Test::MockModule->new('BOM::Product::Pricing::Engine::Intraday::Forex');
        $mocked->mock('historical_vol_markup', sub {
                    return Math::Util::CalculatedValue::Validatable->new({
                                       name => 'historical_vol_markup',
                                       set_by => 'test',
                                       base_amount => 0,
                                       description => 'test'
                                   });
                    });
        my $output = BOM::JapanContractDetails::verify_with_shortcode($input);
>>>>>>> 8bd78134
        my $ask    = $output->{ask_probability};

        is $ask->{bs_probability},            0.76978238455266,    'matched bs probability';
        is $ask->{commission_markup},         0.035,               'matched commission markup';
        is $ask->{intraday_delta_correction}, 0,                   'matched intraday delta correction';
        is $ask->{intraday_vega_correction},  -0.0235434604443186, 'matched intraday vega correction';
        is $ask->{risk_markup},               0.0452924547340695,  'matched risk markup';
        $mocked->unmock_all();
    };

    subtest 'verify_with_shortcode_Slope' => sub {
        my $input = {
            shortcode       => 'EXPIRYMISS_FRXUSDJPY_1000_1491448384_1491598800F_112917000_111836000',
            ask_price       => 951,
            bid_price       => 888,
            landing_company => 'japan',
            currency        => 'JPY',
            extra           => '110.500_0.135916237059658_0.133846265459211',
        };

        my $output = BOM::Pricing::JapanContractDetails::verify_with_shortcode($input);
        is $output->{put_bs_probability}->{put_vol},   0.133846265459211;
        is $output->{call_bs_probability}->{call_vol}, 0.135916237059658;
    };

    subtest 'verify_with_shortcode_VV' => sub {
        my $input = {
            shortcode       => 'UPORDOWN_FRXUSDJPY_1000_1491473229_1514570400F_97947000_70407000',
            ask_price       => 296,
            bid_price       => 232,
            landing_company => 'japan',
            currency        => 'JPY',
            extra           => '83.769_0.119638984890473',
        };

        my $output = BOM::Pricing::JapanContractDetails::verify_with_shortcode($input);
        is $output->{ask_probability}->{risk_markup},               0.00932723081365649, 'matched risk markup';
        is $output->{theoretical_probability}->{bs_probability},    0.212223673281774,   'matched bs probability';
        is $output->{theoretical_probability}->{market_supplement}, 0.0488906560526587,  'matched market supplement';
        is $output->{bs_probability}->{vol},                        0.119638984890473,   'matched vol';
    };
};

done_testing;<|MERGE_RESOLUTION|>--- conflicted
+++ resolved
@@ -498,9 +498,7 @@
             landing_company => 'japan',
         };
 
-<<<<<<< HEAD
-        my $output = BOM::Pricing::JapanContractDetails::verify_with_shortcode($input);
-=======
+
         my $mocked = Test::MockModule->new('BOM::Product::Pricing::Engine::Intraday::Forex');
         $mocked->mock('historical_vol_markup', sub {
                     return Math::Util::CalculatedValue::Validatable->new({
@@ -510,8 +508,8 @@
                                        description => 'test'
                                    });
                     });
-        my $output = BOM::JapanContractDetails::verify_with_shortcode($input);
->>>>>>> 8bd78134
+        my $output = BOM::Pricing::JapanContractDetails::verify_with_shortcode($input);
+
         my $ask    = $output->{ask_probability};
 
         is $ask->{bs_probability},            0.76978238455266,    'matched bs probability';
