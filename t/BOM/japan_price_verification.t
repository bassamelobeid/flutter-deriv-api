--- conflicted
+++ resolved
@@ -120,100 +120,7 @@
 prepare_market_data($now);
 
 subtest 'verify_with_shortcode_IH' => sub {
-<<<<<<< HEAD
-    my $expected_parameters = {
-        'intraday_vega_correction' => {
-            'intraday_vega'                 => '0.00539175374031617',
-            'historical_vol_mean_reversion' => '0.10',
-            'long_term_prediction'          => '0.1'
-        },
-        'opposite_contract' => {
-            'opposite_contract_intraday_eod_markup'              => 0,
-            'opposite_contract_vol_spread_markup'                => '0.000539175374031617',
-            'opposite_contract_long_term_prediction'             => '0.1',
-            'opposite_contract_t'                                => '2.85388127853881e-05',
-            'opposite_contract_intraday_historical_iv_risk'      => 0,
-            'opposite_contract_short_term_kurtosis_risk_markup'  => 0,
-            'opposite_contract_intraday_delta_correction'        => '-0.00689128727051409',
-            'opposite_contract_intraday_vega'                    => '-0.00539175374031617',
-            'opposite_contract_discount_rate'                    => 0,
-            'opposite_contract_vol'                              => '0.659269959705979',
-            'opposite_contract_mu'                               => 0,
-            'opposite_contract_short_term_delta_correction'      => '-0.0131432219167099',
-            'opposite_contract_commission_multiplier'            => '1',
-            'opposite_contract_payout'                           => '1000',
-            'opposite_contract_intraday_vega_correction'         => '-5.39175374031617e-05',
-            'opposite_contract_quiet_period_markup'              => 0,
-            'opposite_contract_economic_events_markup'           => 0.01,
-            'opposite_contract_event_markup'                     => 0,
-            'opposite_contract_economic_events_spot_risk_markup' => 0.01,
-            'opposite_contract_historical_vol_markup'            => 0,
-            'opposite_contract_S'                                => '79.817',
-            'opposite_contract_bs_probability'                   => '0.504959816692975',
-            'opposite_contract_risk_markup'                      => '0.0105391753740316',
-            'opposite_contract_long_term_delta_correction'       => '-0.000639352624318246',
-            'opposite_contract_historical_vol_mean_reversion'    => '0.10',
-            'opposite_contract_base_commission'                  => '0.035',
-            'opposite_contract_commission_markup'                => '0.035',
-            'opposite_contract_K'                                => '79.820'
-        },
-        'ask_probability' => {
-            'intraday_vega_correction'  => '5.39175374031617e-05',
-            'risk_markup'               => '0.01',
-            'bs_probability'            => '0.495040183307025',
-            'intraday_delta_correction' => '0.00689128727051412',
-            'commission_markup'         => '0.035'
-        },
-        'bs_probability' => {
-            'S'             => '79.817',
-            'vol'           => '0.659269959705979',
-            'K'             => '79.820',
-            'mu'            => 0,
-            'discount_rate' => 0,
-            't'             => '2.85388127853881e-05',
-            'payout'        => '1000'
-        },
-        'risk_markup' => {
-            'quiet_period_markup'              => 0,
-            'short_term_kurtosis_risk_markup'  => 0,
-            'vol_spread_markup'                => 0,
-            'intraday_eod_markup'              => 0,
-            'economic_events_markup'           => 0.01,
-            'economic_events_spot_risk_markup' => 0.01,
-            'event_markup'                     => 0,
-            'intraday_historical_iv_risk'      => 0,
-            'historical_vol_markup'            => 0,
-        },
-        'intraday_delta_correction' => {
-            'short_term_delta_correction' => '0.0131432219167099',
-            'long_term_delta_correction'  => '0.000639352624318301'
-        },
-        'commission_markup' => {
-            'base_commission'       => '0.035',
-            'commission_multiplier' => '1'
-        },
-        'contract_details' => {
-            'ccy'         => 'JPY',
-            'short_code'  => 'CALLE_FRXUSDJPY_1000_1352345145_1352346045_S3P_0',
-            'trade_time'  => '2012-11-08 03:25:45',
-            'description' => 'Win payout if USD/JPY is higher than or equal to entry spot plus  3 pips at 15 minutes after contract start time.',
-            'tick_before_trade_time' => '79.817',
-            'payout'                 => '1000',
-            'loginID'                => 'NA',
-            'trans_id'               => 'NA',
-            'order_type'             => 'buy',
-            'order_price'            => 520,
-            'slippage_price'         => 'NA',
-            'trade_ask_price'        => 'NA',
-            'trade_bid_price'        => 'NA',
-            'ref_spot'               => 'NA',
-            'ref_vol'                => 'NA',
-            'ref_vol2'               => 'NA'
-        }};
-
-=======
     my $expected_parameters = $expected->{intraday_historical};
->>>>>>> bbe3e52d
     my $args;
     $args->{landing_company} = 'japan';
     $args->{shortcode}       = 'CALLE_FRXUSDJPY_1000_1352345145_1352346045_S3P_0';
