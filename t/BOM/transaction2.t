#!/etc/rmg/bin/perl

use strict;
use warnings;

use JSON qw(to_json);
use Test::MockTime qw/:all/;
use Test::MockModule;
use Test::More;    # tests => 4;
use Test::Exception;
use Guard;
use Client::Account;
use BOM::Platform::Password;
use BOM::Platform::Client::Utility;

use BOM::Platform::Client::IDAuthentication;

use BOM::Transaction;
use BOM::Transaction::Validation;
use BOM::Product::ContractFactory qw( produce_contract make_similar_contract);
use BOM::Test::Data::Utility::UnitTestDatabase qw(:init);
use BOM::Test::Data::Utility::FeedTestDatabase qw(:init);
use BOM::Test::Data::Utility::UnitTestMarketData qw(:init);
use BOM::Test::Data::Utility::UnitTestRedis qw(initialize_realtime_ticks_db);

use BOM::MarketData qw(create_underlying_db);
use BOM::MarketData qw(create_underlying);
use BOM::MarketData::Types;

use Crypt::NamedKeys;
use LandingCompany::Offerings qw(reinitialise_offerings);

my $mocked = Test::MockModule->new('BOM::Market::DataDecimate');
<<<<<<< HEAD
$mocked->mock('get', sub {[map {{decimate_epoch => $_, epoch => $_, quote => 100 + rand(0.1)}} (0..80)]});
=======
$mocked->mock(
    'get',
    sub {
        [map { {decimate_epoch => $_, epoch => $_, quote => 100 + rand(0.1)} } (0 .. 80)];
    });
>>>>>>> 56b7c83f

Crypt::NamedKeys::keyfile '/etc/rmg/aes_keys.yml';

my $mock_validation = Test::MockModule->new('BOM::Transaction::Validation');

$mock_validation->mock(validate_tnc => sub { note "mocked Transaction::Validation->validate_tnc returning nothing"; undef });

reinitialise_offerings(BOM::Platform::Runtime->instance->get_offerings_config);

my $now = Date::Utility->new;
BOM::Test::Data::Utility::UnitTestMarketData::create_doc('currency', {symbol => $_})
    for ('EUR', 'USD', 'JPY', 'JPY-EUR', 'EUR-JPY', 'EUR-USD', 'WLDUSD');
# dies if no economic events is in place.
# Not going to fix the problem in this branch.
BOM::Test::Data::Utility::UnitTestMarketData::create_doc(
    'economic_events',
    {
        recorded_date => $now,
        events        => [{
                symbol       => 'USD',
                release_date => $now->minus_time_interval('3h')->epoch,
                impact       => 5,
                event_name   => 'Unemployment Rate',
            }]});
BOM::Test::Data::Utility::UnitTestMarketData::create_doc(
    'volsurface_delta',
    {
        symbol        => $_,
        recorded_date => $now
    }) for ('frxEURUSD', 'frxEURJPY');
BOM::Test::Data::Utility::UnitTestMarketData::create_doc(
    'index',
    {
        symbol => 'WLDUSD',
        date   => Date::Utility->new,
    });

BOM::Test::Data::Utility::UnitTestMarketData::create_doc(
    'index',
    {
        symbol => 'R_100',
        date   => Date::Utility->new,
    });

BOM::Test::Data::Utility::UnitTestMarketData::create_doc(
    'index',
    {
        symbol => 'GDAXI',
        date   => Date::Utility->new,
    });

BOM::Test::Data::Utility::UnitTestMarketData::create_doc(
    'currency',
    {
        symbol => $_,
        date   => Date::Utility->new,
    }) for (qw/USD EUR JPY JPY-USD/);

BOM::Test::Data::Utility::UnitTestMarketData::create_doc(
    'volsurface_moneyness',
    {
        symbol        => 'GDAXI',
        recorded_date => Date::Utility->new,
    });
BOM::Test::Data::Utility::UnitTestMarketData::create_doc(
    'correlation_matrix',
    {
        recorded_date => Date::Utility->new,
    });
BOM::Test::Data::Utility::UnitTestMarketData::create_doc(
    'volsurface_delta',
    {
        symbol        => $_,
        recorded_date => Date::Utility->new,
    }) for qw/frxUSDJPY WLDUSD/;

BOM::Test::Data::Utility::UnitTestMarketData::create_doc(
    'volsurface_delta',
    {
        symbol        => 'R_50',
        recorded_date => Date::Utility->new,
    });

BOM::Test::Data::Utility::UnitTestMarketData::create_doc(
    'randomindex',
    {
        symbol => 'R_50',
        date   => Date::Utility->new,
    });

initialize_realtime_ticks_db();

my $tick = BOM::Test::Data::Utility::FeedTestDatabase::create_tick({
    epoch      => $now->epoch,
    underlying => 'frxUSDJPY',
});

my $underlying        = create_underlying('frxUSDJPY');
my $underlying_GDAXI  = create_underlying('GDAXI');
my $underlying_WLDUSD = create_underlying('WLDUSD');
my $underlying_R50    = create_underlying('R_50');

sub db {
    return BOM::Database::ClientDB->new({
            broker_code => 'CR',
        })->db;
}

sub create_client {
    return Client::Account->register_and_return_new_client({
        broker_code      => 'CR',
        client_password  => BOM::Platform::Password::hashpw('12345678'),
        salutation       => 'Ms',
        last_name        => 'Doe',
        first_name       => 'Jane' . time . '.' . int(rand 1000000000),
        email            => 'jane.doe' . time . '.' . int(rand 1000000000) . '@test.domain.nowhere',
        residence        => 'in',
        address_line_1   => '298b md rd',
        address_line_2   => '',
        address_city     => 'Place',
        address_postcode => '65432',
        address_state    => 'st',
        phone            => '+9145257468',
        secret_question  => 'What the f***?',
        secret_answer    => BOM::Platform::Client::Utility::encrypt_secret_answer('is that'),
        date_of_birth    => '1945-08-06',
    });
}

sub top_up {
    my ($c, $cur, $amount) = @_;

    my $fdp = $c->is_first_deposit_pending;
    my @acc = $c->account;
    if (@acc) {
        @acc = grep { $_->currency_code eq $cur } @acc;
        @acc = $c->add_account({
                currency_code => $cur,
                is_default    => 0
            }) unless @acc;
    } else {
        @acc = $c->add_account({
            currency_code => $cur,
            is_default    => 1
        });
    }

    my $acc = $acc[0];
    unless (defined $acc->id) {
        $acc->save;
        note 'Created account ' . $acc->id . ' for ' . $c->loginid . ' segment ' . $cur;
    }

    my ($pm) = $acc->add_payment({
        amount               => $amount,
        payment_gateway_code => "legacy_payment",
        payment_type_code    => "ewallet",
        status               => "OK",
        staff_loginid        => "test",
        remark               => __FILE__ . ':' . __LINE__,
    });
    $pm->legacy_payment({legacy_type => "ewallet"});
    my ($trx) = $pm->add_transaction({
        account_id    => $acc->id,
        amount        => $amount,
        staff_loginid => "test",
        remark        => __FILE__ . ':' . __LINE__,
        referrer_type => "payment",
        action_type   => ($amount > 0 ? "deposit" : "withdrawal"),
        quantity      => 1,
    });
    $acc->save(cascade => 1);
    $trx->load;    # to re-read (get balance_after)

    BOM::Platform::Client::IDAuthentication->new(client => $c)->run_authentication
        if $fdp;

    note $c->loginid . "'s balance is now $cur " . $trx->balance_after . "\n";
}

####################################################################
# real tests begin here
####################################################################

subtest 'tick_expiry_engine_turnover_limit', sub {
    plan tests => 12;
    lives_ok {
        my $cl = create_client;

        top_up $cl, 'USD', 5000;

        isnt + (my $acc_usd = $cl->find_account(query => [currency_code => 'USD'])->[0]), undef, 'got USD account';

        my $bal;
        is + ($bal = $acc_usd->balance + 0), 5000, 'USD balance is 5000 got: ' . $bal;

        note("tick_expiry_engine_daily_turnover's risk type is high_risk");
        note("mocked high_risk USD limit to 149.99");
        BOM::Platform::Config::quants->{risk_profile}{high_risk}{turnover}{USD} = 149.99;
        my $contract = produce_contract({
            underlying   => $underlying,
            bet_type     => 'CALL',
            currency     => 'USD',
            payout       => 100,
            duration     => '5m',
            tick_expiry  => 1,
            tick_count   => 5,
            current_tick => $tick,
            barrier      => 'S0P',
        });

        my $txn = BOM::Transaction->new({
            client        => $cl,
            contract      => $contract,
            price         => 50.00,
            payout        => $contract->payout,
            amount_type   => 'payout',
            purchase_date => $contract->date_start,
        });

        my $error = do {
            my $mock_contract = Test::MockModule->new('BOM::Product::Contract');
            $mock_contract->mock(is_valid_to_buy => sub { note "mocked Contract->is_valid_to_buy returning true"; 1 });

            my $mock_validation = Test::MockModule->new('BOM::Transaction::Validation');
            # _validate_trade_pricing_adjustment() is tested in trade_validation.t
            $mock_validation->mock(_validate_trade_pricing_adjustment =>
                    sub { note "mocked Transaction::Validation->_validate_trade_pricing_adjustment returning nothing"; () });

            my $mock_transaction = Test::MockModule->new('BOM::Transaction');
            $mock_transaction->mock(_build_pricing_comment => sub { note "mocked Transaction->_build_pricing_comment returning '[]'"; [] });

            note('mocking custom_product_limits');
            my $new = {
                xxx => {
                    "expiry_type"       => "tick",
                    "start_type"        => "spot",
                    "contract_category" => "callput",
                    "market"            => "forex",
                    "risk_profile"      => "high_risk",
                    "name"              => "tick_expiry_engine_turnover_limit"
                }};

            BOM::Platform::Runtime->instance->app_config->quants->custom_product_profiles(to_json($new));

            is $txn->buy, undef, 'bought 1st contract';
            is $txn->buy, undef, 'bought 2nd contract';

            $txn = BOM::Transaction->new({
                client        => $cl,
                contract      => $contract,
                price         => 50.00,
                payout        => $contract->payout,
                amount_type   => 'payout',
                purchase_date => $contract->date_start,
            });

            $txn->buy;
        };
        SKIP: {
            skip 'no error', 6
                if (not defined $error or ref $error ne 'Error::Base');

            is $error->get_type, 'tick_expiry_engine_turnover_limitExceeded', 'error is tick_expiry_engine_turnover_limit';

            is $error->{-message_to_client}, 'You have exceeded the daily limit for contracts of this type.', 'message_to_client';
            is $error->{-mesg},              'Exceeds turnover limit on tick_expiry_engine_turnover_limit',   'mesg';

            is $txn->contract_id,    undef, 'txn->contract_id';
            is $txn->transaction_id, undef, 'txn->transaction_id';
            is $txn->balance_after,  undef, 'txn->balance_after';
        }

        # now matching exactly the limit -- should succeed
        $error = do {
            my $mock_contract = Test::MockModule->new('BOM::Product::Contract');
            $mock_contract->mock(is_valid_to_buy => sub { note "mocked Contract->is_valid_to_buy returning true"; 1 });

            my $mock_validation = Test::MockModule->new('BOM::Transaction::Validation');
            # _validate_trade_pricing_adjustment() is tested in trade_validation.t
            $mock_validation->mock(_validate_trade_pricing_adjustment =>
                    sub { note "mocked Transaction::Validation->_validate_trade_pricing_adjustment returning nothing"; () });

            my $mock_transaction = Test::MockModule->new('BOM::Transaction');
            $mock_transaction->mock(_build_pricing_comment => sub { note "mocked Transaction->_build_pricing_comment returning '[]'"; [] });

            note("mocked high_risk USD limit to 150");
            BOM::Platform::Config::quants->{risk_profile}{high_risk}{turnover}{USD} = 150.00;

            $contract = make_similar_contract($contract);
            # create a new transaction object to get pristine (undef) contract_id and the like
            $txn = BOM::Transaction->new({
                client        => $cl,
                contract      => $contract,
                price         => 50.00,
                payout        => $contract->payout,
                amount_type   => 'payout',
                purchase_date => $contract->date_start,
            });
            $txn->buy;
        };
        is $error, undef, 'exactly matching the limit ==> successful buy';
    }
    'survived';
};

subtest 'asian_daily_turnover_limit', sub {
    plan tests => 12;
    lives_ok {
        my $cl = create_client;

        top_up $cl, 'USD', 5000;

        isnt + (my $acc_usd = $cl->find_account(query => [currency_code => 'USD'])->[0]), undef, 'got USD account';

        my $bal;
        is + ($bal = $acc_usd->balance + 0), 5000, 'USD balance is 5000 got: ' . $bal;

        note("asian_turnover_limit's risk type is high_risk");
        note("mocked high_risk USD limit to 149.99");
        BOM::Platform::Config::quants->{risk_profile}{high_risk}{turnover}{USD} = 149.99;
        my $contract = produce_contract({
            underlying   => 'R_100',
            bet_type     => 'ASIANU',
            currency     => 'USD',
            payout       => 100,
            duration     => '5m',
            tick_expiry  => 1,
            tick_count   => 5,
            current_tick => $tick,
        });

        my $txn = BOM::Transaction->new({
            client        => $cl,
            contract      => $contract,
            price         => 50.00,
            payout        => $contract->payout,
            amount_type   => 'payout',
            purchase_date => $contract->date_start,
        });

        my $error = do {
            my $mock_contract = Test::MockModule->new('BOM::Product::Contract');
            $mock_contract->mock(is_valid_to_buy => sub { note "mocked Contract->is_valid_to_buy returning true"; 1 });

            my $mock_validation = Test::MockModule->new('BOM::Transaction::Validation');
            # _validate_trade_pricing_adjustment() is tested in trade_validation.t
            $mock_validation->mock(_validate_trade_pricing_adjustment =>
                    sub { note "mocked Transaction::Validation->_validate_trade_pricing_adjustment returning nothing"; () });

            my $mock_transaction = Test::MockModule->new('BOM::Transaction');
            $mock_transaction->mock(_build_pricing_comment => sub { note "mocked Transaction->_build_pricing_comment returning '[]'"; [] });

            note('mocking custom_product_limits');
            my $new = {
                xxx => {
                    "expiry_type"       => "tick",
                    "contract_category" => "asian",
                    "risk_profile"      => "high_risk",
                    "name"              => "asian_turnover_limit"
                }};

            BOM::Platform::Runtime->instance->app_config->quants->custom_product_profiles(to_json($new));

            is $txn->buy, undef, 'bought 1st contract';
            is $txn->buy, undef, 'bought 2nd contract';

            # create a new transaction object to get pristine (undef) contract_id and the like
            $txn = BOM::Transaction->new({
                client        => $cl,
                contract      => $contract,
                price         => 50.00,
                payout        => $contract->payout,
                amount_type   => 'payout',
                purchase_date => $contract->date_start,
            });

            $txn->buy;
        };

        SKIP: {
            skip 'no error', 6
                if (not defined $error or ref $error ne 'Error::Base');

            is $error->get_type, 'asian_turnover_limitExceeded', 'error is asian_turnover_limit';

            is $error->{-message_to_client}, 'You have exceeded the daily limit for contracts of this type.', 'message_to_client';
            is $error->{-mesg}, 'Exceeds turnover limit on asian_turnover_limit', 'mesg';

            is $txn->contract_id,    undef, 'txn->contract_id';
            is $txn->transaction_id, undef, 'txn->transaction_id';
            is $txn->balance_after,  undef, 'txn->balance_after';
        }

        # now matching exactly the limit -- should succeed
        $error = do {
            my $mock_contract = Test::MockModule->new('BOM::Product::Contract');
            $mock_contract->mock(is_valid_to_buy => sub { note "mocked Contract->is_valid_to_buy returning true"; 1 });

            my $mock_validation = Test::MockModule->new('BOM::Transaction::Validation');
            # _validate_trade_pricing_adjustment() is tested in trade_validation.t
            $mock_validation->mock(_validate_trade_pricing_adjustment =>
                    sub { note "mocked Transaction::Validation->_validate_trade_pricing_adjustment returning nothing"; () });

            my $mock_transaction = Test::MockModule->new('BOM::Transaction');
            $mock_transaction->mock(_build_pricing_comment => sub { note "mocked Transaction->_build_pricing_comment returning '[]'"; [] });

            note("mocked high_risk USD limit to 150.00");
            BOM::Platform::Config::quants->{risk_profile}{high_risk}{turnover}{USD} = 150.00;

            $contract = make_similar_contract($contract);
            # create a new transaction object to get pristine (undef) contract_id and the like
            $txn = BOM::Transaction->new({
                client        => $cl,
                contract      => $contract,
                price         => 50.00,
                payout        => $contract->payout,
                amount_type   => 'payout',
                purchase_date => $contract->date_start,
            });

            $txn->buy;
        };
        is $error, undef, 'exactly matching the limit ==> successful buy';
    }
    'survived';
};

subtest 'intraday_spot_index_turnover_limit', sub {
    plan tests => 13;
    lives_ok {
        my $cl = create_client;

        top_up $cl, 'USD', 5000;

        isnt + (my $acc_usd = $cl->find_account(query => [currency_code => 'USD'])->[0]), undef, 'got USD account';

        my $bal;
        is + ($bal = $acc_usd->balance + 0), 5000, 'USD balance is 5000 got: ' . $bal;

        note("intraday_spot_index_turnover_limit's risk type is high_risk");
        note("mocked high_risk USD limit to 149.99");
        BOM::Platform::Config::quants->{risk_profile}{high_risk}{turnover}{USD} = 149.99;
        my $contract = produce_contract({
            underlying   => $underlying_GDAXI,
            bet_type     => 'CALL',
            currency     => 'USD',
            payout       => 100,
            date_start   => $now->epoch,
            date_expiry  => $now->epoch + 15 * 60,
            current_tick => $tick,
            barrier      => 'S0P',
        });

        my $txn = BOM::Transaction->new({
            client        => $cl,
            contract      => $contract,
            price         => 50.00,
            payout        => $contract->payout,
            amount_type   => 'payout',
            purchase_date => $contract->date_start,
        });

        my $error = do {
            my $mock_contract = Test::MockModule->new('BOM::Product::Contract');
            $mock_contract->mock(is_valid_to_buy => sub { note "mocked Contract->is_valid_to_buy returning true"; 1 });
            $mock_contract->mock(
                pricing_engine_name => sub {
                    note "mocked Contract->pricing_engine_name returning 'BOM::Product::Pricing::Engine::Intraday::Index'";
                    'BOM::Product::Pricing::Engine::Intraday::Index';
                });

            my $mock_validation = Test::MockModule->new('BOM::Transaction::Validation');
            # _validate_trade_pricing_adjustment() is tested in trade_validation.t
            $mock_validation->mock(_validate_trade_pricing_adjustment =>
                    sub { note "mocked Transaction::Validation->_validate_trade_pricing_adjustment returning nothing"; () });
            $mock_validation->mock(
                _validate_date_pricing => sub { note "mocked Transaction::Validation->_validate_date_pricing returning nothing"; () });

            my $mock_transaction = Test::MockModule->new('BOM::Transaction');
            $mock_transaction->mock(_build_pricing_comment => sub { note "mocked Transaction->_build_pricing_comment returning '[]'"; [] });

            note('mocking custom_product_limits');
            my $new = {
                xxx => {
                    "expiry_type"       => "intraday",
                    "start_type"        => "spot",
                    "market"            => "indices",
                    "contract_category" => "callput",
                    "risk_profile"      => "high_risk",
                    "name"              => "intraday_spot_index_turnover_limit"
                }};

            BOM::Platform::Runtime->instance->app_config->quants->custom_product_profiles(to_json($new));

            is $txn->buy, undef, 'bought 1st contract';
            is $txn->buy, undef, 'bought 2nd contract';

            # create a new transaction object to get pristine (undef) contract_id and the like
            $txn = BOM::Transaction->new({
                client        => $cl,
                contract      => $contract,
                price         => 50.00,
                payout        => $contract->payout,
                amount_type   => 'payout',
                purchase_date => $contract->date_start,
            });

            $txn->buy;
        };

        SKIP: {
            skip 'no error', 6
                if (not defined $error or ref $error ne 'Error::Base');

            is $error->get_type, 'intraday_spot_index_turnover_limitExceeded', 'error is intraday_spot_index_turnover_limit';

            is $error->{-message_to_client}, 'You have exceeded the daily limit for contracts of this type.', 'message_to_client';
            is $error->{-mesg},              'Exceeds turnover limit on intraday_spot_index_turnover_limit',  'mesg';

            is $txn->contract_id,    undef, 'txn->contract_id';
            is $txn->transaction_id, undef, 'txn->transaction_id';
            is $txn->balance_after,  undef, 'txn->balance_after';
        }

        # can still buy a daily contract
        my $mock_contract = Test::MockModule->new('BOM::Product::Contract');
        $mock_contract->mock(is_valid_to_buy => sub { note "mocked Contract->is_valid_to_buy returning true"; 1 });
        $mock_contract->mock(
            pricing_engine_name => sub {
                note "mocked Contract->pricing_engine_name returning 'BOM::Product::Pricing::Engine::Intraday::Index'";
                'Pricing::Engine::EuropeanDigitalSlope';
            });
        my $mock_validation = Test::MockModule->new('BOM::Transaction::Validation');
        # _validate_trade_pricing_adjustment() is tested in trade_validation.t
        $mock_validation->mock(_validate_trade_pricing_adjustment =>
                sub { note "mocked Transaction::Validation->_validate_trade_pricing_adjustment returning nothing"; () });
        $mock_validation->mock(_validate_date_pricing => sub { note "mocked Transaction::Validation->_validate_date_pricing returning nothing"; () });

        my $mock_transaction = Test::MockModule->new('BOM::Transaction');
        $mock_transaction->mock(_build_pricing_comment => sub { note "mocked Transaction->_build_pricing_comment returning '[]'"; [] });

        my $daily_contract = produce_contract({
            underlying   => $underlying_GDAXI,
            bet_type     => 'CALL',
            currency     => 'USD',
            payout       => 100,
            date_start   => $now->epoch,
            duration     => '3d',
            current_tick => $tick,
            barrier      => 'S0P',
        });
        $txn = BOM::Transaction->new({
            client        => $cl,
            contract      => $daily_contract,
            price         => 50.00,
            payout        => $daily_contract->payout,
            amount_type   => 'payout',
            purchase_date => $daily_contract->date_start,
        });

        is $txn->buy, undef, 'can still buy daily';

        # now matching exactly the limit -- should succeed
        $error = do {
            my $mock_contract = Test::MockModule->new('BOM::Product::Contract');
            $mock_contract->mock(is_valid_to_buy => sub { note "mocked Contract->is_valid_to_buy returning true"; 1 });
            $mock_contract->mock(
                pricing_engine_name => sub {
                    note "mocked Contract->pricing_engine_name returning 'BOM::Product::Pricing::Engine::Intraday::Index'";
                    'BOM::Product::Pricing::Engine::Intraday::Index';
                });
            my $mock_validation = Test::MockModule->new('BOM::Transaction::Validation');
            # _validate_trade_pricing_adjustment() is tested in trade_validation.t
            $mock_validation->mock(_validate_trade_pricing_adjustment =>
                    sub { note "mocked Transaction::Validation->_validate_trade_pricing_adjustment returning nothing"; () });
            $mock_validation->mock(
                _validate_date_pricing => sub { note "mocked Transaction::Validation->_validate_date_pricing returning nothing"; () });

            my $mock_transaction = Test::MockModule->new('BOM::Transaction');
            $mock_transaction->mock(_build_pricing_comment => sub { note "mocked Transaction->_build_pricing_comment returning '[]'"; [] });

            note("mocked high_risk USD limit to 150.00");
            BOM::Platform::Config::quants->{risk_profile}{high_risk}{turnover}{USD} = 150.00;
            $contract = make_similar_contract($contract);
            # create a new transaction object to get pristine (undef) contract_id and the like
            $txn = BOM::Transaction->new({
                client        => $cl,
                contract      => $contract,
                price         => 50.00,
                payout        => $contract->payout,
                amount_type   => 'payout',
                purchase_date => $contract->date_start,
            });

            $txn->buy;
        };
        is $error, undef, 'exactly matching the limit ==> successful buy';
    }
    'survived';
};

subtest 'smartfx_turnover_limit', sub {
    plan tests => 12;
    lives_ok {
        my $cl = create_client;

        top_up $cl, 'USD', 5000;

        isnt + (my $acc_usd = $cl->find_account(query => [currency_code => 'USD'])->[0]), undef, 'got USD account';

        my $bal;
        is + ($bal = $acc_usd->balance + 0), 5000, 'USD balance is 5000 got: ' . $bal;

        my $contract = produce_contract({
            underlying   => $underlying_WLDUSD,
            bet_type     => 'CALL',
            currency     => 'USD',
            payout       => 100,
            duration     => '5m',
            current_tick => $tick,
            barrier      => 'S0P',
        });

        my $txn = BOM::Transaction->new({
            client        => $cl,
            contract      => $contract,
            price         => 50.00,
            payout        => $contract->payout,
            amount_type   => 'payout',
            purchase_date => $contract->date_start,
        });
        my $error = do {
            my $mock_contract = Test::MockModule->new('BOM::Product::Contract');
            $mock_contract->mock(is_valid_to_buy => sub { note "mocked Contract->is_valid_to_buy returning true"; 1 });
            my $mock_validation = Test::MockModule->new('BOM::Transaction::Validation');
            # _validate_trade_pricing_adjustment() is tested in trade_validation.t
            $mock_validation->mock(_validate_trade_pricing_adjustment =>
                    sub { note "mocked Transaction::Validation->_validate_trade_pricing_adjustment returning nothing"; () });

            my $mock_transaction = Test::MockModule->new('BOM::Transaction');
            $mock_transaction->mock(_build_pricing_comment => sub { note "mocked Transaction->_build_pricing_comment returning '[]'"; [] });

            note("smart_fx_turnover_limit's risk type is high_risk");
            note("mocked high_risk USD limit to 149.99");
            BOM::Platform::Config::quants->{risk_profile}{high_risk}{turnover}{USD} = 149.99;

            is $txn->buy, undef, 'bought 1st contract';
            is $txn->buy, undef, 'bought 2nd contract';

            # create a new transaction object to get pristine (undef) contract_id and the like
            $txn = BOM::Transaction->new({
                client        => $cl,
                contract      => $contract,
                price         => 50.00,
                payout        => $contract->payout,
                amount_type   => 'payout',
                purchase_date => $contract->date_start,
            });

            $txn->buy;
        };
        SKIP: {
            skip 'no error', 6
                if (not defined $error or ref $error ne 'Error::Base');

            is $error->get_type, 'smart_fx_turnover_limitExceeded', 'error is smart_fx_turnover_limit';

            is $error->{-message_to_client}, 'You have exceeded the daily limit for contracts of this type.', 'message_to_client';
            is $error->{-mesg},              'Exceeds turnover limit on smart_fx_turnover_limit',             'mesg';

            is $txn->contract_id,    undef, 'txn->contract_id';
            is $txn->transaction_id, undef, 'txn->transaction_id';
            is $txn->balance_after,  undef, 'txn->balance_after';
        }

        # now matching exactly the limit -- should succeed
        $error = do {
            my $mock_contract = Test::MockModule->new('BOM::Product::Contract');
            $mock_contract->mock(is_valid_to_buy => sub { note "mocked Contract->is_valid_to_buy returning true"; 1 });

            my $mock_validation = Test::MockModule->new('BOM::Transaction::Validation');
            # _validate_trade_pricing_adjustment() is tested in trade_validation.t
            $mock_validation->mock(_validate_trade_pricing_adjustment =>
                    sub { note "mocked Transaction::Validation->_validate_trade_pricing_adjustment returning nothing"; () });
            $mock_validation->mock(_validate_stake_limit => sub { note "mocked Transaction::Validation->_validate_stake_limit returning nothing"; () }
            );

            my $mock_transaction = Test::MockModule->new('BOM::Transaction');
            $mock_transaction->mock(_build_pricing_comment => sub { note "mocked Transaction->_build_pricing_comment returning '[]'"; [] });

            note("mocked high_risk USD limit to 150.00");
            BOM::Platform::Config::quants->{risk_profile}{high_risk}{turnover}{USD} = 150.00;

            $contract = make_similar_contract($contract);
            # create a new transaction object to get pristine (undef) contract_id and the like
            $txn = BOM::Transaction->new({
                client        => $cl,
                contract      => $contract,
                price         => 50.00,
                payout        => $contract->payout,
                amount_type   => 'payout',
                purchase_date => $contract->date_start,
            });
            $txn->buy;
        };
        is $error, undef, 'exactly matching the limit ==> successful buy';
    }
    'survived';
};

subtest 'custom client limit' => sub {
    plan tests => 9;
    lives_ok {
        my $cl = create_client;

        top_up $cl, 'USD', 5000;

        isnt + (my $acc_usd = $cl->find_account(query => [currency_code => 'USD'])->[0]), undef, 'got USD account';

        my $bal;
        is + ($bal = $acc_usd->balance + 0), 5000, 'USD balance is 5000 got: ' . $bal;

        note("tick_expiry_engine_daily_turnover's risk type is high_risk");
        note("mocked high_risk USD limit to 149.99");
        BOM::Platform::Config::quants->{risk_profile}{high_risk}{turnover}{USD} = 149.99;
        my $contract = produce_contract({
            underlying   => $underlying,
            bet_type     => 'CALL',
            currency     => 'USD',
            payout       => 100,
            duration     => '5m',
            tick_expiry  => 1,
            tick_count   => 5,
            current_tick => $tick,
            barrier      => 'S0P',
        });

        my $txn = BOM::Transaction->new({
            purchase_date => $contract->date_start,
            client        => $cl,
            contract      => $contract,
            price         => 50.00,
            payout        => $contract->payout,
            amount_type   => 'payout',
        });

        my $error = do {
            my $mock_contract = Test::MockModule->new('BOM::Product::Contract');
            $mock_contract->mock(is_valid_to_buy => sub { note "mocked Contract->is_valid_to_buy returning true"; 1 });

            my $mock_validation = Test::MockModule->new('BOM::Transaction::Validation');
            # _validate_trade_pricing_adjustment() is tested in trade_validation.t
            $mock_validation->mock(_validate_trade_pricing_adjustment =>
                    sub { note "mocked Transaction::Validation->_validate_trade_pricing_adjustment returning nothing"; () });

            my $mock_transaction = Test::MockModule->new('BOM::Transaction');
            $mock_transaction->mock(_build_pricing_comment => sub { note "mocked Transaction->_build_pricing_comment returning '[]'"; [] });

            note('mocking custom_product_profiles');
            my $new = {
                xxx => {
                    "expiry_type"       => "tick",
                    "start_type"        => "spot",
                    "contract_category" => "callput",
                    "market"            => "forex",
                    "risk_profile"      => "high_risk",
                    "name"              => "tick_expiry_engine_turnover_limit"
                }};
            BOM::Platform::Runtime->instance->app_config->quants->custom_product_profiles(to_json($new));

            note('mocking custom_client_profiles to no_business profile');
            my $fake = {
                $cl->loginid => {
                    custom_limits => {
                        xxx => {
                            risk_profile => 'no_business',
                            expiry_type  => 'tick'
                        }}
                },
            };
            BOM::Platform::Runtime->instance->app_config->quants->custom_client_profiles(to_json($fake));

            $txn->buy;
        };
        SKIP: {
            skip 'no error', 6
                if (not defined $error or ref $error ne 'Error::Base');

            is $error->get_type, 'NoBusiness', 'error is NoBusiness';

            is $error->{-message_to_client}, 'This contract is unavailable on this account.', 'message_to_client';
            like($error->{-mesg}, qr/^\D+\d+ manually disabled by quants$/, 'mesg');

            is $txn->contract_id,    undef, 'txn->contract_id';
            is $txn->transaction_id, undef, 'txn->transaction_id';
            is $txn->balance_after,  undef, 'txn->balance_after';
        }
    }
    'survived';
};

subtest 'non atm turnover checks' => sub {
    lives_ok {
        my $cl = create_client;

        top_up $cl, 'USD', 5000;

        isnt + (my $acc_usd = $cl->find_account(query => [currency_code => 'USD'])->[0]), undef, 'got USD account';

        my $bal;
        is + ($bal = $acc_usd->balance + 0), 5000, 'USD balance is 5000 got: ' . $bal;

        note("sets non_atm tick expiry forex to extreme risk");
        note("mocked extreme_risk USD limit to 149.99");
        BOM::Platform::Config::quants->{risk_profile}{extreme_risk}{turnover}{USD} = 149.99;
        my $contract = produce_contract({
            underlying   => $underlying,
            bet_type     => 'CALL',
            currency     => 'USD',
            payout       => 100,
            duration     => '5t',
            tick_expiry  => 1,
            tick_count   => 5,
            current_tick => $tick,
            barrier      => 'S10P',
        });

        my $txn = BOM::Transaction->new({
            purchase_date => $contract->date_start,
            client        => $cl,
            contract      => $contract,
            price         => 50.00,
            payout        => $contract->payout,
            amount_type   => 'payout',
        });

        my $error = do {
            my $mock_contract = Test::MockModule->new('BOM::Product::Contract');
            $mock_contract->mock(is_valid_to_buy => sub { note "mocked Contract->is_valid_to_buy returning true"; 1 });

            my $mock_validation = Test::MockModule->new('BOM::Transaction::Validation');
            # _validate_trade_pricing_adjustment() is tested in trade_validation.t
            $mock_validation->mock(_validate_trade_pricing_adjustment =>
                    sub { note "mocked Transaction::Validation->_validate_trade_pricing_adjustment returning nothing"; () });

            my $mock_transaction = Test::MockModule->new('BOM::Transaction');
            $mock_transaction->mock(_build_pricing_comment => sub { note "mocked Transaction->_build_pricing_comment returning '[]'"; [] });

            note('mocking custom_product_profiles');
            my $new = {
                xxx => {
                    "expiry_type"       => "tick",
                    "start_type"        => "spot",
                    "contract_category" => "callput",
                    "market"            => "forex",
                    "barrier_category"  => "euro_non_atm",
                    "risk_profile"      => "extreme_risk",
                    "name"              => "tick_expiry_nonatm_turnover_limit"
                }};
            BOM::Platform::Runtime->instance->app_config->quants->custom_product_profiles(to_json($new));

            is $txn->buy, undef, 'bought 1st contract';
            is $txn->buy, undef, 'bought 2nd contract';

            my $atm_contract = produce_contract({
                underlying   => $underlying,
                bet_type     => 'CALL',
                currency     => 'USD',
                payout       => 100,
                duration     => '5t',
                tick_expiry  => 1,
                tick_count   => 5,
                current_tick => $tick,
                barrier      => 'S0P',
            });
            $txn = BOM::Transaction->new({
                client        => $cl,
                contract      => $atm_contract,
                price         => 50.00,
                payout        => $atm_contract->payout,
                amount_type   => 'payout',
                purchase_date => $atm_contract->date_start,
            });
            is $txn->buy, undef, 'bought atm tick expiry';
            # create a new transaction object to get pristine (undef) contract_id and the like
            $txn = BOM::Transaction->new({
                client        => $cl,
                contract      => $contract,
                price         => 50.00,
                payout        => $contract->payout,
                amount_type   => 'payout',
                purchase_date => $contract->date_start,
            });

            $txn->buy;
        };

        SKIP: {
            skip 'no error', 6
                if (not defined $error or ref $error ne 'Error::Base');

            is $error->get_type, 'tick_expiry_nonatm_turnover_limitExceeded', 'error is tick_expiry_nonatm_turnover_limit';

            is $error->{-message_to_client}, 'You have exceeded the daily limit for contracts of this type.', 'message_to_client';
            is $error->{-mesg},              'Exceeds turnover limit on tick_expiry_nonatm_turnover_limit',   'mesg';

            is $txn->contract_id,    undef, 'txn->contract_id';
            is $txn->transaction_id, undef, 'txn->transaction_id';
            is $txn->balance_after,  undef, 'txn->balance_after';
        }

        # now matching exactly the limit -- should succeed
        $error = do {
            my $mock_contract = Test::MockModule->new('BOM::Product::Contract');
            $mock_contract->mock(is_valid_to_buy => sub { note "mocked Contract->is_valid_to_buy returning true"; 1 });

            my $mock_validation = Test::MockModule->new('BOM::Transaction::Validation');
            # _validate_trade_pricing_adjustment() is tested in trade_validation.t
            $mock_validation->mock(_validate_trade_pricing_adjustment =>
                    sub { note "mocked Transaction::Validation->_validate_trade_pricing_adjustment returning nothing"; () });
            $mock_validation->mock(_validate_stake_limit => sub { note "mocked Transaction::Validation->_validate_stake_limit returning nothing"; () }
            );

            my $mock_transaction = Test::MockModule->new('BOM::Transaction');
            $mock_transaction->mock(_build_pricing_comment => sub { note "mocked Transaction->_build_pricing_comment returning '[]'"; [] });

            note("mocked extreme_tisk USD limit to 150.00");
            BOM::Platform::Config::quants->{risk_profile}{extreme_risk}{turnover}{USD} = 150.00;

            $contract = make_similar_contract($contract);
            # create a new transaction object to get pristine (undef) contract_id and the like
            $txn = BOM::Transaction->new({
                client        => $cl,
                contract      => $contract,
                price         => 50.00,
                payout        => $contract->payout,
                amount_type   => 'payout',
                purchase_date => $contract->date_start,
            });
            $txn->buy;
        };
        is $error, undef, 'exactly matching the limit ==> successful buy';

    }
    'survived';
};

# see further transaction.t:  many more tests
#             transaction2.t: special turnover limits
my $empty_hashref = {};
BOM::Platform::Runtime->instance->app_config->quants->custom_product_profiles(to_json($empty_hashref));
BOM::Platform::Runtime->instance->app_config->quants->custom_client_profiles(to_json($empty_hashref));

done_testing;<|MERGE_RESOLUTION|>--- conflicted
+++ resolved
@@ -31,15 +31,11 @@
 use LandingCompany::Offerings qw(reinitialise_offerings);
 
 my $mocked = Test::MockModule->new('BOM::Market::DataDecimate');
-<<<<<<< HEAD
-$mocked->mock('get', sub {[map {{decimate_epoch => $_, epoch => $_, quote => 100 + rand(0.1)}} (0..80)]});
-=======
 $mocked->mock(
     'get',
     sub {
         [map { {decimate_epoch => $_, epoch => $_, quote => 100 + rand(0.1)} } (0 .. 80)];
     });
->>>>>>> 56b7c83f
 
 Crypt::NamedKeys::keyfile '/etc/rmg/aes_keys.yml';
 
