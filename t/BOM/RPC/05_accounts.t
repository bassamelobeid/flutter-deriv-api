--- conflicted
+++ resolved
@@ -694,51 +694,6 @@
 };
 
 ################################################################################
-<<<<<<< HEAD
-# financial_assessment
-################################################################################
-$method = 'financial_assessment';
-subtest $method => sub {
-    my $args = {
-        "financial_assessment"                 => 1,
-        "forex_trading_experience"             => "Over 3 years",
-        "forex_trading_frequency"              => "0-5 transactions in the past 12 months",
-        "indices_trading_experience"           => "1-2 years",
-        "indices_trading_frequency"            => "40 transactions or more in the past 12 months",
-        "commodities_trading_experience"       => "1-2 years",
-        "commodities_trading_frequency"        => "0-5 transactions in the past 12 months",
-        "stocks_trading_experience"            => "1-2 years",
-        "stocks_trading_frequency"             => "0-5 transactions in the past 12 months",
-        "other_derivatives_trading_experience" => "Over 3 years",
-        "other_derivatives_trading_frequency"  => "0-5 transactions in the past 12 months",
-        "other_instruments_trading_experience" => "Over 3 years",
-        "other_instruments_trading_frequency"  => "6-10 transactions in the past 12 months",
-        "employment_industry"                  => "Finance",
-        "education_level"                      => "Secondary",
-        "income_source"                        => "Self-Employed",
-        "net_income"                           => '$25,000 - $100,000',
-        "estimated_worth"                      => '$100,000 - $250,000'
-    };
-
-    my $res = $c->tcall(
-        $method,
-        {
-            token => $token_vr,
-            args  => $args
-        });
-    is($res->{error}->{code}, 'PermissionDenied', "Not allowed for virtual account");
-
-    $res = $c->tcall(
-        $method,
-        {
-            args  => $args,
-            token => $token1
-        });
-    cmp_ok($res->{score}, "<", 60, "Got correct score");
-    is($res->{is_professional}, 0, "As score is less than 60 so its marked as not professional");
-};
-
-=======
 # get_settings
 ################################################################################
 $method = 'get_settings';
@@ -829,5 +784,49 @@
         'vr client return less messages'
     );
 };
->>>>>>> ca62142a
+
+################################################################################
+# financial_assessment
+################################################################################
+$method = 'financial_assessment';
+subtest $method => sub {
+    my $args = {
+        "financial_assessment"                 => 1,
+        "forex_trading_experience"             => "Over 3 years",
+        "forex_trading_frequency"              => "0-5 transactions in the past 12 months",
+        "indices_trading_experience"           => "1-2 years",
+        "indices_trading_frequency"            => "40 transactions or more in the past 12 months",
+        "commodities_trading_experience"       => "1-2 years",
+        "commodities_trading_frequency"        => "0-5 transactions in the past 12 months",
+        "stocks_trading_experience"            => "1-2 years",
+        "stocks_trading_frequency"             => "0-5 transactions in the past 12 months",
+        "other_derivatives_trading_experience" => "Over 3 years",
+        "other_derivatives_trading_frequency"  => "0-5 transactions in the past 12 months",
+        "other_instruments_trading_experience" => "Over 3 years",
+        "other_instruments_trading_frequency"  => "6-10 transactions in the past 12 months",
+        "employment_industry"                  => "Finance",
+        "education_level"                      => "Secondary",
+        "income_source"                        => "Self-Employed",
+        "net_income"                           => '$25,000 - $100,000',
+        "estimated_worth"                      => '$100,000 - $250,000'
+    };
+
+    my $res = $c->tcall(
+        $method,
+        {
+            token => $token_vr,
+            args  => $args
+        });
+    is($res->{error}->{code}, 'PermissionDenied', "Not allowed for virtual account");
+
+    $res = $c->tcall(
+        $method,
+        {
+            args  => $args,
+            token => $token1
+        });
+    cmp_ok($res->{score}, "<", 60, "Got correct score");
+    is($res->{is_professional}, 0, "As score is less than 60 so its marked as not professional");
+};
+
 done_testing();