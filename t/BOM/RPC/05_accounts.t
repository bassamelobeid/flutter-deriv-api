--- conflicted
+++ resolved
@@ -5,7 +5,6 @@
 use Test::MockModule;
 use utf8;
 use MojoX::JSON::RPC::Client;
-<<<<<<< HEAD
 use Data::Dumper;
 use MIME::QuotedPrint qw(encode_qp);
 use Encode qw(encode);
@@ -15,9 +14,6 @@
 use BOM::Test::Data::Utility::FeedTestDatabase qw(:init);
 use BOM::Test::Data::Utility::UnitTestCouchDB qw(:init);
 use BOM::Test::Data::Utility::UnitTestRedis qw(initialize_realtime_ticks_db);
-=======
-use BOM::Test::Data::Utility::UnitTestDatabase qw(:init);
->>>>>>> 97fa2a6e
 use BOM::Database::Model::AccessToken;
 
 package MojoX::JSON::RPC::Client;
@@ -113,17 +109,8 @@
 
 my $method = 'payout_currencies';
 subtest $method => sub {
-<<<<<<< HEAD
     is_deeply($c->tcall($method, {client_loginid => 'CR0021'}), ['USD'], "will return client's currency");
     is_deeply($c->tcall($method, {}), [qw(USD EUR GBP AUD)], "will return legal currencies");
-=======
-    my $m               = ref(BOM::Platform::Runtime::LandingCompany::Registry->new->get('costarica'));
-    my $mocked_m        = Test::MockModule->new($m, no_auto => 1);
-    my $mocked_currency = [qw(A B C)];
-    is_deeply($c->tcall($method, {token => $token}), ['EUR'], "will return client's currency");
-    $mocked_m->mock('legal_allowed_currencies', sub { return $mocked_currency });
-    is_deeply($c->tcall($method, {}), $mocked_currency, "will return legal currencies");
->>>>>>> 97fa2a6e
 };
 
 $method = 'landing_company';
@@ -198,7 +185,6 @@
 
 $method = 'statement';
 subtest $method => sub {
-<<<<<<< HEAD
     is(
         $c->tcall(
             $method,
@@ -210,22 +196,23 @@
         '令牌无效。',
         'invalid token error'
     );
+    is(
+        !$c->tcall(
+            $method,
+            {
+                language       => 'ZH_CN',
+                token          => undef,
+                client_loginid => 'CR0021'
+            }
+            )->{error}{message_to_client},
+  '令牌无效。',
+        'no token error if token undef'
+    );
     ok(
         !$c->tcall(
             $method,
             {
                 language       => 'ZH_CN',
-                token          => undef,
-                client_loginid => 'CR0021'
-            }
-            )->{error},
-        'no token error if token undef'
-    );
-    ok(
-        !$c->tcall(
-            $method,
-            {
-                language       => 'ZH_CN',
                 token          => $token,
                 client_loginid => $test_loginid
             }
@@ -243,7 +230,7 @@
             )->{error}{message_to_client},
         '请登陆。',
         'need a valid client'
-    );
+      );
     is($c->tcall($method, {client_loginid => 'CR0021'})->{count},      100, 'have 100 statements');
     is($c->tcall($method, {client_loginid => $test_loginid})->{count}, 0,   'have 0 statements if no default account');
     my $test_client2 = BOM::Test::Data::Utility::UnitTestDatabase::create_client({
@@ -275,88 +262,6 @@
         epoch      => $now->epoch,
         underlying => 'R_50',
     });
-=======
-    is($c->tcall($method, {})->{error}{code}, 'InvalidToken', 'need token');
-    is($c->tcall($method, {token => 'some_dummy_token'})->{error}{code}, 'InvalidToken', 'need a valid token');
-    is($c->tcall($method, {token => $token})->{count}, 100, 'have 100 statements');
-    my $mock_client = Test::MockModule->new('BOM::Platform::Client');
-    $mock_client->mock('default_account', sub { undef });
-    is($c->tcall($method, {token => $token})->{count}, 0, 'have 0 statements if no default account');
-    undef $mock_client;
-    my $mock_Portfolio          = Test::MockModule->new('BOM::RPC::v3::PortfolioManagement');
-    my $_sell_expired_is_called = 0;
-    $mock_Portfolio->mock('_sell_expired_contracts',
-        sub { $_sell_expired_is_called = 1; $mock_Portfolio->original('_sell_expired_contracts')->(@_) });
-    my $mocked_transaction = Test::MockModule->new('BOM::Database::DataMapper::Transaction');
-    my $txns               = [{
-            'staff_loginid'           => 'CR0021',
-            'source'                  => undef,
-            'sell_time'               => undef,
-            'transaction_time'        => '2005-09-21 06:46:00',
-            'action_type'             => 'buy',
-            'referrer_type'           => 'financial_market_bet',
-            'financial_market_bet_id' => '202339',
-            'payment_id'              => undef,
-            'id'                      => '204459',
-            'purchase_time'           => '2005-09-21 06:46:00',
-            'short_code'              => 'RUNBET_DOUBLEDOWN_USD200_frxUSDJPY_5',
-            'balance_after'           => '505.0000',
-            'remark'                  => undef,
-            'quantity'                => 1,
-            'payment_time'            => undef,
-            'account_id'              => '200359',
-            'amount'                  => '-10.0000',
-            'payment_remark'          => undef
-        },
-        {
-            'staff_loginid'           => 'CR0021',
-            'source'                  => undef,
-            'sell_time'               => undef,
-            'transaction_time'        => '2005-09-21 06:46:00',
-            'action_type'             => 'sell',
-            'referrer_type'           => 'financial_market_bet',
-            'financial_market_bet_id' => '202319',
-            'payment_id'              => undef,
-            'id'                      => '204439',
-            'purchase_time'           => '2005-09-21 06:46:00',
-            'short_code'              => 'RUNBET_DOUBLEDOWN_USD2500_frxUSDJPY_5',
-            'balance_after'           => '515.0000',
-            'remark'                  => undef,
-            'quantity'                => 1,
-            'payment_time'            => undef,
-            'account_id'              => '200359',
-            'amount'                  => '237.5000',
-            'payment_remark'          => undef
-        },
-        {
-            'staff_loginid'           => 'CR0021',
-            'source'                  => undef,
-            'sell_time'               => undef,
-            'transaction_time'        => '2005-09-21 06:14:00',
-            'action_type'             => 'deposit',
-            'referrer_type'           => 'payment',
-            'financial_market_bet_id' => undef,
-            'payment_id'              => '200599',
-            'id'                      => '201399',
-            'purchase_time'           => undef,
-            'short_code'              => undef,
-            'balance_after'           => '600.0000',
-            'remark'                  => undef,
-            'quantity'                => 1,
-            'payment_time'            => '2005-09-21 06:14:00',
-            'account_id'              => '200359',
-            'amount'                  => '600.0000',
-            'payment_remark' =>
-                'Egold deposit Batch 49100734 from egold ac 2427854 (1.291156 ounces of Gold at $464.70/ounce) Egold Timestamp 1127283282'
-        }];
-
-    $mocked_transaction->mock('get_transactions_ws', sub { return $txns });
-    my $result = $c->tcall($method, {token => $token});
-    ok($_sell_expired_is_called, "_sell_expired_contracts is called");
-    is($result->{transactions}[0]{transaction_time}, Date::Utility->new($txns->[0]{purchase_time})->epoch, 'transaction time correct for buy ');
-    is($result->{transactions}[1]{transaction_time}, Date::Utility->new($txns->[1]{sell_time})->epoch,     'transaction time correct for sell');
-    is($result->{transactions}[2]{transaction_time}, Date::Utility->new($txns->[2]{payment_time})->epoch,  'transaction time correct for payment');
->>>>>>> 97fa2a6e
 
     my $contract_expired = produce_contract({
         underlying   => $underlying,
@@ -386,9 +291,8 @@
     $result = $c->tcall(
         $method,
         {
-<<<<<<< HEAD
-            client_loginid => $test_client2->loginid,
-            args           => {description => 1}});
+         token => $token,
+         args           => {description => 1}});
 
     is(
         $result->{transactions}[0]{longcode},
@@ -404,18 +308,11 @@
     is($result->{transactions}[0]{transaction_time}, Date::Utility->new($txns->[0]{sell_time})->epoch,     'transaction time correct for sell');
     is($result->{transactions}[1]{transaction_time}, Date::Utility->new($txns->[1]{purchase_time})->epoch, 'transaction time correct for buy ');
     is($result->{transactions}[2]{transaction_time}, Date::Utility->new($txns->[2]{payment_time})->epoch,  'transaction time correct for payment');
-=======
-            token => $token,
-            args  => {description => 1}});
-    is($result->{transactions}[0]{longcode}, "mocked info", "if have short code, then simple_contract_info is called");
-    is($result->{transactions}[2]{longcode}, $txns->[2]{payment_remark}, "if no short code, then longcode is the remark");
->>>>>>> 97fa2a6e
 
 };
 
 $method = 'balance';
 subtest $method => sub {
-<<<<<<< HEAD
     is(
         $c->tcall(
             $method,
@@ -435,8 +332,9 @@
                 token          => undef,
                 client_loginid => 'CR0021'
             }
-            )->{error},
-        'no token error if token undef'
+                  )->{error},
+               '令牌无效。',
+        'invalid token error'
     );
     ok(
         !$c->tcall(
@@ -450,31 +348,9 @@
         'no token error if token is valid'
     );
 
-    is($c->tcall($method, {language => 'ZH_CN'})->{error}{message_to_client}, '请登陆。', 'need loginid');
-    is(
-        $c->tcall(
-            $method,
-            {
-                language       => 'ZH_CN',
-                client_loginid => 'CR12345678'
-            }
-            )->{error}{message_to_client},
-        '请登陆。',
-        'need a valid client'
-    );
     is($c->tcall($method, {client_loginid => $test_loginid})->{balance},  0,  'have 0 balance if no default account');
     is($c->tcall($method, {client_loginid => $test_loginid})->{currency}, '', 'have no currency if no default account');
-    my $result = $c->tcall($method, {client_loginid => 'CR0021'});
-=======
-    is($c->tcall($method, {})->{error}{code}, 'InvalidToken', 'need token');
-    is($c->tcall($method, {token => 'dummy'})->{error}{code}, 'InvalidToken', 'need a valid token');
-    my $mock_client = Test::MockModule->new('BOM::Platform::Client');
-    $mock_client->mock('default_account', sub { undef });
-    is($c->tcall($method, {token => $token})->{balance},  0,  'have 0 balance if no default account');
-    is($c->tcall($method, {token => $token})->{currency}, '', 'have no currency if no default account');
-    undef $mock_client;
     my $result = $c->tcall($method, {token => $token});
->>>>>>> 97fa2a6e
     is_deeply(
         $result,
         {
@@ -488,7 +364,6 @@
 
 $method = 'get_account_status';
 subtest $method => sub {
-<<<<<<< HEAD
     is(
         $c->tcall(
             $method,
@@ -500,41 +375,28 @@
         '令牌无效。',
         'invalid token error'
     );
+    is(
+        $c->tcall(
+            $method,
+            {
+                language       => 'ZH_CN',
+                token          => undef,
+            }
+            )->{error}{message_to_client},
+        '令牌无效。',
+        'no token error if token undef'
+    );
     ok(
         !$c->tcall(
             $method,
             {
                 language       => 'ZH_CN',
-                token          => undef,
-                client_loginid => 'CR0021'
-            }
-            )->{error},
-        'no token error if token undef'
-    );
-    ok(
-        !$c->tcall(
-            $method,
-            {
-                language       => 'ZH_CN',
                 token          => $token,
-                client_loginid => $test_loginid
             }
             )->{error},
         'no token error if token is valid'
     );
 
-    is($c->tcall($method, {language => 'ZH_CN'})->{error}{message_to_client}, '请登陆。', 'need loginid');
-    is(
-        $c->tcall(
-            $method,
-            {
-                language       => 'ZH_CN',
-                client_loginid => 'CR12345678'
-            }
-            )->{error}{message_to_client},
-        '请登陆。',
-        'need a valid client'
-    );
     is_deeply($c->tcall($method, {client_loginid => $test_loginid}), {status => [qw(active)]}, 'no result, active');
     $test_client->set_status('tnc_approval', 'test staff', 1);
     $test_client->save();
@@ -547,23 +409,6 @@
     $test_client->save();
     is_deeply($c->tcall($method, {client_loginid => $test_loginid}), {status => [qw(ok)]}, 'no tnc_approval');
 
-=======
-    is($c->tcall($method, {})->{error}{code}, 'InvalidToken', 'need token');
-    is($c->tcall($method, {token => 'dummy'})->{error}{code}, 'InvalidToken', 'need a valid token');
-    my $mock_client = Test::MockModule->new('BOM::Platform::Client');
-    my %status      = (
-        status1      => 1,
-        tnc_approval => 1,
-        status2      => 0
-    );
-    $mock_client->mock('client_status_types', sub { return \%status });
-    $mock_client->mock('get_status', sub { my ($self, $status) = @_; return $status{$status} });
-    is_deeply($c->tcall($method, {token => $token}), {status => [qw(status1)]}, 'no tnc_approval, no status with value 0');
-    %status = (tnc_approval => 1);
-    is_deeply($c->tcall($method, {token => $token}), {status => [qw(active)]}, 'status no tnc_approval, but if no result, it will active');
-    %status = ();
-    is_deeply($c->tcall($method, {token => $token}), {status => [qw(active)]}, 'no result, active');
->>>>>>> 97fa2a6e
 };
 
 $res = BOM::RPC::v3::Accounts::api_token({
@@ -584,7 +429,6 @@
 
 $method = 'change_password';
 subtest $method => sub {
-<<<<<<< HEAD
     is(
         $c->tcall(
             $method,
@@ -596,27 +440,25 @@
         '令牌无效。',
         'invalid token error'
     );
+    is(
+        $c->tcall(
+            $method,
+            {
+                language       => 'ZH_CN',
+                token          => undef,
+            }
+            )->{error},
+        '令牌无效。',
+        'invlaid token error'
+    );
     isnt(
         !$c->tcall(
             $method,
             {
                 language       => 'ZH_CN',
-                token          => undef,
-                client_loginid => 'CR0021'
-            }
-            )->{error},
-        '令牌无效。',
-        'no token error if token undef'
-    );
-    isnt(
-        !$c->tcall(
-            $method,
-            {
-                language       => 'ZH_CN',
                 token          => $token,
-                client_loginid => $test_loginid
-            }
-            )->{error},
+            }
+            )->{error}{message_to_client},
         '令牌无效。',
         'no token error if token is valid'
     );
@@ -635,55 +477,25 @@
     );
     my $params = {
         language       => 'ZH_CN',
-        client_loginid => $test_loginid
+        token => $token,
     };
     is($c->tcall($method, $params)->{error}{message_to_client}, '权限不足。', 'need token_type');
     $params->{token_type} = 'hello';
     is($c->tcall($method, $params)->{error}{message_to_client}, '权限不足。', 'need token_type');
-=======
-    is($c->tcall($method, {})->{error}{code}, 'InvalidToken', 'need token');
-    is($c->tcall($method, {token => 'dummy'})->{error}{code}, 'InvalidToken', 'need a valid token');
-
-    my $params = {token => _get_session_token()};
-    is($c->tcall($method, $params)->{error}{code}, 'PermissionDenied', 'need token_type');
-
-    $params->{token}              = _get_session_token();
->>>>>>> 97fa2a6e
     $params->{token_type}         = 'session_token';
     $params->{args}{old_password} = 'old_password';
     $params->{cs_email}           = 'cs@binary.com';
     $params->{client_ip}          = '127.0.0.1';
-<<<<<<< HEAD
     is($c->tcall($method, $params)->{error}{message_to_client}, '旧密码不正确。');
     $params->{args}{old_password} = $password;
     $params->{args}{new_password} = $password;
-
+    $params->{token} = _get_session_token();
     is($c->tcall($method, $params)->{error}{message_to_client}, '新密码与旧密码相同。');
     $params->{args}{new_password} = '111111111';
     is($c->tcall($method, $params)->{error}{message_to_client}, '密码安全度不够。');
     my $new_password = 'Fsfjxljfwkls3@fs9';
     $params->{args}{new_password} = $new_password;
     clear_mailbox();
-=======
-
-    is($c->tcall($method, $params)->{error}{message_to_client}, 'Old password is wrong.');
-    $params->{args}{old_password} = $password;
-    $params->{args}{new_password} = $password;
-
-    $params->{token} = _get_session_token();
-    is($c->tcall($method, $params)->{error}{message_to_client}, 'New password is same as old password.');
-
-    $params->{args}{new_password} = '111111111';
-    $params->{token} = _get_session_token();
-    is($c->tcall($method, $params)->{error}{message_to_client}, 'Password is not strong enough.');
-
-    my $new_password = 'Fsfjxljfwkls3@fs9';
-    $params->{args}{new_password} = $new_password;
-    $params->{token} = _get_session_token();
-    my $send_email_called = 0;
-    my $mocked_account    = Test::MockModule->new('BOM::RPC::v3::Accounts');
-    $mocked_account->mock('send_email', sub { $send_email_called++ });
->>>>>>> 97fa2a6e
     is($c->tcall($method, $params)->{status}, 1, 'update password correctly');
     my $subject = '您的密码已更改。';
     $subject = encode_qp(encode('UTF-8', $subject));
