use strict;
use warnings;

use utf8;
use Test::Most;
use Test::Deep;
use Test::Mojo;
use Test::MockModule;
use MojoX::JSON::RPC::Client;
use Data::Dumper;
use JSON;
use Encode qw(encode);
use Email::Folder::Search;

use Format::Util::Numbers qw/formatnumber/;
use BOM::Test::Data::Utility::UnitTestDatabase qw(:init);
use BOM::Test::Data::Utility::FeedTestDatabase qw(:init);
use BOM::Test::Data::Utility::UnitTestMarketData qw(:init);
use BOM::Test::Data::Utility::UnitTestRedis qw(initialize_realtime_ticks_db);
use BOM::Test::Helper::FinancialAssessment;
use BOM::Database::Model::AccessToken;
use BOM::RPC::v3::Utility;
use BOM::Platform::Password;
use BOM::Platform::User;

use BOM::MarketData qw(create_underlying_db);
use BOM::MarketData qw(create_underlying);
use BOM::MarketData::Types;

package MojoX::JSON::RPC::Client;
use Data::Dumper;
use Test::Most;

sub tcall {
    my $self   = shift;
    my $method = shift;
    my $params = shift;
    my $r      = $self->call_response($method, $params);
    ok($r->result,    'rpc response ok');
    ok(!$r->is_error, 'rpc response ok');
    if ($r->is_error) {
        diag(Dumper($r));
    }
    return $r->result;
}

sub call_response {
    my $self   = shift;
    my $method = shift;
    my $params = shift;
    my $r      = $self->call(
        "/$method",
        {
            id     => Data::UUID->new()->create_str(),
            method => $method,
            params => $params
        });
    return $r;
}

package main;

# init db
my $email       = 'abc@binary.com';
my $password    = 'jskjd8292922';
my $hash_pwd    = BOM::Platform::Password::hashpw($password);
my $test_client = BOM::Test::Data::Utility::UnitTestDatabase::create_client({
    broker_code => 'MF',
});
$test_client->email($email);
$test_client->save;

my $test_client_vr = BOM::Test::Data::Utility::UnitTestDatabase::create_client({
    broker_code => 'VRTC',
});
$test_client_vr->email($email);
$test_client_vr->save;

my $test_loginid = $test_client->loginid;
my $user         = BOM::Platform::User->create(
    email    => $email,
    password => $hash_pwd
);
$user->save;
$user->add_loginid({loginid => $test_loginid});
$user->add_loginid({loginid => $test_client_vr->loginid});
$user->save;
my $mailbox = Email::Folder::Search->new('/tmp/default.mailbox');
$mailbox->init;

my $test_client_cr = BOM::Test::Data::Utility::UnitTestDatabase::create_client({
    broker_code => 'CR',
});
$test_client_cr->email('sample@binary.com');
$test_client_cr->set_default_account('USD');
$test_client_cr->save;

my $test_client_cr_2 = BOM::Test::Data::Utility::UnitTestDatabase::create_client({
    broker_code => 'CR',
});
$test_client_cr_2->email('sample@binary.com');
$test_client_cr_2->save;

my $user_cr = BOM::Platform::User->create(
    email    => 'sample@binary.com',
    password => $hash_pwd
);
$user_cr->save;
$user_cr->add_loginid({loginid => $test_client_cr->loginid});
$user_cr->add_loginid({loginid => $test_client_cr_2->loginid});
$user_cr->save;

my $test_client_disabled = BOM::Test::Data::Utility::UnitTestDatabase::create_client({
    broker_code => 'MF',
});

my $test_client2 = BOM::Test::Data::Utility::UnitTestDatabase::create_client({
    broker_code => 'MF',
});

$test_client_disabled->set_status('disabled', 1, 'test disabled');
$test_client_disabled->save();

my $japan_client = BOM::Test::Data::Utility::UnitTestDatabase::create_client({
    broker_code => 'JP',
});

my $test_client_mx = BOM::Test::Data::Utility::UnitTestDatabase::create_client({
    broker_code => 'MX',
    residence   => 'gb',
});
$test_client_mx->email($email);

my $test_client_vr_2 = BOM::Test::Data::Utility::UnitTestDatabase::create_client({
    broker_code => 'VRTC',
});
$test_client_vr_2->email($email);
$test_client_vr_2->save;

my $email_mlt_mf    = 'mltmf@binary.com';
my $test_client_mlt = BOM::Test::Data::Utility::UnitTestDatabase::create_client({
    broker_code => 'MLT',
});
$test_client_mlt->email($email_mlt_mf);
$test_client_mlt->save;

my $test_client_mf = BOM::Test::Data::Utility::UnitTestDatabase::create_client({
    broker_code => 'MF',
});
$test_client_mf->email($email_mlt_mf);
$test_client_mf->save;

my $user_mlt_mf = BOM::Platform::User->create(
    email    => $email_mlt_mf,
    password => $hash_pwd
);
$user_mlt_mf->save;
$user_mlt_mf->add_loginid({loginid => $test_client_vr_2->loginid});
$user_mlt_mf->add_loginid({loginid => $test_client_mlt->loginid});
$user_mlt_mf->add_loginid({loginid => $test_client_mf->loginid});
$user_mlt_mf->save;

my $m              = BOM::Database::Model::AccessToken->new;
my $token1         = $m->create_token($test_loginid, 'test token');
my $token_21       = $m->create_token($test_client_cr->loginid, 'test token');
my $token_cr_2     = $m->create_token($test_client_cr_2->loginid, 'test token');
my $token_disabled = $m->create_token($test_client_disabled->loginid, 'test token');
my $token_vr       = $m->create_token($test_client_vr->loginid, 'test token');
my $token_with_txn = $m->create_token($test_client2->loginid, 'test token');
my $token_japan    = $m->create_token($japan_client->loginid, 'test token');
my $token_mx       = $m->create_token($test_client_mx->loginid, 'test token');
my $token_mlt      = $m->create_token($test_client_mlt->loginid, 'test token');
my $token_mf       = $m->create_token($test_client_mf->loginid, 'test token');

BOM::Test::Data::Utility::UnitTestMarketData::create_doc(
    'currency',
    {
        symbol => $_,
        date   => Date::Utility->new,
    }) for qw(JPY USD JPY-USD);

my $now        = Date::Utility->new('2005-09-21 06:46:00');
my $underlying = create_underlying('R_50');
BOM::Test::Data::Utility::UnitTestMarketData::create_doc(
    'randomindex',
    {
        symbol => 'R_50',
        date   => $now,
    });

$test_client2->payment_free_gift(
    currency => 'USD',
    amount   => 1000,
    remark   => 'free gift',
);

my $old_tick1 = BOM::Test::Data::Utility::FeedTestDatabase::create_tick({
    epoch      => $now->epoch - 99,
    underlying => 'R_50',
    quote      => 76.5996,
    bid        => 76.6010,
    ask        => 76.2030,
});

my $old_tick2 = BOM::Test::Data::Utility::FeedTestDatabase::create_tick({
    epoch      => $now->epoch - 52,
    underlying => 'R_50',
    quote      => 76.6996,
    bid        => 76.7010,
    ask        => 76.3030,
});

my $tick = BOM::Test::Data::Utility::FeedTestDatabase::create_tick({
    epoch      => $now->epoch,
    underlying => 'R_50',
});

my $R_100_start = Date::Utility->new('1413892500');

BOM::Test::Data::Utility::UnitTestMarketData::create_doc(
    'currency',
    {
        symbol        => 'USD',
        recorded_date => $R_100_start,
    });

my $entry_tick = BOM::Test::Data::Utility::FeedTestDatabase::create_tick({
    underlying => 'R_100',
    epoch      => $R_100_start->epoch,
    quote      => 100
});

BOM::Test::Data::Utility::FeedTestDatabase::create_tick({
    underlying => 'R_100',
    epoch      => $R_100_start->epoch + 30,
    quote      => 111
});
BOM::Test::Data::Utility::FeedTestDatabase::create_tick({
    underlying => 'R_100',
    epoch      => $R_100_start->epoch + 14400,
    quote      => 80
});

# test begin
my $t = Test::Mojo->new('BOM::RPC');
my $c = MojoX::JSON::RPC::Client->new(ua => $t->app->ua);

my $method = 'payout_currencies';
subtest $method => sub {
    # we shouldn't care about order of currencies
    # we just need to send array back
<<<<<<< HEAD
    cmp_bag($c->tcall($method, {token => '12345'}), [qw(USD EUR GBP AUD BTC LTC ETH)], 'invalid token will get all currencies');
=======
    cmp_bag($c->tcall($method, {token => '12345'}), [qw(USD EUR GBP AUD BTC BCH LTC)], 'invalid token will get all currencies');
>>>>>>> 01cfded3
    cmp_bag(
        $c->tcall(
            $method,
            {
                token => undef,
            }
        ),
<<<<<<< HEAD
        [qw(USD EUR GBP AUD BTC LTC ETH)],
=======
        [qw(USD EUR GBP AUD BTC BCH LTC)],
>>>>>>> 01cfded3
        'undefined token will get all currencies'
    );

    cmp_bag($c->tcall($method, {token => $token_21}), ['USD'], "will return client's currency");
<<<<<<< HEAD
    cmp_bag($c->tcall($method, {}), [qw(USD EUR GBP AUD BTC LTC ETH)], "will return legal currencies if no token");
=======
    cmp_bag($c->tcall($method, {}), [qw(USD EUR GBP AUD BTC BCH LTC)], "will return legal currencies if no token");
>>>>>>> 01cfded3
};

$method = 'landing_company';
subtest $method => sub {
    is_deeply(
        $c->tcall(
            $method,
            {
                language => 'ZH_CN',
                args     => {landing_company => 'nosuchcountry'}}
        ),
        {
            error => {
                message_to_client => '未知着陆公司。',
                code              => 'UnknownLandingCompany'
            }
        },
        "no such landing company"
    );
    my $ag_lc = $c->tcall($method, {args => {landing_company => 'ag'}});
    ok($ag_lc->{gaming_company},    "ag have gaming company");
    ok($ag_lc->{financial_company}, "ag have financial company");
    ok(!$c->tcall($method, {args => {landing_company => 'de'}})->{gaming_company},    "de have no gaming_company");
    ok(!$c->tcall($method, {args => {landing_company => 'hk'}})->{financial_company}, "hk have no financial_company");
};

$method = 'landing_company_details';
subtest $method => sub {
    is_deeply(
        $c->tcall($method, {args => {landing_company_details => 'nosuchcountry'}}),
        {
            error => {
                message_to_client => 'Unknown landing company.',
                code              => 'UnknownLandingCompany'
            }
        },
        "no such landing company"
    );
    is($c->tcall($method, {args => {landing_company_details => 'costarica'}})->{name}, 'Binary (C.R.) S.A.', "details result ok");
};

$method = 'statement';
subtest $method => sub {
    is($c->tcall($method, {token => '12345'})->{error}{message_to_client}, 'The token is invalid.', 'invalid token error');
    is(
        $c->tcall(
            $method,
            {
                token => undef,
            }
            )->{error}{message_to_client},
        'The token is invalid.',
        'invalid token error if token undef'
    );
    isnt(
        $c->tcall(
            $method,
            {
                token => $token1,
            }
            )->{error}{message_to_client},
        'The token is invalid.',
        'no token error if token is valid'
    );

    is(
        $c->tcall(
            $method,
            {
                token => $token_disabled,
            }
            )->{error}{message_to_client},
        'This account is unavailable.',
        'check authorization'
    );
    is($c->tcall($method, {token => $token1})->{count}, 0, 'have 0 statements if no default account');

    my $contract_expired = {
        underlying   => $underlying,
        bet_type     => 'CALL',
        currency     => 'USD',
        stake        => 100,
        date_start   => $now->epoch - 100,
        date_expiry  => $now->epoch - 50,
        current_tick => $tick,
        entry_tick   => $old_tick1,
        exit_tick    => $old_tick2,
        barrier      => 'S0P',
    };

    my $txn = BOM::Transaction->new({
        client              => $test_client2,
        contract_parameters => $contract_expired,
        price               => 100,
        amount_type         => 'stake',
        purchase_date       => $now->epoch - 101,
    });

    $txn->buy(skip_validation => 1);
    my $result = $c->tcall($method, {token => $token_with_txn});
    is($result->{transactions}[0]{action_type}, 'sell', 'the transaction is sold, so _sell_expired_contracts is called');
    is($result->{count},                        3,      "have 3 statements");
    $result = $c->tcall(
        $method,
        {
            token => $token_with_txn,
            args  => {description => 1}});

    is(
        $result->{transactions}[0]{longcode},
        'Win payout if Volatility 50 Index is strictly higher than entry spot at 50 seconds after contract start time.',
        "if have short code, we get more details"
    );
    is($result->{transactions}[2]{longcode}, 'free gift', "if no short code, then longcode is the remark");

    # here the expired contract is sold, so we can get the txns as test value
    my $txns = BOM::Database::DataMapper::Transaction->new({db => $test_client2->default_account->db})
        ->get_transactions_ws({}, $test_client2->default_account);
    $result = $c->tcall($method, {token => $token_with_txn});
    is($result->{transactions}[0]{transaction_time}, Date::Utility->new($txns->[0]{sell_time})->epoch,     'transaction time correct for sell');
    is($result->{transactions}[1]{transaction_time}, Date::Utility->new($txns->[1]{purchase_time})->epoch, 'transaction time correct for buy ');
    is($result->{transactions}[2]{transaction_time}, Date::Utility->new($txns->[2]{payment_time})->epoch,  'transaction time correct for payment');
    {
        my $sell_tr = [grep { $_->{action_type} && $_->{action_type} eq 'sell' } @{$result->{transactions}}]->[0];
        my $buy_tr  = [grep { $_->{action_type} && $_->{action_type} eq 'buy' } @{$result->{transactions}}]->[0];
        is($sell_tr->{reference_id}, $buy_tr->{transaction_id}, 'transaction id is same for buy and sell ');
    }

    $contract_expired = {
        underlying   => create_underlying('R_100'),
        bet_type     => 'CALL',
        currency     => 'USD',
        stake        => 100,
        date_start   => $R_100_start->epoch,
        date_pricing => $R_100_start->epoch,
        date_expiry  => 1413906900,
        current_tick => $entry_tick,
        entry_tick   => $entry_tick,
        barrier      => 'S0P',
    };

    $txn = BOM::Transaction->new({
            client              => $test_client2,
            contract_parameters => $contract_expired,
            price               => 100,
            payout              => 200,
            amount_type         => 'stake',
            purchase_date       => $R_100_start->epoch - 101,

    });
    $txn->buy(skip_validation => 1);
    $result = $c->tcall($method, {token => $token_with_txn});
    is($result->{transactions}[0]{action_type}, 'sell', 'the transaction is sold, so _sell_expired_contracts is called');
    is($result->{count},                        5,      "have 5 statements");
    $result = $c->tcall(
        $method,
        {
            token => $token_with_txn,
            args  => {description => 1}});
    is(
        $result->{transactions}[0]{longcode},
        'Win payout if Volatility 100 Index is strictly higher than entry spot at 4 hours after contract start time.',
        "if have short code, then we get more details"
    );

    # here the expired contract is sold, so we can get the txns as test value
    $txns = BOM::Database::DataMapper::Transaction->new({db => $test_client2->default_account->db})
        ->get_transactions_ws({}, $test_client2->default_account);
    $result = $c->tcall($method, {token => $token_with_txn});
    cmp_ok(abs($result->{transactions}[0]{transaction_time} - Date::Utility->new($txns->[0]{sell_time})->epoch),
        '<=', 2, 'transaction time correct for sell');
    cmp_ok(abs($result->{transactions}[1]{transaction_time} - Date::Utility->new($txns->[1]{purchase_time})->epoch),
        '<=', 2, 'transaction time correct for buy ');
    cmp_ok(abs($result->{transactions}[2]{transaction_time} - Date::Utility->new($txns->[2]{payment_time})->epoch),
        '<=', 2, 'transaction time correct for payment');
    {
        my $sell_tr = [grep { $_->{action_type} && $_->{action_type} eq 'sell' } @{$result->{transactions}}]->[0];
        my $buy_tr  = [grep { $_->{action_type} && $_->{action_type} eq 'buy' } @{$result->{transactions}}]->[0];
        is($sell_tr->{reference_id}, $buy_tr->{transaction_id}, 'transaction id is same for buy and sell ');
    }

};

# profit_table
$method = 'profit_table';
subtest $method => sub {
    is($c->tcall($method, {token => '12345'})->{error}{message_to_client}, 'The token is invalid.', 'invalid token error');
    is(
        $c->tcall(
            $method,
            {
                token => undef,
            }
            )->{error}{message_to_client},
        'The token is invalid.',
        'invalid token error if token undef'
    );
    isnt(
        $c->tcall(
            $method,
            {
                token => $token1,
            }
            )->{error}{message_to_client},
        'The token is invalid.',
        'no token error if token is valid'
    );

    is(
        $c->tcall(
            $method,
            {
                token => $token_disabled,
            }
            )->{error}{message_to_client},
        'This account is unavailable.',
        'check authorization'
    );

    #create a new transaction for test
    my $contract_expired = {
        underlying   => $underlying,
        bet_type     => 'CALL',
        currency     => 'USD',
        stake        => 100,
        date_start   => $now->epoch - 100,
        date_expiry  => $now->epoch - 50,
        current_tick => $tick,
        entry_tick   => $old_tick1,
        exit_tick    => $old_tick2,
        barrier      => 'S0P',
    };

    my $txn = BOM::Transaction->new({
        client              => $test_client2,
        contract_parameters => $contract_expired,
        price               => 100,
        amount_type         => 'stake',
        purchase_date       => $now->epoch - 101,
    });

    $txn->buy(skip_validation => 1);

    my $result = $c->tcall($method, {token => $token_with_txn});
    is($result->{count}, 3, 'the new transaction is sold so _sell_expired_contracts is called');

    my $fmb_dm = BOM::Database::DataMapper::FinancialMarketBet->new({
            client_loginid => $test_client2->loginid,
            currency_code  => $test_client2->currency,
            db             => BOM::Database::ClientDB->new({
                    client_loginid => $test_client2->loginid,
                    operation      => 'replica',
                }
            )->db,
        });
    my $args    = {};
    my $data    = $fmb_dm->get_sold_bets_of_account($args);
    my $expect0 = {
        'sell_price'     => '100.00',
        'contract_id'    => $txn->contract_id,
        'transaction_id' => $txn->transaction_id,
        'sell_time'      => Date::Utility->new($data->[1]{sell_time})->epoch,
        'buy_price'      => '100.00',
        'purchase_time'  => Date::Utility->new($data->[1]{purchase_time})->epoch,
        'payout'         => formatnumber('price', $test_client2->currency, $txn->contract->payout),
        'app_id'         => undef
    };
    is_deeply($result->{transactions}[1], $expect0, 'result is correct');
    $expect0->{longcode}  = 'Win payout if Volatility 50 Index is strictly higher than entry spot at 50 seconds after contract start time.';
    $expect0->{shortcode} = $data->[1]{short_code};
    $result               = $c->tcall(
        $method,
        {
            token => $token_with_txn,
            args  => {description => 1}});

    is_deeply($result->{transactions}[1], $expect0, 'the result with description ok');
    is(
        $c->tcall(
            $method,
            {
                token => $token_with_txn,
                args  => {after => '2006-01-01 01:01:01'}}
            )->{count},
        1,
        'result is correct for arg after'
    );
    is(
        $c->tcall(
            $method,
            {
                token => $token_with_txn,
                args  => {before => '2004-01-01 01:01:01'}}
            )->{count},
        0,
        'result is correct for arg after'
    );
};

$method = 'balance';
subtest $method => sub {
    is($c->tcall($method, {token => '12345'})->{error}{message_to_client}, 'The token is invalid.', 'invalid token error');
    is(
        $c->tcall(
            $method,
            {
                token => undef,
            }
            )->{error}{message_to_client},
        'The token is invalid.',
        'invalid token error'
    );
    isnt(
        $c->tcall(
            $method,
            {
                token => $token1,
            }
            )->{error}{message_to_client},
        'The token is invalid.',
        'no token error if token is valid'
    );

    is(
        $c->tcall(
            $method,
            {
                token => $token_disabled,
            }
            )->{error}{message_to_client},
        'This account is unavailable.',
        'check authorization'
    );

    is($c->tcall($method, {token => $token1})->{balance},  '0.00', 'have 0 balance if no default account');
    is($c->tcall($method, {token => $token1})->{currency}, '',     'have no currency if no default account');
    my $result = $c->tcall($method, {token => $token_21});
    is_deeply(
        $result,
        {
            'currency' => 'USD',
            'balance'  => '0.00',
            'loginid'  => $test_client_cr->loginid
        },
        'result is correct'
    );
};

# placing this test here as need to test the calling of financial_assessment
# before a financial assessment record has been created
$method = 'get_financial_assessment';
subtest $method => sub {
    my $args = {"get_financial_assessment" => 1};
    my $res = $c->tcall(
        $method,
        {
            token => $token_vr,
            args  => $args
        });
    is($res->{error}->{code}, 'PermissionDenied', "Not allowed for virtual account");

    $res = $c->tcall(
        $method,
        {
            args  => $args,
            token => $token_japan
        });
    is($res->{error}->{code}, 'PermissionDenied', "Not allowed for japan account");

    $res = $c->tcall(
        $method,
        {
            args  => $args,
            token => $token1
        });
    is_deeply($res, {}, 'empty assessment details');
};

$method = 'get_account_status';
subtest $method => sub {
    is($c->tcall($method, {token => '12345'})->{error}{message_to_client}, 'The token is invalid.', 'invalid token error');
    is(
        $c->tcall(
            $method,
            {
                token => undef,
            }
            )->{error}{message_to_client},
        'The token is invalid.',
        'invalid token error'
    );
    isnt(
        $c->tcall(
            $method,
            {
                token => $token1,
            }
            )->{error}{message_to_client},
        'The token is invalid.',
        'no token error if token is valid'
    );
    is(
        $c->tcall(
            $method,
            {
                token => $token_disabled,
            }
            )->{error}{message_to_client},
        'This account is unavailable.',
        'check authorization'
    );

    # test 'financial_assessment_not_complete'
    my $temp = BOM::Test::Helper::FinancialAssessment::get_fulfilled_hash();
    my $data = {map { $_ => {answer => $temp->{$_}} } keys %$temp};

    # function to repeatedly test financial assessment
    sub test_financial_assessment {
        my ($data, $is_present, $msg) = @_;
        $test_client->financial_assessment({
            data            => encode_json $data,
            is_professional => 0
        });
        $test_client->save();
        my $res = ((grep { $_ eq 'financial_assessment_not_complete' } @{$c->tcall($method, {token => $token1})->{status}}) == $is_present);
        ok($res, $msg);
    }
    # test 1: when some answers are empty
    $data->{account_turnover}->{answer} = "";
    test_financial_assessment($data, 1, 'financial_assessment_not_complete should present when some answers are empty');
    # test 2: when some questions are not answered
    delete $data->{account_turnover};
    test_financial_assessment($data, 1, 'financial_assessment_not_complete should present when questions are answered properly');
    # test 3: when the client's risk classification is different
    $test_client->aml_risk_classification('high');
    $test_client->save();
    test_financial_assessment($data, 1, "financial_assessment_not_complete should present regardless of the client's risk classification");
    # test 4: when answer is '0', 'financial_assessment_not_complete' should not present
    #         as '0' may be one of the acceptable answers for options in the future
    $data->{account_turnover}->{answer} = '0';
    test_financial_assessment($data, 0, 'financial_assessment_not_complete should not present when questions are answered properly');
    # test 5: 'financial_assessment_not_complete' should not present when everything is complete
    $data->{account_turnover}->{answer} = 'Less than $25,000';
    test_financial_assessment($data, 0, 'financial_assessment_not_complete should not present when questions are answered properly');

    # $test_client->set_status('tnc_approval', 'test staff', 1);

    # reset the risk classification for the following test
    $test_client->aml_risk_classification('low');
    $test_client->save();

    $test_client->set_authentication('ID_DOCUMENT')->status('pass');
    $test_client->save;
    # We are authenticated, but MF still has flag set until age_verification has been completed
    cmp_deeply(
        $c->tcall($method, {token => $token1}),
        {
            status                        => bag(qw(authenticated)),
            risk_classification           => 'low',
            prompt_client_to_authenticate => '1',
        },
        'ok, authenticated'
    );
    $test_client->set_status('age_verification', 'system', 'Successfully authenticated identity via Experian Prove ID');
    $test_client->save;
    cmp_deeply(
        $c->tcall($method, {token => $token1}),
        {
            status                        => bag(qw(age_verification authenticated)),
            risk_classification           => 'low',
            prompt_client_to_authenticate => '0',
        },
        'ok, authenticated and age verified'
    );
};

$method = 'change_password';
subtest $method => sub {
    my $oldpass = '1*VPB0k.BCrtHeWoH8*fdLuwvoqyqmjtDF2FfrUNO7A0MdyzKkelKhrc7MQjNQ=';
    is(
        BOM::RPC::v3::Utility::_check_password({
                old_password => 'old_password',
                new_password => 'new_password',
                user_pass    => '1*VPB0k.BCrtHeWoH8*fdLuwvoqyqmjtDF2FfrUNO7A0MdyzKkelKhrc7MQjPQ='
            }
            )->{error}->{message_to_client},
        'Old password is wrong.',
        'Old password is wrong.',
    );
    is(
        BOM::RPC::v3::Utility::_check_password({
                old_password => 'old_password',
                new_password => 'old_password',
                user_pass    => $oldpass
            }
            )->{error}->{message_to_client},
        'New password is same as old password.',
        'New password is same as old password.',
    );
    is(
        BOM::RPC::v3::Utility::_check_password({
                old_password => 'old_password',
                new_password => 'water',
                user_pass    => $oldpass
            }
            )->{error}->{message_to_client},
        'Password is not strong enough.',
        'Password is not strong enough.',
    );
    is(
        BOM::RPC::v3::Utility::_check_password({
                old_password => 'old_password',
                new_password => 'New#_p$ssword',
                user_pass    => $oldpass
            }
            )->{error}->{message_to_client},
        'Password should be at least six characters, including lower and uppercase letters with numbers.',
        'no number.',
    );
    is(
        BOM::RPC::v3::Utility::_check_password({
                old_password => 'old_password',
                new_password => 'pa$5A',
                user_pass    => $oldpass
            }
            )->{error}->{message_to_client},
        'Password should be at least six characters, including lower and uppercase letters with numbers.',
        'to short.',
    );
    is(
        BOM::RPC::v3::Utility::_check_password({
                old_password => 'old_password',
                new_password => 'pass$5ss',
                user_pass    => $oldpass
            }
            )->{error}->{message_to_client},
        'Password should be at least six characters, including lower and uppercase letters with numbers.',
        'no upper case.',
    );
    is(
        BOM::RPC::v3::Utility::_check_password({
                old_password => 'old_password',
                new_password => 'PASS$5SS',
                user_pass    => $oldpass
            }
            )->{error}->{message_to_client},
        'Password should be at least six characters, including lower and uppercase letters with numbers.',
        'no lower case.',
    );
    is($c->tcall($method, {token => '12345'})->{error}{message_to_client}, 'The token is invalid.', 'invalid token error');
    is(
        $c->tcall(
            $method,
            {
                token => undef,
            }
            )->{error}{message_to_client},
        'The token is invalid.',
        'invlaid token error'
    );
    isnt(
        $c->tcall(
            $method,
            {
                token => $token1,
            }
            )->{error}{message_to_client},
        'The token is invalid.',
        'no token error if token is valid'
    );
    is(
        $c->tcall(
            $method,
            {
                token => $token_disabled,
            }
            )->{error}{message_to_client},
        'This account is unavailable.',
        'check authorization'
    );

    is($c->tcall($method, {})->{error}{message_to_client}, 'The token is invalid.', 'invalid token error');
    is(
        $c->tcall(
            $method,
            {
                token => $token_disabled,
            }
            )->{error}{message_to_client},
        'This account is unavailable.',
        'need a valid client'
    );
    my $params = {
        token => $token1,
    };
    is($c->tcall($method, $params)->{error}{message_to_client}, 'Permission denied.', 'need token_type');
    $params->{token_type} = 'hello';
    is($c->tcall($method, $params)->{error}{message_to_client}, 'Permission denied.', 'need token_type');
    $params->{token_type}         = 'oauth_token';
    $params->{args}{old_password} = 'old_password';
    $params->{cs_email}           = 'cs@binary.com';
    $params->{client_ip}          = '127.0.0.1';
    is($c->tcall($method, $params)->{error}{message_to_client}, 'Old password is wrong.');
    $params->{args}{old_password} = $password;
    $params->{args}{new_password} = $password;
    is($c->tcall($method, $params)->{error}{message_to_client}, 'New password is same as old password.');
    $params->{args}{new_password} = '111111111';
    is($c->tcall($method, $params)->{error}{message_to_client}, 'Password is not strong enough.');
    my $new_password = 'Fsfjxljfwkls3@fs9';
    $params->{args}{new_password} = $new_password;
    $mailbox->clear;
    is($c->tcall($method, $params)->{status}, 1, 'update password correctly');
    my $subject = 'Your password has been changed.';
    my @msgs    = $mailbox->search(
        email   => $email,
        subject => qr/\Q$subject\E/
    );
    ok(@msgs, "email received");
    $user->load;
    isnt($user->password, $hash_pwd, 'user password updated');
    $test_client->load;
    isnt($user->password, $hash_pwd, 'client password updated');
    $password = $new_password;
};

$method = 'cashier_password';
subtest $method => sub {

    is($c->tcall($method, {token => '12345'})->{error}{message_to_client}, 'The token is invalid.', 'invalid token error');

    is(
        $c->tcall(
            $method,
            {
                token => undef,
            }
            )->{error}{message_to_client},
        'The token is invalid.',
        'invalid token error'
    );
    isnt(
        $c->tcall(
            $method,
            {
                token => $token1,
            }
            )->{error}{message_to_client},
        'The token is invalid.',
        'no token error if token is valid'
    );

    is(
        $c->tcall(
            $method,
            {
                token => $token_disabled,
            }
            )->{error}{message_to_client},
        'This account is unavailable.',
        'check authorization'
    );
    is($c->tcall($method, {token => $token_vr})->{error}{message_to_client}, 'Permission denied.', 'need real money account');
    my $params = {
        token => $token1,
        args  => {}};
    is($c->tcall($method, $params)->{status}, 0, 'no unlock_password && lock_password, and not set password before, status will be 0');
    my $tmp_password     = 'sfjksfSFjsk78Sjlk';
    my $tmp_new_password = 'bjxljkwFWf278xK';
    $test_client->cashier_setting_password($tmp_password);
    $test_client->save;
    is($c->tcall($method, $params)->{status}, 1, 'no unlock_password && lock_password, and set password before, status will be 1');
    $params->{args}{lock_password} = $tmp_new_password;
    is($c->tcall($method, $params)->{error}{message_to_client}, 'Your cashier was locked.', 'return error if already locked');
    $test_client->cashier_setting_password('');
    $test_client->save;
    $params->{args}{lock_password} = $password;
    is(
        $c->tcall($method, $params)->{error}{message_to_client},
        'Please use a different password than your login password.',
        'return error if lock password same with user password'
    );
    $params->{args}{lock_password} = '1111111';
    is($c->tcall($method, $params)->{error}{message_to_client}, 'Password is not strong enough.', 'check strong');
    $params->{args}{lock_password} = $tmp_new_password;

    $mailbox->clear;
    # here I mocked function 'save' to simulate the db failure.
    my $mocked_client = Test::MockModule->new(ref($test_client));
    $mocked_client->mock('save', sub { return undef });
    is(
        $c->tcall($method, $params)->{error}{message_to_client},
        'Sorry, an error occurred while processing your account.',
        'return error if cannot save password'
    );
    $mocked_client->unmock_all;

    is($c->tcall($method, $params)->{status}, 1, 'set password success');
    my $subject = 'Cashier password updated';
    my @msgs    = $mailbox->search(
        email   => $email,
        subject => qr/\Q$subject\E/
    );
    ok(@msgs, "email received");

    # test unlock
    $test_client->cashier_setting_password('');
    $test_client->save;
    delete $params->{args}{lock_password};
    $params->{args}{unlock_password} = '123456';
    is($c->tcall($method, $params)->{error}{message_to_client}, 'Your cashier was not locked.', 'return error if not locked');

    $mailbox->clear;
    $test_client->cashier_setting_password(BOM::Platform::Password::hashpw($tmp_password));
    $test_client->save;
    is(
        $c->tcall($method, $params)->{error}{message_to_client},
        'Sorry, you have entered an incorrect cashier password',
        'return error if not correct'
    );
    $subject = 'Failed attempt to unlock cashier section';
    @msgs    = $mailbox->search(
        email   => $email,
        subject => qr/\Q$subject\E/
    );
    ok(@msgs, "email received");

    # here I mocked function 'save' to simulate the db failure.
    $mocked_client->mock('save', sub { return undef });
    $params->{args}{unlock_password} = $tmp_password;
    is(
        $c->tcall($method, $params)->{error}{message_to_client},
        'Sorry, an error occurred while processing your account.',
        'return error if cannot save'
    );
    $mocked_client->unmock_all;

    $mailbox->clear;
    is($c->tcall($method, $params)->{status}, 0, 'unlock password ok');
    $test_client->load;
    ok(!$test_client->cashier_setting_password, 'Cashier password unset');
    $subject = 'Cashier password updated';
    @msgs    = $mailbox->search(
        email   => $email,
        subject => qr/\Q$subject\E/
    );
    ok(@msgs, "email received");
};

$method = 'get_settings';
subtest $method => sub {
    is($c->tcall($method, {token => '12345'})->{error}{message_to_client}, 'The token is invalid.', 'invalid token error');

    is(
        $c->tcall(
            $method,
            {
                token => undef,
            }
            )->{error}{message_to_client},
        'The token is invalid.',
        'invalid token error'
    );
    isnt(
        $c->tcall(
            $method,
            {
                token => $token1,
            }
            )->{error}{message_to_client},
        'The token is invalid.',
        'no token error if token is valid'
    );

    is(
        $c->tcall(
            $method,
            {
                token => $token_disabled,
            }
            )->{error}{message_to_client},
        'This account is unavailable.',
        'check authorization'
    );

    my $params = {
        token => $token_21,
    };
    my $result = $c->tcall($method, $params);
    note explain $result;
    is_deeply(
        $result,
        {
            'country'                        => 'Indonesia',
            'salutation'                     => 'MR',
            'is_authenticated_payment_agent' => '0',
            'country_code'                   => 'id',
            'date_of_birth'                  => '267408000',
            'address_state'                  => 'LA',
            'address_postcode'               => '232323',
            'phone'                          => '+112123121',
            'last_name'                      => 'pItT',
            'email'                          => 'sample@binary.com',
            'address_line_2'                 => '301',
            'address_city'                   => 'Beverly Hills',
            'address_line_1'                 => 'Civic Center',
            'first_name'                     => 'bRaD',
            'email_consent'                  => '0',
            'allow_copiers'                  => '0',
            'client_tnc_status'              => '',
            'place_of_birth'                 => undef,
            'tax_residence'                  => undef,
            'tax_identification_number'      => undef,
            'account_opening_reason'         => undef,
        });

    $params->{token} = $token1;
    $test_client->set_status('tnc_approval', 'system', 1);
    $test_client->save;
    is($c->tcall($method, $params)->{client_tnc_status}, 1, 'tnc status set');
    $params->{token} = $token_vr;
    is_deeply(
        $c->tcall($method, $params),
        {
            'email'         => 'abc@binary.com',
            'country'       => 'Indonesia',
            'country_code'  => 'id',
            'email_consent' => '0'
        },
        'vr client return less messages'
    );
};

$method = 'set_financial_assessment';
subtest $method => sub {
    my $args = {
        "set_financial_assessment"             => 1,
        "forex_trading_experience"             => "Over 3 years",
        "forex_trading_frequency"              => "0-5 transactions in the past 12 months",
        "indices_trading_experience"           => "1-2 years",
        "indices_trading_frequency"            => "40 transactions or more in the past 12 months",
        "commodities_trading_experience"       => "1-2 years",
        "commodities_trading_frequency"        => "0-5 transactions in the past 12 months",
        "stocks_trading_experience"            => "1-2 years",
        "stocks_trading_frequency"             => "0-5 transactions in the past 12 months",
        "other_derivatives_trading_experience" => "Over 3 years",
        "other_derivatives_trading_frequency"  => "0-5 transactions in the past 12 months",
        "other_instruments_trading_experience" => "Over 3 years",
        "other_instruments_trading_frequency"  => "6-10 transactions in the past 12 months",
        "employment_industry"                  => "Finance",
        "education_level"                      => "Secondary",
        "income_source"                        => "Self-Employed",
        "net_income"                           => '$25,000 - $50,000',
        "estimated_worth"                      => '$100,000 - $250,000',
        "occupation"                           => 'Managers',
        "employment_status"                    => "Self-Employed",
        "source_of_wealth"                     => "Company Ownership",
    };

    my $res = $c->tcall(
        $method,
        {
            token => $token_vr,
            args  => $args
        });
    is($res->{error}->{code}, 'PermissionDenied', "Not allowed for virtual account");

    $res = $c->tcall(
        $method,
        {
            args  => $args,
            token => $token_japan
        });
    is($res->{error}->{code}, 'PermissionDenied', "Not allowed for japan account");

    $res = $c->tcall(
        $method,
        {
            args  => $args,
            token => $token1
        });
    cmp_ok($res->{score}, "<", 60, "Got correct score");
    is($res->{is_professional}, 0, "As score is less than 60 so its marked as not professional");

    # test that setting this for one client also sets it for client with different landing company
    is($c->tcall('get_financial_assessment', {token => $token_mlt})->{source_of_wealth}, undef, "Financial assessment not set for MLT client");
    is($c->tcall('get_financial_assessment', {token => $token_mf})->{source_of_wealth},  undef, "Financial assessment not set for MF clinet");
    $c->tcall(
        $method,
        {
            args  => $args,
            token => $token_mf
        });
    is($c->tcall('get_financial_assessment', {token => $token_mf})->{source_of_wealth}, "Company Ownership",
        "Financial assessment set for MF client");
    is(
        $c->tcall('get_financial_assessment', {token => $token_mlt})->{source_of_wealth},
        "Company Ownership",
        "Financial assessment set for MLT client"
    );

    # test that setting this for one client sets it for clients with same landing company
    is($c->tcall('get_financial_assessment', {token => $token_21})->{source_of_wealth},   undef, "Financial assessment not set for CR client");
    is($c->tcall('get_financial_assessment', {token => $token_cr_2})->{source_of_wealth}, undef, "Financial assessment not set for second CR clinet");
    $c->tcall(
        $method,
        {
            args  => $args,
            token => $token_cr_2
        });
    is($c->tcall('get_financial_assessment', {token => $token_21})->{source_of_wealth}, "Company Ownership",
        "Financial assessment set for CR client");
    is(
        $c->tcall('get_financial_assessment', {token => $token_cr_2})->{source_of_wealth},
        "Company Ownership",
        "Financial assessment set for second CR client"
    );

};

$method = 'get_financial_assessment';
subtest $method => sub {
    my $args = {"get_financial_assessment" => 1};

    my $res = $c->tcall(
        $method,
        {
            token => $token_vr,
            args  => $args
        });
    is($res->{error}->{code}, 'PermissionDenied', "Not allowed for virtual account");

    $res = $c->tcall(
        $method,
        {
            args  => $args,
            token => $token1
        });
    cmp_ok($res->{score}, "==", 30, "Got correct score");
    is $res->{education_level}, 'Secondary', 'Got correct answer for assessment key';
};

$method = 'set_settings';
subtest $method => sub {
    is($c->tcall($method, {token => '12345'})->{error}{message_to_client}, 'The token is invalid.', 'invalid token error');

    is(
        $c->tcall(
            $method,
            {
                token => undef,
            }
            )->{error}{message_to_client},
        'The token is invalid.',
        'invalid token error'
    );

    is(
        $c->tcall(
            $method,
            {
                token => $token_disabled,
            }
            )->{error}{message_to_client},
        'This account is unavailable.',
        'check authorization'
    );
    my $mocked_client = Test::MockModule->new(ref($test_client));
    my $params        = {
        language   => 'EN',
        token      => $token_vr,
        client_ip  => '127.0.0.1',
        user_agent => 'agent',
        args       => {address1 => 'Address 1'}};
    # in normal case the vr client's residence should not be null, so I update is as '' to simulate null
    $test_client_vr->residence('');
    $test_client_vr->save();
    is($c->tcall($method, $params)->{error}{message_to_client}, 'Permission denied.', "vr client can only update residence");
    # here I mocked function 'save' to simulate the db failure.
    $mocked_client->mock('save', sub { return undef });
    $params->{args}{residence} = 'zh';
    is(
        $c->tcall($method, $params)->{error}{message_to_client},
        'Sorry, our service is not available for your country of residence.',
        'return error if cannot save'
    );
    $mocked_client->unmock('save');
    # testing invalid residence, expecting save to fail
    my $result = $c->tcall($method, $params);
    is($result->{status}, undef, 'invalid residence should not be able to save');
    # testing valid residence, expecting save to pass
    $params->{args}{residence} = 'kr';
    $result = $c->tcall($method, $params);
    is($result->{status}, 1, 'vr account update residence successfully');
    $test_client_vr->load;
    isnt($test_client->address_1, 'Address 1', 'But vr account only update residence');

    # test real account
    $params->{token} = $token1;
    my %full_args = (
        address_line_1 => 'address line 1',
        address_line_2 => 'address line 2',
        address_city   => 'address city',
        address_state  => 'BA',
        phone          => '2345678',
    );
    is(
        $c->tcall($method, $params)->{error}{message_to_client},
        'Input validation failed: account_opening_reason',
        'real account without account opening reason has to set it'
    );

    $full_args{account_opening_reason} = 'Income Earning';

    $params->{args} = {%{$params->{args}}, %full_args};
    is($c->tcall($method, $params)->{error}{message_to_client}, 'Permission denied.', 'real account cannot update residence');

    $params->{args} = {%full_args};

    is(
        $c->tcall($method, $params)->{error}{message_to_client},
        'Tax-related information is mandatory for legal and regulatory requirements. Please provide your latest tax information.',
        'Correct tax error message'
    );

    $full_args{tax_residence}             = 'de';
    $full_args{tax_identification_number} = '111-222-333';

    $params->{args} = {%full_args};
    delete $params->{args}{address_line_1};
    is($c->tcall($method, $params)->{status}, 1, 'can update without sending all required fields');

    is($c->tcall($method, $params)->{status}, 1, 'can send account_opening_reason with same value');

    $full_args{account_opening_reason} = 'Hedging';
    $params->{args} = {%full_args};
    is(
        $c->tcall($method, $params)->{error}{message_to_client},
        'Value of account_opening_reason cannot be changed.',
        'cannot send account_opening_reason with a different value'
    );
    delete $full_args{account_opening_reason};

    $params->{args} = {%full_args};
    $mocked_client->mock('save', sub { return undef });
    is(
        $c->tcall($method, $params)->{error}{message_to_client},
        'Sorry, an error occurred while processing your account.',
        'return error if cannot save'
    );
    $mocked_client->unmock_all;
    # add_note should send an email to support address,
    # but it is disabled when the test is running on travis-ci
    # so I mocked this function to check it is called.
    my $add_note_called;
    $mocked_client->mock('add_note', sub { $add_note_called = 1 });
    my $old_latest_environment = $test_client->latest_environment;
    $mailbox->clear;
    $params->{args}->{email_consent} = 1;

    is($c->tcall($method, $params)->{status}, 1, 'update successfully');
    my $res = $c->tcall('get_settings', {token => $token1});
    is($res->{tax_identification_number}, $params->{args}{tax_identification_number}, "Check tax information");
    is($res->{tax_residence},             $params->{args}{tax_residence},             "Check tax information");
    ok($add_note_called, 'add_note is called, so the email should be sent to support address');
    $test_client->load();
    isnt($test_client->latest_environment, $old_latest_environment, "latest environment updated");
    my $subject = 'Change in account settings';
    my @msgs    = $mailbox->search(
        email   => $test_client->email,
        subject => qr/\Q$subject\E/
    );
    ok(@msgs, 'send a email to client');
    like($msgs[0]{body}, qr/>address line 1, address line 2, address city, Bali/s, 'email content correct');

    is($c->tcall('get_settings', {token => $token1})->{email_consent}, 1, "Was able to set email consent correctly");

    # test that postcode is optional for non-MX clients and required for MX clients
    $full_args{address_postcode} = '';

    $params->{args} = {%full_args};
    is($c->tcall($method, $params)->{status}, 1, 'postcode is optional for non-MX clients and can be set to null');

    $params->{token} = $token_mx;
    $params->{args}{account_opening_reason} = 'Income Earning';
    is(
        $c->tcall($method, $params)->{error}{message_to_client},
        'Input validation failed: address_postcode',
        'postcode is required for MX clients and cannot be set to null'
    );

    # setting account settings for one client also updates for clients that have a different landing company
    $params->{token} = $token_mlt;
    is($c->tcall($method, $params)->{status}, 1, 'update successfully');
    is($c->tcall('get_settings', {token => $token_mlt})->{address_line_1}, "address line 1", "Was able to set settings for MLT client");
    is($c->tcall('get_settings', {token => $token_mf})->{address_line_1},  "address line 1", "Was able to set settings for MF client");

    # setting account settings for one client updates for all clients with the same landing company
    $params->{token} = $token_cr_2;
    is($c->tcall($method, $params)->{status}, 1, 'update successfully');
    is($c->tcall('get_settings', {token => $token_21})->{address_line_1}, "address line 1", "Was able to set settings correctly for CR client");
    is(
        $c->tcall('get_settings', {token => $token_cr_2})->{address_line_1},
        "address line 1",
        "Was able to set settings correctly for second CR client"
    );
};

# set_self_exclusion && get_self_exclusion
$method = 'set_self_exclusion';
subtest 'get and set self_exclusion' => sub {
    is($c->tcall($method, {token => '12345'})->{error}{message_to_client}, 'The token is invalid.', 'invalid token error');

    is(
        $c->tcall(
            $method,
            {
                token => undef,
            }
            )->{error}{message_to_client},
        'The token is invalid.',
        'invalid token error'
    );

    is(
        $c->tcall(
            $method,
            {
                token => $token_disabled,
            }
            )->{error}{message_to_client},
        'This account is unavailable.',
        'check authorization'
    );

    my $params = {
        token => $token_vr,
        args  => {}};
    is($c->tcall($method, $params)->{error}{message_to_client}, "Permission denied.", 'vr client cannot set exclusion');
    $params->{token} = $token1;
    is($c->tcall($method, $params)->{error}{message_to_client}, "Please provide at least one self-exclusion setting.", "need one exclusion");
    $params->{args} = {
        set_self_exclusion => 1,
        max_balance        => 10000,
        max_open_bets      => 100,
        max_turnover       => undef,    # null should be OK to pass
        max_7day_losses    => 0,        # 0 is ok to pass but not saved
    };
    is($c->tcall($method, $params)->{status}, 1, "update self_exclusion ok");

    $params->{args}{max_balance} = 9999.999;
    is(
        $c->tcall($method, $params)->{error}{message_to_client},
        'Input validation failed: max_balance',
        'don\'t allow more than two decimals in max balance for this client'
    );
    $params->{args}{max_balance} = 9999.99;
    is($c->tcall($method, $params)->{status}, 1, 'allow two decimals in max balance');

    delete $params->{args};
    is_deeply(
        $c->tcall('get_self_exclusion', $params),
        {
            'max_open_bets' => '100',
            'max_balance'   => '9999.99'
        },
        'get self_exclusion ok'
    );

    $params->{args} = {
        set_self_exclusion => 1,
        max_balance        => 10001,
        max_turnover       => 1000,
        max_open_bets      => 100,
    };
    is_deeply(
        $c->tcall($method, $params)->{error},
        {
            'message_to_client' => "Please enter a number between 0 and 9999.99.",
            'details'           => 'max_balance',
            'code'              => 'SetSelfExclusionError'
        });

    # don't send previous required fields, should be okay
    $params->{args} = {
        set_self_exclusion => 1,
        max_30day_turnover => 100000
    };
    is($c->tcall($method, $params)->{status}, 1, "update self_exclusion ok");

    $params->{args} = {
        set_self_exclusion     => 1,
        max_balance            => 9999,
        max_turnover           => 1000,
        max_open_bets          => 100,
        session_duration_limit => 1440 * 42 + 1,
    };
    is_deeply(
        $c->tcall($method, $params)->{error},
        {
            'message_to_client' => "Session duration limit cannot be more than 6 weeks.",
            'details'           => 'session_duration_limit',
            'code'              => 'SetSelfExclusionError'
        });
    $params->{args} = {
        set_self_exclusion     => 1,
        max_balance            => 9999,
        max_turnover           => 1000,
        max_open_bets          => 100,
        session_duration_limit => 1440,
        exclude_until          => '2010-01-01'
    };
    is_deeply(
        $c->tcall($method, $params)->{error},
        {
            'message_to_client' => "Exclude time must be after today.",
            'details'           => 'exclude_until',
            'code'              => 'SetSelfExclusionError'
        });
    $params->{args} = {
        set_self_exclusion     => 1,
        max_balance            => 9999,
        max_turnover           => 1000,
        max_open_bets          => 100,
        session_duration_limit => 1440,
        exclude_until          => DateTime->now()->add(months => 3)->ymd
    };
    is_deeply(
        $c->tcall($method, $params)->{error},
        {
            'message_to_client' => "Exclude time cannot be less than 6 months.",
            'details'           => 'exclude_until',
            'code'              => 'SetSelfExclusionError'
        });

    $params->{args} = {
        set_self_exclusion     => 1,
        max_balance            => 9999,
        max_turnover           => 1000,
        max_open_bets          => 100,
        session_duration_limit => 1440,
        exclude_until          => DateTime->now()->add(years => 6)->ymd
    };
    is_deeply(
        $c->tcall($method, $params)->{error},
        {
            'message_to_client' => "Exclude time cannot be for more than five years.",
            'details'           => 'exclude_until',
            'code'              => 'SetSelfExclusionError'
        });

    # timeout_until
    $params->{args} = {
        set_self_exclusion     => 1,
        max_balance            => 9999,
        max_turnover           => 1000,
        max_open_bets          => 100,
        session_duration_limit => 1440,
        timeout_until          => time() - 86400,
    };
    is_deeply(
        $c->tcall($method, $params)->{error},
        {
            'message_to_client' => "Timeout time must be greater than current time.",
            'details'           => 'timeout_until',
            'code'              => 'SetSelfExclusionError'
        });

    $params->{args} = {
        set_self_exclusion     => 1,
        max_balance            => 9999,
        max_turnover           => 1000,
        max_open_bets          => 100,
        session_duration_limit => 1440,
        timeout_until          => time() + 86400 * 7 * 10,    # max is 6 weeks
    };
    is_deeply(
        $c->tcall($method, $params)->{error},
        {
            'message_to_client' => "Timeout time cannot be more than 6 weeks.",
            'details'           => 'timeout_until',
            'code'              => 'SetSelfExclusionError'
        });

    $mailbox->clear;
    my $exclude_until = DateTime->now()->add(months => 7)->ymd;
    my $timeout_until = DateTime->now()->add(days   => 1);
    $params->{args} = {
        set_self_exclusion     => 1,
        max_balance            => 9998,
        max_turnover           => 1000,
        max_open_bets          => 100,
        session_duration_limit => 1440,
        exclude_until          => $exclude_until,
        timeout_until          => $timeout_until->epoch,
    };
    is($c->tcall($method, $params)->{status}, 1, 'update self_exclusion ok');
    my @msgs = $mailbox->search(
        email   => 'compliance@binary.com,marketing@binary.com',
        subject => qr/Client $test_loginid set self-exclusion limits/
    );
    ok(@msgs, "msg sent to marketing and compliance email");
    like($msgs[0]{body}, qr/.*Exclude from website until/s, 'email content is ok');

    delete $params->{args};
    like(
        $c->tcall('get_self_exclusion', $params)->{error}{message_to_client},
        qr/Sorry, you have excluded yourself until/,
        'this client has self excluded'
    );

    $test_client->load();
    my $self_excl = $test_client->get_self_exclusion;
    is $self_excl->max_balance, 9998, 'set correct in db';
    is $self_excl->exclude_until, $exclude_until . 'T00:00:00', 'exclude_until in db is right';
    is $self_excl->timeout_until, $timeout_until->epoch, 'timeout_until is right';
    is $self_excl->session_duration_limit, 1440, 'all good';
};

done_testing();<|MERGE_RESOLUTION|>--- conflicted
+++ resolved
@@ -249,11 +249,7 @@
 subtest $method => sub {
     # we shouldn't care about order of currencies
     # we just need to send array back
-<<<<<<< HEAD
-    cmp_bag($c->tcall($method, {token => '12345'}), [qw(USD EUR GBP AUD BTC LTC ETH)], 'invalid token will get all currencies');
-=======
-    cmp_bag($c->tcall($method, {token => '12345'}), [qw(USD EUR GBP AUD BTC BCH LTC)], 'invalid token will get all currencies');
->>>>>>> 01cfded3
+    cmp_bag($c->tcall($method, {token => '12345'}), [qw(USD EUR GBP AUD BTC BCH LTC ETH)], 'invalid token will get all currencies');
     cmp_bag(
         $c->tcall(
             $method,
@@ -261,20 +257,12 @@
                 token => undef,
             }
         ),
-<<<<<<< HEAD
-        [qw(USD EUR GBP AUD BTC LTC ETH)],
-=======
-        [qw(USD EUR GBP AUD BTC BCH LTC)],
->>>>>>> 01cfded3
+        [qw(USD EUR GBP AUD BTC BCH LTC ETH)],
         'undefined token will get all currencies'
     );
 
     cmp_bag($c->tcall($method, {token => $token_21}), ['USD'], "will return client's currency");
-<<<<<<< HEAD
-    cmp_bag($c->tcall($method, {}), [qw(USD EUR GBP AUD BTC LTC ETH)], "will return legal currencies if no token");
-=======
-    cmp_bag($c->tcall($method, {}), [qw(USD EUR GBP AUD BTC BCH LTC)], "will return legal currencies if no token");
->>>>>>> 01cfded3
+    cmp_bag($c->tcall($method, {}), [qw(USD EUR GBP AUD BTC BCH LTC ETH)], "will return legal currencies if no token");
 };
 
 $method = 'landing_company';
