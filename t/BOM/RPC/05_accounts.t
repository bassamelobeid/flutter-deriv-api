--- conflicted
+++ resolved
@@ -102,8 +102,6 @@
         date   => $now,
     });
 
-<<<<<<< HEAD
-=======
 $test_client2->payment_free_gift(
     currency => 'USD',
     amount   => 1000,
@@ -131,11 +129,6 @@
     underlying => 'R_50',
 });
 
-################################################################################
-# test begin
-################################################################################
-
->>>>>>> 37ac99e3
 my $t = Test::Mojo->new('BOM::RPC');
 my $c = MojoX::JSON::RPC::Client->new(ua => $t->app->ua);
 
@@ -310,9 +303,6 @@
     is($result->{transactions}[2]{transaction_time}, Date::Utility->new($txns->[2]{payment_time})->epoch,  'transaction time correct for payment');
 
 };
-################################################################################
-# profit_table
-################################################################################
 
 $method = 'profit_table';
 subtest $method => sub {
@@ -927,7 +917,6 @@
     );
 };
 
-<<<<<<< HEAD
 $method = 'financial_assessment';
 subtest $method => sub {
     my $args = {
@@ -968,10 +957,5 @@
     cmp_ok($res->{score}, "<", 60, "Got correct score");
     is($res->{is_professional}, 0, "As score is less than 60 so its marked as not professional");
 };
-=======
-################################################################################
-#
-################################################################################
->>>>>>> 37ac99e3
 
 done_testing();