use strict;
use warnings;
use Test::Most;
use Test::Mojo;
use Test::MockModule;
use utf8;
use MojoX::JSON::RPC::Client;
use Data::Dumper;
use MIME::QuotedPrint qw(encode_qp);
use Encode qw(encode);
use BOM::Test::Email qw(get_email_by_address_subject clear_mailbox);
use BOM::Product::ContractFactory qw( produce_contract );
use BOM::Test::Data::Utility::UnitTestDatabase qw(:init);
use BOM::Test::Data::Utility::FeedTestDatabase qw(:init);
use BOM::Test::Data::Utility::UnitTestCouchDB qw(:init);
use BOM::Test::Data::Utility::UnitTestRedis qw(initialize_realtime_ticks_db);
use BOM::Database::Model::AccessToken;
use BOM::RPC::v3::Accounts;

package MojoX::JSON::RPC::Client;
use Data::Dumper;
use Test::Most;

sub tcall {
    my $self   = shift;
    my $method = shift;
    my $params = shift;
    my $r      = $self->call_response($method, $params);
    ok($r->result,    'rpc response ok');
    ok(!$r->is_error, 'rpc response ok');
    if ($r->is_error) {
        diag(Dumper($r));
    }
    return $r->result;
}

sub call_response {
    my $self   = shift;
    my $method = shift;
    my $params = shift;
    my $r      = $self->call(
        "/$method",
        {
            id     => Data::UUID->new()->create_str(),
            method => $method,
            params => $params
        });
    return $r;
}

package main;

<<<<<<< HEAD
# init db
=======
>>>>>>> b6a34463
my $email       = 'abc@binary.com';
my $password    = 'jskjd8292922';
my $hash_pwd    = BOM::System::Password::hashpw($password);
my $test_client = BOM::Test::Data::Utility::UnitTestDatabase::create_client({
    broker_code => 'MF',
});
$test_client->email($email);
$test_client->save;

my $test_client_vr = BOM::Test::Data::Utility::UnitTestDatabase::create_client({
    broker_code => 'VRTC',
});
$test_client_vr->email($email);
$test_client_vr->save;

my $test_loginid = $test_client->loginid;
my $user         = BOM::Platform::User->create(
    email    => $email,
    password => $hash_pwd
);
$user->save;
$user->add_loginid({loginid => $test_loginid});
$user->add_loginid({loginid => $test_client_vr->loginid});
$user->save;
clear_mailbox();

my $test_client_disabled = BOM::Test::Data::Utility::UnitTestDatabase::create_client({
    broker_code => 'MF',
});

my $test_client2 = BOM::Test::Data::Utility::UnitTestDatabase::create_client({
    broker_code => 'MF',
});

$test_client_disabled->set_status('disabled', 1, 'test disabled');
$test_client_disabled->save();

my $m              = BOM::Database::Model::AccessToken->new;
my $token1         = $m->create_token($test_loginid, 'test token');
my $token_21       = $m->create_token('CR0021', 'test token');
my $token_disabled = $m->create_token($test_client_disabled->loginid, 'test token');
my $token_vr       = $m->create_token($test_client_vr->loginid, 'test token');
my $token_with_txn = $m->create_token($test_client2->loginid, 'test token');

BOM::Test::Data::Utility::UnitTestCouchDB::create_doc(
    'currency',
    {
        symbol => $_,
        date   => Date::Utility->new,
    }) for qw(JPY USD JPY-USD);

my $now        = Date::Utility->new('2005-09-21 06:46:00');
my $underlying = BOM::Market::Underlying->new('R_50');
BOM::Test::Data::Utility::UnitTestCouchDB::create_doc(
    'randomindex',
    {
        symbol => 'R_50',
        date   => $now,
    });

$test_client2->payment_free_gift(
    currency => 'USD',
    amount   => 1000,
    remark   => 'free gift',
);

my $old_tick1 = BOM::Test::Data::Utility::FeedTestDatabase::create_tick({
    epoch      => $now->epoch - 99,
    underlying => 'R_50',
    quote      => 76.5996,
    bid        => 76.6010,
    ask        => 76.2030,
});

my $old_tick2 = BOM::Test::Data::Utility::FeedTestDatabase::create_tick({
    epoch      => $now->epoch - 52,
    underlying => 'R_50',
    quote      => 76.6996,
    bid        => 76.7010,
    ask        => 76.3030,
});

my $tick = BOM::Test::Data::Utility::FeedTestDatabase::create_tick({
    epoch      => $now->epoch,
    underlying => 'R_50',
});

<<<<<<< HEAD

# test begin
my $t = Test::Mojo->new('BOM::RPC');
my $c = MojoX::JSON::RPC::Client->new(ua => $t->app->ua);

# payout_currencies
=======
my $t = Test::Mojo->new('BOM::RPC');
my $c = MojoX::JSON::RPC::Client->new(ua => $t->app->ua);

>>>>>>> b6a34463
my $method = 'payout_currencies';
subtest $method => sub {
    is_deeply(
        $c->tcall(
            $method,
            {
                language => 'ZH_CN',
                token    => '12345'
            }
        ),
        [qw(USD EUR GBP AUD)],
        'invalid token will get all currencies'
    );
    is_deeply(
        $c->tcall(
            $method,
            {
                language => 'ZH_CN',
                token    => undef,
            }
        ),
        [qw(USD EUR GBP AUD)],
        'undefined token will get all currencies'
    );

    is_deeply($c->tcall($method, {token => $token_21}), ['USD'], "will return client's currency");
    is_deeply($c->tcall($method, {}), [qw(USD EUR GBP AUD)], "will return legal currencies if no token");
};

<<<<<<< HEAD

# landing_company
=======
>>>>>>> b6a34463
$method = 'landing_company';
subtest $method => sub {
    is_deeply(
        $c->tcall(
            $method,
            {
                language => 'ZH_CN',
                args     => {landing_company => 'nosuchcountry'}}
        ),
        {
            error => {
                message_to_client => '未知着陆公司。',
                code              => 'UnknownLandingCompany'
            }
        },
        "no such landing company"
    );
    my $ag_lc = $c->tcall($method, {args => {landing_company => 'ag'}});
    ok($ag_lc->{gaming_company},    "ag have gaming company");
    ok($ag_lc->{financial_company}, "ag have financial company");
    ok(!$c->tcall($method, {args => {landing_company => 'de'}})->{gaming_company},    "de have no gaming_company");
    ok(!$c->tcall($method, {args => {landing_company => 'hk'}})->{financial_company}, "hk have no financial_company");
};

<<<<<<< HEAD
# landing_company_details
=======
>>>>>>> b6a34463
$method = 'landing_company_details';
subtest $method => sub {
    is_deeply(
        $c->tcall(
            $method,
            {
                language => 'ZH_CN',
                args     => {landing_company_details => 'nosuchcountry'}}
        ),
        {
            error => {
                message_to_client => '未知着陆公司。',
                code              => 'UnknownLandingCompany'
            }
        },
        "no such landing company"
    );
    is($c->tcall($method, {args => {landing_company_details => 'costarica'}})->{name}, 'Binary (C.R.) S.A.', "details result ok");
};

$method = 'statement';
subtest $method => sub {
    is(
        $c->tcall(
            $method,
            {
                language => 'ZH_CN',
                token    => '12345'
            }
            )->{error}{message_to_client},
        '令牌无效。',
        'invalid token error'
    );
    is(
        $c->tcall(
            $method,
            {
                language => 'ZH_CN',
                token    => undef,
            }
            )->{error}{message_to_client},
        '令牌无效。',
        'invalid token error if token undef'
    );
    isnt(
        $c->tcall(
            $method,
            {
                language => 'ZH_CN',
                token    => $token1,
            }
            )->{error}{message_to_client},
        '令牌无效。',
        'no token error if token is valid'
    );

    is(
        $c->tcall(
            $method,
            {
                language => 'ZH_CN',
                token    => $token_disabled,
            }
            )->{error}{message_to_client},
        '此账户不可用。',
        'check authorization'
    );
    is($c->tcall($method, {token => $token_21})->{count}, 100, 'have 100 statements');
    is($c->tcall($method, {token => $token1})->{count},   0,   'have 0 statements if no default account');

    my $contract_expired = produce_contract({
        underlying   => $underlying,
        bet_type     => 'FLASHU',
        currency     => 'USD',
        stake        => 100,
        date_start   => $now->epoch - 100,
        date_expiry  => $now->epoch - 50,
        current_tick => $tick,
        entry_tick   => $old_tick1,
        exit_tick    => $old_tick2,
        barrier      => 'S0P',
    });

    my $txn = BOM::Product::Transaction->new({
        client        => $test_client2,
        contract      => $contract_expired,
        price         => 100,
        payout        => $contract_expired->payout,
        amount_type   => 'stake',
        purchase_date => $now->epoch - 101,
    });

    $txn->buy(skip_validation => 1);

    my $result = $c->tcall($method, {token => $token_with_txn});
    is($result->{transactions}[0]{action_type}, 'sell', 'the transaction is sold, so _sell_expired_contracts is called');
    $result = $c->tcall(
        $method,
        {
            token => $token_with_txn,
            args  => {description => 1}});

    is(
        $result->{transactions}[0]{longcode},
        'USD 100.00 payout if Random 50 Index is strictly higher than entry spot at 50 seconds after contract start time.',
        "if have short code, then simple_contract_info is called"
    );
    is($result->{transactions}[2]{longcode}, 'free gift', "if no short code, then longcode is the remark");

    # here the expired contract is sold, so we can get the txns as test value
    my $txns = BOM::Database::DataMapper::Transaction->new({db => $test_client2->default_account->db})
        ->get_transactions_ws({}, $test_client2->default_account);
    $result = $c->tcall($method, {token => $token_with_txn});
    is($result->{transactions}[0]{transaction_time}, Date::Utility->new($txns->[0]{sell_time})->epoch,     'transaction time correct for sell');
    is($result->{transactions}[1]{transaction_time}, Date::Utility->new($txns->[1]{purchase_time})->epoch, 'transaction time correct for buy ');
    is($result->{transactions}[2]{transaction_time}, Date::Utility->new($txns->[2]{payment_time})->epoch,  'transaction time correct for payment');

};

# profit_table
$method = 'profit_table';
subtest $method => sub {
    is(
        $c->tcall(
            $method,
            {
                language => 'ZH_CN',
                token    => '12345'
            }
            )->{error}{message_to_client},
        '令牌无效。',
        'invalid token error'
    );
    is(
        $c->tcall(
            $method,
            {
                language => 'ZH_CN',
                token    => undef,
            }
            )->{error}{message_to_client},
        '令牌无效。',
        'invalid token error if token undef'
    );
    isnt(
        $c->tcall(
            $method,
            {
                language => 'ZH_CN',
                token    => $token1,
            }
            )->{error}{message_to_client},
        '令牌无效。',
        'no token error if token is valid'
    );

    is(
        $c->tcall(
            $method,
            {
                language => 'ZH_CN',
                token    => $token_disabled,
            }
            )->{error}{message_to_client},
        '此账户不可用。',
        'check authorization'
    );

    #create a new transaction for test
    my $contract_expired = produce_contract({
        underlying   => $underlying,
        bet_type     => 'FLASHU',
        currency     => 'USD',
        stake        => 100,
        date_start   => $now->epoch - 100,
        date_expiry  => $now->epoch - 50,
        current_tick => $tick,
        entry_tick   => $old_tick1,
        exit_tick    => $old_tick2,
        barrier      => 'S0P',
    });

    my $txn = BOM::Product::Transaction->new({
        client        => $test_client2,
        contract      => $contract_expired,
        price         => 100,
        payout        => $contract_expired->payout,
        amount_type   => 'stake',
        purchase_date => $now->epoch - 101,
    });

    $txn->buy(skip_validation => 1);

    my $result = $c->tcall($method, {token => $token_with_txn});
    is($result->{count}, 2, 'the new transaction is sold so _sell_expired_contracts is called');

    my $fmb_dm = BOM::Database::DataMapper::FinancialMarketBet->new({
            client_loginid => $test_client2->loginid,
            currency_code  => $test_client2->currency,
            db             => BOM::Database::ClientDB->new({
                    client_loginid => $test_client2->loginid,
                    operation      => 'replica',
                }
            )->db,
        });
    my $args    = {};
    my $data    = $fmb_dm->get_sold_bets_of_account($args);
    my $expect0 = {
        'sell_price'     => '100',
        'contract_id'    => $txn->contract_id,
        'transaction_id' => $txn->transaction_id,
        'sell_time'      => Date::Utility->new($data->[0]{sell_time})->epoch,
        'buy_price'      => '100',
        'purchase_time'  => Date::Utility->new($data->[0]{purchase_time})->epoch,
    };

    is_deeply($result->{transactions}[0], $expect0, 'result is correct');
    $expect0->{longcode}  = 'USD 100.00 payout if Random 50 Index is strictly higher than entry spot at 50 seconds after contract start time.';
    $expect0->{shortcode} = $data->[0]{short_code};
    $result               = $c->tcall(
        $method,
        {
            token => $token_with_txn,
            args  => {description => 1}});
    is_deeply($result->{transactions}[0], $expect0, 'the result with description ok');
    is(
        $c->tcall(
            $method,
            {
                token => $token_with_txn,
                args  => {after => '2006-01-01 01:01:01'}}
            )->{count},
        0,
        'result is correct for arg after'
    );
    is(
        $c->tcall(
            $method,
            {
                token => $token_with_txn,
                args  => {before => '2004-01-01 01:01:01'}}
            )->{count},
        0,
        'result is correct for arg after'
    );
};

<<<<<<< HEAD
# balance
=======
>>>>>>> b6a34463
$method = 'balance';
subtest $method => sub {
    is(
        $c->tcall(
            $method,
            {
                language => 'ZH_CN',
                token    => '12345'
            }
            )->{error}{message_to_client},
        '令牌无效。',
        'invalid token error'
    );
    is(
        $c->tcall(
            $method,
            {
                language => 'ZH_CN',
                token    => undef,
            }
            )->{error}{message_to_client},
        '令牌无效。',
        'invalid token error'
    );
    isnt(
        $c->tcall(
            $method,
            {
                language => 'ZH_CN',
                token    => $token1,
            }
            )->{error}{message_to_client},
        '令牌无效。',
        'no token error if token is valid'
    );

    is(
        $c->tcall(
            $method,
            {
                language => 'ZH_CN',
                token    => $token_disabled,
            }
            )->{error}{message_to_client},
        '此账户不可用。',
        'check authorization'
    );

    is($c->tcall($method, {token => $token1})->{balance},  0,  'have 0 balance if no default account');
    is($c->tcall($method, {token => $token1})->{currency}, '', 'have no currency if no default account');
    my $result = $c->tcall($method, {token => $token_21});
    is_deeply(
        $result,
        {
            'currency' => 'USD',
            'balance'  => '1505.0000',
            'loginid'  => 'CR0021'
        },
        'result is correct'
    );
};

<<<<<<< HEAD
# get_account_status
=======
>>>>>>> b6a34463
$method = 'get_account_status';
subtest $method => sub {
    is(
        $c->tcall(
            $method,
            {
                language => 'ZH_CN',
                token    => '12345'
            }
            )->{error}{message_to_client},
        '令牌无效。',
        'invalid token error'
    );
    is(
        $c->tcall(
            $method,
            {
                language => 'ZH_CN',
                token    => undef,
            }
            )->{error}{message_to_client},
        '令牌无效。',
        'invalid token error'
    );
    isnt(
        $c->tcall(
            $method,
            {
                language => 'ZH_CN',
                token    => $token1,
            }
            )->{error}{message_to_client},
        '令牌无效。',
        'no token error if token is valid'
    );
    is(
        $c->tcall(
            $method,
            {
                language => 'ZH_CN',
                token    => $token_disabled,
            }
            )->{error}{message_to_client},
        '此账户不可用。',
        'check authorization'
    );

    is_deeply($c->tcall($method, {token => $token1}), {status => [qw(active)]}, 'no result, active');
    $test_client->set_status('tnc_approval', 'test staff', 1);
    $test_client->save();
    is_deeply($c->tcall($method, {token => $token1}), {status => [qw(active)]}, 'status no tnc_approval, but if no result, it will active');
    $test_client->set_status('ok', 'test staff', 1);
    $test_client->save();
    is_deeply($c->tcall($method, {token => $token1}), {status => [qw(ok)]}, 'no tnc_approval');

};

<<<<<<< HEAD
# change_password
=======
>>>>>>> b6a34463
$method = 'change_password';
subtest $method => sub {
    my $oldpass = '1*VPB0k.BCrtHeWoH8*fdLuwvoqyqmjtDF2FfrUNO7A0MdyzKkelKhrc7MQjNQ=';
    is(
        BOM::RPC::v3::Accounts::_check_password('old_password', 'new_password', '1*VPB0k.BCrtHeWoH8*fdLuwvoqyqmjtDF2FfrUNO7A0MdyzKkelKhrc7MQjPQ=')
            ->{error}->{message_to_client},
        'Old password is wrong.',
        'Old password is wrong.',
    );
    is(
        BOM::RPC::v3::Accounts::_check_password('old_password', 'old_password', $oldpass)->{error}->{message_to_client},
        'New password is same as old password.',
        'New password is same as old password.',
    );
    is(
        BOM::RPC::v3::Accounts::_check_password('old_password', 'water', $oldpass)->{error}->{message_to_client},
        'Password is not strong enough.',
        'Password is not strong enough.',
    );
    is(
        BOM::RPC::v3::Accounts::_check_password('old_password', 'New#_p$ssword', $oldpass)->{error}->{message_to_client},
        'Password should have letters and numbers and at least 6 characters.',
        'no number.',
    );
    is(
        BOM::RPC::v3::Accounts::_check_password('old_password', 'pa$5A', $oldpass)->{error}->{message_to_client},
        'Password should have letters and numbers and at least 6 characters.',
        'to short.',
    );
    is(
        BOM::RPC::v3::Accounts::_check_password('old_password', 'pass$5ss', $oldpass)->{error}->{message_to_client},
        'Password should have letters and numbers and at least 6 characters.',
        'no upper case.',
    );
    is(
        BOM::RPC::v3::Accounts::_check_password('old_password', 'PASS$5SS', $oldpass)->{error}->{message_to_client},
        'Password should have letters and numbers and at least 6 characters.',
        'no lower case.',
    );
    is(
        $c->tcall(
            $method,
            {
                language => 'ZH_CN',
                token    => '12345'
            }
            )->{error}{message_to_client},
        '令牌无效。',
        'invalid token error'
    );
    is(
        $c->tcall(
            $method,
            {
                language => 'ZH_CN',
                token    => undef,
            }
            )->{error}{message_to_client},
        '令牌无效。',
        'invlaid token error'
    );
    isnt(
        $c->tcall(
            $method,
            {
                language => 'ZH_CN',
                token    => $token1,
            }
            )->{error}{message_to_client},
        '令牌无效。',
        'no token error if token is valid'
    );
    is(
        $c->tcall(
            $method,
            {
                language => 'ZH_CN',
                token    => $token_disabled,
            }
            )->{error}{message_to_client},
        '此账户不可用。',
        'check authorization'
    );

    is($c->tcall($method, {language => 'ZH_CN'})->{error}{message_to_client}, '令牌无效。', 'invalid token error');
    is(
        $c->tcall(
            $method,
            {
                language => 'ZH_CN',
                token    => $token_disabled,
            }
            )->{error}{message_to_client},
        '此账户不可用。',
        'need a valid client'
    );
    my $params = {
        language => 'ZH_CN',
        token    => $token1,
    };
    is($c->tcall($method, $params)->{error}{message_to_client}, '权限不足。', 'need token_type');
    $params->{token_type} = 'hello';
    is($c->tcall($method, $params)->{error}{message_to_client}, '权限不足。', 'need token_type');
    $params->{token_type}         = 'session_token';
    $params->{args}{old_password} = 'old_password';
    $params->{cs_email}           = 'cs@binary.com';
    $params->{client_ip}          = '127.0.0.1';
    is($c->tcall($method, $params)->{error}{message_to_client}, '旧密码不正确。');
    $params->{args}{old_password} = $password;
    $params->{args}{new_password} = $password;
    is($c->tcall($method, $params)->{error}{message_to_client}, '新密码与旧密码相同。');
    $params->{args}{new_password} = '111111111';
    is($c->tcall($method, $params)->{error}{message_to_client}, '密码安全度不够。');
    my $new_password = 'Fsfjxljfwkls3@fs9';
    $params->{args}{new_password} = $new_password;
    clear_mailbox();
    is($c->tcall($method, $params)->{status}, 1, 'update password correctly');
    my $subject = '您的密码已更改。';
    $subject = encode_qp(encode('UTF-8', $subject));
    # I don't know why encode_qp will append two characters "=\n"
    # so I chopped them
    chop($subject);
    chop($subject);
    my %msg = get_email_by_address_subject(
        email   => $email,
        subject => qr/\Q$subject\E/
    );
    ok(%msg, "email received");
    clear_mailbox();
    $user->load;
    isnt($user->password, $hash_pwd, 'user password updated');
    $test_client->load;
    isnt($user->password, $hash_pwd, 'client password updated');
    $password = $new_password;
};

<<<<<<< HEAD
# cashier_password
=======
>>>>>>> b6a34463
$method = 'cashier_password';
subtest $method => sub {

    is(
        $c->tcall(
            $method,
            {
                language => 'ZH_CN',
                token    => '12345'
            }
            )->{error}{message_to_client},
        '令牌无效。',
        'invalid token error'
    );

    is(
        $c->tcall(
            $method,
            {
                language => 'ZH_CN',
                token    => undef,
            }
            )->{error}{message_to_client},
        '令牌无效。',
        'invalid token error'
    );
    isnt(
        $c->tcall(
            $method,
            {
                language => 'ZH_CN',
                token    => $token1,
            }
            )->{error}{message_to_client},
        '令牌无效。',
        'no token error if token is valid'
    );

    is(
        $c->tcall(
            $method,
            {
                language => 'ZH_CN',
                token    => $token_disabled,
            }
            )->{error}{message_to_client},
        '此账户不可用。',
        'check authorization'
    );
    is(
        $c->tcall(
            $method,
            {
                language => 'ZH_CN',
                token    => $token_vr
            }
            )->{error}{message_to_client},
        '权限不足。',
        'need real money account'
    );
    my $params = {
        language => 'ZH_CN',
        token    => $token1,
        args     => {}};
    is($c->tcall($method, $params)->{status}, 0, 'no unlock_password && lock_password, and not set password before, status will be 0');
    my $tmp_password     = 'sfjksfSFjsk78Sjlk';
    my $tmp_new_password = 'bjxljkwFWf278xK';
    $test_client->cashier_setting_password($tmp_password);
    $test_client->save;
    is($c->tcall($method, $params)->{status}, 1, 'no unlock_password && lock_password, and set password before, status will be 1');
    $params->{args}{lock_password} = $tmp_new_password;
    is($c->tcall($method, $params)->{error}{message_to_client}, '您的收银台已被锁定。', 'return error if already locked');
    $test_client->cashier_setting_password('');
    $test_client->save;
    $params->{args}{lock_password} = $password;
    is(
        $c->tcall($method, $params)->{error}{message_to_client},
        '请使用与登录密码不同的密码。',
        'return error if lock password same with user password'
    );
    $params->{args}{lock_password} = '1111111';
    is($c->tcall($method, $params)->{error}{message_to_client}, '密码安全度不够。', 'check strong');
    $params->{args}{lock_password} = $tmp_new_password;

    clear_mailbox();
    # here I mocked function 'save' to simulate the db failure.
    my $mocked_client = Test::MockModule->new(ref($test_client));
    $mocked_client->mock('save', sub { return undef });
    is(
        $c->tcall($method, $params)->{error}{message_to_client},
        '对不起，在处理您的账户时出错。',
        'return error if cannot save password'
    );
    $mocked_client->unmock_all;

    is($c->tcall($method, $params)->{status}, 1, 'set password success');
    my $subject = 'cashier password updated';
    my %msg     = get_email_by_address_subject(
        email   => $email,
        subject => qr/\Q$subject\E/
    );
    ok(%msg, "email received");
    clear_mailbox();

    # test unlock
    $test_client->cashier_setting_password('');
    $test_client->save;
    delete $params->{args}{lock_password};
    $params->{args}{unlock_password} = '123456';
    is($c->tcall($method, $params)->{error}{message_to_client}, '您的收银台没有被锁定。', 'return error if not locked');

    clear_mailbox();
    $test_client->cashier_setting_password(BOM::System::Password::hashpw($tmp_password));
    $test_client->save;
    is($c->tcall($method, $params)->{error}{message_to_client}, '对不起，您输入的收银台密码不正确', 'return error if not correct');
    $subject = 'Failed attempt to unlock cashier section';
    %msg     = get_email_by_address_subject(
        email   => $email,
        subject => qr/\Q$subject\E/
    );
    ok(%msg, "email received");
    clear_mailbox();

    # here I mocked function 'save' to simulate the db failure.
    $mocked_client->mock('save', sub { return undef });
    $params->{args}{unlock_password} = $tmp_password;
    is($c->tcall($method, $params)->{error}{message_to_client}, '对不起，在处理您的账户时出错。', 'return error if cannot save');
    $mocked_client->unmock_all;

    clear_mailbox();
    is($c->tcall($method, $params)->{status}, 0, 'unlock password ok');
    $test_client->load;
    ok(!$test_client->cashier_setting_password, 'cashier password unset');
    $subject = 'cashier password updated';
    %msg     = get_email_by_address_subject(
        email   => $email,
        subject => qr/\Q$subject\E/
    );
    ok(%msg, "email received");
    clear_mailbox();
};

<<<<<<< HEAD
# get_settings
=======
>>>>>>> b6a34463
$method = 'get_settings';
subtest $method => sub {
    is(
        $c->tcall(
            $method,
            {
                language => 'ZH_CN',
                token    => '12345'
            }
            )->{error}{message_to_client},
        '令牌无效。',
        'invalid token error'
    );

    is(
        $c->tcall(
            $method,
            {
                language => 'ZH_CN',
                token    => undef,
            }
            )->{error}{message_to_client},
        '令牌无效。',
        'invalid token error'
    );
    isnt(
        $c->tcall(
            $method,
            {
                language => 'ZH_CN',
                token    => $token1,
            }
            )->{error}{message_to_client},
        '令牌无效。',
        'no token error if token is valid'
    );

    is(
        $c->tcall(
            $method,
            {
                language => 'ZH_CN',
                token    => $token_disabled,
            }
            )->{error}{message_to_client},
        '此账户不可用。',
        'check authorization'
    );

    my $params = {
        token    => $token_21,
        language => 'ZH_CN'
    };
    my $result = $c->tcall($method, $params);
    is_deeply(
        $result,
        {
            'country'                        => '澳大利亚',
            'salutation'                     => 'Ms',
            'is_authenticated_payment_agent' => '0',
            'country_code'                   => 'au',
            'date_of_birth'                  => '315532800',
            'address_state'                  => '',
            'address_postcode'               => '85010',
            'phone'                          => '069782001',
            'last_name'                      => 'tee',
            'email'                          => 'shuwnyuan@regentmarkets.com',
            'address_line_2'                 => 'Jln Address 2 Jln Address 3 Jln Address 4',
            'address_city'                   => 'Segamat',
            'address_line_1'                 => '53, Jln Address 1',
            'first_name'                     => 'shuwnyuan'
        });

    $params->{token} = $token1;
    $test_client->set_status('tnc_approval', 'system', 1);
    $test_client->save;
    is($c->tcall($method, $params)->{client_tnc_status}, 1, 'tnc status set');
    $params->{token} = $token_vr;
    is_deeply(
        $c->tcall($method, $params),
        {
            'email'        => 'abc@binary.com',
            'country'      => '印度尼西亚',
            'country_code' => 'id',
        },
        'vr client return less messages'
    );
};

<<<<<<< HEAD
# set_settings
=======
$method = 'set_financial_assessment';
subtest $method => sub {
    my $args = {
        "set_financial_assessment"             => 1,
        "forex_trading_experience"             => "Over 3 years",
        "forex_trading_frequency"              => "0-5 transactions in the past 12 months",
        "indices_trading_experience"           => "1-2 years",
        "indices_trading_frequency"            => "40 transactions or more in the past 12 months",
        "commodities_trading_experience"       => "1-2 years",
        "commodities_trading_frequency"        => "0-5 transactions in the past 12 months",
        "stocks_trading_experience"            => "1-2 years",
        "stocks_trading_frequency"             => "0-5 transactions in the past 12 months",
        "other_derivatives_trading_experience" => "Over 3 years",
        "other_derivatives_trading_frequency"  => "0-5 transactions in the past 12 months",
        "other_instruments_trading_experience" => "Over 3 years",
        "other_instruments_trading_frequency"  => "6-10 transactions in the past 12 months",
        "employment_industry"                  => "Finance",
        "education_level"                      => "Secondary",
        "income_source"                        => "Self-Employed",
        "net_income"                           => '$25,000 - $100,000',
        "estimated_worth"                      => '$100,000 - $250,000'
    };

    my $res = $c->tcall(
        $method,
        {
            token => $token_vr,
            args  => $args
        });
    is($res->{error}->{code}, 'PermissionDenied', "Not allowed for virtual account");

    $res = $c->tcall(
        $method,
        {
            args  => $args,
            token => $token1
        });
    cmp_ok($res->{score}, "<", 60, "Got correct score");
    is($res->{is_professional}, 0, "As score is less than 60 so its marked as not professional");
};

>>>>>>> b6a34463
$method = 'set_settings';
subtest $method => sub {
    is(
        $c->tcall(
            $method,
            {
                language => 'ZH_CN',
                token    => '12345'
            }
            )->{error}{message_to_client},
        '令牌无效。',
        'invalid token error'
    );

    is(
        $c->tcall(
            $method,
            {
                language => 'ZH_CN',
                token    => undef,
            }
            )->{error}{message_to_client},
        '令牌无效。',
        'invalid token error'
    );

    is(
        $c->tcall(
            $method,
            {
                language => 'ZH_CN',
                token    => $token_disabled,
            }
            )->{error}{message_to_client},
        '此账户不可用。',
        'check authorization'
    );
    my $mocked_client = Test::MockModule->new(ref($test_client));
    my $params        = {
        language => 'ZH_CN',
        token    => $token_vr,
        args     => {address1 => 'Address 1'}};
    # in normal case the vr client's residence should not be null, so I update is as '' to simulate null
    $test_client_vr->residence('');
    $test_client_vr->save();
    is($c->tcall($method, $params)->{error}{message_to_client}, '权限不足。', "vr client can only update residence");
    # here I mocked function 'save' to simulate the db failure.
    $mocked_client->mock('save', sub { return undef });
    $params->{args}{residence} = 'zh';
    is($c->tcall($method, $params)->{error}{message_to_client}, '对不起，在处理您的账户时出错。', 'return error if cannot save');
    $mocked_client->unmock('save');
    my $result = $c->tcall($method, $params);
    is($result->{status}, 1, 'vr account update residence successfully');
    $test_client_vr->load;
    isnt($test_client->address_1, 'Address 1', 'But vr account only update residence');

    # test real account
    $params->{token} = $token1;
    is($c->tcall($method, $params)->{error}{message_to_client}, '权限不足。', 'real account cannot update residence');
    my %full_args = (
        address_line_1   => 'address line 1',
        address_line_2   => 'address line 2',
        address_city     => 'address city',
        address_state    => 'address state',
        address_postcode => '12345',
        phone            => '2345678',
    );
    $params->{args} = {%full_args};
    delete $params->{args}{address_line_1};
    ok($c->call_response($method, $params)->is_error, 'has error because address line 1 cannot be null');
    $params->{args} = {%full_args};
    $mocked_client->mock('save', sub { return undef });
    is($c->tcall($method, $params)->{error}{message_to_client}, '对不起，在处理您的账户时出错。', 'return error if cannot save');
    $mocked_client->unmock_all;
    # add_note should send an email to support address,
    # but it is disabled when the test is running on travis-ci
    # so I mocked this function to check it is called.
    my $add_note_called;
    $mocked_client->mock('add_note', sub { $add_note_called = 1 });
    my $old_latest_environment = $test_client->latest_environment;
    clear_mailbox();
    is($c->tcall($method, $params)->{status}, 1, 'update successfully');
    ok($add_note_called, 'add_note is called, so the email should be sent to support address');
    $test_client->load();
    isnt($test_client->latest_environment, $old_latest_environment, "latest environment updated");
    like($test_client->latest_environment, qr/LANG=ZH_CN/, 'latest environment updated');
    my $subject = '账户设置更改';
    $subject = encode_qp(encode('UTF-8', $subject));
    # I don't know why encode_qp will append two characters "=\n"
    # so I chopped them
    chop($subject);
    chop($subject);
    my %msg = get_email_by_address_subject(
        email   => $test_client->email,
        subject => qr/\Q$subject\E/
    );
    ok(%msg, 'send a email to client');
    like($msg{body}, qr/>address line 1, address line 2, address city, address state, 12345, Indonesia/s, 'email content correct');
    clear_mailbox();
};

# set_self_exclusion && get_self_exclusion
$method = 'set_self_exclusion';
subtest 'get and set self_exclusion' => sub {
    is(
        $c->tcall(
            $method,
            {
                language => 'ZH_CN',
                token    => '12345'
            }
            )->{error}{message_to_client},
        '令牌无效。',
        'invalid token error'
    );

    is(
        $c->tcall(
            $method,
            {
                language => 'ZH_CN',
                token    => undef,
            }
            )->{error}{message_to_client},
        '令牌无效。',
        'invalid token error'
    );

    is(
        $c->tcall(
            $method,
            {
                language => 'ZH_CN',
                token    => $token_disabled,
            }
            )->{error}{message_to_client},
        '此账户不可用。',
        'check authorization'
    );

    my $params = {
        language => 'ZH_CN',
        token    => $token_vr,
        args     => {}};
    is($c->tcall($method, $params)->{error}{message_to_client}, "权限不足。", 'vr client cannot set exclusion');
    $params->{token} = $token1;
    is($c->tcall($method, $params)->{error}{message_to_client}, "请提供至少一个自我禁止设置。", "need one exclusion");
    $params->{args} = {
        set_self_exclusion => 1,
        max_balance        => 10000,
        max_open_bets      => 100,
        max_turnover       => undef,    # null should be OK to pass
        max_7day_losses    => 0,        # 0 is ok to pass but not saved
    };
    clear_mailbox();
    is($c->tcall($method, $params)->{status}, 1, "update self_exclusion ok");
    delete $params->{args};
    is_deeply(
        $c->tcall('get_self_exclusion', $params),
        {
            'max_open_bets' => '100',
            'max_balance'   => '10000'
        },
        'get self_exclusion ok'
    );
    my %msg = get_email_by_address_subject(
        email   => 'qa-alerts@regentmarkets.com,support@binary.com',
        subject => qr/Client set self-exclusion limits/
    );
    ok(%msg, "msg sent to support email");
    like($msg{body}, qr/Maximum number of open positions: 100.*Maximum account balance: 10000/s, 'email content is ok');
    $params->{args} = {
        set_self_exclusion => 1,
        max_balance        => 10001,
        max_turnover       => 1000,
        max_open_bets      => 100,
    };
    is_deeply(
        $c->tcall($method, $params)->{error},
        {
            'message_to_client' => "请输入0和10000之间的数字。",
            'details'           => 'max_balance',
            'code'              => 'SetSelfExclusionError'
        });
    $params->{args} = {
        set_self_exclusion     => 1,
        max_balance            => 9999,
        max_turnover           => 1000,
        max_open_bets          => 100,
        session_duration_limit => 1440 * 42 + 1,
    };
    is_deeply(
        $c->tcall($method, $params)->{error},
        {
            'message_to_client' => "交易期持续时间限制不能大于 6周。",
            'details'           => 'session_duration_limit',
            'code'              => 'SetSelfExclusionError'
        });
    $params->{args} = {
        set_self_exclusion     => 1,
        max_balance            => 9999,
        max_turnover           => 1000,
        max_open_bets          => 100,
        session_duration_limit => 1440,
        exclude_until          => '2010-01-01'
    };
    is_deeply(
        $c->tcall($method, $params)->{error},
        {
            'message_to_client' => "禁止时间必须在今日之后。",
            'details'           => 'exclude_until',
            'code'              => 'SetSelfExclusionError'
        });
    $params->{args} = {
        set_self_exclusion     => 1,
        max_balance            => 9999,
        max_turnover           => 1000,
        max_open_bets          => 100,
        session_duration_limit => 1440,
        exclude_until          => DateTime->now()->add(months => 3)->ymd
    };
    is_deeply(
        $c->tcall($method, $params)->{error},
        {
            'message_to_client' => "禁止时间不能少于6个月。",
            'details'           => 'exclude_until',
            'code'              => 'SetSelfExclusionError'
        });

    $params->{args} = {
        set_self_exclusion     => 1,
        max_balance            => 9999,
        max_turnover           => 1000,
        max_open_bets          => 100,
        session_duration_limit => 1440,
        exclude_until          => DateTime->now()->add(years => 6)->ymd
    };
    is_deeply(
        $c->tcall($method, $params)->{error},
        {
            'message_to_client' => "禁止时间不能超过五年。",
            'details'           => 'exclude_until',
            'code'              => 'SetSelfExclusionError'
        });
    my $exclude_until = DateTime->now()->add(months => 7)->ymd;
    $params->{args} = {
        set_self_exclusion     => 1,
        max_balance            => 9998,
        max_turnover           => 1000,
        max_open_bets          => 100,
        session_duration_limit => 1440,
        exclude_until          => $exclude_until,
    };
    is($c->tcall($method, $params)->{status}, 1, 'update self_exclusion ok');

    delete $params->{args};
    is($c->tcall('get_self_exclusion', $params)->{error}{message_to_client}, '令牌无效。', 'this client is inivalid now');

    $test_client->load();
    my $self_excl = $test_client->get_self_exclusion;
    is $self_excl->max_balance, 9998, 'set correct in db';
    is $self_excl->exclude_until, $exclude_until . 'T00:00:00', 'exclude_until in db is right';
    is $self_excl->session_duration_limit, 1440, 'all good';

};

done_testing();<|MERGE_RESOLUTION|>--- conflicted
+++ resolved
@@ -50,10 +50,7 @@
 
 package main;
 
-<<<<<<< HEAD
 # init db
-=======
->>>>>>> b6a34463
 my $email       = 'abc@binary.com';
 my $password    = 'jskjd8292922';
 my $hash_pwd    = BOM::System::Password::hashpw($password);
@@ -141,18 +138,10 @@
     underlying => 'R_50',
 });
 
-<<<<<<< HEAD
-
 # test begin
 my $t = Test::Mojo->new('BOM::RPC');
 my $c = MojoX::JSON::RPC::Client->new(ua => $t->app->ua);
 
-# payout_currencies
-=======
-my $t = Test::Mojo->new('BOM::RPC');
-my $c = MojoX::JSON::RPC::Client->new(ua => $t->app->ua);
-
->>>>>>> b6a34463
 my $method = 'payout_currencies';
 subtest $method => sub {
     is_deeply(
@@ -182,11 +171,6 @@
     is_deeply($c->tcall($method, {}), [qw(USD EUR GBP AUD)], "will return legal currencies if no token");
 };
 
-<<<<<<< HEAD
-
-# landing_company
-=======
->>>>>>> b6a34463
 $method = 'landing_company';
 subtest $method => sub {
     is_deeply(
@@ -211,10 +195,6 @@
     ok(!$c->tcall($method, {args => {landing_company => 'hk'}})->{financial_company}, "hk have no financial_company");
 };
 
-<<<<<<< HEAD
-# landing_company_details
-=======
->>>>>>> b6a34463
 $method = 'landing_company_details';
 subtest $method => sub {
     is_deeply(
@@ -462,10 +442,6 @@
     );
 };
 
-<<<<<<< HEAD
-# balance
-=======
->>>>>>> b6a34463
 $method = 'balance';
 subtest $method => sub {
     is(
@@ -528,10 +504,6 @@
     );
 };
 
-<<<<<<< HEAD
-# get_account_status
-=======
->>>>>>> b6a34463
 $method = 'get_account_status';
 subtest $method => sub {
     is(
@@ -589,10 +561,6 @@
 
 };
 
-<<<<<<< HEAD
-# change_password
-=======
->>>>>>> b6a34463
 $method = 'change_password';
 subtest $method => sub {
     my $oldpass = '1*VPB0k.BCrtHeWoH8*fdLuwvoqyqmjtDF2FfrUNO7A0MdyzKkelKhrc7MQjNQ=';
@@ -729,10 +697,6 @@
     $password = $new_password;
 };
 
-<<<<<<< HEAD
-# cashier_password
-=======
->>>>>>> b6a34463
 $method = 'cashier_password';
 subtest $method => sub {
 
@@ -875,10 +839,6 @@
     clear_mailbox();
 };
 
-<<<<<<< HEAD
-# get_settings
-=======
->>>>>>> b6a34463
 $method = 'get_settings';
 subtest $method => sub {
     is(
@@ -968,9 +928,6 @@
     );
 };
 
-<<<<<<< HEAD
-# set_settings
-=======
 $method = 'set_financial_assessment';
 subtest $method => sub {
     my $args = {
@@ -1012,7 +969,6 @@
     is($res->{is_professional}, 0, "As score is less than 60 so its marked as not professional");
 };
 
->>>>>>> b6a34463
 $method = 'set_settings';
 subtest $method => sub {
     is(
