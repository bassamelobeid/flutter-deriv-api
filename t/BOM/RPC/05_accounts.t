--- conflicted
+++ resolved
@@ -506,13 +506,8 @@
     is_deeply(
         $c->tcall($method, {token => $token1}),
         {
-<<<<<<< HEAD
-            status              => [ 'authenticated' ],
+            status              => ['authenticated'],
             risk_classification => 'low'
-=======
-            status              => ['authenticated'],
-            risk_classification => ''
->>>>>>> 04293cc5
         },
         'ok, authenticated'
     );
