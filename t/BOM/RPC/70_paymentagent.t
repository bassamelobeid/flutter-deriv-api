--- conflicted
+++ resolved
@@ -300,15 +300,6 @@
         like($res->{error}{message_to_client}, qr/your account is cashier locked/, $test);
         $agent->clr_status('cashier_locked');
 
-<<<<<<< HEAD
-        $test = 'Transfer fails if payment agent account is ICO-only';
-        $agent->set_status('ico_only', 'Testy McTestington', 'Just running some tests');
-        $res = BOM::RPC::v3::Cashier::paymentagent_transfer($testargs);
-        like($res->{error}{message_to_client}, qr/This is an ICO-only account/, $test);
-        $agent->clr_status('ico_only');
-
-=======
->>>>>>> 01f1a80c
         $test = 'Transfer fails if payment agent documents have expired';
         $mock_clientaccount->mock('documents_expired', sub { return 1; });
         $res = BOM::RPC::v3::Cashier::paymentagent_transfer($testargs);
@@ -368,18 +359,6 @@
         $payee->cashier_setting_password(undef);
         $payee->save;
 
-<<<<<<< HEAD
-        $test = 'Transfer fails if payee account is ICO-only';
-        $payee->set_status('ico_only', 'Testy McTestington', 'Just running some tests');
-        $payee->save;
-        $res = BOM::RPC::v3::Cashier::paymentagent_transfer($testargs);
-        ## Despite the message, the transfer client is ICO-only, not the agent
-        like($res->{error}{message_to_client}, qr/This is an ICO-only account/, $test);
-        $payee->clr_status('ico_only');
-        $payee->save;
-
-=======
->>>>>>> 01f1a80c
         $test = 'Transfer fails if payee account documents are expired';
         $mock_clientaccount->mock('documents_expired', sub { return $_[0]->loginid eq $payee_id ? 1 : 0; });
         $res = BOM::RPC::v3::Cashier::paymentagent_transfer($testargs);
@@ -703,15 +682,6 @@
         like($res->{error}{message_to_client}, qr/instructions must not exceed $long_description/, $test);
         $testargs->{args}{description} = 'good';
 
-<<<<<<< HEAD
-        $test = 'Withdrawal fails if client account is ICO-only';
-        $payer->set_status('ico_only', 'Testy McTestington', 'Just running some tests');
-        $res = BOM::RPC::v3::Cashier::paymentagent_withdraw($testargs);
-        like($res->{error}{message_to_client}, qr/ICO-only account/, $test);
-        $payer->clr_status('ico_only');
-
-=======
->>>>>>> 01f1a80c
         $test = 'Withdrawal fails if client account is cashier locked';
         $payer->set_status('cashier_locked', 'Testy McTestington', 'Just running some tests');
         $res = BOM::RPC::v3::Cashier::paymentagent_withdraw($testargs);
@@ -763,17 +733,6 @@
         $agent->cashier_setting_password(undef);
         $agent->save;
 
-<<<<<<< HEAD
-        $test = 'Withdrawal fails if payment agent account is ICO-only';
-        $agent->set_status('ico_only', 'Testy McTestington', 'Just running some tests');
-        $agent->save;
-        $res = BOM::RPC::v3::Cashier::paymentagent_withdraw($testargs);
-        like($res->{error}{message_to_client}, qr/ICO-only account/, $test);
-        $agent->clr_status('ico_only');
-        $agent->save;
-
-=======
->>>>>>> 01f1a80c
         $test = 'Withdrawal fails if payment agent documents have expired';
         $mock_clientaccount->mock('documents_expired', sub { $_[0]->loginid eq $agent_id ? 1 : 0; });
         $res = BOM::RPC::v3::Cashier::paymentagent_withdraw($testargs);
