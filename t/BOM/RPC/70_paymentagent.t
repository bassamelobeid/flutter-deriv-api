#!/usr/bin/perl
# -*- mode:cperl; indent-tabs-mode: nil; cperl-indent-level: 4; cperl-indent-parens-as-block: t; cperl-close-paren-offset: -4 -*-

use strict;
use warnings;

use Test::More;
use Test::MockModule;
use Data::Dumper;

use Format::Util::Numbers qw( formatnumber );

use BOM::RPC::v3::Cashier;
use BOM::Test::Data::Utility::UnitTestDatabase qw(:init);
<<<<<<< HEAD
use BOM::Database::Model::AccessToken;
use BOM::Database::ClientDB;

my $client_mocked = Test::MockModule->new('BOM::User::Client');
$client_mocked->mock('add_note', sub { return 1 });

my $mocked_CurrencyConverter = Test::MockModule->new('Postgres::FeedDB::CurrencyConverter');
$mocked_CurrencyConverter->mock(
    'in_USD',
    sub {
        my $price         = shift;
        my $from_currency = shift;

        $from_currency eq 'BTC' and return 5000 * $price;
        $from_currency eq 'USD' and return 1 * $price;

        return 0;
    });

my ($client, $pa_client, $crypto_client, $crypto_pa_client);
{
    $client = BOM::Test::Data::Utility::UnitTestDatabase::create_client({
        broker_code => 'CR',
    });
    $client->set_default_account('USD');

    $crypto_client = BOM::Test::Data::Utility::UnitTestDatabase::create_client({
        broker_code => 'CR',
    });
    $crypto_client->set_default_account('BTC');

    $client->payment_free_gift(
        currency => 'USD',
        amount   => 500,
        remark   => 'free gift',
    );

    $crypto_client->payment_free_gift(
        currency => 'BTC',
        amount   => 1,
        remark   => 'free gift',
    );

    $pa_client = BOM::Test::Data::Utility::UnitTestDatabase::create_client({
        broker_code => 'CR',
    });
    $pa_client->set_default_account('USD');

    # make him a payment agent, this will turn the transfer into a paymentagent transfer.
    $pa_client->payment_agent({
        payment_agent_name    => 'Joe',
        url                   => 'http://www.example.com/',
        email                 => 'joe@example.com',
        phone                 => '+12345678',
        information           => 'Test Info',
        summary               => 'Test Summary',
        commission_deposit    => 0,
        commission_withdrawal => 0,
        is_authenticated      => 't',
        currency_code         => 'USD',
        target_country        => 'id',
    });
    $pa_client->save;

    $crypto_pa_client = BOM::Test::Data::Utility::UnitTestDatabase::create_client({
        broker_code => 'CR',
    });
    $crypto_pa_client->set_default_account('BTC');

    # make him a payment agent, this will turn the transfer into a paymentagent transfer.
    $crypto_pa_client->payment_agent({
        payment_agent_name    => 'Joe',
        url                   => 'http://www.sample.com/',
        email                 => 'joe@sample.com',
        phone                 => '+12345678',
        information           => 'Test Information',
        summary               => 'Test Summary',
        commission_deposit    => 0,
        commission_withdrawal => 0,
        is_authenticated      => 't',
        currency_code         => 'BTC',
        target_country        => 'id',
    });
    $crypto_pa_client->save;
}

my $m = BOM::Database::Model::AccessToken->new;
my ($client_token, $pa_client_token, $crypto_client_token, $crypto_pa_client_token) = (
    $m->create_token($client->loginid,           'pa test'),
    $m->create_token($pa_client->loginid,        'pa test'),
    $m->create_token($crypto_client->loginid,    'pa test'),
    $m->create_token($crypto_pa_client->loginid, 'pa test'));

my $mock_utility = Test::MockModule->new('BOM::RPC::v3::Utility');
$mock_utility->mock('is_verification_token_valid', sub { return {status => 1} });

## paymentagent_withdraw
my ($res, $client_db, $pa_client_db, $client_b_balance, $pa_client_b_balance);
subtest 'paymentagent_withdraw' => sub {
    my $code = 'mocked';
    subtest 'payment agent USD' => sub {
        $client              = BOM::User::Client->new({loginid => $client->loginid});
        $client_b_balance    = $client->default_account->balance;
        $pa_client_b_balance = $pa_client->default_account->balance;

        $res = BOM::RPC::v3::Cashier::paymentagent_withdraw({
                client => $client,
                args   => {
                    paymentagent_withdraw => 1,
                    paymentagent_loginid  => $pa_client->loginid,
                    currency              => 'USD',
                    amount                => 100,
                    verification_code     => $code
                }});
        is $res->{status},            1,     'paymentagent_withdraw ok';
        is $res->{paymentagent_name}, 'Joe', 'Got correct payment agent name';

        ## after withdraw, check both balance
        $client = BOM::User::Client->new({loginid => $client->loginid});
        ok $client->default_account->balance == $client_b_balance - 100, '- 100';
        $pa_client = BOM::User::Client->new({loginid => $pa_client->loginid});
        ok $pa_client->default_account->balance == $pa_client_b_balance + 100, '+ 100';

        ## test for failure
        foreach my $amount (-1, 1, 2001) {
            $res = BOM::RPC::v3::Cashier::paymentagent_withdraw({
                    client => $client,
                    args   => {
                        paymentagent_withdraw => 1,
                        paymentagent_loginid  => $pa_client->loginid,
                        currency              => 'USD',
                        verification_code     => $code,
                        (defined $amount) ? (amount => $amount) : (),
                    }});
            ok $res->{error}->{message_to_client} =~ /Invalid amount/, "test amount $amount";
=======
use BOM::Test::Helper::Client qw( top_up );

my ( $agent,$payee,$payer,$test_currency,$test_amount,$testargs );

my @crypto_currencies = qw/ BCH BTC ETC ETH LTC /;
my @fiat_currencies   = qw/ AUD EUR GBP JPY USD /;

## Maximum characters allowed in a description field
my $long_description = 300;

my $agent_name       = 'Joe';

my $WEEKEND_MAX      = 1500;
my $WEEKDAY_MAX      = 5000;
my $MAX_TXNS_PER_DAY = 20;
my %MAX_WITHDRAW = ( USD => 2000, BTC => 5 );
my %MIN_AGENT_WITHDRAW = ( USD => 10,   BTC => 0.002 );
my %MAX_AGENT_WITHDRAW = ( USD => 2000, BTC => 5 );

## Create the accounts we will use for testing

my $client = BOM::Test::Data::Utility::UnitTestDatabase::create_client({ broker_code => 'CR' });
$client->set_default_account('USD');

my $crypto_client = BOM::Test::Data::Utility::UnitTestDatabase::create_client({ broker_code => 'CR' });
$crypto_client->set_default_account('BTC');

my $pa_client = BOM::Test::Data::Utility::UnitTestDatabase::create_client({ broker_code => 'CR' });
$pa_client->set_default_account('USD');

my $crypto_pa_client = BOM::Test::Data::Utility::UnitTestDatabase::create_client({ broker_code => 'CR' });
$crypto_pa_client->set_default_account('BTC');

## Turn them into payment agents
my $payment_agent_args = {
    payment_agent_name    => $agent_name,
    url                   => 'http://www.example.com/',
    email                 => 'joe@example.com',
    phone                 => '+12345678',
    information           => 'Test Info',
    summary               => 'Test Summary',
    commission_deposit    => 0,
    commission_withdrawal => 0,
    is_authenticated      => 't',
    currency_code         => 'USD',
    target_country        => 'id',
};

$pa_client->payment_agent($payment_agent_args);
$pa_client->save;

$payment_agent_args->{currency_code} = 'BTC';
$crypto_pa_client->payment_agent($payment_agent_args);
$crypto_pa_client->save;

my $mock_utility           = Test::MockModule->new('BOM::RPC::v3::Utility');
my $mock_clientaccount     = Test::MockModule->new('Client::Account');
my $mock_landingcompany    = Test::MockModule->new('LandingCompany');
my $mock_clientdb          = Test::MockModule->new('BOM::Database::ClientDB');
my $mock_cashier           = Test::MockModule->new('BOM::RPC::v3::Cashier');
my $mock_datetime          = Test::MockModule->new('DateTime');
my $mock_currencyconverter = Test::MockModule->new('Postgres::FeedDB::CurrencyConverter');
$mock_currencyconverter->mock('in_USD', sub { return $_[1] eq 'USD' ? $_[0] : 5000*$_[0]; });

my $runtime_system = BOM::Platform::Runtime->instance->app_config->system;

## Don't ever send an email out
$mock_clientaccount->mock('add_note', sub { return 1 });

my $res;

##
## Test of 'rpc paymentagent_transfer' in Cashier.pm
##

## Transfer money from a payment agent (souped-up Client) to a different Client

## paymentagent_transfer arguments:
## 'source': [string] appears unused, passed directly to payment_account_transfer
## 'client': [Client::Account object] money FROM; the payment agent account
## 'website_name': [string] only used in outgoing confirmation email
## 'args' : [hashref] everything else below
##   'payment_transfer': [boolean] action to perform. NOT NEEDED?
##   'transfer_to': [loginid] money TO; raw string of the client loginid
##   'currency': [string]
##   'amount': [number]
##   'dry_run': [boolean]

sub reset_transfer_testargs {
    $testargs = {
        client => $agent,
        args   => {
            transfer_to  => $payee->loginid,
            currency     => $test_currency,
            amount       => $test_amount,
            dry_run      => 1,
        }
    };
}

for my $transfer_currency ('USD', 'BTC') {

    $test_currency = $transfer_currency;

    subtest "paymentagent_transfer $test_currency" => sub {

        if ('USD' eq $test_currency) {
            ## To reduce confusion, we will call the {client} payment agent just $agent
            $agent = $pa_client;
            ## The transfer_to client will be $payee
            $payee = $client;
            $test_amount = 100;
        }
        elsif ('BTC' eq $test_currency) {
            $agent = $crypto_pa_client;
            $payee = $crypto_client;
            $test_amount = 0.004;
>>>>>>> a1be04b4
        }

        reset_transfer_testargs();

        my $agent_id = $agent->loginid;
        my $payee_id = $payee->loginid;

        my $test = 'Transfer fails if payment agent has virtual broker';
        my $vr_client = BOM::Test::Data::Utility::UnitTestDatabase::create_client({  broker_code => 'VRTC' });
        $testargs->{client} = $vr_client;
        $res = BOM::RPC::v3::Cashier::paymentagent_transfer($testargs);
        is ( $res->{error}{code}, 'PermissionDenied', $test );
        reset_transfer_testargs();

<<<<<<< HEAD
    subtest 'paymentagent BTC' => sub {
        $crypto_client       = BOM::User::Client->new({loginid => $crypto_client->loginid});
        $client_b_balance    = $crypto_client->default_account->balance;
        $pa_client_b_balance = $crypto_pa_client->default_account->balance;

        $res = BOM::RPC::v3::Cashier::paymentagent_withdraw({
                client => $crypto_client,
                args   => {
                    paymentagent_withdraw => 1,
                    paymentagent_loginid  => $crypto_pa_client->loginid,
                    currency              => 'USD',
                    verification_code     => $code,
                    amount                => 1,
                }});
        ok $res->{error}->{message_to_client} =~ /You cannot perform this action, as USD is not default currency for your account/,
            "Invalid currency";

        foreach my $amount (-1, 0.001, 6) {
            $res = BOM::RPC::v3::Cashier::paymentagent_withdraw({
                    client => $crypto_client,
                    args   => {
                        paymentagent_withdraw => 1,
                        paymentagent_loginid  => $crypto_pa_client->loginid,
                        currency              => 'BTC',
                        verification_code     => $code,
                        (defined $amount) ? (amount => $amount) : (),
                    }});
            ok $res->{error}->{message_to_client} =~ /Invalid amount/, "test amount $amount";
=======
        $test = 'Transfer fails if given an invalid amount';
        ## Cashier.pm declares that amounts must be: /^(?:\d+\.?\d*|\.\d+)$/
        for my $badamount (qw/ abc 1e80 1.2.3 1;2 . /) {
            $testargs->{args}{amount} = $badamount;
            $res = BOM::RPC::v3::Cashier::paymentagent_transfer($testargs);
            is ( $res->{error}{message_to_client}, 'Invalid amount.', "$test ($badamount)" );
>>>>>>> a1be04b4
        }
        ## Precisions can be viewed via Format::Util::Numbers::get_precision_config();
        for my $currency (@crypto_currencies, @fiat_currencies) {
            $testargs->{args}{currency} = $currency;
            my $precision = (grep { $_ eq $currency } @crypto_currencies) ? 8 : 2;
            $testargs->{args}{amount} = '1.2' . ('0' x $precision);
            $res = BOM::RPC::v3::Cashier::paymentagent_transfer($testargs);
            like ( $res->{error}{message_to_client}, qr/Invalid amount.* $precision decimal places/,
                   "$test ($currency must be <= $precision decimal places)" );
        }
        reset_transfer_testargs();

        $test = 'Transfer error gives expected code';
        ## Quick check at least this one time
        my $error_code = 'PaymentAgentTransferError';
        is ( $res->{error}{code}, $error_code, "$test ($error_code)" );

        ## Note: all of these tests come before the "too frequent" check
        ## So if they start unexpectedly failing to fail as they ought to,
        ## you will probably see a frequency error

        $test = 'Transfer fails if payments are suspended';
        $runtime_system->suspend->payments(1);
        $res = BOM::RPC::v3::Cashier::paymentagent_transfer($testargs);
        like ( $res->{error}{message_to_client}, qr/due to system maintenance/, $test );
        $runtime_system->suspend->payments(0);

        $test = 'Transfer fails if payment agents are suspended';
        $runtime_system->suspend->payment_agents(1);
        $res = BOM::RPC::v3::Cashier::paymentagent_transfer($testargs);
        like ( $res->{error}{message_to_client}, qr/due to system maintenance/, $test );
        $runtime_system->suspend->payment_agents(0);

        $test = 'Transfer fails if system is suspended';
        $runtime_system->suspend->system(1);
        $res = BOM::RPC::v3::Cashier::paymentagent_transfer($testargs);
        like ( $res->{error}{message_to_client}, qr/due to system maintenance/, $test );
        $runtime_system->suspend->system(0);

        $test = 'Transfer fails if payment agent facility not available/';
        ## Right now only CR offers payment agents according to:
        ## /home/git/regentmarkets/cpan/local/lib/perl5/auto/share/dist/LandingCompany/landing_companies.yml
        my $malta_client = BOM::Test::Data::Utility::UnitTestDatabase::create_client({ broker_code => 'MLT' });
        $testargs->{client} = $malta_client;
        $res = BOM::RPC::v3::Cashier::paymentagent_transfer($testargs);
        ## Subtle wording difference from the same error in paymentagent_withdraw!
        like ( $res->{error}{message_to_client}, qr/agent facility is not available/, $test );
        reset_transfer_testargs();

        $test = 'Transfer fails if client has no associated payment_agent';
        ## Switch to a client that has no payment_agent set
        $testargs->{client} = $payee;
        $res = BOM::RPC::v3::Cashier::paymentagent_transfer($testargs);
        like ( $res->{error}{message_to_client}, qr/not authorized for transfers via payment agents/, $test );
        reset_transfer_testargs();

        $test = 'Transfer fails if payment agent is not authenticated';
        $agent->{payment_agent}{is_authenticated} = 0;
        $res = BOM::RPC::v3::Cashier::paymentagent_transfer($testargs);
        like ( $res->{error}{message_to_client}, qr/needs to be authenticated/, $test );
        $agent->{payment_agent}{is_authenticated} = 1;

        $test = 'Transfer fails if payment agent cashier is locked';
        $agent->cashier_setting_password('fortytwo');
        $res = BOM::RPC::v3::Cashier::paymentagent_transfer($testargs);
        like ( $res->{error}{message_to_client}, qr/Your cashier is locked/, $test );
        $agent->cashier_setting_password('');

        $test = 'Transfer fails if currency does match default for the payment agent account';
        $mock_clientaccount->mock('currency', sub { return $_[0]->loginid eq $agent_id ? 'XYZ' : $test_currency; });
        $res = BOM::RPC::v3::Cashier::paymentagent_transfer($testargs);
        like ( $res->{error}{message_to_client}, qr/$test_currency is not the default account currency for payment agent/, $test );
        $mock_clientaccount->unmock('currency');

        $test = 'Transfer fails if payment agent does not have a default account';
        $mock_clientaccount->mock('default_account', sub { return 0; } );
        $res = BOM::RPC::v3::Cashier::paymentagent_transfer($testargs);
        like ( $res->{error}{message_to_client}, qr/$test_currency is not the default account currency for payment agent/, $test );
        $mock_clientaccount->unmock('default_account');

        $test = 'Transfer fails if the "transfer_to" client (aka payee) cannot be found';
        $testargs->{args}{transfer_to} = q{Invalid O'Hare};
        $res = BOM::RPC::v3::Cashier::paymentagent_transfer($testargs);
        like ( $res->{error}{message_to_client}, qr/Login ID .+ does not exist/, $test );
        reset_transfer_testargs();

        $test = 'Transfer fails if currency does match default for the payee account';
        $mock_clientaccount->mock('currency', sub { return $_[0]->loginid eq $payee_id ? 'XYZ' : $test_currency; });
        $res = BOM::RPC::v3::Cashier::paymentagent_transfer($testargs);
        like ( $res->{error}{message_to_client}, qr/$test_currency is not the default account currency for client/, $test );
        $mock_clientaccount->unmock('currency');

        $test = 'Transfer fails if payee does not have a default account';
        ## We must return the actual BOM::Database::AutoGenerated::Rose::Account object so the first check passes!
        my $defaultaccount = $agent->default_account;
        $mock_clientaccount->mock('default_account', sub { return $_[0]->loginid eq $agent_id ? $defaultaccount : 0; } );
        $res = BOM::RPC::v3::Cashier::paymentagent_transfer($testargs);
        like ( $res->{error}{message_to_client}, qr/$test_currency is not the default account currency for client/, $test );
        $mock_clientaccount->unmock('default_account');

        $test = 'Transfer fails if amount is over the payment agent maximum';
        my $max = $test_currency eq 'USD' ? 3 : 0.003;
        $agent->payment_agent->max_withdrawal($max);
        $res = BOM::RPC::v3::Cashier::paymentagent_transfer($testargs);
        like ( $res->{error}{message_to_client}, qr/Invalid amount. Maximum withdrawal allowed is $max\./, $test );
        $agent->payment_agent->max_withdrawal(undef);

        $test = 'Transfer fails if amount is under the payment agent minimum';
        $agent->payment_agent->min_withdrawal(333);
        $res = BOM::RPC::v3::Cashier::paymentagent_transfer($testargs);
        like ( $res->{error}{message_to_client}, qr/Invalid amount. Minimum withdrawal allowed is 3./, $test );
        $agent->payment_agent->min_withdrawal(undef);

        $test = 'Transfer fails is amount is over the landing company maximum';
        my $currency_type = LandingCompany::Registry::get_currency_type($test_currency); ## e.g. "fiat"
        my $lim = BOM::Platform::Config::payment_agent()->{payment_limits}{$currency_type};
        $max = $lim->{maximum};
        $testargs->{args}{amount} = $max * 1.5;
        $res = BOM::RPC::v3::Cashier::paymentagent_transfer($testargs);
        like ( $res->{error}{message_to_client}, qr/Invalid amount. Maximum is $max./, "$test ($max for $currency_type)" );
        reset_transfer_testargs();

        $test = 'Transfer fails is amount is over the landing company maximum';
        my $min = $lim->{minimum};
        $testargs->{args}{amount} = $min * 0.5;
        $res = BOM::RPC::v3::Cashier::paymentagent_transfer($testargs);
        like ( $res->{error}{message_to_client}, qr/Invalid amount. Minimum is $min./, "$test ($min for $currency_type)" );
        reset_transfer_testargs();

        $test = 'Transfer fails if payment agent account is disabled';
        $agent->set_status('disabled', 'Testy McTestington', 'Just running some tests');
        $res = BOM::RPC::v3::Cashier::paymentagent_transfer($testargs);
        like ( $res->{error}{message_to_client}, qr/your account is currently disabled/, $test );
        $agent->clr_status('disabled');

        $test = 'Transfer fails if payment agent account is cashier locked';
        $agent->set_status('cashier_locked', 'Testy McTestington', 'Just running some tests');
        $res = BOM::RPC::v3::Cashier::paymentagent_transfer($testargs);
        like ( $res->{error}{message_to_client}, qr/your account is cashier locked/, $test );
        $agent->clr_status('cashier_locked');

        $test = 'Transfer fails if payment agent account is ICO-only';
        $agent->set_status('ico_only', 'Testy McTestington', 'Just running some tests');
        $res = BOM::RPC::v3::Cashier::paymentagent_transfer($testargs);
        like ( $res->{error}{message_to_client}, qr/This is an ICO-only account/, $test );
        $agent->clr_status('ico_only');

        $test = 'Transfer fails if payment agent documents have expired';
        $mock_clientaccount->mock('documents_expired', sub { return 1; });
        $res = BOM::RPC::v3::Cashier::paymentagent_transfer($testargs);
        like ( $res->{error}{message_to_client}, qr/documents have expired/, $test );
        $mock_clientaccount->unmock('documents_expired');

        $test = 'Transfer fails if payment agent and payee have different landing companies';
        ## First we force the agent to use Malta as their landing company:
        $mock_clientaccount->mock('landing_company', sub {
            return LandingCompany::Registry->get_by_broker($_[0]->loginid eq $agent_id ? 'MLT' : 'CR');
        });
        ## Then we need to declare that Malta can have payment agents too
        $mock_landingcompany->mock('allows_payment_agents', sub { return 1; });
        $res = BOM::RPC::v3::Cashier::paymentagent_transfer($testargs);
        ## Note: this has a very odd error message
        like ( $res->{error}{message_to_client}, qr/Payment agent transfers are not allowed/, $test );
        $mock_landingcompany->unmock('allows_payment_agents');
        $mock_clientaccount->unmock('landing_company');

        $test = 'Transfer fails if payment agent and payee are the same account';
        $testargs->{args}{transfer_to} = $agent_id;
        $res = BOM::RPC::v3::Cashier::paymentagent_transfer($testargs);
        like ( $res->{error}{message_to_client}, qr/transfers are not allowed within the same account/, $test );
        reset_transfer_testargs();

        $test = 'Transfer fails if payee account is disabled';
        $payee->set_status('disabled', 'Testy McTestington', 'Just running some tests');
        $payee->save;
        $res = BOM::RPC::v3::Cashier::paymentagent_transfer($testargs);
        like ( $res->{error}{message_to_client}, qr/their account is currently disabled/, $test );
        $payee->clr_status('disabled');
        $payee->save;

        $test = 'Transfer fails if payee account is unwelcome';
        $payee->set_status('unwelcome', 'Testy McTestington', 'Just running some tests');
        $payee->save;
        $res = BOM::RPC::v3::Cashier::paymentagent_transfer($testargs);
        like ( $res->{error}{message_to_client}, qr/their account is marked as unwelcome/, $test );
        $payee->clr_status('unwelcome');
        $payee->save;

        $test = 'Transfer fails if payee account is cashier locked';
        $payee->set_status('cashier_locked', 'Testy McTestington', 'Just running some tests');
        $payee->save;
        $res = BOM::RPC::v3::Cashier::paymentagent_transfer($testargs);
        like ( $res->{error}{message_to_client}, qr/their cashier is locked/, $test );
        $payee->clr_status('cashier_locked');
        $payee->save;

        $test = 'Transfer fails if payee account has a cashier password set';
        $payee->cashier_setting_password('bob');
        $payee->save;
        $res = BOM::RPC::v3::Cashier::paymentagent_transfer($testargs);
        like ( $res->{error}{message_to_client}, qr/their cashier is locked/, $test );
        $payee->cashier_setting_password(undef);
        $payee->save;

        $test = 'Transfer fails if payee account is ICO-only';
        $payee->set_status('ico_only', 'Testy McTestington', 'Just running some tests');
        $payee->save;
        $res = BOM::RPC::v3::Cashier::paymentagent_transfer($testargs);
        ## Despite the message, the transfer client is ICO-only, not the agent
        like ( $res->{error}{message_to_client}, qr/This is an ICO-only account/, $test );
        $payee->clr_status('ico_only');
        $payee->save;

        $test = 'Transfer fails if payee account documents are expired';
        $mock_clientaccount->mock('documents_expired', sub { return $_[0]->loginid eq $payee_id ? 1 : 0; });
        $res = BOM::RPC::v3::Cashier::paymentagent_transfer($testargs);
        like ( $res->{error}{message_to_client}, qr/their verification documents have expired/, $test );
        $mock_clientaccount->unmock('documents_expired');

        $test = 'Transfer works and returns a status of 2 when dry_run is set';
        $res = BOM::RPC::v3::Cashier::paymentagent_transfer($testargs);
        is ( $res->{status}, 2, $test );

        $test = 'Transfer works and returns correct payee full name when dry_run is set';
        is ( $res->{client_to_full_name}, $payee->full_name, $test );
        $test = 'Transfer works and returns correct payee loginid when dry_run is set';
        is ( $res->{client_to_loginid}, $payee_id, $test );

        $test = 'Transfer fails if payee freeze attempt does not work';
        ## No need to reset this: leave it off until the end
        $testargs->{args}{dry_run} = 0;
        $mock_clientdb->mock('freeze', sub { $_[0]->loginid eq $payee_id ? 0 : 1; });
        $res = BOM::RPC::v3::Cashier::paymentagent_transfer($testargs);
        ## Note that we use 'message', not 'message_to_client', due to nicely specific strings
        like ( $res->{error}{message}, qr/stuck in previous transaction $payee_id/, $test );
        $mock_clientdb->unmock('freeze');

        $test = 'Transfer fails if agent freeze attempt does not work';
        $mock_clientdb->mock('freeze', sub { $_[0]->loginid eq $agent_id ? 0 : 1; });
        $res = BOM::RPC::v3::Cashier::paymentagent_transfer($testargs);
        like ( $res->{error}{message}, qr/stuck in previous transaction $agent_id/, $test );
        $mock_clientdb->unmock('freeze');

        ## Checking validate_payment(), but errors come from __client_withdrawal_notes()
        $test = 'Transfer fails if agent has insufficient funds';
        $res = BOM::RPC::v3::Cashier::paymentagent_transfer($testargs);
        like ( $res->{error}{message_to_client}, qr/you cannot withdraw.+balance is $test_currency 0.00/, $test );

        $test = 'Agent account starts with a zero balance';
        my $agent_balance = Client::Account->new({loginid => $agent_id})->default_account->balance;
        is ( $agent_balance, 0, $test );

        $test = 'Payee account starts with a predetermined balance';
        my $test_seed = 'USD' eq $test_currency ? 500 : 1;
        top_up $payee, $test_currency, $test_seed;
        my $payee_balance = Client::Account->new({loginid => $payee_id})->default_account->balance;
        is ( $payee_balance, formatnumber('amount', $test_currency, $test_seed), $test );

        $test = 'After top_up, agent account has correct balance';
        my $agent_funds = 400;
        top_up $agent, $test_currency => $agent_funds;
        $agent_balance = Client::Account->new({loginid => $agent_id})->default_account->balance;
        is ( $agent_balance, formatnumber('amount', $test_currency, $agent_funds), $test );

        $test = 'Transfer works and returns a status code of 1';
        $res = BOM::RPC::v3::Cashier::paymentagent_transfer($testargs);
        is ( $res->{status}, 1, $test );

        $test = 'After transfer, agent account has correct balance';
        $agent_balance = Client::Account->new({loginid => $agent_id})->default_account->balance;
        is ( $agent_balance, formatnumber('amount', $test_currency, $agent_funds - $test_amount), $test );

        $test = 'After transfer, payee account has correct balance';
        $payee_balance = Client::Account->new({loginid => $payee_id})->default_account->balance;
        is ( $payee_balance, formatnumber('amount', $test_currency, $test_seed + $test_amount), $test );

        $test = 'Transfer fails when request is too frequent';
        $testargs->{args}{amount} = $test_amount;
        $res = BOM::RPC::v3::Cashier::paymentagent_transfer($testargs);
        like ( $res->{error}{message_to_client}, qr/Request too frequent/, $test );

        $test = 'Transfer fails if frozen_free_gift is in effect';
        $mock_clientaccount->mock('get_promocode_dependent_limit', sub { return { frozen_free_gift=>500 } });
        $res = BOM::RPC::v3::Cashier::paymentagent_transfer($testargs);
        like ( $res->{error}{message_to_client}, qr/includes frozen bonus/, $test );
        $mock_clientaccount->unmock('get_promocode_dependent_limit');

        $test = 'Transfer fails if we go above the lifetime limit for the client';
        ## Hard to mock: limits are pulled from external file by Payments.pm

<<<<<<< HEAD
        sleep 3;
        $res = BOM::RPC::v3::Cashier::paymentagent_withdraw({
                client => $crypto_client,
                args   => {
                    paymentagent_withdraw => 1,
                    paymentagent_loginid  => $crypto_pa_client->loginid,
                    currency              => 'BTC',
                    amount                => 0.004,
                    verification_code     => $code
                }});
        diag explain $res unless $res->{status};
        is $res->{status}, 1, 'paymentagent_withdraw ok again';

        $crypto_client = BOM::User::Client->new({loginid => $crypto_client->loginid});
        ok $crypto_client->default_account->balance == $client_b_balance - 0.004, '- 0.004';
        $crypto_pa_client = BOM::User::Client->new({loginid => $crypto_pa_client->loginid});
        ok $crypto_pa_client->default_account->balance == $pa_client_b_balance + 0.004, '+ 0.004';
=======
>>>>>>> a1be04b4
    };

<<<<<<< HEAD
## transfer
subtest 'paymentagent_transfer' => sub {
    subtest 'paymentagent USD' => sub {
        $pa_client = BOM::User::Client->new({loginid => $pa_client->loginid});
        $client    = BOM::User::Client->new({loginid => $client->loginid});
        $client_b_balance    = $client->default_account->balance;
        $pa_client_b_balance = $pa_client->default_account->balance;

        # from client to pa_client is not allowed
        $res = BOM::RPC::v3::Cashier::paymentagent_transfer({
                client => $client,
                args   => {
                    paymentagent_transfer => 1,
                    transfer_to           => $pa_client->loginid,
                    currency              => 'USD',
                    amount                => 100
                }});
        is $res->{error}->{message_to_client}, 'You are not authorized for transfers via payment agents.', 'You are not a Payment Agent';

        $res = BOM::RPC::v3::Cashier::paymentagent_transfer({
                client => $pa_client,
                args   => {
                    paymentagent_transfer => 1,
                    transfer_to           => $client->loginid,
                    currency              => 'USD',
                    amount                => 100
                }});
        is $res->{status}, 1, 'paymentagent_transfer ok';
        is $res->{client_to_full_name}, $client->full_name, 'Got correct payment agent name';
        is $res->{client_to_loginid},   $client->loginid,   'Got correct client to loginid';

        ## after withdraw, check both balance
        $client = BOM::User::Client->new({loginid => $client->loginid});
        ok $client->default_account->balance == $client_b_balance + 100, '+ 100';
        $pa_client = BOM::User::Client->new({loginid => $pa_client->loginid});
        ok $pa_client->default_account->balance == $pa_client_b_balance - 100, '- 100';

        ## test for failure
        foreach my $amount (-1, 1, 2001) {
            $res = BOM::RPC::v3::Cashier::paymentagent_transfer({
                    client => $pa_client,
                    args   => {
                        paymentagent_transfer => 1,
                        transfer_to           => $client->loginid,
                        currency              => 'USD',
                        (defined $amount) ? (amount => $amount) : (),
                    }});
            ok $res->{error}->{message_to_client} =~ /Invalid amount/, "test amount $amount";
=======
} ## end each type of currency for paymentagent_transfer


##
## Test of 'rpc paymentagent_withdraw' in Cashier.pm
##

## Withdraw money from a Client to a souped-up Client (with a payment agent)
## Pretty much the reverse of the transfer above?

## paymentagent_withdraw arguments:
## 'source': [string] appears unused, passed directly to payment_account_transfer
## 'client': [CLinet::Account object] money FROM; a normal, non payment-agent account
## 'args' : [hashref] everything else below
##   'payment_withdraw': [boolean] action to perform. NOT NEEDED?
##   'paymentagent_loginid': [string] money TO; the payment agent account
##   'currency': [string]
##   'amount': [number]
##   'verification_code': [string]
##   'dry_run': [boolean]

sub reset_withdrawal_testargs {
    $testargs = {
        client => $payer,
        args   => {
            paymentagent_loginid => $agent->loginid,
            currency             => $test_currency,
            amount               => $test_amount,
            verification_code   => 'dummy',
            dry_run              => 1,
>>>>>>> a1be04b4
        }
    };
}


for my $withdraw_currency ('USD', 'BTC') {

    $test_currency = $withdraw_currency;

    subtest "paymentagent_withdraw $test_currency" => sub {

        if ('USD' eq $test_currency) {
            ## To reduce confusion, we will call the {paymentagent_loginid} payment agent just $agent
            $agent = $pa_client;
            ## The transfer_to client will be $payee
            $payer = $client;
            $test_amount = 100;
        }
        elsif ('BTC' eq $test_currency) {
            $agent = $crypto_pa_client;
            $payer = $crypto_client;
            $test_amount = 0.004;
        }

<<<<<<< HEAD
    subtest 'paymentagent BTC' => sub {
        $crypto_pa_client = BOM::User::Client->new({loginid => $crypto_pa_client->loginid});
        $crypto_client    = BOM::User::Client->new({loginid => $crypto_client->loginid});
        $client_b_balance = $crypto_client->default_account->balance;
        $pa_client_b_balance = $crypto_pa_client->default_account->balance;

        ## test for failure
        foreach my $amount (-1, 0.001, 6) {
            $res = BOM::RPC::v3::Cashier::paymentagent_transfer({
                    client => $crypto_pa_client,
                    args   => {
                        paymentagent_transfer => 1,
                        transfer_to           => $crypto_client->loginid,
                        currency              => 'BTC',
                        (defined $amount) ? (amount => $amount) : (),
                    }});
            ok $res->{error}->{message_to_client} =~ /Invalid amount/, "test amount $amount";
=======
        reset_withdrawal_testargs();

        my $agent_id = $agent->loginid;
        my $payer_id = $payer->loginid;

        ## Reset mocked subroutines as needed
        $mock_utility->unmock('is_verification_token_valid')
          if $mock_utility->is_mocked('is_verification_token_valid');

        my $test = 'Withdrawal fails if payer has virtual broker';
        my $vr_client = BOM::Test::Data::Utility::UnitTestDatabase::create_client({  broker_code => 'VRTC' });
        $testargs->{client} = $vr_client;
        $res = BOM::RPC::v3::Cashier::paymentagent_withdraw($testargs);
        is ( $res->{error}{code}, 'PermissionDenied', $test );
        reset_withdrawal_testargs();

        $test = 'Withdrawal works if token is not valid and dry_run is enabled';
        $res = BOM::RPC::v3::Cashier::paymentagent_withdraw($testargs);
        ## The dry_run argument always gives a status of 2 (not 1) and returns early
        is ( $res->{status}, 2, $test ) or diag Dumper $res;

        $test = 'Withdrawal fails if token is not valid and dry_run is disabled';
        $testargs->{args}{dry_run} = 0;
        $res = BOM::RPC::v3::Cashier::paymentagent_withdraw($testargs);
        like ( $res->{error}{message_to_client}, qr/token.+invalid/, $test);

        ## Cannot assume we start at zero because of the previous tests
        $test = 'Withdrawal works and returns a status code of 1';
        my $old_payer_balance = Client::Account->new({loginid => $payer_id})->default_account->balance;
        my $old_agent_balance = Client::Account->new({loginid => $agent_id})->default_account->balance;
        ## Ensure that all tokens are now 'valid'
        $mock_utility->mock('is_verification_token_valid', sub { return {status => 1} });
        $res = BOM::RPC::v3::Cashier::paymentagent_withdraw($testargs);
        is ( $res->{status}, 1, $test );

        $test = 'After transfer, payer account has correct balance';
        my $payer_balance = Client::Account->new({loginid => $payer_id})->default_account->balance;
        is ( $payer_balance, formatnumber('amount', $test_currency, $old_payer_balance - $test_amount), $test );

        $test = 'After transfer, agent account has correct balance';
        my $agent_balance = Client::Account->new({loginid => $agent_id})->default_account->balance;
        is ( $agent_balance, formatnumber('amount', $test_currency, $old_agent_balance + $test_amount), $test );

        $test = 'After withdrawal, correct agent name is returned';
        is ( $res->{paymentagent_name}, $agent_name, $test );

        $test = 'Withdrawal fails if given an invalid amount';
        ## Cashier.pm declares that amounts must be: /^(?:\d+\.?\d*|\.\d+)$/
        for my $badamount (qw/ abc 1e80 1.2.3 1;2 . /) {
            $testargs->{args}{amount} = $badamount;
            $res = BOM::RPC::v3::Cashier::paymentagent_withdraw($testargs);
            is ( $res->{error}{message_to_client}, 'Invalid amount.', "$test ($badamount)" );
>>>>>>> a1be04b4
        }
        ## Precisions can be viewed via Format::Util::Numbers::get_precision_config();
        for my $currency (@crypto_currencies, @fiat_currencies) {
            $testargs->{args}{currency} = $currency;
            my $precision = (grep { $_ eq $currency } @crypto_currencies) ? 8 : 2;
            $testargs->{args}{amount} = '1.2' . ('0' x $precision);
            $res = BOM::RPC::v3::Cashier::paymentagent_withdraw($testargs);
            like ( $res->{error}{message_to_client}, qr/Invalid amount.* $precision decimal places/,
                   "$test ($currency must be <= $precision decimal places)" );
        }
        $testargs->{args}{currency} = $test_currency;
        $testargs->{args}{amount} = $test_amount;

        $test = 'Withdraw error gives expected code';
        ## Quick check at least this one time
        my $error_code = 'PaymentAgentWithdrawError';
        is ( $res->{error}{code}, $error_code, "$test ($error_code)" );

        ## Note: all of these tests come before the "too frequent" check
        ## So if they start unexpectedly failing to fail as they ought to,
        ## you will probably see a frequency error

        $test = 'Withdrawal fails if payments are suspended';
        my $runtime_system = BOM::Platform::Runtime->instance->app_config->system;
        $runtime_system->suspend->payments(1);
        $res = BOM::RPC::v3::Cashier::paymentagent_withdraw($testargs);
        like ( $res->{error}{message_to_client}, qr/due to system maintenance/, $test );
        $runtime_system->suspend->payments(0);


        $test = 'Withdrawal fails if payment_agents are suspended';
        $runtime_system->suspend->payment_agents(1);
        $res = BOM::RPC::v3::Cashier::paymentagent_withdraw($testargs);
        like ( $res->{error}{message_to_client}, qr/due to system maintenance/, $test );
        $runtime_system->suspend->payment_agents(0);

        $test = 'Withdrawal fails if system is suspended';
        $runtime_system->suspend->system(1);
        $res = BOM::RPC::v3::Cashier::paymentagent_withdraw($testargs);
        like ( $res->{error}{message_to_client}, qr/due to system maintenance/, $test );
        $runtime_system->suspend->system(0);

        $test = 'Withdrawal fails if payment agent facility not available/';
        ## Right now only CR offers payment agents according to:
        ## /home/git/regentmarkets/cpan/local/lib/perl5/auto/share/dist/LandingCompany/landing_companies.yml
        my $malta_client = BOM::Test::Data::Utility::UnitTestDatabase::create_client({ broker_code => 'MLT' });
        $testargs->{oldclient} = $testargs->{client};
        $testargs->{client} = $malta_client;
        $res = BOM::RPC::v3::Cashier::paymentagent_withdraw($testargs);
        like ( $res->{error}{message_to_client}, qr/agent facilities are not available/, $test );
        $testargs->{client} = delete $testargs->{oldclient};

        $test = 'Withdrawal fails if payment agent withdrawal not allowed';
        $payer->payment_agent_withdrawal_expiration_date('2017-01-01');
        $res = BOM::RPC::v3::Cashier::paymentagent_withdraw($testargs);
        like ( $res->{error}{message_to_client}, qr/not authorized for withdrawals via payment agents/, $test );
        $payer->payment_agent_withdrawal_expiration_date('2999-01-01');

        $test = 'Withdrawal fails if client cashier is locked';
        $payer->cashier_setting_password('fortytwo');
        $res = BOM::RPC::v3::Cashier::paymentagent_withdraw($testargs);
        like ( $res->{error}{message_to_client}, qr/Your cashier is locked/, $test );
        $payer->cashier_setting_password('');

        $test = 'Withdrawal fails if payment agent not available in country of client';
        my $oldresidence = $payer->residence;
        $payer->residence('WallaWalla');
        $res = BOM::RPC::v3::Cashier::paymentagent_withdraw($testargs);
        like ( $res->{error}{message_to_client}, qr/not available in your country/, $test );
        $payer->residence($oldresidence);

        $test = 'Withdrawal fails if client account is disabled';
        $payer->set_status('disabled', 'Testy McTestington', 'Just running some tests');
        $res = BOM::RPC::v3::Cashier::paymentagent_withdraw($testargs);
        like ( $res->{error}{message_to_client}, qr/account is currently disabled/, $test );
        $payer->clr_status('disabled');

        $test = 'Withdrawal fails if the payment agent does not exist';
        $testargs->{args}{paymentagent_loginid} .= '12345';
        $res = BOM::RPC::v3::Cashier::paymentagent_withdraw($testargs);
        like ( $res->{error}{message_to_client}, qr/agent account does not exist/, $test );
        $testargs->{args}{paymentagent_loginid} = $agent_id;

        $test = 'Withdrawal fails if client and payment agent have different brokers';
        ## Problem: Only CR currently allows payment agents, so we have to use a little trickery
        $payer->broker('MLT');
        $mock_landingcompany->mock('allows_payment_agents', sub { return 1; });
        $res = BOM::RPC::v3::Cashier::paymentagent_withdraw($testargs);
        like ( $res->{error}{message_to_client}, qr/transfers are not allowed for specified accounts/, $test );
        $mock_landingcompany->unmock('allows_payment_agents');
        $payer->broker('CR');

        $test = 'Withdrawal fails if currency does match default for the client account';
        $testargs->{args}{currency} = 'GBP';
        $testargs->{args}{amount} = 10; ## Something suitable for GBP
        $res = BOM::RPC::v3::Cashier::paymentagent_withdraw($testargs);
        like ( $res->{error}{message_to_client}, qr/not default currency for your account/, $test );
        $testargs->{args}{currency} = $test_currency;
        $testargs->{args}{amount} = $test_amount;

        $test = 'Withdrawal fails if client has no default account';
        $mock_clientaccount->mock('default_account', sub { return 0; });
        $res = BOM::RPC::v3::Cashier::paymentagent_withdraw($testargs);
        ## Same error message as above, sadly
        like ( $res->{error}{message_to_client}, qr/not default currency for your account/, $test );
        $mock_clientaccount->unmock('default_account');

        $test = 'Withdrawal fails if currency does match default for the payment agent account';
        ## Trickier, as Cashier.pm creates a new client object for the pa based only on loginid
        $mock_clientaccount->mock('currency', sub { return $_[0]->loginid eq $agent_id ? 'XYZ' : $test_currency; });
        $res = BOM::RPC::v3::Cashier::paymentagent_withdraw($testargs);
        like ( $res->{error}{message_to_client}, qr/not default currency for payment agent account/, $test );
        $mock_clientaccount->unmock('currency');

        $test = 'Withdrawal fails if payment agent has no default account';
        ## Here, we must return the actual BOM::Database::AutoGenerated::Rose::Account object so the first check passes
        my $defaultaccount = $payer->default_account;
        $mock_clientaccount->mock('default_account', sub { return $_[0]->loginid eq $payer_id ? $defaultaccount : 0; } );
        $res = BOM::RPC::v3::Cashier::paymentagent_withdraw($testargs);
        like ( $res->{error}{message_to_client}, qr/not default currency for payment agent account/, $test );
        $mock_clientaccount->unmock('default_account');

        $test = "Withdrawal fails if amount is below minimum for current currency ($test_currency)";
        my ($min,$max) = ($MIN_AGENT_WITHDRAW{$test_currency}, $MAX_AGENT_WITHDRAW{$test_currency});
        $testargs->{args}{amount} = $min * 0.99;
        $res = BOM::RPC::v3::Cashier::paymentagent_withdraw($testargs);
        like ( $res->{error}{message_to_client}, qr/Invalid amount. Minimum is $min, maximum is $max/, $test );

        $test = "Withdrawal fails if amount is above maximum for current currency ($test_currency)";
        $testargs->{args}{amount} = $max * 1.01;
        $res = BOM::RPC::v3::Cashier::paymentagent_withdraw($testargs);
        like ( $res->{error}{message_to_client}, qr/Invalid amount. Minimum is $min, maximum is $max/, $test );
        $testargs->{args}{amount} = $test_amount;

        $test = "Withdrawal fails if description is over $long_description characters";
        $testargs->{args}{description} = 'A' x (1+$long_description);
        $res = BOM::RPC::v3::Cashier::paymentagent_withdraw($testargs);
        like ( $res->{error}{message_to_client}, qr/instructions must not exceed $long_description/, $test );
        $testargs->{args}{description} = 'good';

        $test = 'Withdrawal fails if client account is ICO-only';
        $payer->set_status('ico_only', 'Testy McTestington', 'Just running some tests');
        $res = BOM::RPC::v3::Cashier::paymentagent_withdraw($testargs);
        like ( $res->{error}{message_to_client}, qr/ICO-only account/, $test );
        $payer->clr_status('ico_only');

        $test = 'Withdrawal fails if client account is cashier locked';
        $payer->set_status('cashier_locked', 'Testy McTestington', 'Just running some tests');
        $res = BOM::RPC::v3::Cashier::paymentagent_withdraw($testargs);
        like ( $res->{error}{message_to_client}, qr/your account is cashier locked/, $test );
        $payer->clr_status('cashier_locked');

        $test = 'Withdrawal fails if client account is withdrawal locked';
        $payer->set_status('withdrawal_locked', 'Testy McTestington', 'Just running some tests');
        $res = BOM::RPC::v3::Cashier::paymentagent_withdraw($testargs);
        like ( $res->{error}{message_to_client}, qr/your account is withdrawal locked/, $test );
        $payer->clr_status('withdrawal_locked');

        $test = 'Withdrawal fails if client documents have expired';
        $mock_clientaccount->mock('documents_expired', sub { return 1; });
        $res = BOM::RPC::v3::Cashier::paymentagent_withdraw($testargs);
        like ( $res->{error}{message_to_client}, qr/documents have expired/, $test );
        $mock_clientaccount->unmock('documents_expired');

        $test = 'Withdrawal fails if payment agent account is disabled';
        $agent->set_status('disabled', 'Testy McTestington', 'Just running some tests');
        ## We need 'save' here because Cashier uses the pa_loginid to generate a fresh client account object
        $agent->save;
        $res = BOM::RPC::v3::Cashier::paymentagent_withdraw($testargs);
        like ( $res->{error}{message_to_client}, qr/agent's account is disabled/, $test );
        $agent->clr_status('disabled');
        $agent->save;

        $test = 'Withdrawal fails if payment agent account is marked as unwelcome';
        $agent->set_status('unwelcome', 'Testy McTestington', 'Just running some tests');
        $agent->save;
        $res = BOM::RPC::v3::Cashier::paymentagent_withdraw($testargs);
        like ( $res->{error}{message_to_client}, qr/agent's account is marked as unwelcome/, $test );
        $agent->clr_status('unwelcome');
        $agent->save;

        $test = 'Withdrawal fails if payment agent account is cashier locked';
        $agent->set_status('cashier_locked', 'Testy McTestington', 'Just running some tests');
        $agent->save;
        $res = BOM::RPC::v3::Cashier::paymentagent_withdraw($testargs);
        like ( $res->{error}{message_to_client}, qr/agent's cashier is locked/, $test );
        $agent->clr_status('cashier_locked');
        $agent->save;

        $test = 'Withdrawal fails if payment agent account has cashier password';
        $agent->cashier_setting_password('alice');
        $agent->save;
        $res = BOM::RPC::v3::Cashier::paymentagent_withdraw($testargs);
        like ( $res->{error}{message_to_client}, qr/agent's cashier is locked/, $test );
        $agent->cashier_setting_password(undef);
        $agent->save;

        $test = 'Withdrawal fails if payment agent account is ICO-only';
        $agent->set_status('ico_only', 'Testy McTestington', 'Just running some tests');
        $agent->save;
        $res = BOM::RPC::v3::Cashier::paymentagent_withdraw($testargs);
        like ( $res->{error}{message_to_client}, qr/ICO-only account/, $test );
        $agent->clr_status('ico_only');
        $agent->save;

        $test = 'Withdrawal fails if payment agent documents have expired';
        $mock_clientaccount->mock('documents_expired', sub { $_[0]->loginid eq $agent_id ? 1 : 0; });
        $res = BOM::RPC::v3::Cashier::paymentagent_withdraw($testargs);
        like ( $res->{error}{message_to_client}, qr/agent's verification documents have expired/, $test );
        $mock_clientaccount->unmock('documents_expired');

        $test = 'Withdrawal fails if client freeze attempt does not work';
        $mock_clientdb->mock('freeze', sub { $_[0]->loginid eq $payer_id ? 0 : 1; });
        $res = BOM::RPC::v3::Cashier::paymentagent_withdraw($testargs);
        ## Note that we use 'message', not 'message_to_client', due to specific strings
        like ( $res->{error}{message}, qr/stuck in previous transaction $payer_id/, $test );
        $mock_clientdb->unmock('freeze');

        $test = 'Withdrawal fails if agent freeze attempt does not work';
        $mock_clientdb->mock('freeze', sub { $_[0]->loginid eq $agent_id ? 0 : 1; });
        $res = BOM::RPC::v3::Cashier::paymentagent_withdraw($testargs);
        like ( $res->{error}{message}, qr/stuck in previous transaction $agent_id/, $test );
        $mock_clientdb->unmock('freeze');

        ## Checking validate_payment(), but errors come from __client_withdrawal_notes()
        $test = 'Withdrawal fails if client has insufficient funds';
        $testargs->{args}{amount} = $MAX_WITHDRAW{$test_currency} * 0.99;
        $res = BOM::RPC::v3::Cashier::paymentagent_withdraw($testargs);
        my $fancyamount = formatnumber('amount', $test_currency, $payer_balance);
        like ( $res->{error}{message_to_client}, qr/you cannot withdraw.+balance is $test_currency $payer_balance/, $test );

        $test = 'Withdrawal fails when request is too frequent';
        $testargs->{args}{amount} = $test_amount;
        $res = BOM::RPC::v3::Cashier::paymentagent_withdraw($testargs);
        like ( $res->{error}{message_to_client}, qr/Request too frequent/, $test );

        ## We are testing Client/Payments::validate_payment, but not completely, as many
        ## of its early checks are duplicated (e.g. "fail if cashier is locked")

        $test = 'Withdrawal fails if frozen_free_gift is in effect';
        $mock_clientaccount->mock('get_promocode_dependent_limit', sub { return { frozen_free_gift=>500 } });
        $res = BOM::RPC::v3::Cashier::paymentagent_withdraw($testargs);
        like ( $res->{error}{message_to_client}, qr/includes frozen bonus/, $test );
        $mock_clientaccount->unmock('get_promocode_dependent_limit');

        $test = 'Withdrawal fails if amount requested is over withdrawal to date limit';
        ## This is very hard to mock, so we are going to do multiple withdrawals until we hit this limit

        ## Complication 1: test client does not have enough money to hit the limit
        ## Solution: give them a lot of money via the top_up function
        top_up $client, $test_currency => 8675; ## Ok for USD, crazy for BTC!

        ## Complication 2: hard-coded daily limits in Cashier.pm, which depend on weekday vs weekend
        ## Solution: force DateTime to think it is January 1, 2018, a Monday - or 20180106, a Saturday
        $mock_datetime->mock('now', sub { return DateTime->new(year => 2018, month=>1, day=>6) });

        ## Complication 3: withdrawals happening too often trigger a frequency error
        ## Solution: add a sleep and warn the tester via diag

        ## Complication 4: lots of hard-coded numbers and assumptions
        ## Solution: tweak these values when the tests start breaking :)

        ## These limits only make sense for USD, although all currencies are checked?!?
        if ($test_currency eq 'USD') {

            ## Balance should be 9075. Going to withdraw max which should trigger weekend limit
            $testargs->{args}{amount} = $MAX_WITHDRAW{$test_currency};
            $res = BOM::RPC::v3::Cashier::paymentagent_withdraw($testargs);
            like ( $res->{error}{message_to_client}, qr/transfer amount USD$WEEKEND_MAX for today/, "$test (weekend)" );

            ## For weekday, we need two more withdrawals in a row
            $mock_datetime->mock('now', sub { return DateTime->new(year => 2018, month=>1, day=>1) });
            $res = BOM::RPC::v3::Cashier::paymentagent_withdraw($testargs);
            diag 'Sleeping for 2 seconds to get around the frequency check';
            sleep 2;
            $res = BOM::RPC::v3::Cashier::paymentagent_withdraw($testargs);
            diag 'Sleeping for 2 seconds to get around the frequency check';
            sleep 2;
            $res = BOM::RPC::v3::Cashier::paymentagent_withdraw($testargs);
            like ( $res->{error}{message_to_client}, qr/transfer amount USD$WEEKDAY_MAX for today/, "$test (weekday)" );
        }

        $test = "Withdrawal fails if over maximum transactions per day ($MAX_TXNS_PER_DAY)";
        $mock_cashier->mock('_get_amount_and_count', sub { return 0, $MAX_TXNS_PER_DAY*3; });
        diag 'Sleeping for 2 seconds to get around the frequency check';
        sleep 2;
        $res = BOM::RPC::v3::Cashier::paymentagent_withdraw($testargs);
        like ( $res->{error}{message_to_client}, qr/allowable transactions for today/, $test );
        $mock_cashier->unmock('_get_amount_and_count');

<<<<<<< HEAD
        sleep 3;
        $res = BOM::RPC::v3::Cashier::paymentagent_transfer({
                client => $crypto_pa_client,
                args   => {
                    paymentagent_transfer => 1,
                    transfer_to           => $crypto_client->loginid,
                    currency              => 'BTC',
                    amount                => 0.002
                }});
        diag explain $res unless $res->{status};
        is $res->{status}, 1, 'paymentagent_transfer ok';
        is $res->{client_to_full_name}, $crypto_client->full_name, 'Got correct payment agent name';
        is $res->{client_to_loginid},   $crypto_client->loginid,   'Got correct client to loginid';

        ## after withdraw, check both balance
        $crypto_client = BOM::User::Client->new({loginid => $crypto_client->loginid});
        ok $crypto_client->default_account->balance == $client_b_balance + 0.002, '+ 0.002';
        $crypto_pa_client = BOM::User::Client->new({loginid => $crypto_pa_client->loginid});
        ok $crypto_pa_client->default_account->balance == $pa_client_b_balance - 0.002, '- 0.002';
=======
>>>>>>> a1be04b4
    };

} ## end of each test_currency type

done_testing();<|MERGE_RESOLUTION|>--- conflicted
+++ resolved
@@ -12,143 +12,6 @@
 
 use BOM::RPC::v3::Cashier;
 use BOM::Test::Data::Utility::UnitTestDatabase qw(:init);
-<<<<<<< HEAD
-use BOM::Database::Model::AccessToken;
-use BOM::Database::ClientDB;
-
-my $client_mocked = Test::MockModule->new('BOM::User::Client');
-$client_mocked->mock('add_note', sub { return 1 });
-
-my $mocked_CurrencyConverter = Test::MockModule->new('Postgres::FeedDB::CurrencyConverter');
-$mocked_CurrencyConverter->mock(
-    'in_USD',
-    sub {
-        my $price         = shift;
-        my $from_currency = shift;
-
-        $from_currency eq 'BTC' and return 5000 * $price;
-        $from_currency eq 'USD' and return 1 * $price;
-
-        return 0;
-    });
-
-my ($client, $pa_client, $crypto_client, $crypto_pa_client);
-{
-    $client = BOM::Test::Data::Utility::UnitTestDatabase::create_client({
-        broker_code => 'CR',
-    });
-    $client->set_default_account('USD');
-
-    $crypto_client = BOM::Test::Data::Utility::UnitTestDatabase::create_client({
-        broker_code => 'CR',
-    });
-    $crypto_client->set_default_account('BTC');
-
-    $client->payment_free_gift(
-        currency => 'USD',
-        amount   => 500,
-        remark   => 'free gift',
-    );
-
-    $crypto_client->payment_free_gift(
-        currency => 'BTC',
-        amount   => 1,
-        remark   => 'free gift',
-    );
-
-    $pa_client = BOM::Test::Data::Utility::UnitTestDatabase::create_client({
-        broker_code => 'CR',
-    });
-    $pa_client->set_default_account('USD');
-
-    # make him a payment agent, this will turn the transfer into a paymentagent transfer.
-    $pa_client->payment_agent({
-        payment_agent_name    => 'Joe',
-        url                   => 'http://www.example.com/',
-        email                 => 'joe@example.com',
-        phone                 => '+12345678',
-        information           => 'Test Info',
-        summary               => 'Test Summary',
-        commission_deposit    => 0,
-        commission_withdrawal => 0,
-        is_authenticated      => 't',
-        currency_code         => 'USD',
-        target_country        => 'id',
-    });
-    $pa_client->save;
-
-    $crypto_pa_client = BOM::Test::Data::Utility::UnitTestDatabase::create_client({
-        broker_code => 'CR',
-    });
-    $crypto_pa_client->set_default_account('BTC');
-
-    # make him a payment agent, this will turn the transfer into a paymentagent transfer.
-    $crypto_pa_client->payment_agent({
-        payment_agent_name    => 'Joe',
-        url                   => 'http://www.sample.com/',
-        email                 => 'joe@sample.com',
-        phone                 => '+12345678',
-        information           => 'Test Information',
-        summary               => 'Test Summary',
-        commission_deposit    => 0,
-        commission_withdrawal => 0,
-        is_authenticated      => 't',
-        currency_code         => 'BTC',
-        target_country        => 'id',
-    });
-    $crypto_pa_client->save;
-}
-
-my $m = BOM::Database::Model::AccessToken->new;
-my ($client_token, $pa_client_token, $crypto_client_token, $crypto_pa_client_token) = (
-    $m->create_token($client->loginid,           'pa test'),
-    $m->create_token($pa_client->loginid,        'pa test'),
-    $m->create_token($crypto_client->loginid,    'pa test'),
-    $m->create_token($crypto_pa_client->loginid, 'pa test'));
-
-my $mock_utility = Test::MockModule->new('BOM::RPC::v3::Utility');
-$mock_utility->mock('is_verification_token_valid', sub { return {status => 1} });
-
-## paymentagent_withdraw
-my ($res, $client_db, $pa_client_db, $client_b_balance, $pa_client_b_balance);
-subtest 'paymentagent_withdraw' => sub {
-    my $code = 'mocked';
-    subtest 'payment agent USD' => sub {
-        $client              = BOM::User::Client->new({loginid => $client->loginid});
-        $client_b_balance    = $client->default_account->balance;
-        $pa_client_b_balance = $pa_client->default_account->balance;
-
-        $res = BOM::RPC::v3::Cashier::paymentagent_withdraw({
-                client => $client,
-                args   => {
-                    paymentagent_withdraw => 1,
-                    paymentagent_loginid  => $pa_client->loginid,
-                    currency              => 'USD',
-                    amount                => 100,
-                    verification_code     => $code
-                }});
-        is $res->{status},            1,     'paymentagent_withdraw ok';
-        is $res->{paymentagent_name}, 'Joe', 'Got correct payment agent name';
-
-        ## after withdraw, check both balance
-        $client = BOM::User::Client->new({loginid => $client->loginid});
-        ok $client->default_account->balance == $client_b_balance - 100, '- 100';
-        $pa_client = BOM::User::Client->new({loginid => $pa_client->loginid});
-        ok $pa_client->default_account->balance == $pa_client_b_balance + 100, '+ 100';
-
-        ## test for failure
-        foreach my $amount (-1, 1, 2001) {
-            $res = BOM::RPC::v3::Cashier::paymentagent_withdraw({
-                    client => $client,
-                    args   => {
-                        paymentagent_withdraw => 1,
-                        paymentagent_loginid  => $pa_client->loginid,
-                        currency              => 'USD',
-                        verification_code     => $code,
-                        (defined $amount) ? (amount => $amount) : (),
-                    }});
-            ok $res->{error}->{message_to_client} =~ /Invalid amount/, "test amount $amount";
-=======
 use BOM::Test::Helper::Client qw( top_up );
 
 my ( $agent,$payee,$payer,$test_currency,$test_amount,$testargs );
@@ -205,7 +68,7 @@
 $crypto_pa_client->save;
 
 my $mock_utility           = Test::MockModule->new('BOM::RPC::v3::Utility');
-my $mock_clientaccount     = Test::MockModule->new('Client::Account');
+my $mock_clientaccount     = Test::MockModule->new('BOM::User::Client');
 my $mock_landingcompany    = Test::MockModule->new('LandingCompany');
 my $mock_clientdb          = Test::MockModule->new('BOM::Database::ClientDB');
 my $mock_cashier           = Test::MockModule->new('BOM::RPC::v3::Cashier');
@@ -228,7 +91,7 @@
 
 ## paymentagent_transfer arguments:
 ## 'source': [string] appears unused, passed directly to payment_account_transfer
-## 'client': [Client::Account object] money FROM; the payment agent account
+## 'client': [BOM::User::Client object] money FROM; the payment agent account
 ## 'website_name': [string] only used in outgoing confirmation email
 ## 'args' : [hashref] everything else below
 ##   'payment_transfer': [boolean] action to perform. NOT NEEDED?
@@ -266,7 +129,6 @@
             $agent = $crypto_pa_client;
             $payee = $crypto_client;
             $test_amount = 0.004;
->>>>>>> a1be04b4
         }
 
         reset_transfer_testargs();
@@ -281,43 +143,12 @@
         is ( $res->{error}{code}, 'PermissionDenied', $test );
         reset_transfer_testargs();
 
-<<<<<<< HEAD
-    subtest 'paymentagent BTC' => sub {
-        $crypto_client       = BOM::User::Client->new({loginid => $crypto_client->loginid});
-        $client_b_balance    = $crypto_client->default_account->balance;
-        $pa_client_b_balance = $crypto_pa_client->default_account->balance;
-
-        $res = BOM::RPC::v3::Cashier::paymentagent_withdraw({
-                client => $crypto_client,
-                args   => {
-                    paymentagent_withdraw => 1,
-                    paymentagent_loginid  => $crypto_pa_client->loginid,
-                    currency              => 'USD',
-                    verification_code     => $code,
-                    amount                => 1,
-                }});
-        ok $res->{error}->{message_to_client} =~ /You cannot perform this action, as USD is not default currency for your account/,
-            "Invalid currency";
-
-        foreach my $amount (-1, 0.001, 6) {
-            $res = BOM::RPC::v3::Cashier::paymentagent_withdraw({
-                    client => $crypto_client,
-                    args   => {
-                        paymentagent_withdraw => 1,
-                        paymentagent_loginid  => $crypto_pa_client->loginid,
-                        currency              => 'BTC',
-                        verification_code     => $code,
-                        (defined $amount) ? (amount => $amount) : (),
-                    }});
-            ok $res->{error}->{message_to_client} =~ /Invalid amount/, "test amount $amount";
-=======
         $test = 'Transfer fails if given an invalid amount';
         ## Cashier.pm declares that amounts must be: /^(?:\d+\.?\d*|\.\d+)$/
         for my $badamount (qw/ abc 1e80 1.2.3 1;2 . /) {
             $testargs->{args}{amount} = $badamount;
             $res = BOM::RPC::v3::Cashier::paymentagent_transfer($testargs);
             is ( $res->{error}{message_to_client}, 'Invalid amount.', "$test ($badamount)" );
->>>>>>> a1be04b4
         }
         ## Precisions can be viewed via Format::Util::Numbers::get_precision_config();
         for my $currency (@crypto_currencies, @fiat_currencies) {
@@ -567,19 +398,19 @@
         like ( $res->{error}{message_to_client}, qr/you cannot withdraw.+balance is $test_currency 0.00/, $test );
 
         $test = 'Agent account starts with a zero balance';
-        my $agent_balance = Client::Account->new({loginid => $agent_id})->default_account->balance;
+        my $agent_balance = BOM::User::Client->new({loginid => $agent_id})->default_account->balance;
         is ( $agent_balance, 0, $test );
 
         $test = 'Payee account starts with a predetermined balance';
         my $test_seed = 'USD' eq $test_currency ? 500 : 1;
         top_up $payee, $test_currency, $test_seed;
-        my $payee_balance = Client::Account->new({loginid => $payee_id})->default_account->balance;
+        my $payee_balance = BOM::User::Client->new({loginid => $payee_id})->default_account->balance;
         is ( $payee_balance, formatnumber('amount', $test_currency, $test_seed), $test );
 
         $test = 'After top_up, agent account has correct balance';
         my $agent_funds = 400;
         top_up $agent, $test_currency => $agent_funds;
-        $agent_balance = Client::Account->new({loginid => $agent_id})->default_account->balance;
+        $agent_balance = BOM::User::Client->new({loginid => $agent_id})->default_account->balance;
         is ( $agent_balance, formatnumber('amount', $test_currency, $agent_funds), $test );
 
         $test = 'Transfer works and returns a status code of 1';
@@ -587,11 +418,11 @@
         is ( $res->{status}, 1, $test );
 
         $test = 'After transfer, agent account has correct balance';
-        $agent_balance = Client::Account->new({loginid => $agent_id})->default_account->balance;
+        $agent_balance = BOM::User::Client->new({loginid => $agent_id})->default_account->balance;
         is ( $agent_balance, formatnumber('amount', $test_currency, $agent_funds - $test_amount), $test );
 
         $test = 'After transfer, payee account has correct balance';
-        $payee_balance = Client::Account->new({loginid => $payee_id})->default_account->balance;
+        $payee_balance = BOM::User::Client->new({loginid => $payee_id})->default_account->balance;
         is ( $payee_balance, formatnumber('amount', $test_currency, $test_seed + $test_amount), $test );
 
         $test = 'Transfer fails when request is too frequent';
@@ -608,78 +439,8 @@
         $test = 'Transfer fails if we go above the lifetime limit for the client';
         ## Hard to mock: limits are pulled from external file by Payments.pm
 
-<<<<<<< HEAD
-        sleep 3;
-        $res = BOM::RPC::v3::Cashier::paymentagent_withdraw({
-                client => $crypto_client,
-                args   => {
-                    paymentagent_withdraw => 1,
-                    paymentagent_loginid  => $crypto_pa_client->loginid,
-                    currency              => 'BTC',
-                    amount                => 0.004,
-                    verification_code     => $code
-                }});
-        diag explain $res unless $res->{status};
-        is $res->{status}, 1, 'paymentagent_withdraw ok again';
-
-        $crypto_client = BOM::User::Client->new({loginid => $crypto_client->loginid});
-        ok $crypto_client->default_account->balance == $client_b_balance - 0.004, '- 0.004';
-        $crypto_pa_client = BOM::User::Client->new({loginid => $crypto_pa_client->loginid});
-        ok $crypto_pa_client->default_account->balance == $pa_client_b_balance + 0.004, '+ 0.004';
-=======
->>>>>>> a1be04b4
     };
 
-<<<<<<< HEAD
-## transfer
-subtest 'paymentagent_transfer' => sub {
-    subtest 'paymentagent USD' => sub {
-        $pa_client = BOM::User::Client->new({loginid => $pa_client->loginid});
-        $client    = BOM::User::Client->new({loginid => $client->loginid});
-        $client_b_balance    = $client->default_account->balance;
-        $pa_client_b_balance = $pa_client->default_account->balance;
-
-        # from client to pa_client is not allowed
-        $res = BOM::RPC::v3::Cashier::paymentagent_transfer({
-                client => $client,
-                args   => {
-                    paymentagent_transfer => 1,
-                    transfer_to           => $pa_client->loginid,
-                    currency              => 'USD',
-                    amount                => 100
-                }});
-        is $res->{error}->{message_to_client}, 'You are not authorized for transfers via payment agents.', 'You are not a Payment Agent';
-
-        $res = BOM::RPC::v3::Cashier::paymentagent_transfer({
-                client => $pa_client,
-                args   => {
-                    paymentagent_transfer => 1,
-                    transfer_to           => $client->loginid,
-                    currency              => 'USD',
-                    amount                => 100
-                }});
-        is $res->{status}, 1, 'paymentagent_transfer ok';
-        is $res->{client_to_full_name}, $client->full_name, 'Got correct payment agent name';
-        is $res->{client_to_loginid},   $client->loginid,   'Got correct client to loginid';
-
-        ## after withdraw, check both balance
-        $client = BOM::User::Client->new({loginid => $client->loginid});
-        ok $client->default_account->balance == $client_b_balance + 100, '+ 100';
-        $pa_client = BOM::User::Client->new({loginid => $pa_client->loginid});
-        ok $pa_client->default_account->balance == $pa_client_b_balance - 100, '- 100';
-
-        ## test for failure
-        foreach my $amount (-1, 1, 2001) {
-            $res = BOM::RPC::v3::Cashier::paymentagent_transfer({
-                    client => $pa_client,
-                    args   => {
-                        paymentagent_transfer => 1,
-                        transfer_to           => $client->loginid,
-                        currency              => 'USD',
-                        (defined $amount) ? (amount => $amount) : (),
-                    }});
-            ok $res->{error}->{message_to_client} =~ /Invalid amount/, "test amount $amount";
-=======
 } ## end each type of currency for paymentagent_transfer
 
 
@@ -710,7 +471,6 @@
             amount               => $test_amount,
             verification_code   => 'dummy',
             dry_run              => 1,
->>>>>>> a1be04b4
         }
     };
 }
@@ -735,25 +495,6 @@
             $test_amount = 0.004;
         }
 
-<<<<<<< HEAD
-    subtest 'paymentagent BTC' => sub {
-        $crypto_pa_client = BOM::User::Client->new({loginid => $crypto_pa_client->loginid});
-        $crypto_client    = BOM::User::Client->new({loginid => $crypto_client->loginid});
-        $client_b_balance = $crypto_client->default_account->balance;
-        $pa_client_b_balance = $crypto_pa_client->default_account->balance;
-
-        ## test for failure
-        foreach my $amount (-1, 0.001, 6) {
-            $res = BOM::RPC::v3::Cashier::paymentagent_transfer({
-                    client => $crypto_pa_client,
-                    args   => {
-                        paymentagent_transfer => 1,
-                        transfer_to           => $crypto_client->loginid,
-                        currency              => 'BTC',
-                        (defined $amount) ? (amount => $amount) : (),
-                    }});
-            ok $res->{error}->{message_to_client} =~ /Invalid amount/, "test amount $amount";
-=======
         reset_withdrawal_testargs();
 
         my $agent_id = $agent->loginid;
@@ -782,19 +523,19 @@
 
         ## Cannot assume we start at zero because of the previous tests
         $test = 'Withdrawal works and returns a status code of 1';
-        my $old_payer_balance = Client::Account->new({loginid => $payer_id})->default_account->balance;
-        my $old_agent_balance = Client::Account->new({loginid => $agent_id})->default_account->balance;
+        my $old_payer_balance = BOM::User::Client->new({loginid => $payer_id})->default_account->balance;
+        my $old_agent_balance = BOM::User::Client->new({loginid => $agent_id})->default_account->balance;
         ## Ensure that all tokens are now 'valid'
         $mock_utility->mock('is_verification_token_valid', sub { return {status => 1} });
         $res = BOM::RPC::v3::Cashier::paymentagent_withdraw($testargs);
         is ( $res->{status}, 1, $test );
 
         $test = 'After transfer, payer account has correct balance';
-        my $payer_balance = Client::Account->new({loginid => $payer_id})->default_account->balance;
+        my $payer_balance = BOM::User::Client->new({loginid => $payer_id})->default_account->balance;
         is ( $payer_balance, formatnumber('amount', $test_currency, $old_payer_balance - $test_amount), $test );
 
         $test = 'After transfer, agent account has correct balance';
-        my $agent_balance = Client::Account->new({loginid => $agent_id})->default_account->balance;
+        my $agent_balance = BOM::User::Client->new({loginid => $agent_id})->default_account->balance;
         is ( $agent_balance, formatnumber('amount', $test_currency, $old_agent_balance + $test_amount), $test );
 
         $test = 'After withdrawal, correct agent name is returned';
@@ -806,7 +547,6 @@
             $testargs->{args}{amount} = $badamount;
             $res = BOM::RPC::v3::Cashier::paymentagent_withdraw($testargs);
             is ( $res->{error}{message_to_client}, 'Invalid amount.', "$test ($badamount)" );
->>>>>>> a1be04b4
         }
         ## Precisions can be viewed via Format::Util::Numbers::get_precision_config();
         for my $currency (@crypto_currencies, @fiat_currencies) {
@@ -1097,28 +837,6 @@
         like ( $res->{error}{message_to_client}, qr/allowable transactions for today/, $test );
         $mock_cashier->unmock('_get_amount_and_count');
 
-<<<<<<< HEAD
-        sleep 3;
-        $res = BOM::RPC::v3::Cashier::paymentagent_transfer({
-                client => $crypto_pa_client,
-                args   => {
-                    paymentagent_transfer => 1,
-                    transfer_to           => $crypto_client->loginid,
-                    currency              => 'BTC',
-                    amount                => 0.002
-                }});
-        diag explain $res unless $res->{status};
-        is $res->{status}, 1, 'paymentagent_transfer ok';
-        is $res->{client_to_full_name}, $crypto_client->full_name, 'Got correct payment agent name';
-        is $res->{client_to_loginid},   $crypto_client->loginid,   'Got correct client to loginid';
-
-        ## after withdraw, check both balance
-        $crypto_client = BOM::User::Client->new({loginid => $crypto_client->loginid});
-        ok $crypto_client->default_account->balance == $client_b_balance + 0.002, '+ 0.002';
-        $crypto_pa_client = BOM::User::Client->new({loginid => $crypto_pa_client->loginid});
-        ok $crypto_pa_client->default_account->balance == $pa_client_b_balance - 0.002, '- 0.002';
-=======
->>>>>>> a1be04b4
     };
 
 } ## end of each test_currency type
