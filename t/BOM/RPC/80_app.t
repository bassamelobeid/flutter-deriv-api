use strict;
use warnings;

no indirect;

use Test::More;
use Test::Deep;
use Test::Warnings qw(warnings);
use FindBin qw/$Bin/;
use lib "$Bin/lib";
use TestHelper qw/create_test_user/;
use Test::MockModule;
use BOM::Test::Data::Utility::AuthTestDatabase qw(:init);
use BOM::Database::Model::OAuth;
use BOM::Database::Model::AccessToken;
use BOM::Test::RPC::Client;
use Test::Mojo;

my $test_client  = create_test_user();
my $test_loginid = $test_client->loginid;

# cleanup
my $oauth = BOM::Database::Model::OAuth->new;
my $dbh   = $oauth->dbh;
$dbh->do("DELETE FROM oauth.access_token");
$dbh->do("DELETE FROM oauth.user_scope_confirm");
$dbh->do("DELETE FROM oauth.apps WHERE id <> 1");
BOM::Database::Model::AccessToken->new->remove_by_loginid($test_loginid);

my $c = BOM::Test::RPC::Client->new(ua => Test::Mojo->new('BOM::RPC')->app->ua);

my $mock_utility = Test::MockModule->new('BOM::RPC::v3::Utility');
# need to mock it as to access api token we need token beforehand
$mock_utility->mock('get_token_details', sub { return {loginid => $test_loginid} });

# create new api token
my $res = $c->call_ok(
    'api_token',
    {
        token => 'Abc123',
        args  => {
            api_token => 1,
            new_token => 'Sample1'
        },
    })->has_no_system_error->has_no_error->result;

is scalar(@{$res->{tokens}}), 1, "token created succesfully";
my $token = $res->{tokens}->[0]->{token};

$mock_utility->unmock('get_token_details');

my $app1 = $c->call_ok(
    'app_register',
    {
        token => $token,
        args  => {
            name         => 'App 1',
            scopes       => ['read', 'trade'],
            redirect_uri => 'https://www.example.com/',
            homepage     => 'https://www.homepage.com/'
        },
    })->has_no_system_error->has_no_error->result;
is_deeply([sort @{$app1->{scopes}}], ['read', 'trade'], 'scopes are right');
is $app1->{redirect_uri}, 'https://www.example.com/',  'redirect_uri is right';
is $app1->{homepage},     'https://www.homepage.com/', 'homepage is right';

$app1 = $c->call_ok(
    'app_update',
    {
        token => $token,
        args  => {
            app_update   => $app1->{app_id},
            name         => 'App 1',
            scopes       => ['read', 'trade', 'admin'],
            redirect_uri => 'https://www.example.com/callback',
            homepage     => 'https://www.homepage2.com/'
        },
    })->has_no_system_error->has_no_error->result;
is_deeply([sort @{$app1->{scopes}}], ['admin', 'read', 'trade'], 'scopes are updated');
is $app1->{redirect_uri}, 'https://www.example.com/callback', 'redirect_uri is updated';
is $app1->{homepage},     'https://www.homepage2.com/',       'homepage is updated';

my $get_app = $c->call_ok(
    'app_get',
    {
        token => $token,
        args  => {
            app_get => $app1->{app_id},
        },
    })->has_no_system_error->has_no_error->result;
is_deeply($app1, $get_app, 'same on get');

$res = $c->call_ok(
    'app_register',
    {
        token => $token,
        args  => {
            name => 'App 1',
        },
    })->has_no_system_error->has_error->result;
ok $res->{error}->{message_to_client} =~ /The name is taken/, 'The name is taken';

my $app2 = $c->call_ok(
    'app_register',
    {
        token => $token,
        args  => {
            name                  => 'App 2',
            scopes                => ['read', 'admin'],
            redirect_uri          => 'https://www.example2.com/',
            app_markup_percentage => 2
        },
    })->has_no_system_error->has_no_error->result;
is $app2->{app_markup_percentage}, 2, 'app_markup_percentage is right';

$app2 = $c->call_ok(
    'app_update',
    {
        token => $token,
        args  => {
            app_update            => $app2->{app_id},
            name                  => 'App 2',
            scopes                => ['read', 'admin'],
            redirect_uri          => 'https://www.example2.com/',
            app_markup_percentage => 4
        },
    })->has_no_system_error->has_no_error->result;
is $app2->{app_markup_percentage}, 4, 'app_markup_percentage is updated';

my $get_apps = $c->call_ok(
    'app_list',
    {
        token => $token,
        args  => {
            app_list => 1,
        },
    })->has_no_system_error->result;

$get_apps = [grep { $_->{app_id} ne '1' } @$get_apps];
is_deeply($get_apps, [$app1, $app2], 'list ok');

my $delete_st = $c->call_ok(
    'app_delete',
    {
        token => $token,
        args  => {
            app_delete => $app2->{app_id},
        },
    })->has_no_system_error->result;
ok $delete_st;

$get_apps = $c->call_ok(
    'app_list',
    {
        token => $token,
        args  => {
            app_list => 1,
        },
    })->has_no_system_error->result;
$get_apps = [grep { $_->{app_id} ne '1' } @$get_apps];
is_deeply($get_apps, [$app1], 'delete ok');

# delete again will return 0
$delete_st = $c->call_ok(
    'app_delete',
    {
        token => $token,
        args  => {
            app_delete => $app2->{app_id},
        },
    })->has_no_system_error->result;
ok !$delete_st, 'was deleted';

## for used and revoke
my $test_appid = $app1->{app_id};
$oauth = BOM::Database::Model::OAuth->new;    # re-connect db
ok $oauth->confirm_scope($test_appid, $test_loginid), 'confirm scope';
my ($access_token) = $oauth->store_access_token_only($test_appid, $test_loginid);
my $used_apps = $c->call_ok(
    'oauth_apps',
    {
        token => $access_token,
        args  => {
            oauth_apps => 1,
        },
    })->has_no_system_error->result;
is scalar(@{$used_apps}), 1;
is $used_apps->[0]->{app_id}, $test_appid, 'app_id 1';
is_deeply([sort @{$used_apps->[0]->{scopes}}], ['admin', 'read', 'trade'], 'scopes are right');
ok $used_apps->[0]->{last_used}, 'last_used ok';

$oauth = BOM::Database::Model::OAuth->new;    # re-connect db
my $is_confirmed = $oauth->is_scope_confirmed($test_appid, $test_loginid);
is $is_confirmed, 1, 'was confirmed';

# revoke app
$c->call_ok(
    'oauth_apps',
    {
        token => $access_token,
        args  => {
            oauth_apps => 1,
<<<<<<< HEAD
        },
    })->has_no_system_error;

$oauth = BOM::Database::Model::OAuth->new;                                # re-connect db
$is_confirmed = $oauth->is_scope_confirmed($test_appid, $test_loginid);
is $is_confirmed, 1, 'still confirmed';

$c->call_ok(
    'revoke_oauth_app',
    {
        token => $access_token,
        args  => {
            revoke_oauth_app => $test_appid,
        },
    })->has_no_system_error;
=======
            revoke_app => $test_appid
        }})->has_no_system_error;
>>>>>>> 54b35851

$oauth = BOM::Database::Model::OAuth->new;                                # re-connect db
$is_confirmed = $oauth->is_scope_confirmed($test_appid, $test_loginid);
is $is_confirmed, 0, 'not confirmed after revoke';

## the access_token is not working after revoke
$used_apps = $c->call_ok(
    'oauth_apps',
    {
        token => $access_token,
        args  => {
            oauth_apps => 1,
        },
    })->has_no_system_error->has_error->result;
is $used_apps->{error}->{code}, 'InvalidToken', 'not valid after revoke';

$res = $c->call_ok(
    'api_token',
    {
        token => $token,
        args  => {
            api_token    => 1,
            delete_token => $token
        },
    })->has_no_system_error->has_no_error->result;
is scalar(@{$res->{tokens}}), 0, "token deleted successfully";

done_testing();<|MERGE_RESOLUTION|>--- conflicted
+++ resolved
@@ -200,7 +200,6 @@
         token => $access_token,
         args  => {
             oauth_apps => 1,
-<<<<<<< HEAD
         },
     })->has_no_system_error;
 
@@ -216,10 +215,6 @@
             revoke_oauth_app => $test_appid,
         },
     })->has_no_system_error;
-=======
-            revoke_app => $test_appid
-        }})->has_no_system_error;
->>>>>>> 54b35851
 
 $oauth = BOM::Database::Model::OAuth->new;                                # re-connect db
 $is_confirmed = $oauth->is_scope_confirmed($test_appid, $test_loginid);
