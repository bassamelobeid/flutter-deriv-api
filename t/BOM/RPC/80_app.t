use strict;
use warnings;
use Test::More;
use FindBin qw/$Bin/;
use lib "$Bin/lib";
use TestHelper qw/create_test_user/;
use Test::MockModule;
use BOM::Database::Model::OAuth;
use BOM::Database::Model::AccessToken;
use Test::BOM::RPC::Client;
use Test::Mojo;

my $test_client  = create_test_user();
my $test_loginid = $test_client->loginid;

# cleanup
my $oauth = BOM::Database::Model::OAuth->new;
my $dbh   = $oauth->dbh;
$dbh->do("DELETE FROM oauth.access_token");
$dbh->do("DELETE FROM oauth.user_scope_confirm");
$dbh->do("DELETE FROM oauth.apps WHERE id <> 1");
BOM::Database::Model::AccessToken->new->remove_by_loginid($test_loginid);

my $c = Test::BOM::RPC::Client->new(ua => Test::Mojo->new('BOM::RPC')->app->ua);

my $mock_utility = Test::MockModule->new('BOM::RPC::v3::Utility');
# need to mock it as to access api token we need token beforehand
$mock_utility->mock('get_token_details', sub { return {loginid => $test_loginid} });

# create new api token
my $res = $c->call_ok(
    'api_token',
    {
        token => 'Abc123',
        args  => {
            api_token => 1,
            new_token => 'Sample1'
        },
    })->has_no_system_error->has_no_error->result;

is scalar(@{$res->{tokens}}), 1, "token created succesfully";
my $token = $res->{tokens}->[0]->{token};

$mock_utility->unmock('get_token_details');

my $app1 = $c->call_ok(
    'app_register',
    {
        token => $token,
        args  => {
            name         => 'App 1',
            scopes       => ['read', 'trade'],
<<<<<<< HEAD
            redirect_uri => 'https://www.example.com/'
=======
            redirect_uri => 'https://www.example.com/',
            homepage     => 'https://www.homepage.com/',
>>>>>>> 395b8866
        },
    })->has_no_system_error->has_no_error->result;
is_deeply([sort @{$app1->{scopes}}], ['read', 'trade'], 'scopes are right');
is $app1->{redirect_uri}, 'https://www.example.com/',  'redirect_uri is right';
is $app1->{homepage},     'https://www.homepage.com/', 'homepage is right';

$app1 = $c->call_ok(
    'app_update',
    {
        token => $token,
        args  => {
            app_update   => $app1->{app_id},
            name         => 'App 1',
            scopes       => ['read', 'trade', 'admin'],
<<<<<<< HEAD
            redirect_uri => 'https://www.example.com/callback'
=======
            redirect_uri => 'https://www.example.com/callback',
            homepage     => 'https://www.homepage2.com/',
>>>>>>> 395b8866
        },
    })->has_no_system_error->has_no_error->result;
is_deeply([sort @{$app1->{scopes}}], ['admin', 'read', 'trade'], 'scopes are updated');
is $app1->{redirect_uri}, 'https://www.example.com/callback', 'redirect_uri is updated';
is $app1->{homepage},     'https://www.homepage2.com/',       'homepage is updated';

my $get_app = $c->call_ok(
    'app_get',
    {
        token => $token,
        args  => {
            app_get => $app1->{app_id},
        },
    })->has_no_system_error->has_no_error->result;
is_deeply($app1, $get_app, 'same on get');

$res = $c->call_ok(
    'app_register',
    {
        token => $token,
        args  => {
            name => 'App 1',
        },
    })->has_no_system_error->has_error->result;
ok $res->{error}->{message_to_client} =~ /The name is taken/, 'The name is taken';

my $app2 = $c->call_ok(
    'app_register',
    {
        token => $token,
        args  => {
            name                  => 'App 2',
            scopes                => ['read', 'admin'],
            redirect_uri          => 'https://www.example2.com/',
            app_markup_percentage => 2
        },
    })->has_no_system_error->has_no_error->result;
is $app2->{app_markup_percentage}, 2, 'app_markup_percentage is right';

$app2 = $c->call_ok(
    'app_update',
    {
        token => $token,
        args  => {
            app_update            => $app2->{app_id},
            name                  => 'App 2',
            scopes                => ['read', 'admin'],
            redirect_uri          => 'https://www.example2.com/',
            app_markup_percentage => 4
        },
    })->has_no_system_error->has_no_error->result;
is $app2->{app_markup_percentage}, 4, 'app_markup_percentage is updated';

my $get_apps = $c->call_ok(
    'app_list',
    {
        token => $token,
        args  => {
            app_list => 1,
        },
    })->has_no_system_error->result;

$get_apps = [grep { $_->{app_id} ne '1' } @$get_apps];
is_deeply($get_apps, [$app1, $app2], 'list ok');

my $delete_st = $c->call_ok(
    'app_delete',
    {
        token => $token,
        args  => {
            app_delete => $app2->{app_id},
        },
    })->has_no_system_error->result;
ok $delete_st;

$get_apps = $c->call_ok(
    'app_list',
    {
        token => $token,
        args  => {
            app_list => 1,
        },
    })->has_no_system_error->result;
$get_apps = [grep { $_->{app_id} ne '1' } @$get_apps];
is_deeply($get_apps, [$app1], 'delete ok');

# delete again will return 0
$delete_st = $c->call_ok(
    'app_delete',
    {
        token => $token,
        args  => {
            app_delete => $app2->{app_id},
        },
    })->has_no_system_error->result;
ok !$delete_st, 'was deleted';

## for used and revoke
my $test_appid = $app1->{app_id};
$oauth = BOM::Database::Model::OAuth->new;    # re-connect db
ok $oauth->confirm_scope($test_appid, $test_loginid), 'confirm scope';
my ($access_token) = $oauth->store_access_token_only($test_appid, $test_loginid);
my $used_apps = $c->call_ok(
    'oauth_apps',
    {
        token => $access_token,
        args  => {
            oauth_apps => 1,
        },
    })->has_no_system_error->result;
is scalar(@{$used_apps}), 1;
is $used_apps->[0]->{app_id}, $test_appid, 'app_id 1';
is_deeply([sort @{$used_apps->[0]->{scopes}}], ['admin', 'read', 'trade'], 'scopes are right');
ok $used_apps->[0]->{last_used}, 'last_used ok';

$oauth = BOM::Database::Model::OAuth->new;    # re-connect db
my $is_confirmed = $oauth->is_scope_confirmed($test_appid, $test_loginid);
is $is_confirmed, 1, 'was confirmed';
$c->call_ok(
    'oauth_apps',
    {
        token => $access_token,
        args  => {
            oauth_apps => 1,
            revoke_app => $test_appid,
        },
    })->has_no_system_error;

$oauth = BOM::Database::Model::OAuth->new;                                # re-connect db
$is_confirmed = $oauth->is_scope_confirmed($test_appid, $test_loginid);
is $is_confirmed, 0, 'not confirmed after revoke';

## the access_token is not working after revoke
$used_apps = $c->call_ok(
    'oauth_apps',
    {
        token => $access_token,
        args  => {
            oauth_apps => 1,
        },
    })->has_no_system_error->has_error->result;
is $used_apps->{error}->{code}, 'InvalidToken', 'not valid after revoke';

$res = $c->call_ok(
    'api_token',
    {
        token => $token,
        args  => {
            api_token    => 1,
            delete_token => $token
        },
    })->has_no_system_error->has_no_error->result;
is scalar(@{$res->{tokens}}), 0, "token deleted successfully";

done_testing();<|MERGE_RESOLUTION|>--- conflicted
+++ resolved
@@ -50,12 +50,8 @@
         args  => {
             name         => 'App 1',
             scopes       => ['read', 'trade'],
-<<<<<<< HEAD
-            redirect_uri => 'https://www.example.com/'
-=======
             redirect_uri => 'https://www.example.com/',
-            homepage     => 'https://www.homepage.com/',
->>>>>>> 395b8866
+            homepage     => 'https://www.homepage.com/'
         },
     })->has_no_system_error->has_no_error->result;
 is_deeply([sort @{$app1->{scopes}}], ['read', 'trade'], 'scopes are right');
@@ -70,12 +66,8 @@
             app_update   => $app1->{app_id},
             name         => 'App 1',
             scopes       => ['read', 'trade', 'admin'],
-<<<<<<< HEAD
-            redirect_uri => 'https://www.example.com/callback'
-=======
             redirect_uri => 'https://www.example.com/callback',
-            homepage     => 'https://www.homepage2.com/',
->>>>>>> 395b8866
+            homepage     => 'https://www.homepage2.com/'
         },
     })->has_no_system_error->has_no_error->result;
 is_deeply([sort @{$app1->{scopes}}], ['admin', 'read', 'trade'], 'scopes are updated');
