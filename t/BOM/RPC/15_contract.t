--- conflicted
+++ resolved
@@ -541,7 +541,6 @@
         'barrier'         => '0.99350',
         'contract_id'     => 10,
         'currency'        => 'USD',
-<<<<<<< HEAD
         'bid_price'       => '158.95',
         'payout'          => '158.95',
         'date_expiry'     => 1127287060,
@@ -550,18 +549,9 @@
         'entry_spot'      => '0.99350',
         'entry_tick'      => '0.99350',
         'entry_tick_time' => 1127286661,
-=======
-        'date_expiry'     => 1127287660,
-        'date_settlement' => 1127287660,
-        'date_start'      => 1127287260,
-        'entry_spot'      => '0.99360',
-        'entry_tick'      => '0.99360',
-        'entry_tick_time' => 1127287261,
->>>>>>> 18df5235
         'exit_tick'       => '0.99380',
         'exit_tick_time'  => 1127287659,
         'longcode'        => 'Win payout if AUD/CAD is strictly higher than entry spot at 6 minutes 40 seconds after contract start time.',
-<<<<<<< HEAD
         'shortcode'       => 'CALL_FRXAUDCAD_158.95_1127286660_1127287060_S0P_0',
         'underlying'      => 'frxAUDCAD',
         is_valid_to_sell  => 1,
@@ -645,9 +635,6 @@
         'exit_tick_time'  => 1127288061,
         'longcode'        => 'Win payout if AUD/CAD is strictly higher than entry spot at 6 minutes 42 seconds after contract start time.',
         'shortcode'       => 'CALL_FRXAUDCAD_200.67_1127287660_1127288062_S0P_0',
-=======
-        'shortcode'       => 'CALL_FRXAUDCAD_200.8_1127287260_1127287660_S0P_0',
->>>>>>> 18df5235
         'underlying'      => 'frxAUDCAD',
         is_valid_to_sell  => 0,
         validation_error  => 'This contract has been sold.'
