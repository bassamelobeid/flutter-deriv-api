--- conflicted
+++ resolved
@@ -851,11 +851,6 @@
         is_sold     => 0,
     };
 
-<<<<<<< HEAD
-    my $result;
-
-=======
->>>>>>> 82f00f21
     # get_bid calls are supposed to throw a warning during weekend
     # we will capture this warning instead of letting it fail the
     # has_no_warning test which will be called by done_testing().
