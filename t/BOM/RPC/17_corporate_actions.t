use strict;
use warnings;
use utf8;
use Test::BOM::RPC::Client;
use Test::Most;
use Test::Mojo;
use Test::MockModule;
use BOM::RPC::v3::Contract;
use BOM::RPC::v3::MarketDiscovery;
use BOM::Platform::Context qw (request);
use BOM::Test::Data::Utility::UnitTestDatabase qw(:init);
use BOM::Test::Data::Utility::AuthTestDatabase qw(:init);
use BOM::Test::Data::Utility::FeedTestDatabase qw(:init);
use BOM::Test::Data::Utility::UnitTestRedis qw(initialize_realtime_ticks_db);
use BOM::Test::Data::Utility::UnitTestMarketData qw(:init);
use BOM::System::RedisReplicated;
use BOM::Product::ContractFactory qw( produce_contract );
use BOM::Database::Model::OAuth;
use Data::Dumper;

use Quant::Framework::CorporateAction;
use Quant::Framework::StorageAccessor;
use Quant::Framework::Utils::Test;

my $storage_accessor = Quant::Framework::StorageAccessor->new(
    chronicle_reader => BOM::System::Chronicle::get_chronicle_reader(),
    chronicle_writer => BOM::System::Chronicle::get_chronicle_writer(),
);

my $email  = 'test@binary.com';
my $client = BOM::Test::Data::Utility::UnitTestDatabase::create_client({
    broker_code => 'VRTC',
    email       => $email,
});
$client->deposit_virtual_funds;

my ($token) = BOM::Database::Model::OAuth->new->store_access_token_only(1, $client->loginid);

#Create_doc for symbol USAAPL
BOM::Test::Data::Utility::UnitTestMarketData::create_doc(
    'currency',
    {
        symbol => 'EUR',
        date   => Date::Utility->new,
    });
BOM::Test::Data::Utility::UnitTestMarketData::create_doc(
    'index',
    {
        symbol => 'USAAPL',
        date   => Date::Utility->new,
    });
BOM::Test::Data::Utility::UnitTestMarketData::create_doc(
    'volsurface_delta',
    {
        symbol        => 'USAAPL',
        recorded_date => Date::Utility->new,
    });

my $date       = Date::Utility->new('2013-03-27');
my $opening    = BOM::Market::Underlying->new('USAAPL')->calendar->opening_on($date);
my $underlying = BOM::Market::Underlying->new('USAAPL');
my $starting   = $underlying->calendar->opening_on(Date::Utility->new('2013-03-27'))->plus_time_interval('50m');
my $entry_tick = BOM::Test::Data::Utility::FeedTestDatabase::create_tick({
    underlying => 'USAAPL',
    epoch      => $starting->epoch,
    quote      => 100
});
BOM::Test::Data::Utility::FeedTestDatabase::create_tick({
    underlying => 'USAAPL',
    epoch      => $starting->epoch + 30,
    quote      => 111
});
BOM::Test::Data::Utility::FeedTestDatabase::create_tick({
    underlying => 'USAAPL',
    epoch      => $starting->epoch + 90,
    quote      => 80
});

my $c = Test::BOM::RPC::Client->new(ua => Test::Mojo->new('BOM::RPC')->app->ua);
request(BOM::Platform::Context::Request->new(params => {}));

subtest 'get_corporate_actions' => sub {

    my $closing_time = $starting->plus_time_interval('1d')->truncate_to_day->plus_time_interval('23h59m59s');

    my $purchase_date = $date->epoch;

    my $params = {};

    $params->{args}{symbol} = 'USAAPL';
    $params->{args}{start}  = $opening->date_ddmmmyyyy;
    $params->{args}{end}    = $closing_time->date_ddmmmyyyy;

    #Create two corporate actions with same effective date.
    my $two_actions = {
        11223345 => {
            description    => 'Test corp act 1',
            action_code    => 3001,
            flag           => 'N',
            modifier       => 'divide',
            value          => 1.25,
            effective_date => $opening->plus_time_interval('1d')->date_ddmmmyy,
            type           => 'STOCK_SPLT',
        },
        11223346 => {
            description    => 'Test corp act 2',
            action_code    => 2000,
            flag           => 'N',
            modifier       => 'divide',
            value          => 2.25,
            effective_date => $opening->plus_time_interval('1d')->date_ddmmmyy,
            type           => 'DVD_STOCK',
        }};

<<<<<<< HEAD
    Quant::Framework::CorporateAction->create(
        storage_accessor => $storage_accessor,
        symbol           => 'USAAPL',
        for_date         => $starting,
    )->update($two_actions, $starting)->save;
=======
    Quant::Framework::CorporateAction::create($storage_accessor, 'USAAPL', $starting)->update($two_actions, $starting)->save;
>>>>>>> 29b4b095

    my $result = $c->call_ok('get_corporate_actions', $params)->has_no_system_error->has_no_error->result;

    my $value = $result->{actions}[0]{value};

    cmp_ok $value, '==', 2.25, 'value for this  corporate action';

    my $modifier = $result->{actions}[0]{modifier};

    cmp_ok $modifier, 'eq', 'divide', 'modifier for this  corporate action';

    #Check value for the second corporate action.
    $value = $result->{actions}[1]{value};

    cmp_ok $value, '==', 1.25, 'value for the second corporate action';

    #Test for error case.
    my $params_err = {
        symbol => 'USAAPL',
        start  => $closing_time->date_ddmmmyyyy,
        end    => $opening->date_ddmmmyyyy,
    };

    $result = $c->call_ok('get_corporate_actions', $params_err)->has_error->error_code_is('GetCorporateActionsFailure')
        ->error_message_is('Sorry, an error occurred while processing your request.');

};

done_testing();
<|MERGE_RESOLUTION|>--- conflicted
+++ resolved
@@ -112,15 +112,11 @@
             type           => 'DVD_STOCK',
         }};
 
-<<<<<<< HEAD
     Quant::Framework::CorporateAction->create(
         storage_accessor => $storage_accessor,
         symbol           => 'USAAPL',
         for_date         => $starting,
     )->update($two_actions, $starting)->save;
-=======
-    Quant::Framework::CorporateAction::create($storage_accessor, 'USAAPL', $starting)->update($two_actions, $starting)->save;
->>>>>>> 29b4b095
 
     my $result = $c->call_ok('get_corporate_actions', $params)->has_no_system_error->has_no_error->result;
 
