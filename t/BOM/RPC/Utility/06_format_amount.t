use strict;
use warnings;

use Test::Most;
use Price::Calculator qw/formatnumber/;

<<<<<<< HEAD
is BOM::RPC::v3::Utility::format_amount('USD', 10),               '10.00',       'USD 10 -> 10.00';
is BOM::RPC::v3::Utility::format_amount('USD', 10.000001),        '10.00',       'USD 10.000001 -> 10.00';
is BOM::RPC::v3::Utility::format_amount('BTC', 10),               '10.00000000', 'BTC 10 -> 10.00000000';
is BOM::RPC::v3::Utility::format_amount('BTC', 10.000001),        '10.00000100', 'BTC 10.000001 -> 10.00000100';
is BOM::RPC::v3::Utility::format_amount('BTC', 10.0000000000001), '10.00000000', 'BTC 10.0000000000001 -> 10.00000000';
is BOM::RPC::v3::Utility::format_amount('ETH', 10),               '10.00000000', 'ETH 10 -> 10.00000000';
is BOM::RPC::v3::Utility::format_amount('ETH', 10.000001),        '10.00000100', 'ETH 10.000001 -> 10.00000100';
is BOM::RPC::v3::Utility::format_amount('ETH', 10.0000000000001), '10.00000000', 'ETH 10.0000000000001 -> 10.00000000';
is BOM::RPC::v3::Utility::format_amount('LTC', 10),               '10.00000000', 'LTC 10 -> 10.00000000';
is BOM::RPC::v3::Utility::format_amount('LTC', 10.000001),        '10.00000100', 'LTC 10.000001 -> 10.00000100';
is BOM::RPC::v3::Utility::format_amount('LTC', 10.0000000000001), '10.00000000', 'LTC 10.0000000000001 -> 10.00000000';
=======
subtest 'check amount precision' => sub {
    is formatnumber('amount', 'USD', 10),               '10.00',       'USD 10 -> 10.00';
    is formatnumber('amount', 'USD', 10.000001),        '10.00',       'USD 10.000001 -> 10.00';
    is formatnumber('amount', 'EUR', 10.000001),        '10.00',       'EUR 10.000001 -> 10.00';
    is formatnumber('amount', 'JPY', 10.000001),        '10.00',       'JPY 10.000001 -> 10.00';
    is formatnumber('amount', 'BTC', 10),               '10.00000000', 'BTC 10 -> 10.00000000';
    is formatnumber('amount', 'BTC', 10.000001),        '10.00000100', 'BTC 10.000001 -> 10.00000100';
    is formatnumber('amount', 'BTC', 10.0000000000001), '10.00000000', 'BTC 10.0000000000001 -> 10.00000000';
    is formatnumber('amount', 'ETH', 10),               '10.00000000', 'ETH 10 -> 10.00000000';
    is formatnumber('amount', 'ETH', 10.000001),        '10.00000100', 'ETH 10.000001 -> 10.00000100';
    is formatnumber('amount', 'ETH', 10.0000000000001), '10.00000000', 'ETH 10.0000000000001 -> 10.00000000';
};
>>>>>>> 8514f32d

subtest 'check price precision' => sub {
    is formatnumber('price', 'USD', 10),               '10.00',       'USD 10 -> 10.00';
    is formatnumber('price', 'USD', 10.000001),        '10.00',       'USD 10.000001 -> 10.00';
    is formatnumber('price', 'EUR', 10.000001),        '10.00',       'EUR 10.000001 -> 10.00';
    is formatnumber('price', 'JPY', 10.000001),        '10',          'JPY 10.000001 -> 10';
    is formatnumber('price', 'BTC', 10),               '10.00000000', 'BTC 10 -> 10.00000000';
    is formatnumber('price', 'BTC', 10.000001),        '10.00000100', 'BTC 10.000001 -> 10.00000100';
    is formatnumber('price', 'BTC', 10.0000000000001), '10.00000000', 'BTC 10.0000000000001 -> 10.00000000';
    is formatnumber('price', 'ETH', 10),               '10.00000000', 'ETH 10 -> 10.00000000';
    is formatnumber('price', 'ETH', 10.000001),        '10.00000100', 'ETH 10.000001 -> 10.00000100';
    is formatnumber('price', 'ETH', 10.0000000000001), '10.00000000', 'ETH 10.0000000000001 -> 10.00000000';
};

done_testing();<|MERGE_RESOLUTION|>--- conflicted
+++ resolved
@@ -4,19 +4,6 @@
 use Test::Most;
 use Price::Calculator qw/formatnumber/;
 
-<<<<<<< HEAD
-is BOM::RPC::v3::Utility::format_amount('USD', 10),               '10.00',       'USD 10 -> 10.00';
-is BOM::RPC::v3::Utility::format_amount('USD', 10.000001),        '10.00',       'USD 10.000001 -> 10.00';
-is BOM::RPC::v3::Utility::format_amount('BTC', 10),               '10.00000000', 'BTC 10 -> 10.00000000';
-is BOM::RPC::v3::Utility::format_amount('BTC', 10.000001),        '10.00000100', 'BTC 10.000001 -> 10.00000100';
-is BOM::RPC::v3::Utility::format_amount('BTC', 10.0000000000001), '10.00000000', 'BTC 10.0000000000001 -> 10.00000000';
-is BOM::RPC::v3::Utility::format_amount('ETH', 10),               '10.00000000', 'ETH 10 -> 10.00000000';
-is BOM::RPC::v3::Utility::format_amount('ETH', 10.000001),        '10.00000100', 'ETH 10.000001 -> 10.00000100';
-is BOM::RPC::v3::Utility::format_amount('ETH', 10.0000000000001), '10.00000000', 'ETH 10.0000000000001 -> 10.00000000';
-is BOM::RPC::v3::Utility::format_amount('LTC', 10),               '10.00000000', 'LTC 10 -> 10.00000000';
-is BOM::RPC::v3::Utility::format_amount('LTC', 10.000001),        '10.00000100', 'LTC 10.000001 -> 10.00000100';
-is BOM::RPC::v3::Utility::format_amount('LTC', 10.0000000000001), '10.00000000', 'LTC 10.0000000000001 -> 10.00000000';
-=======
 subtest 'check amount precision' => sub {
     is formatnumber('amount', 'USD', 10),               '10.00',       'USD 10 -> 10.00';
     is formatnumber('amount', 'USD', 10.000001),        '10.00',       'USD 10.000001 -> 10.00';
@@ -29,7 +16,6 @@
     is formatnumber('amount', 'ETH', 10.000001),        '10.00000100', 'ETH 10.000001 -> 10.00000100';
     is formatnumber('amount', 'ETH', 10.0000000000001), '10.00000000', 'ETH 10.0000000000001 -> 10.00000000';
 };
->>>>>>> 8514f32d
 
 subtest 'check price precision' => sub {
     is formatnumber('price', 'USD', 10),               '10.00',       'USD 10 -> 10.00';
