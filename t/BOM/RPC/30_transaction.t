use strict;
use warnings;

use utf8;
use Test::BOM::RPC::Client;
use Test::Most;
use Test::Mojo;
use Test::MockModule;
use Data::Dumper;
use BOM::Test::Data::Utility::UnitTestDatabase qw(:init);
use BOM::Test::Data::Utility::FeedTestDatabase qw(:init);
use BOM::Test::Data::Utility::UnitTestMarketData qw(:init);
use BOM::Test::Data::Utility::Product;

my $email  = 'test@binary.com';
my $client = BOM::Test::Data::Utility::UnitTestDatabase::create_client({
    broker_code => 'VRTC',
    email       => $email,
});
my $loginid = $client->loginid;

my $token = BOM::Platform::SessionCookie->new(
    loginid => $loginid,
    email   => $email
)->token;

$client->deposit_virtual_funds;
my $c = Test::BOM::RPC::Client->new(ua => Test::Mojo->new('BOM::RPC')->app->ua);
subtest 'buy' => sub {
    my $params = {language => 'ZH_CN', token => 'invalid token'};
    $c->call_ok('buy', $params)->has_no_system_error->has_error->error_code_is('InvalidToken', 'invalid token')
        ->error_message_is('令牌无效。', 'invalid token');

    $params->{token} = $token;

    #I don't know how to set such a scenario that a valid token id have no valid client,
    #So I mock client module to simulate this scenario.
    my $mocked_client = Test::MockModule->new('BOM::Platform::Client');
    $mocked_client->mock('new',sub {return undef});
    $c->call_ok('buy', $params)->has_no_system_error->has_error->error_code_is('AuthorizationRequired', 'AuthorizationRequired')
      ->error_message_is('请登陆。', 'please login');
    undef $mocked_client;

    $params->{contract_parameters} = {};
    {
      local $SIG{'__WARN__'} = sub {
        my $msg = shift;
        if ($msg !~ /Use of uninitialized value in pattern match/) {
          print STDERR $msg;
        }
      };
      $c->call_ok('buy', $params)->has_no_system_error->has_error->error_code_is('ContractCreationFailure', 'ContractCreationFailure')
        ->error_message_is('无法创建合约', 'cannot create contract');

    }

    my $contract = BOM::Test::Data::Utility::Product::create_contract();

    $params->{source} = 1;
    $params->{contract_parameters} = {
                                      "proposal"      => 1,
                                      "amount"        => "100",
                                      "basis"         => "payout",
                                      "contract_type" => "CALL",
                                      "currency"      => "USD",
                                      "duration"      => "120",
                                      "duration_unit" => "s",
                                      "symbol"        => "R_50",
                                     };
    my $result = $c->call_ok('buy', $params)->has_no_system_error->has_error->error_code_is('PriceMoved', 'price moved error')->result;
    like($result->{error}{message_to_client}, qr/自从您为交易定价后，标的市场已发生太大变化/, 'price moved error');

<<<<<<< HEAD
    $params->{args}{price} = $contract->ask_price;
    diag Dumper $c->call_ok('buy', $params)->has_no_system_error->has_no_error;
=======
    my $old_balance = $client->default_account->load->balance;
    $params->{args}{price} = $contract->stake;
    my $result = $c->call_ok('buy', $params)->has_no_system_error->has_no_error->result;
    my @expected_keys = (qw(
transaction_id 
contract_id    
balance_after  
purchase_time  
buy_price      
start_time     
longcode       
shortcode      
payout         
                          ));
    is_deeply([sort keys %$result],[sort @expected_keys], 'result keys is ok');
    my $new_balance = $client->default_account->load->balance;
    is($new_balance, $result->{balance_after}, 'balance is changed');
    is($result->{buy_price}, $old_balance - $new_balance, 'balance reduced');
    like($result->{shortcode}, qr/CALL_R_50_100_\d{9}_\d{9}_S0P_0/,'shortcode is correct');
    like($result->{longcode}, qr/abcd/, 'longcode is correct');

    my $fmb_dm = BOM::Database::DataMapper::FinancialMarketBet->new({
            client_loginid => $client->loginid,
            currency_code  => $client->currency,
            db             => BOM::Database::ClientDB->new({
                    client_loginid => $client->loginid,
                    operation      => 'replica',
                }
            )->db,
        });

    my $fmb = $fmb_dm->get_fmb_by_id([$result->{contract_id});
    ok($fmb->[0], 'have such contract');

>>>>>>> dbbfc4f3
};

done_testing();<|MERGE_RESOLUTION|>--- conflicted
+++ resolved
@@ -70,12 +70,8 @@
     my $result = $c->call_ok('buy', $params)->has_no_system_error->has_error->error_code_is('PriceMoved', 'price moved error')->result;
     like($result->{error}{message_to_client}, qr/自从您为交易定价后，标的市场已发生太大变化/, 'price moved error');
 
-<<<<<<< HEAD
     $params->{args}{price} = $contract->ask_price;
-    diag Dumper $c->call_ok('buy', $params)->has_no_system_error->has_no_error;
-=======
     my $old_balance = $client->default_account->load->balance;
-    $params->{args}{price} = $contract->stake;
     my $result = $c->call_ok('buy', $params)->has_no_system_error->has_no_error->result;
     my @expected_keys = (qw(
 transaction_id 
@@ -108,7 +104,6 @@
     my $fmb = $fmb_dm->get_fmb_by_id([$result->{contract_id});
     ok($fmb->[0], 'have such contract');
 
->>>>>>> dbbfc4f3
 };
 
 done_testing();