--- conflicted
+++ resolved
@@ -47,11 +47,7 @@
         [sort qw/ available close open hit_count spot feed_license /],
         'It should return contracts_for object for japan region';
     ok @{$result->{available}}, 'It should return available contracts only for japan region';
-<<<<<<< HEAD
-    ok !grep { $_->{contract_type} =~ /^(CALL|PUT|EXPIRYMISS|EXPIRYRANGE)$/ } @{$result->{available}};
-=======
     ok !grep { $_->{contract_type} =~ /^(CALL|PUTE|EXPIRYMISSE|EXPIRYRANGE)$/ } @{$result->{available}};
->>>>>>> 4aacd59b
 
     $params[1]{args}{contracts_for} = 'invalid symbol';
     $rpc_ct->call_ok(@params)->has_no_system_error->has_error->error_code_is('InvalidSymbol', 'It should return error if symbol does not exist')
