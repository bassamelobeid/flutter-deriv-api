--- conflicted
+++ resolved
@@ -132,15 +132,7 @@
     ok $res->{take_profit},      'returns the new take profit value';
     is $res->{take_profit}->{order_amount}, 10, 'correct take profit order_amount';
     ok $res->{stop_loss},        'returns the new stop loss value';
-<<<<<<< HEAD
     is $res->{stop_loss}->{order_amount}, -80, 'correct stop loss order_amount';
-=======
-    ok $res->{contract_details}, 'has contract_details';
-    is $res->{contract_details}{limit_order}->[0], 'stop_loss';
-    is $res->{contract_details}{limit_order}->[2], 'stop_out';
-    is $res->{contract_details}{limit_order}->[4], 'take_profit';
-
->>>>>>> 1f4f58a5
     # sell_time cannot be equals to purchase_time, hence the sleep.
     sleep 1;
 
@@ -160,15 +152,9 @@
     delete $update_params->{args}->{limit_order};
     $update_params->{args}->{history} = 1;
     $res = $c->call_ok('contract_update', $update_params)->has_no_error->result;
-<<<<<<< HEAD
-    is $res->{history}->[0]->{display_name}, 'Stop Loss';
-    is $res->{history}->[0]->{order_amount}, -80;
-    is $res->{history}->[1]->{display_name}, 'Take Profit';
-=======
     is $res->{history}->[0]->{display_name}, 'Stop loss';
     is $res->{history}->[0]->{order_amount}, -80;
     is $res->{history}->[1]->{display_name}, 'Take profit';
->>>>>>> 1f4f58a5
     is $res->{history}->[1]->{order_amount}, 10;
 };
 
