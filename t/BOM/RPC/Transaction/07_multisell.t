--- conflicted
+++ resolved
@@ -145,11 +145,8 @@
 
 $result = $result->{result};
 
-<<<<<<< HEAD
 ok(delete $buy_trx_ids->{$_->{reference_id}}) for grep { $_->{reference_id} } @$result;
-=======
-ok(delete $buy_trx_ids->{$_->{transaction_id}}) for grep { $_->{transaction_id} } @$result;
->>>>>>> ad2715be
+
 ok(scalar keys %$buy_trx_ids == 0);
 is($result->[2]->{code}, 'NoOpenPosition', 'contract not found code');
 is($result->[2]->{message_to_client}, 'This contract was not found among your open positions.', 'contract not found code');
