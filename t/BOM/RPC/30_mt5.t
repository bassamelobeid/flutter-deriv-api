use strict;
use warnings;

use Test::Most;
use Test::Mojo;

use BOM::Test::RPC::Client;
use BOM::Test::Data::Utility::UnitTestDatabase qw(:init);
use BOM::Test::Data::Utility::AuthTestDatabase qw(:init);
use BOM::Test::Data::Utility::UnitTestRedis;
use BOM::Test::Helper::Client qw(create_client top_up);
use BOM::Platform::User;
use BOM::MT5::User::Async;

my $c = BOM::Test::RPC::Client->new(ua => Test::Mojo->new('BOM::RPC')->app->ua);

# Mocked account details
# This hash shared between two files, and should be kept in-sync to avoid test failures
#   t/BOM/RPC/30_mt5.t
#   t/lib/mock_binary_mt5.pl
my %DETAILS = (
    login    => '123454321',
    password => 'Efgh4567',
    email    => 'test.account@binary.com',
    name     => 'Test',
    group    => 'real\costarica',
    country  => 'Malta',
    balance  => '1234.56',
);

# Setup a test user
my $test_client = create_client('CR');
$test_client->email($DETAILS{email});
$test_client->set_authentication('ID_DOCUMENT')->status('pass');
$test_client->save;

my $user = BOM::Platform::User->create(
    email    => $DETAILS{email},
    password => 's3kr1t',
);
$user->save;
$user->add_loginid({loginid => $test_client->loginid});
$user->save;

my $m = BOM::Database::Model::AccessToken->new;
my $token = $m->create_token($test_client->loginid, 'test token');

@BOM::MT5::User::Async::MT5_WRAPPER_COMMAND = ($^X, 't/lib/mock_binary_mt5.pl');

# Throttle function limits requests to 1 per minute which may cause
# consecutive tests to fail without a reset.
BOM::RPC::v3::MT5::Account::reset_throttler($test_client->loginid);

subtest 'new account' => sub {
    my $method = 'mt5_new_account';
    my $params = {
        language => 'EN',
        token    => $token,
        args     => {
            account_type   => 'gaming',
            country        => 'mt',
            email          => $DETAILS{email},
            name           => $DETAILS{name},
            investPassword => 'Abcd1234',
            mainPassword   => $DETAILS{password},
            leverage       => 100,
        },
    };
    $c->call_ok($method, $params)->has_no_error('no error for mt5_new_account');
    is($c->result->{login}, $DETAILS{login}, 'result->{login}');

    BOM::RPC::v3::MT5::Account::reset_throttler($test_client->loginid);

    $c->call_ok($method, $params)
        ->has_error('error from duplicate mt5_new_account')
        ->error_code_is('MT5CreateUserError', 'error code for duplicate mt5_new_account');
};

subtest 'get settings' => sub {
    my $method = 'mt5_get_settings';
    my $params = {
        language => 'EN',
        token    => $token,
        args     => {
            login => $DETAILS{login},
        },
    };
    $c->call_ok($method, $params)->has_no_error('no error for mt5_get_settings');
    is($c->result->{login},   $DETAILS{login},   'result->{login}');
    is($c->result->{balance}, $DETAILS{balance}, 'result->{balance}');
    is($c->result->{country}, "mt",              'result->{country}');

    $params->{args}{login} = "MTwrong";
    $c->call_ok($method, $params)
        ->has_error('error for mt5_get_settings wrong login')
        ->error_code_is('PermissionDenied', 'error code for mt5_get_settings wrong login');
};

subtest 'login list' => sub {
    my $method = 'mt5_login_list';
    my $params = {
        language => 'EN',
        token    => $token,
        args     => {},
    };
    $c->call_ok($method, $params)
        ->has_no_error('no error for mt5_login_list');
    is_deeply($c->result,
        [{login => $DETAILS{login}, group => $DETAILS{group}}],
        'mt5_login_list result');
};

subtest 'set settings' => sub {
    my $method = 'mt5_set_settings';
    my $params = {
        language => 'EN',
        token    => $token,
        args     => {
            login   => $DETAILS{login},
            name    => "Test2",
            country => 'mt',
        },
    };
    $c->call_ok($method, $params)->has_no_error('no error for mt5_set_settings');
    is($c->result->{login},   $DETAILS{login}, 'result->{login}');
<<<<<<< HEAD
    is($c->result->{name},    "Test2", 'result->{name}');
    is($c->result->{country}, "mt",    'result->{country}');

    $params->{args}{login} = "MTwrong";
    $c->call_ok($method, $params)
        ->has_error('error for mt5_set_settings wrong login')
        ->error_code_is('PermissionDenied', 'error code for mt5_set_settings wrong login');
=======
    is($c->result->{name},    "Test2",         'result->{name}');
    is($c->result->{country}, "mt",            'result->{country}');
>>>>>>> 55f28313
};

subtest 'password check' => sub {
    my $method = 'mt5_password_check';
    my $params = {
        language => 'EN',
        token    => $token,
        args     => {
            login    => $DETAILS{login},
            password => $DETAILS{password},
        },
    };
<<<<<<< HEAD
    $c->call_ok($method, $params)
        ->has_no_error('no error for mt5_password_check');

    $params->{args}{password} = "wrong";
    $c->call_ok($method, $params)
        ->has_error('error for mt5_password_check wrong password')
        ->error_code_is('MT5PasswordCheckError', 'error code for mt5_password_check wrong password');

    $params->{args}{login} = "MTwrong";
    $c->call_ok($method, $params)
        ->has_error('error for mt5_password_check wrong login')
        ->error_code_is('PermissionDenied', 'error code for mt5_password_check wrong login');
=======
    $c->call_ok($method, $params)->has_no_error('no error for mt5_password_check');
>>>>>>> 55f28313
};

subtest 'password change' => sub {
    my $method = 'mt5_password_change';
    my $params = {
        language => 'EN',
        token    => $token,
        args     => {
            login        => $DETAILS{login},
            old_password => $DETAILS{password},
            new_password => 'Ijkl6789',
        },
    };
    $c->call_ok($method, $params)->has_no_error('no error for mt5_password_change');
    # This call yields a truth integer directly, not a hash
    is($c->result, 1, 'result');

    $params->{args}{login} = "MTwrong";
    $c->call_ok($method, $params)
        ->has_error('error for mt5_password_change wrong login')
        ->error_code_is('PermissionDenied', 'error code for mt5_password_change wrong login');
};

subtest 'deposit' => sub {
    # User needs some real money now
    top_up $test_client, USD => 1000;

    my $method = "mt5_deposit";
    my $params = {
        language => 'EN',
        token    => $token,
        args     => {
            from_binary => $test_client->loginid,
            to_mt5      => $DETAILS{login},
            amount      => 150,
        },
    };
    $c->call_ok($method, $params)->has_no_error('no error for mt5_deposit');
    ok(defined $c->result->{binary_transaction_id}, 'result has a transaction ID');

    # TODO(leonerd): assert that account balance is now 1000-150 = 850

    $params->{args}{to_mt5} = "MTwrong";
    $c->call_ok($method, $params)
        ->has_error('error for mt5_deposit wrong login')
        ->error_code_is('PermissionDenied', 'error code for mt5_deposit wrong login');
};

subtest 'withdrawal' => sub {
    # TODO(leonerd): assertions in here about balance amounts would be
    #   sensitive to results of the previous test of mt5_deposit.
    my $method = "mt5_withdrawal";
    my $params = {
        language => 'EN',
        token    => $token,
        args     => {
            from_mt5  => $DETAILS{login},
            to_binary => $test_client->loginid,
            amount    => 150,
        },
    };
    $c->call_ok($method, $params)->has_no_error('no error for mt5_withdrawal');
    ok(defined $c->result->{binary_transaction_id}, 'result has a transaction ID');

    $params->{args}{from_mt5} = "MTwrong";
    $c->call_ok($method, $params)
        ->has_error('error for mt5_withdrawal wrong login')
        ->error_code_is('PermissionDenied', 'error code for mt5_withdrawal wrong login');
};

done_testing();<|MERGE_RESOLUTION|>--- conflicted
+++ resolved
@@ -123,18 +123,13 @@
     };
     $c->call_ok($method, $params)->has_no_error('no error for mt5_set_settings');
     is($c->result->{login},   $DETAILS{login}, 'result->{login}');
-<<<<<<< HEAD
-    is($c->result->{name},    "Test2", 'result->{name}');
-    is($c->result->{country}, "mt",    'result->{country}');
+    is($c->result->{name},    "Test2",         'result->{name}');
+    is($c->result->{country}, "mt",            'result->{country}');
 
     $params->{args}{login} = "MTwrong";
     $c->call_ok($method, $params)
         ->has_error('error for mt5_set_settings wrong login')
         ->error_code_is('PermissionDenied', 'error code for mt5_set_settings wrong login');
-=======
-    is($c->result->{name},    "Test2",         'result->{name}');
-    is($c->result->{country}, "mt",            'result->{country}');
->>>>>>> 55f28313
 };
 
 subtest 'password check' => sub {
@@ -147,9 +142,7 @@
             password => $DETAILS{password},
         },
     };
-<<<<<<< HEAD
-    $c->call_ok($method, $params)
-        ->has_no_error('no error for mt5_password_check');
+    $c->call_ok($method, $params)->has_no_error('no error for mt5_password_check');
 
     $params->{args}{password} = "wrong";
     $c->call_ok($method, $params)
@@ -160,9 +153,6 @@
     $c->call_ok($method, $params)
         ->has_error('error for mt5_password_check wrong login')
         ->error_code_is('PermissionDenied', 'error code for mt5_password_check wrong login');
-=======
-    $c->call_ok($method, $params)->has_no_error('no error for mt5_password_check');
->>>>>>> 55f28313
 };
 
 subtest 'password change' => sub {
