--- conflicted
+++ resolved
@@ -53,8 +53,6 @@
 $user->add_loginid({loginid => $test_client_vr->loginid});
 $user->save;
 
-<<<<<<< HEAD
-=======
 #since we are trying to open a new financial mt5 account we should do the financial assessment first
 my %financial_data = (
     "forex_trading_experience"             => "Over 3 years",
@@ -85,7 +83,6 @@
 });
 $test_client->save;
 
->>>>>>> 98e0efb0
 my $m        = BOM::Database::Model::AccessToken->new;
 my $token    = $m->create_token($test_client->loginid, 'test token');
 my $token_vr = $m->create_token($test_client_vr->loginid, 'test token');
