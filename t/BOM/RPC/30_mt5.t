use strict;
use warnings;
use Guard;
use Test::More;
use Test::Deep;
use Test::Mojo;
use Test::MockModule;
use Test::MockTime qw(:all);
use JSON::MaybeUTF8;
use List::Util qw();
use Email::Address::UseXS;
use Format::Util::Numbers qw/financialrounding/;

use BOM::Test::RPC::Client;
use BOM::Test::Data::Utility::UnitTestDatabase qw(:init);
use BOM::Test::Data::Utility::AuthTestDatabase qw(:init);
use BOM::Test::Data::Utility::UnitTestRedis;
use BOM::Test::Helper::Client qw(create_client top_up);
use BOM::Test::Email;
use BOM::MT5::User::Async;
use BOM::Platform::Token;
use BOM::User;
use BOM::Config::Runtime;
use BOM::Config::RedisReplicated;

my $c = BOM::Test::RPC::Client->new(ua => Test::Mojo->new('BOM::RPC::Transport::HTTP')->app->ua);
my $json = JSON::MaybeXS->new;

my $runtime_system = BOM::Config::Runtime->instance->app_config->system;
$runtime_system->suspend->mt5_manager_api(1);

my $redis = BOM::Config::RedisReplicated::redis_exchangerates_write();

scope_guard { restore_time() };

my $manager_module = Test::MockModule->new('BOM::MT5::User::Async');
$manager_module->mock(
    'deposit',
    sub {
        return Future->done({success => 1});
    });

$manager_module->mock(
    'withdrawal',
    sub {
        return Future->done({success => 1});
    });

# Mocked MT5 account details
# %ACCOUNTS and %DETAILS are shared between four files, and should be kept in-sync to avoid test failures
#   t/BOM/RPC/30_mt5.t
#   t/BOM/RPC/05_accounts.t
#   t/BOM/RPC/Cashier/20_transfer_between_accounts.t
#   t/lib/mock_binary_mt5.pl

my %ACCOUNTS = (
    'demo\vanuatu_standard'         => '00000001',
    'demo\vanuatu_advanced'         => '00000002',
    'demo\labuan_standard'          => '00000003',
    'demo\labuan_advanced'          => '00000004',
    'real\malta'                    => '00000010',
    'real\maltainvest_standard'     => '00000011',
    'real\maltainvest_standard_GBP' => '00000012',
    'real\svg'                      => '00000013',
    'real\vanuatu_standard'         => '00000014',
    'real\labuan_advanced'          => '00000015',
);

my %DETAILS = (
    password        => 'Efgh4567',
    email           => 'test.account@binary.com',
    name            => 'Meta traderman',
    group           => 'real\svg',
    country         => 'Malta',
    balance         => '1234',
    display_balance => '1234.00',
);

# Setup a test user
my $test_client    = create_client('CR');
my $test_client_vr = create_client('VRTC');

$test_client->email($DETAILS{email});
$test_client->set_default_account('USD');
$test_client->binary_user_id(1);

$test_client_vr->email($DETAILS{email});
$test_client_vr->set_default_account('USD');

$test_client->set_authentication('ID_DOCUMENT')->status('pass');
$test_client->save;

$test_client_vr->save;

my $user = BOM::User->create(
    email    => $DETAILS{email},
    password => 's3kr1t',
);
$user->add_client($test_client);
$user->add_client($test_client_vr);

#since we are trying to open a new financial mt5 account we should do the financial assessment first
my %financial_data = (
    "forex_trading_experience"             => "Over 3 years",
    "forex_trading_frequency"              => "0-5 transactions in the past 12 months",
    "binary_options_trading_experience"    => "1-2 years",
    "binary_options_trading_frequency"     => "40 transactions or more in the past 12 months",
    "cfd_trading_experience"               => "1-2 years",
    "cfd_trading_frequency"                => "0-5 transactions in the past 12 months",
    "other_instruments_trading_experience" => "Over 3 years",
    "other_instruments_trading_frequency"  => "6-10 transactions in the past 12 months",
    "employment_industry"                  => "Finance",
    "education_level"                      => "Secondary",
    "income_source"                        => "Self-Employed",
    "net_income"                           => '$25,000 - $50,000',
    "estimated_worth"                      => '$100,000 - $250,000',
    "account_turnover"                     => '$25,000 - $50,000',
    "occupation"                           => 'Managers',
    "employment_status"                    => "Self-Employed",
    "source_of_wealth"                     => "Company Ownership",
);

my %basic_details = (
    place_of_birth            => "af",
    tax_residence             => "af",
    tax_identification_number => "1122334455",
    account_opening_reason    => "testing"
);

$test_client->financial_assessment({data => JSON::MaybeUTF8::encode_json_utf8(\%financial_data)});
$test_client->save;

my $m        = BOM::Database::Model::AccessToken->new;
my $token    = $m->create_token($test_client->loginid, 'test token');
my $token_vr = $m->create_token($test_client_vr->loginid, 'test token');

@BOM::MT5::User::Async::MT5_WRAPPER_COMMAND = ($^X, 't/lib/mock_binary_mt5.pl');

# Throttle function limits requests to 1 per minute which may cause
# consecutive tests to fail without a reset.
BOM::RPC::v3::MT5::Account::reset_throttler($test_client->loginid);

subtest 'new account without basic details' => sub {
    my $method = 'mt5_new_account';
    my $params = {
        language => 'EN',
        token    => $token,
        args     => {
            account_type   => 'gaming',
            country        => 'mt',
            email          => $DETAILS{email},
            name           => $DETAILS{name},
            investPassword => 'Abcd1234',
            mainPassword   => $DETAILS{password},
            leverage       => 100,
        },
    };

    $c->call_ok($method, $params)->has_error('error from missing basic details')
        ->error_code_is('MissingBasicDetails', 'error code for missing basic details')->error_details_is({missing => ['place_of_birth']});

    BOM::RPC::v3::MT5::Account::reset_throttler($test_client->loginid);

    # Set field
    $test_client->place_of_birth("id");
    $test_client->save;
};

subtest 'new account' => sub {
    my $method = 'mt5_new_account';
    my $params = {
        language => 'EN',
        token    => $token,
        args     => {
            account_type   => 'gaming',
            country        => 'mt',
            email          => $DETAILS{email},
            name           => $DETAILS{name},
            investPassword => 'Abcd1234',
            mainPassword   => $DETAILS{password},
            leverage       => 100,
        },
    };
    $c->call_ok($method, $params)->has_no_error('no error for mt5_new_account');
    is($c->result->{login},           $ACCOUNTS{'real\svg'}, 'result->{login}');
    is($c->result->{balance},         0,                     'Balance is 0 upon creation');
    is($c->result->{display_balance}, '0.00',                'Display balance is "0.00" upon creation');

    BOM::RPC::v3::MT5::Account::reset_throttler($test_client->loginid);

    $c->call_ok($method, $params)->has_error('error from duplicate mt5_new_account')
        ->error_code_is('MT5CreateUserError', 'error code for duplicate mt5_new_account');

    BOM::RPC::v3::MT5::Account::reset_throttler($test_client->loginid);
};

subtest 'new account with switching' => sub {
    my $method = 'mt5_new_account';
    my $params = {
        language => 'EN',
        token    => $token_vr,
        # Pass this virtual account token to test switching functionality.
        #   If the user has multiple client accounts the Binary.com front-end
        #   will pass to this function whichever one is currently selected.
        #   In this case we can automatically detect that the user has
        #   another account which qualifies them to open MT5 and switch.
        args => {
            account_type   => 'gaming',
            country        => 'mt',
            email          => $DETAILS{email},
            name           => $DETAILS{name},
            investPassword => 'Abcd1234',
            mainPassword   => $DETAILS{password},
            leverage       => 100,
        },
    };
    # Expect error because we opened an account in the previous test.
    $c->call_ok($method, $params)->has_error('error from duplicate mt5_new_account')
        ->error_code_is('MT5CreateUserError', 'error code for duplicate mt5_new_account');
    like $c->result->{error}->{message_to_client}, qr/You already have a gaming account/, 'error message for duplicate mt5_new_account';

    BOM::RPC::v3::MT5::Account::reset_throttler($test_client->loginid);
};

subtest 'MF should be allowed' => sub {
    BOM::RPC::v3::MT5::Account::reset_throttler($test_client->loginid);

    my $mf_client = create_client('MF');
    $mf_client->set_default_account('EUR');
    $mf_client->$_($basic_details{$_}) for keys %basic_details;
    $mf_client->save();

    $user->add_client($mf_client);

    my $method = 'mt5_new_account';
    my $params = {
        language => 'EN',
        token    => $token,
        args     => {
            account_type     => 'financial',
            mt5_account_type => 'standard',
            country          => 'es',
            email            => $DETAILS{email},
            name             => $DETAILS{name},
            investPassword   => 'Abcd1234',
            mainPassword     => $DETAILS{password},
        },
    };

    $c->call_ok($method, $params)->has_error('no error for mt5_new_account')->error_code_is('TINDetailsMandatory', 'Tax information is required');

    $test_client->tax_residence('mt');
    $test_client->tax_identification_number('111222333');
    $test_client->save;

    $c->call_ok($method, $params)->has_no_error('no error for mt5_new_account');

};

subtest 'MF to MLT account switching' => sub {
    my $mf_switch_client = create_client('MF');
    $mf_switch_client->set_default_account('EUR');
    $mf_switch_client->residence('at');

    my $mlt_switch_client = create_client('MLT');
    $mlt_switch_client->set_default_account('EUR');
    $mlt_switch_client->residence('at');

    $mf_switch_client->financial_assessment({data => JSON::MaybeUTF8::encode_json_utf8(\%financial_data)});
    $mf_switch_client->$_($basic_details{$_}) for keys %basic_details;

    $mf_switch_client->save();
    $mlt_switch_client->save();

    my $switch_user = BOM::User->create(
        email    => 'switch@binary.com',
        password => 's3kr1t',
    );

    $switch_user->add_client($mf_switch_client);

    my $mf_switch_token = $m->create_token($mf_switch_client->loginid, 'test token');

    # we should get an error if we are trying to open a gaming account

    my $method = 'mt5_new_account';
    my $params = {
        language => 'EN',
        token    => $mf_switch_token,
        args     => {
            account_type   => 'gaming',
            country        => 'es',
            email          => $DETAILS{email},
            name           => $DETAILS{name},
            investPassword => 'Abcd1234',
            mainPassword   => $DETAILS{password},
        },
    };

    BOM::RPC::v3::MT5::Account::reset_throttler($mf_switch_client->loginid);
    $c->call_ok($method, $params)->has_error('cannot create gaming account for MF only users')
        ->error_code_is('GamingAccountMissing', 'error should be missing gaming account');

    # add MLT client
    $switch_user->add_client($mlt_switch_client);

    BOM::RPC::v3::MT5::Account::reset_throttler($mlt_switch_client->loginid);
    $c->call_ok($method, $params)->has_no_error('gaming account should be created');
    is($c->result->{account_type}, 'gaming', 'account type should be gaming');

    # MF client should be allowed to open financial account as well
    $params->{args}->{account_type}     = 'financial';
    $params->{args}->{mt5_account_type} = 'standard';

    BOM::RPC::v3::MT5::Account::reset_throttler($mf_switch_client->loginid);
    BOM::RPC::v3::MT5::Account::reset_throttler($mlt_switch_client->loginid);

    $c->call_ok($method, $params)->has_no_error('standard account should be created');
    is($c->result->{account_type}, 'financial', 'account type should be financial');
};

subtest 'MLT to MF account switching' => sub {
    my $mf_switch_client = create_client('MF');
    $mf_switch_client->set_default_account('EUR');
    $mf_switch_client->residence('at');

    my $mlt_switch_client = create_client('MLT');
    $mlt_switch_client->set_default_account('EUR');
    $mlt_switch_client->residence('at');

    $mf_switch_client->financial_assessment({data => JSON::MaybeUTF8::encode_json_utf8(\%financial_data)});
    $mlt_switch_client->$_($basic_details{$_}) for keys %basic_details;

    $mf_switch_client->save();
    $mlt_switch_client->save();

    my $switch_user = BOM::User->create(
        email    => 'switch2@binary.com',
        password => 's3kr1t',
    );

    $switch_user->add_client($mlt_switch_client);

    my $mlt_switch_token = $m->create_token($mlt_switch_client->loginid, 'test token');

    # we should get an error if we are trying to open a financial account

    my $method = 'mt5_new_account';
    my $params = {
        language => 'EN',
        token    => $mlt_switch_token,
        args     => {
            account_type     => 'financial',
            mt5_account_type => 'standard',
            country          => 'es',
            email            => $DETAILS{email},
            name             => $DETAILS{name},
            investPassword   => 'Abcd1234',
            mainPassword     => $DETAILS{password},
        },
    };

    BOM::RPC::v3::MT5::Account::reset_throttler($mf_switch_client->loginid);
    $c->call_ok($method, $params)->has_error('cannot create financial account for MLT only users')
        ->error_code_is('FinancialAccountMissing', 'error should be financial account missing');

    # add MF client
    $switch_user->add_client($mf_switch_client);

    BOM::RPC::v3::MT5::Account::reset_throttler($mf_switch_client->loginid);
    $c->call_ok($method, $params)->has_no_error('financial account should be created');
    is($c->result->{account_type}, 'financial', 'account type should be financial');

    # MLT client should be allowed to open gaming account as well
    $params->{args}->{account_type}     = 'gaming';
    $params->{args}->{mt5_account_type} = undef;

    BOM::RPC::v3::MT5::Account::reset_throttler($mf_switch_client->loginid);
    BOM::RPC::v3::MT5::Account::reset_throttler($mlt_switch_client->loginid);

    $c->call_ok($method, $params)->has_no_error('gaming account should be created');
    is($c->result->{account_type}, 'gaming', 'account type should be gaming');
};

subtest 'VRTC to MLT and MF account switching' => sub {
    my $mf_switch_client = create_client('MF');
    $mf_switch_client->set_default_account('GBP');
    $mf_switch_client->residence('at');

    my $mlt_switch_client = create_client('MLT');
    $mlt_switch_client->set_default_account('EUR');
    $mlt_switch_client->residence('at');

    my $vr_switch_client = create_client('VRTC');
    $vr_switch_client->set_default_account('USD');
    $vr_switch_client->residence('at');

    $mf_switch_client->financial_assessment({data => JSON::MaybeUTF8::encode_json_utf8(\%financial_data)});
    $mlt_switch_client->$_($basic_details{$_}) for keys %basic_details;

    $mf_switch_client->save();
    $mlt_switch_client->save();
    $vr_switch_client->save();

    my $switch_user = BOM::User->create(
        email    => 'switch+vrtc@binary.com',
        password => 's3kr1t',
    );

    $switch_user->add_client($vr_switch_client);

    my $vr_switch_token = $m->create_token($vr_switch_client->loginid, 'test token');

    my $method = 'mt5_new_account';
    my $params = {
        language => 'EN',
        token    => $vr_switch_token,
        args     => {
            account_type   => 'gaming',
            country        => 'es',
            email          => $DETAILS{email},
            name           => $DETAILS{name},
            investPassword => 'Abcd1234',
            mainPassword   => $DETAILS{password},
        },
    };

    BOM::RPC::v3::MT5::Account::reset_throttler($mlt_switch_client->loginid);
    $c->call_ok($method, $params)->has_error('cannot create gaming account for VRTC only users')
        ->error_code_is('RealAccountMissing', 'error should be permission denied');

    $switch_user->add_client($mlt_switch_client);

    $c->call_ok($method, $params)->has_no_error('gaming account should be created');
    is($c->result->{account_type}, 'gaming', 'account type should be gaming');

    # we should get an error if we are trying to open a financial account

    $method = 'mt5_new_account';
    $params = {
        language => 'EN',
        token    => $vr_switch_token,
        args     => {
            account_type     => 'financial',
            mt5_account_type => 'standard',
            country          => 'es',
            email            => $DETAILS{email},
            name             => $DETAILS{name},
            investPassword   => 'Abcd1234',
            mainPassword     => $DETAILS{password},
        },
    };

    BOM::RPC::v3::MT5::Account::reset_throttler($mf_switch_client->loginid);
    $c->call_ok($method, $params)->has_error('cannot create financial account for MLT only users')
        ->error_code_is('FinancialAccountMissing', 'error should be permission denied');

    # add MF client
    $switch_user->add_client($mf_switch_client);

    BOM::RPC::v3::MT5::Account::reset_throttler($mf_switch_client->loginid);
    $c->call_ok($method, $params)->has_no_error('financial account should be created');
    is($c->result->{account_type}, 'financial', 'account type should be financial');
};

subtest 'get settings' => sub {
    my $method = 'mt5_get_settings';
    my $params = {
        language => 'EN',
        token    => $token,
        args     => {
            login => $ACCOUNTS{'real\svg'},
        },
    };
    $c->call_ok($method, $params)->has_no_error('no error for mt5_get_settings');
    is($c->result->{login},   $ACCOUNTS{'real\svg'}, 'result->{login}');
    is($c->result->{balance}, $DETAILS{balance},     'result->{balance}');
    is($c->result->{country}, "mt",                  'result->{country}');

    $params->{args}{login} = "MTwrong";
    $c->call_ok($method, $params)->has_error('error for mt5_get_settings wrong login')
        ->error_code_is('PermissionDenied', 'error code for mt5_get_settings wrong login');
};

subtest 'login list' => sub {
    my $method = 'mt5_login_list';
    my $params = {
        language => 'EN',
        token    => $token,
        args     => {},
    };
    $c->call_ok($method, $params)->has_no_error('no error for mt5_login_list');

    my @accounts = map { $_->{login} } @{$c->result};
    cmp_bag(\@accounts, [$ACCOUNTS{'real\svg'}, $ACCOUNTS{'real\vanuatu_standard'}], "mt5_login_list result");
};

subtest 'password check' => sub {
    my $method = 'mt5_password_check';
    my $params = {
        language => 'EN',
        token    => $token,
        args     => {
            login    => $ACCOUNTS{'real\svg'},
            password => $DETAILS{password},
            type     => 'main',
        },
    };
    $c->call_ok($method, $params)->has_no_error('no error for mt5_password_check');

    $params->{args}{password} = "wrong";
    $c->call_ok($method, $params)->has_error('error for mt5_password_check wrong password')
        ->error_code_is('MT5PasswordCheckError', 'error code for mt5_password_check wrong password');

    $params->{args}{login} = "MTwrong";
    $c->call_ok($method, $params)->has_error('error for mt5_password_check wrong login')
        ->error_code_is('PermissionDenied', 'error code for mt5_password_check wrong login');
};

subtest 'password change' => sub {
    BOM::RPC::v3::MT5::Account::reset_throttler($test_client->loginid);
    my $method = 'mt5_password_change';
    my $params = {
        language => 'EN',
        token    => $token,
        args     => {
            login         => $ACCOUNTS{'real\svg'},
            old_password  => $DETAILS{password},
            new_password  => 'Ijkl6789',
            password_type => 'main'
        },
    };
    $c->call_ok($method, $params)->has_no_error('no error for mt5_password_change');
    # This call yields a truth integer directly, not a hash
    is($c->result, 1, 'result');

    $params->{args}{login} = "MTwrong";
    $c->call_ok($method, $params)->has_error('error for mt5_password_change wrong login')
        ->error_code_is('PermissionDenied', 'error code for mt5_password_change wrong login');

    # reset throller, test for password limit
    BOM::RPC::v3::MT5::Account::reset_throttler($test_client->loginid);
    $params->{args}->{login}        = $ACCOUNTS{'real\svg'};
    $params->{args}->{old_password} = $DETAILS{password};
    $params->{args}->{new_password} = 'Ijkl6789';
    $c->call_ok($method, $params)->has_no_error('no error for mt5_password_change');
    is($c->result, 1, 'result');

    $c->call_ok($method, $params)->has_error('error for mt5_password_change wrong login');
    is($c->result->{error}->{message_to_client}, 'Request too frequent. Please try again later.', 'change password hits rate limit');
};

subtest 'password reset' => sub {
    my $method = 'mt5_password_reset';
    mailbox_clear();

    my $code = BOM::Platform::Token->new({
            email       => $DETAILS{email},
            expires_in  => 3600,
            created_for => 'mt5_password_reset'
        })->token;

    my $params = {
        language => 'EN',
        token    => $token,
        args     => {
            login             => $ACCOUNTS{'real\svg'},
            new_password      => 'Ijkl6789',
            password_type     => 'main',
            verification_code => $code
        }};

    $c->call_ok($method, $params)->has_no_error('no error for mt5_password_change');
    # This call yields a truth integer directly, not a hash
    is($c->result, 1, 'result');

    my $subject = 'Your MT5 password has been reset.';
    my $msg     = mailbox_search(
        email   => $DETAILS{email},
        subject => qr/\Q$subject\E/
    );
    ok($msg, "email received");

};

subtest 'investor password reset' => sub {
    my $method = 'mt5_password_reset';
    mailbox_clear();

    my $demo_account_mock = Test::MockModule->new('BOM::RPC::v3::MT5::Account');
    $demo_account_mock->mock('_fetch_mt5_lc', sub { return 'svg' });

    my $code = BOM::Platform::Token->new({
            email       => $DETAILS{email},
            expires_in  => 3600,
            created_for => 'mt5_password_reset'
        })->token;

    my $params = {
        language => 'EN',
        token    => $token,
        args     => {
            login             => $ACCOUNTS{'real\svg'},
            new_password      => 'Abcd1234',
            password_type     => 'investor',
            verification_code => $code
        }};

    $c->call_ok($method, $params)->has_no_error('no error for mt5_password_change');
    # This call yields a truth integer directly, not a hash
    is($c->result, 1, 'result');

    my $subject = 'Your MT5 password has been reset.';
    my $msg     = mailbox_search(
        email   => $DETAILS{email},
        subject => qr/\Q$subject\E/
    );
    ok($msg, "email received");

    $demo_account_mock->unmock;
};

subtest 'password check investor' => sub {
    my $method = 'mt5_password_check';
    my $params = {
        language => 'EN',
        token    => $token,
        args     => {
            login         => $ACCOUNTS{'real\svg'},
            password      => 'Abcd1234',
            password_type => 'investor'
        },
    };
    $c->call_ok($method, $params)->has_no_error('no error for mt5_password_check');
};

subtest 'deposit' => sub {
    # User needs some real money now
    top_up $test_client, USD => 1000;

    my $loginid = $test_client->loginid;

    my $method = "mt5_deposit";
    my $params = {
        language => 'EN',
        token    => $token,
        args     => {
<<<<<<< HEAD
            from_binary => $test_client->loginid,
            to_mt5      => $ACCOUNTS{'real\svg'},
=======
            from_binary => $loginid,
            to_mt5      => $DETAILS{login},
>>>>>>> 671a6ede
            amount      => 180,
        },
    };

    set_absolute_time(Date::Utility->new('2018-02-15')->epoch);

    my $demo_account_mock = Test::MockModule->new('BOM::RPC::v3::MT5::Account');
    $demo_account_mock->mock('_fetch_mt5_lc', sub { return 'svg' });

    BOM::RPC::v3::MT5::Account::reset_throttler($loginid);
    $c->call_ok($method, $params)->has_no_error('no error for mt5_deposit');
    ok(defined $c->result->{binary_transaction_id}, 'result has a transaction ID');
    subtest record_mt5_transfer_deposit => sub {
        my $mt5_transfer = _get_mt5transfer_from_transaction($test_client->db->dbic, $c->result->{binary_transaction_id});
        is($mt5_transfer->{mt5_amount}, -180, 'Correct amount recorded');
    };
    # assert that account balance is now 1000-180 = 820
    cmp_ok $test_client->default_account->balance, '==', 820, "Correct balance after deposited to mt5 account";

    BOM::RPC::v3::MT5::Account::reset_throttler($loginid);

    $runtime_system->suspend->mt5_deposits(1);
    $c->call_ok($method, $params)->has_error('error as mt5_deposits are suspended in system config')
        ->error_code_is('MT5DepositError', 'error code is MT5DepositError')->error_message_is('Deposits are suspended.');
    $runtime_system->suspend->mt5_deposits(0);

    BOM::RPC::v3::MT5::Account::reset_throttler($loginid);

    $test_client->status->set('no_withdrawal_or_trading', 'system', 'pending investigations');
    $c->call_ok($method, $params)->has_error('client is blocked from withdrawal')->error_code_is('MT5DepositError', 'error code is MT5DepositError')
        ->error_message_is(
        'There was an error processing the request. You cannot perform this action because your account has been locked for MT5 transfers. Please contact us at support@binary.com'
        );
    $test_client->status->clear_no_withdrawal_or_trading;

    BOM::RPC::v3::MT5::Account::reset_throttler($loginid);

    $params->{args}{to_mt5} = "MTwrong";
    $c->call_ok($method, $params)->has_error('error for mt5_deposit wrong login')
        ->error_code_is('PermissionDenied', 'error code for mt5_deposit wrong login');

    $demo_account_mock->unmock;
};

subtest 'demo account can not be tagged as an agent' => sub {
    my $method            = 'mt5_new_account';
    my $demo_account_mock = Test::MockModule->new('BOM::RPC::v3::MT5::Account');
    $demo_account_mock->mock('_get_mt5_account_from_affiliate_token', sub { return '1234' });
    $test_client->myaffiliates_token("asdfas");
    $test_client->save;

    my $params = {
        language => 'EN',
        token    => $token,
        args     => {
            account_type     => 'demo',
            mt5_account_type => 'standard',
            country          => 'af',
            email            => $DETAILS{email},
            name             => $DETAILS{name},
            investPassword   => 'Abcd1234',
            mainPassword     => $DETAILS{password},
        },
    };
    $c->call_ok($method, $params)->has_no_error('no error for mt5_new_account');
    is($c->result->{agent}, undef, 'Agent should not be tagged for demo account');
    BOM::RPC::v3::MT5::Account::reset_throttler($test_client->loginid);
    $test_client->myaffiliates_token("");
    $test_client->save;
};

subtest 'virtual_deposit' => sub {

    my $method = "mt5_new_account";
    BOM::RPC::v3::MT5::Account::reset_throttler($test_client->loginid);

    my $new_account_params = {
        language => 'EN',
        token    => $token,
        args     => {
            account_type     => 'demo',
            mt5_account_type => 'advanced',
            country          => 'af',
            email            => $DETAILS{email},
            name             => $DETAILS{name},
            investPassword   => 'Abcd1234',
            mainPassword     => $DETAILS{password},
        },
    };

    $c->call_ok($method, $new_account_params)->has_no_error('no error for mt5_new_account');
    is($c->result->{balance},         10000,      'Balance is 10,000 upon creation');
    is($c->result->{display_balance}, '10000.00', 'Display balance is "10000.00" upon creation');

    BOM::RPC::v3::MT5::Account::reset_throttler($test_client->loginid);

    my $demo_account_mock = Test::MockModule->new('BOM::RPC::v3::MT5::Account');
    $demo_account_mock->mock('_is_account_demo', sub { return 1 });
    $demo_account_mock->mock('_fetch_mt5_lc',    sub { return 'iom' });

    $method = "mt5_deposit";
    my $deposit_demo_params = {
        language => 'EN',
        token    => $token,
        args     => {
            to_mt5 => $ACCOUNTS{'real\svg'},
            amount => 180,
        },
    };

    $c->call_ok($method, $deposit_demo_params)->has_error('Cannot Deposit')->error_code_is('MT5DepositError')
        ->error_message_is(
        'There was an error processing the request. You can only request additional funds if your demo account balance falls below USD 1000.00.',
        'Balance is higher');

    BOM::RPC::v3::MT5::Account::reset_throttler($test_client->loginid);
    $demo_account_mock->unmock;

};

subtest 'mx_deposit' => sub {
    my $test_mx_client = create_client('MX');
    $test_mx_client->account('USD');
    $test_mx_client->email($DETAILS{email});
    $test_mx_client->save();

    $user->add_client($test_mx_client);

    my $token_mx = $m->create_token($test_mx_client->loginid, 'test token');

    my $params_mx = {
        language => 'EN',
        token    => $token_mx,
        args     => {
            from_binary => $test_mx_client->loginid,
            to_mt5      => $ACCOUNTS{'real\svg'},
            amount      => 180,
        },
    };

    my $demo_account_mock = Test::MockModule->new('BOM::RPC::v3::MT5::Account');
    $demo_account_mock->mock('_fetch_mt5_lc', sub { return 'maltainvest' });

    my $method = "mt5_deposit";

    BOM::RPC::v3::MT5::Account::reset_throttler($test_mx_client->loginid);

    $c->call_ok($method, $params_mx)->has_error('Cannot access MT5 as MX')
        ->error_code_is('MT5DepositError', 'Transfers to MT5 not allowed error_code')
        ->error_message_is('There was an error processing the request. Please switch your account to access MT5.');
    $demo_account_mock->unmock;
};

subtest 'mx_withdrawal' => sub {
    my $test_mx_client = create_client('MX');
    $test_mx_client->account('USD');
    $test_mx_client->email($DETAILS{email});
    $test_mx_client->save();

    $user->add_client($test_mx_client);

    my $token_mx = $m->create_token($test_mx_client->loginid, 'test token');

    my $params_mx = {
        language => 'EN',
        token    => $token_mx,
        args     => {
            from_mt5  => $ACCOUNTS{'real\svg'},
            to_binary => $test_mx_client->loginid,
            amount    => 350,
        },
    };

    my $method = "mt5_withdrawal";

    my $demo_account_mock = Test::MockModule->new('BOM::RPC::v3::MT5::Account');
    $demo_account_mock->mock('_fetch_mt5_lc', sub { return 'maltainvest' });

    BOM::RPC::v3::MT5::Account::reset_throttler($test_mx_client->loginid);

    $c->call_ok($method, $params_mx)->has_error('Cannot access MT5 as MX')->error_code_is('MT5WithdrawalError', 'error code is MT5WithdrawalError')
        ->error_message_is('There was an error processing the request. Please switch your account to access MT5.');
    $demo_account_mock->unmock;
};

subtest 'withdrawal' => sub {
    # TODO(leonerd): assertions in here about balance amounts would be
    #   sensitive to results of the previous test of mt5_deposit.
    my $method = "mt5_withdrawal";
    my $params = {
        language => 'EN',
        token    => $token,
        args     => {
            from_mt5  => $ACCOUNTS{'real\svg'},
            to_binary => $test_client->loginid,
            amount    => 150,
        },
    };

    set_absolute_time(Date::Utility->new('2018-02-15')->epoch);

    my $demo_account_mock = Test::MockModule->new('BOM::RPC::v3::MT5::Account');
    $demo_account_mock->mock('_fetch_mt5_lc', sub { return 'svg' });

    BOM::RPC::v3::MT5::Account::reset_throttler($test_client->loginid);
    $c->call_ok($method, $params)->has_no_error('no error for mt5_withdrawal');
    ok(defined $c->result->{binary_transaction_id}, 'result has a transaction ID');

    cmp_ok $test_client->default_account->balance, '==', 820 + 150, "Correct balance after withdrawal";

    subtest record_mt5_transfer_withdrawal => sub {
        my $mt5_transfer = _get_mt5transfer_from_transaction($test_client->db->dbic, $c->result->{binary_transaction_id});

        is($mt5_transfer->{mt5_amount}, 150, 'Correct amount recorded');
    };
    BOM::RPC::v3::MT5::Account::reset_throttler($test_client->loginid);

    $runtime_system->suspend->mt5_withdrawals(1);
    $c->call_ok($method, $params)->has_error('error as mt5_withdrawals are suspended in system config')
        ->error_code_is('MT5WithdrawalError', 'error code is MT5WithdrawalError')->error_message_is('Withdrawals are suspended.');
    $runtime_system->suspend->mt5_withdrawals(0);

    BOM::RPC::v3::MT5::Account::reset_throttler($test_client->loginid);

    $params->{args}{from_mt5} = "MTwrong";
    $c->call_ok($method, $params)->has_error('error for mt5_withdrawal wrong login')
        ->error_code_is('PermissionDenied', 'error code for mt5_withdrawal wrong login');

    $demo_account_mock->unmock;
};

subtest 'mf_withdrawal' => sub {

    my $test_mf_client = create_client('MF');
    $test_mf_client->account('USD');

    $test_mf_client->email($DETAILS{email});
    $test_mf_client->status->clear_age_verification;

    $_->delete for @{$test_mf_client->client_authentication_method};
    $test_mf_client->save();

    $user->add_client($test_mf_client);

    my $token_mf = $m->create_token($test_mf_client->loginid, 'test token');

    my $params_mf = {
        language => 'EN',
        token    => $token_mf,
        args     => {
            from_mt5  => $ACCOUNTS{'real\svg'},
            to_binary => $test_mf_client->loginid,
            amount    => 350,
        },
    };

    BOM::RPC::v3::MT5::Account::reset_throttler($test_mf_client->loginid);

    my $method = "mt5_withdrawal";

    my $demo_account_mock = Test::MockModule->new('BOM::RPC::v3::MT5::Account');
    $demo_account_mock->mock('_fetch_mt5_lc', sub { return 'maltainvest' });

    $c->call_ok($method, $params_mf)->has_error('Withdrawal request failed.')
        ->error_code_is('MT5WithdrawalError', 'error code is MT5WithdrawalError')
        ->error_message_is('There was an error processing the request. Please authenticate your account.');

    $test_mf_client->set_authentication('ID_DOCUMENT')->status('pass');
    $test_mf_client->save();

    BOM::RPC::v3::MT5::Account::reset_throttler($test_mf_client->loginid);

    $c->call_ok($method, $params_mf)->has_no_error('no error for mt5_withdrawal');

    cmp_ok $test_mf_client->default_account->balance, '==', 350, "Correct balance after withdrawal";
    $demo_account_mock->unmock;
};

subtest 'mf_deposit' => sub {

    my $test_mf_client = create_client('MF');
    $test_mf_client->account('USD');
    top_up $test_mf_client, USD => 1000;

    $test_mf_client->email($DETAILS{email});
    $test_mf_client->status->clear_age_verification;

    $_->delete for @{$test_mf_client->client_authentication_method};
    $test_mf_client->save();

    $user->add_client($test_mf_client);

    my $token_mf = $m->create_token($test_mf_client->loginid, 'test token');

    my $params_mf = {
        language => 'EN',
        token    => $token_mf,
        args     => {
            from_binary => $test_mf_client->loginid,
            to_mt5      => $ACCOUNTS{'real\svg'},
            amount      => 350,
        },
    };

    BOM::RPC::v3::MT5::Account::reset_throttler($test_mf_client->loginid);

    my $method = "mt5_deposit";

    my $demo_account_mock = Test::MockModule->new('BOM::RPC::v3::MT5::Account');
    $demo_account_mock->mock('_fetch_mt5_lc', sub { return 'maltainvest' });

    $c->call_ok($method, $params_mf)->has_error('Deposit request failed.')->error_code_is('MT5DepositError', 'error code is MT5DepositError')
        ->error_message_is('There was an error processing the request. Please authenticate your account.');

    $test_mf_client->set_authentication('ID_DOCUMENT')->status('pass');
    $test_mf_client->save();

    BOM::RPC::v3::MT5::Account::reset_throttler($test_mf_client->loginid);

    $c->call_ok($method, $params_mf)->has_no_error('no error for mt5_deposit');

    cmp_ok $test_mf_client->default_account->balance, '==', 650, "Correct balance after deposit";
    $demo_account_mock->unmock;
};

subtest 'multi currency transfers' => sub {
    my $client_eur = create_client('CR', undef, {place_of_birth => 'id'});
    my $client_btc = create_client('CR', undef, {place_of_birth => 'id'});
    my $client_ust = create_client('CR', undef, {place_of_birth => 'id'});
    $client_eur->set_default_account('EUR');
    $client_btc->set_default_account('BTC');
    $client_ust->set_default_account('UST');
    top_up $client_eur, EUR => 1000;
    top_up $client_btc, BTC => 1;
    top_up $client_ust, UST => 1000;
    $user->add_client($client_eur);
    $user->add_client($client_btc);
    $user->add_client($client_ust);

    my $eur_test_amount = 100;
    my $btc_test_amount = 0.1;
    my $ust_test_amount = 100;
    my $usd_test_amount = 100;

    my $demo_account_mock = Test::MockModule->new('BOM::RPC::v3::MT5::Account');
    $demo_account_mock->mock('_fetch_mt5_lc', sub { return 'svg' });

    my $deposit_params = {
        language => 'EN',
        token    => $token,
        args     => {
            from_binary => $client_eur->loginid,
            to_mt5      => $ACCOUNTS{'real\svg'},
            amount      => $eur_test_amount,
        },
    };

    my $withdraw_params = {
        language => 'EN',
        token    => $token,
        args     => {
            from_mt5  => $ACCOUNTS{'real\svg'},
            to_binary => $client_eur->loginid,
            amount    => $usd_test_amount,
        },
    };

    my $prev_bal;
    my ($EUR_USD, $BTC_USD, $UST_USD) = (1.1, 5000, 1);

    my ($eur_usd_fee, $btc_usd_fee, $ust_usd_fee) = (0.02, 0.03, 0.04);

    my $after_fiat_fee   = 1 - $eur_usd_fee;
    my $after_crypto_fee = 1 - $btc_usd_fee;
    my $after_stable_fee = 1 - $ust_usd_fee;

    my $mock_fees = Test::MockModule->new('BOM::Config::CurrencyConfig', no_auto => 1);
    $mock_fees->mock(
        transfer_between_accounts_fees => sub {
            return {
                'USD' => {
                    'UST' => $ust_usd_fee * 100,
                    'BTC' => $btc_usd_fee * 100,
                    'EUR' => $eur_usd_fee * 100
                },
                'UST' => {'USD' => $ust_usd_fee * 100},
                'BTC' => {'USD' => $btc_usd_fee * 100},
                'EUR' => {'USD' => $eur_usd_fee * 100}

            };
        });

    subtest 'EUR tests' => sub {
        $manager_module->mock(
            'deposit',
            sub {
                is financialrounding('amount', 'USD', shift->{amount}),
                    financialrounding('amount', 'USD', $eur_test_amount * $EUR_USD * $after_fiat_fee),
                    'Correct forex fee for USD<->EUR';
                return Future->done({success => 1});
            });

        $redis->hmset(
            'exchange_rates::EUR_USD',
            quote => $EUR_USD,
            epoch => time
        );

        BOM::RPC::v3::MT5::Account::reset_throttler($test_client->loginid);
        $c->call_ok('mt5_deposit', $deposit_params)->has_no_error('deposit EUR->USD with current rate - no error');
        ok(defined $c->result->{binary_transaction_id}, 'deposit EUR->USD with current rate - has transaction id');

        subtest multicurrency_mt5_transfer_deposit => sub {
            my $mt5_transfer = _get_mt5transfer_from_transaction($test_client->db->dbic, $c->result->{binary_transaction_id});
            # (100Eur  * 1%(fee)) * 1.1(Exchange Rate) = 108.9
            is($mt5_transfer->{mt5_amount}, -100 * $after_fiat_fee * $EUR_USD, 'Correct amount recorded');
        };

        $prev_bal = $client_eur->account->balance;
        BOM::RPC::v3::MT5::Account::reset_throttler($test_client->loginid);
        $c->call_ok('mt5_withdrawal', $withdraw_params)->has_no_error('withdraw USD->EUR with current rate - no error');
        ok(defined $c->result->{binary_transaction_id}, 'withdraw USD->EUR with current rate - has transaction id');
        is financialrounding('amount', 'EUR', $client_eur->account->balance),
            financialrounding('amount', 'EUR', $prev_bal + ($usd_test_amount / $EUR_USD * $after_fiat_fee)),
            'Correct forex fee for USD<->EUR';

        subtest multicurrency_mt5_transfer_withdrawal => sub {
            my $mt5_transfer = _get_mt5transfer_from_transaction($test_client->db->dbic, $c->result->{binary_transaction_id});
            is($mt5_transfer->{mt5_amount}, 100, 'Correct amount recorded');
        };

        $redis->hmset(
            'exchange_rates::EUR_USD',
            quote => $EUR_USD,
            epoch => time - (3600 * 12));

        BOM::RPC::v3::MT5::Account::reset_throttler($test_client->loginid);
        $c->call_ok('mt5_deposit', $deposit_params)->has_no_error('deposit EUR->USD with 12hr old rate - no error');
        ok(defined $c->result->{binary_transaction_id}, 'deposit EUR->USD with 12hr old rate - has transaction id');

        $prev_bal = $client_eur->account->balance;
        BOM::RPC::v3::MT5::Account::reset_throttler($test_client->loginid);
        $c->call_ok('mt5_withdrawal', $withdraw_params)->has_no_error('withdraw USD->EUR with current rate - no error');
        ok(defined $c->result->{binary_transaction_id}, 'withdraw USD->EUR with 12hr old rate - has transaction id');
        is financialrounding('amount', 'EUR', $client_eur->account->balance),
            financialrounding('amount', 'EUR', $prev_bal + ($usd_test_amount / $EUR_USD * $after_fiat_fee)),
            'Correct forex fee for USD<->EUR';

        $redis->hmset(
            'exchange_rates::EUR_USD',
            quote => $EUR_USD,
            epoch => time - (3600 * 25));

        BOM::RPC::v3::MT5::Account::reset_throttler($test_client->loginid);
        $c->call_ok('mt5_deposit', $deposit_params)->has_error('deposit EUR->USD with >1 day old rate - has error')
            ->error_code_is('MT5DepositError', 'deposit EUR->USD with >1 day old rate - correct error code');

        BOM::RPC::v3::MT5::Account::reset_throttler($test_client->loginid);
        $c->call_ok('mt5_withdrawal', $withdraw_params)->has_error('withdraw USD->EUR with >1 day old rate - has error')
            ->error_code_is('MT5WithdrawalError', 'withdraw USD->EUR with >1 day old rate - correct error code');
    };

    subtest 'BTC tests' => sub {

        $manager_module->mock(
            'deposit',
            sub {
                is financialrounding('amount', 'USD', shift->{amount}),
                    financialrounding('amount', 'USD', $btc_test_amount * $BTC_USD * $after_crypto_fee),
                    'Correct forex fee for USD<->BTC';
                return Future->done({success => 1});
            });

        $deposit_params->{args}->{from_binary} = $withdraw_params->{args}->{to_binary} = $client_btc->loginid;
        $deposit_params->{args}->{amount} = $btc_test_amount;

        $redis->hmset(
            'exchange_rates::BTC_USD',
            quote => $BTC_USD,
            epoch => time
        );

        BOM::RPC::v3::MT5::Account::reset_throttler($test_client->loginid);
        $c->call_ok('mt5_deposit', $deposit_params)->has_no_error('deposit BTC->USD with current rate - no error');
        ok(defined $c->result->{binary_transaction_id}, 'deposit BTC->USD with current rate - has transaction id');

        $prev_bal = $client_btc->account->balance;
        BOM::RPC::v3::MT5::Account::reset_throttler($test_client->loginid);
        $c->call_ok('mt5_withdrawal', $withdraw_params)->has_no_error('withdraw USD->BTC with current rate - no error');
        ok(defined $c->result->{binary_transaction_id}, 'withdraw USD->BTC with current rate - has transaction id');
        is financialrounding('amount', 'BTC', $client_btc->account->balance),
            financialrounding('amount', 'BTC', $prev_bal + ($usd_test_amount / $BTC_USD * $after_crypto_fee)),
            'Correct forex fee for USD<->BTC';

        $redis->hmset(
            'exchange_rates::BTC_USD',
            quote => $BTC_USD,
            epoch => time - 3595
        );

        BOM::RPC::v3::MT5::Account::reset_throttler($test_client->loginid);
        $c->call_ok('mt5_deposit', $deposit_params)->has_no_error('deposit BTC->USD with older rate <1 hour - no error');
        ok(defined $c->result->{binary_transaction_id}, 'deposit BTC->USD with older rate <1 hour - has transaction id');

        $prev_bal = $client_btc->account->balance;
        BOM::RPC::v3::MT5::Account::reset_throttler($test_client->loginid);
        $c->call_ok('mt5_withdrawal', $withdraw_params)->has_no_error('withdraw USD->BTC with older rate <1 hour - no error');
        ok(defined $c->result->{binary_transaction_id}, 'withdraw USD->BTC with older rate <1 hour - has transaction id');
        is financialrounding('amount', 'BTC', $client_btc->account->balance),
            financialrounding('amount', 'BTC', $prev_bal + ($usd_test_amount / $BTC_USD * $after_crypto_fee)),
            'Correct forex fee for USD<->BTC';

        $redis->hmset(
            'exchange_rates::BTC_USD',
            quote => $BTC_USD,
            epoch => time - 3605
        );

        BOM::RPC::v3::MT5::Account::reset_throttler($test_client->loginid);
        $c->call_ok('mt5_deposit', $deposit_params)->has_error('deposit BTC->USD with rate >1 hour old - has error')
            ->error_code_is('MT5DepositError', 'deposit BTC->USD with rate >1 hour old - correct error code');

        BOM::RPC::v3::MT5::Account::reset_throttler($test_client->loginid);
        $c->call_ok('mt5_withdrawal', $withdraw_params)->has_error('withdraw USD->BTC with rate >1 hour old - has error')
            ->error_code_is('MT5WithdrawalError', 'withdraw USD->BTC with rate >1 hour old - correct error code');
    };

    subtest 'UST tests' => sub {

        $manager_module->mock(
            'deposit',
            sub {
                is financialrounding('amount', 'USD', shift->{amount}),
                    financialrounding('amount', 'USD', $ust_test_amount * $UST_USD * $after_stable_fee),
                    'Correct forex fee for USD<->UST';
                return Future->done({success => 1});
            });

        $deposit_params->{args}->{from_binary} = $withdraw_params->{args}->{to_binary} = $client_ust->loginid;
        $deposit_params->{args}->{amount} = $ust_test_amount;

        $redis->hmset(
            'exchange_rates::UST_USD',
            quote => $UST_USD,
            epoch => time
        );

        BOM::RPC::v3::MT5::Account::reset_throttler($test_client->loginid);
        $c->call_ok('mt5_deposit', $deposit_params)->has_no_error('deposit UST->USD with current rate - no error');
        ok(defined $c->result->{binary_transaction_id}, 'deposit UST->USD with current rate - has transaction id');

        $prev_bal = $client_ust->account->balance;
        BOM::RPC::v3::MT5::Account::reset_throttler($test_client->loginid);
        $c->call_ok('mt5_withdrawal', $withdraw_params)->has_no_error('withdraw USD->UST with current rate - no error');
        ok(defined $c->result->{binary_transaction_id}, 'withdraw USD->UST with current rate - has transaction id');
        is financialrounding('amount', 'UST', $client_ust->account->balance),
            financialrounding('amount', 'UST', $prev_bal + ($usd_test_amount / $UST_USD * $after_stable_fee)),
            'Correct forex fee for USD<->UST';

        $redis->hmset(
            'exchange_rates::UST_USD',
            quote => $UST_USD,
            epoch => time - 3595
        );

        BOM::RPC::v3::MT5::Account::reset_throttler($test_client->loginid);
        $c->call_ok('mt5_deposit', $deposit_params)->has_no_error('deposit UST->USD with older rate <1 hour - no error');
        ok(defined $c->result->{binary_transaction_id}, 'deposit UST->USD with older rate <1 hour - has transaction id');

        $prev_bal = $client_ust->account->balance;
        BOM::RPC::v3::MT5::Account::reset_throttler($test_client->loginid);
        $c->call_ok('mt5_withdrawal', $withdraw_params)->has_no_error('withdraw USD->UST with older rate <1 hour - no error');
        ok(defined $c->result->{binary_transaction_id}, 'withdraw USD->UST with older rate <1 hour - has transaction id');
        is financialrounding('amount', 'UST', $client_ust->account->balance),
            financialrounding('amount', 'UST', $prev_bal + ($usd_test_amount / $UST_USD * $after_stable_fee)),
            'Correct forex fee for USD<->UST';

        $redis->hmset(
            'exchange_rates::UST_USD',
            quote => $UST_USD,
            epoch => time - 3605
        );

        BOM::RPC::v3::MT5::Account::reset_throttler($test_client->loginid);
        $c->call_ok('mt5_deposit', $deposit_params)->has_error('deposit UST->USD with rate >1 hour old - has error')
            ->error_code_is('MT5DepositError', 'deposit UST->USD with rate >1 hour old - correct error code');

        BOM::RPC::v3::MT5::Account::reset_throttler($test_client->loginid);
        $c->call_ok('mt5_withdrawal', $withdraw_params)->has_error('withdraw USD->UST with rate >1 hour old - has error')
            ->error_code_is('MT5WithdrawalError', 'withdraw USD->UST with rate >1 hour old - correct error code');
    };

    $mock_fees->unmock('transfer_between_accounts_fees');
    $demo_account_mock->unmock;
};

subtest 'Transfers Limits' => sub {
    $redis->hmset(
        'exchange_rates::EUR_USD',
        quote => 1.2,
        epoch => time
    );

    BOM::Config::Runtime->instance->app_config->payments->transfer_between_accounts->limits->MT5(0);
    my $client = create_client('CR');
    $client->set_default_account('EUR');
    top_up $client, EUR => 1000;
    $user->add_client($client);

    my $deposit_params = {
        language => 'EN',
        token    => $token,
        args     => {
            from_binary => $client->loginid,
            to_mt5      => $ACCOUNTS{'real\svg'},
            amount      => 1
        },
    };

    my $demo_account_mock = Test::MockModule->new('BOM::RPC::v3::MT5::Account');
    $demo_account_mock->mock('_fetch_mt5_lc', sub { return 'svg' });

    $c->call_ok('mt5_deposit', $deposit_params)->has_error('Transfers should have been stopped')
        ->error_code_is('MT5DepositError', 'Transfers limit - correct error code')
        ->error_message_is('There was an error processing the request. Maximum of 0 transfers allowed per day.',
        'Transfers limit - correct error message');

    # unlimit the transfers again
    BOM::Config::Runtime->instance->app_config->payments->transfer_between_accounts->limits->MT5(999);

    $deposit_params->{args}->{amount} = 2.001;
    $c->call_ok('mt5_deposit', $deposit_params)->has_error('Transfers should have been stopped')
        ->error_code_is('MT5DepositError', 'Transfers limit - correct error code')
        ->error_message_is('There was an error processing the request. Invalid amount. Amount provided can not have more than 2 decimal places.',
        'Transfers amount validation - correct error message');

    $deposit_params->{args}->{amount} = 0.6;
    $c->call_ok('mt5_deposit', $deposit_params)->has_error('Transfers should have been stopped')
        ->error_code_is('MT5DepositError', 'Transfers limit - correct error code')
        ->error_message_is('There was an error processing the request. Amount must be greater than EUR 0.83.',
        'Transfers minimum - correct error message');

    $redis->hmset(
        'exchange_rates::EUR_USD',
        quote => 10000,
        epoch => time
    );

    my $withdraw_params = {
        language => 'EN',
        token    => $token,
        args     => {
            from_mt5  => $ACCOUNTS{'real\svg'},
            to_binary => $client->loginid,
            amount    => 1,
        },
    };
    $c->call_ok('mt5_withdrawal', $withdraw_params)->has_error('Transfers should have been stopped')
        ->error_code_is('MT5WithdrawalError', 'Lower bound - correct error code')
        ->error_message_is('There was an error processing the request. This amount is too low. Please enter a minimum of 107.54 USD.',
        'Lower bound - correct error message');

    $demo_account_mock->unmock;
};

subtest 'Suspended Transfers Currencies' => sub {
    BOM::Config::Runtime->instance->app_config->system->suspend->transfer_currencies(['BTC']);
    my $client_cr_btc = create_client('CR');
    $client_cr_btc->set_default_account('BTC');
    top_up $client_cr_btc, BTC => 10;
    $user->add_client($client_cr_btc);

    my $demo_account_mock = Test::MockModule->new('BOM::RPC::v3::MT5::Account');
    $demo_account_mock->mock('_fetch_mt5_lc', sub { return 'svg' });

    subtest 'it should stop transfer from suspended currency' => sub {
        my $deposit_params = {
            language => 'EN',
            token    => $token,
            args     => {
                from_binary => $client_cr_btc->loginid,
                to_mt5      => $ACCOUNTS{'real\svg'},
                amount      => 1
            },
        };

        $c->call_ok('mt5_deposit', $deposit_params)->has_error('Transfers should have been stopped')
            ->error_code_is('MT5DepositError', 'Transfer from suspended currency not allowed - correct error code')
            ->error_message_is('There was an error processing the request. Account transfers are not available between BTC and USD.',
            'Transfer from suspended currency not allowed - correct error message');

    };
    BOM::Config::Runtime->instance->app_config->system->suspend->transfer_currencies([]);
    $demo_account_mock->unmock;
};

sub _get_mt5transfer_from_transaction {
    my ($dbic, $transaction_id) = @_;

    my $result = $dbic->run(
        fixup => sub {
            $_->selectrow_hashref(
                "Select mt.* FROM payment.mt5_transfer mt JOIN transaction.transaction tt
                ON mt.payment_id = tt.payment_id where tt.id = ?",
                undef,
                $transaction_id,
            );
        });
    return $result;
}
done_testing();<|MERGE_RESOLUTION|>--- conflicted
+++ resolved
@@ -645,13 +645,8 @@
         language => 'EN',
         token    => $token,
         args     => {
-<<<<<<< HEAD
-            from_binary => $test_client->loginid,
+            from_binary => $loginid,
             to_mt5      => $ACCOUNTS{'real\svg'},
-=======
-            from_binary => $loginid,
-            to_mt5      => $DETAILS{login},
->>>>>>> 671a6ede
             amount      => 180,
         },
     };
