use strict;
use warnings;

use Test::Most;
use Test::Mojo;
use Test::MockModule;

use Postgres::FeedDB::CurrencyConverter qw(in_USD amount_from_to_currency);

use Email::Folder::Search;
use BOM::Test::RPC::Client;
use BOM::Test::Data::Utility::UnitTestDatabase qw(:init);
use BOM::Test::Data::Utility::AuthTestDatabase qw(:init);
use BOM::Test::Data::Utility::UnitTestRedis;
use BOM::Test::Helper::Client qw(create_client top_up);
<<<<<<< HEAD
use BOM::Platform::User;
use BOM::MT5::User::Async;
=======
use BOM::Platform::Token;
use BOM::User;
use BOM::MT5::User;
>>>>>>> a5ca049b

my $c = BOM::Test::RPC::Client->new(ua => Test::Mojo->new('BOM::RPC')->app->ua);

# Mocked account details
# This hash shared between two files, and should be kept in-sync to avoid test failures
#   t/BOM/RPC/30_mt5.t
#   t/lib/mock_binary_mt5.pl
my %DETAILS = (
    login    => '123454321',
    password => 'Efgh4567',
    email    => 'test.account@binary.com',
    name     => 'Test',
    group    => 'real\costarica',
    country  => 'Malta',
    balance  => '1234.56',
);

# Setup a test user
my $test_client = create_client('CR');
$test_client->email($DETAILS{email});
$test_client->set_authentication('ID_DOCUMENT')->status('pass');
$test_client->save;

my $user = BOM::User->create(
    email    => $DETAILS{email},
    password => 's3kr1t',
);
$user->save;
$user->add_loginid({loginid => $test_client->loginid});
$user->save;

my $m = BOM::Database::Model::AccessToken->new;
my $token = $m->create_token($test_client->loginid, 'test token');

@BOM::MT5::User::Async::MT5_WRAPPER_COMMAND = ($^X, 't/lib/mock_binary_mt5.pl');

# Throttle function limits requests to 1 per minute which may cause
# consecutive tests to fail without a reset.
BOM::RPC::v3::MT5::Account::reset_throttler($test_client->loginid);

subtest 'new account' => sub {
    my $method = 'mt5_new_account';
    my $params = {
        language => 'EN',
        token    => $token,
        args     => {
            account_type   => 'gaming',
            country        => 'mt',
            email          => $DETAILS{email},
            name           => $DETAILS{name},
            investPassword => 'Abcd1234',
            mainPassword   => $DETAILS{password},
            leverage       => 100,
        },
    };
    $c->call_ok($method, $params)->has_no_error('no error for mt5_new_account');
    is($c->result->{login}, $DETAILS{login}, 'result->{login}');

    BOM::RPC::v3::MT5::Account::reset_throttler($test_client->loginid);

    $c->call_ok($method, $params)->has_error('error from duplicate mt5_new_account')
        ->error_code_is('MT5CreateUserError', 'error code for duplicate mt5_new_account');
};

subtest 'get settings' => sub {
    my $method = 'mt5_get_settings';
    my $params = {
        language => 'EN',
        token    => $token,
        args     => {
            login => $DETAILS{login},
        },
    };
    $c->call_ok($method, $params)->has_no_error('no error for mt5_get_settings');
    is($c->result->{login},   $DETAILS{login},   'result->{login}');
    is($c->result->{balance}, $DETAILS{balance}, 'result->{balance}');
    is($c->result->{country}, "mt",              'result->{country}');

    $params->{args}{login} = "MTwrong";
    $c->call_ok($method, $params)->has_error('error for mt5_get_settings wrong login')
        ->error_code_is('PermissionDenied', 'error code for mt5_get_settings wrong login');
};

subtest 'login list' => sub {
    my $method = 'mt5_login_list';
    my $params = {
        language => 'EN',
        token    => $token,
        args     => {},
    };
    $c->call_ok($method, $params)->has_no_error('no error for mt5_login_list');
    is_deeply(
        $c->result,
        [{
                login => $DETAILS{login},
                group => $DETAILS{group}}
        ],
        'mt5_login_list result'
    );
};

subtest 'set settings' => sub {
    my $method = 'mt5_set_settings';
    my $params = {
        language => 'EN',
        token    => $token,
        args     => {
            login   => $DETAILS{login},
            name    => "Test2",
            country => 'mt',
        },
    };
    $c->call_ok($method, $params)->has_no_error('no error for mt5_set_settings');
    is($c->result->{login},   $DETAILS{login}, 'result->{login}');
    is($c->result->{name},    "Test2",         'result->{name}');
    is($c->result->{country}, "mt",            'result->{country}');

    $params->{args}{login} = "MTwrong";
    $c->call_ok($method, $params)->has_error('error for mt5_set_settings wrong login')
        ->error_code_is('PermissionDenied', 'error code for mt5_set_settings wrong login');
};

subtest 'password check' => sub {
    my $method = 'mt5_password_check';
    my $params = {
        language => 'EN',
        token    => $token,
        args     => {
            login    => $DETAILS{login},
            password => $DETAILS{password},
        },
    };
    $c->call_ok($method, $params)->has_no_error('no error for mt5_password_check');

    $params->{args}{password} = "wrong";
    $c->call_ok($method, $params)->has_error('error for mt5_password_check wrong password')
        ->error_code_is('MT5PasswordCheckError', 'error code for mt5_password_check wrong password');

    $params->{args}{login} = "MTwrong";
    $c->call_ok($method, $params)->has_error('error for mt5_password_check wrong login')
        ->error_code_is('PermissionDenied', 'error code for mt5_password_check wrong login');
};

subtest 'password change' => sub {
    my $method = 'mt5_password_change';
    my $params = {
        language => 'EN',
        token    => $token,
        args     => {
            login         => $DETAILS{login},
            old_password  => $DETAILS{password},
            new_password  => 'Ijkl6789',
            password_type => 'main'
        },
    };
    $c->call_ok($method, $params)->has_no_error('no error for mt5_password_change');
    # This call yields a truth integer directly, not a hash
    is($c->result, 1, 'result');

    $params->{args}{login} = "MTwrong";
    $c->call_ok($method, $params)->has_error('error for mt5_password_change wrong login')
        ->error_code_is('PermissionDenied', 'error code for mt5_password_change wrong login');
};

my $mailbox = Email::Folder::Search->new('/tmp/default.mailbox');
$mailbox->init;

subtest 'password reset' => sub {
    my $method = 'mt5_password_reset';
    $mailbox->clear;

    my $code = BOM::Platform::Token->new({
            email       => $DETAILS{email},
            expires_in  => 3600,
            created_for => 'mt5_password_reset'
        })->token;

    my $params = {
        language => 'EN',
        token    => $token,
        args     => {
            login             => $DETAILS{login},
            new_password      => 'Ijkl6789',
            password_type     => 'main',
            verification_code => $code
        }};

    $c->call_ok($method, $params)->has_no_error('no error for mt5_password_change');
    # This call yields a truth integer directly, not a hash
    is($c->result, 1, 'result');

    my $subject = 'Your MT5 password has been reset.';
    my @msgs    = $mailbox->search(
        email   => $DETAILS{email},
        subject => qr/\Q$subject\E/
    );
    ok(@msgs, "email received");

};

subtest 'investor password reset' => sub {
    my $method = 'mt5_password_reset';
    $mailbox->clear;

    my $code = BOM::Platform::Token->new({
            email       => $DETAILS{email},
            expires_in  => 3600,
            created_for => 'mt5_password_reset'
        })->token;

    my $params = {
        language => 'EN',
        token    => $token,
        args     => {
            login             => $DETAILS{login},
            new_password      => 'Abcd1234',
            password_type     => 'investor',
            verification_code => $code
        }};

    $c->call_ok($method, $params)->has_no_error('no error for mt5_password_change');
    # This call yields a truth integer directly, not a hash
    is($c->result, 1, 'result');

    my $subject = 'Your MT5 password has been reset.';
    my @msgs    = $mailbox->search(
        email   => $DETAILS{email},
        subject => qr/\Q$subject\E/
    );
    ok(@msgs, "email received");

};

subtest 'password check investor' => sub {
    my $method = 'mt5_password_check';
    my $params = {
        language => 'EN',
        token    => $token,
        args     => {
            login         => $DETAILS{login},
            password      => 'Abcd1234',
            password_type => 'investor'
        },
    };
    $c->call_ok($method, $params)->has_no_error('no error for mt5_password_check');
};

subtest 'deposit' => sub {
    # User needs some real money now
    top_up $test_client, USD => 1000;

    my $method = "mt5_deposit";
    my $params = {
        language => 'EN',
        token    => $token,
        args     => {
            from_binary => $test_client->loginid,
            to_mt5      => $DETAILS{login},
            amount      => 180,
        },
    };
    $c->call_ok($method, $params)->has_no_error('no error for mt5_deposit');
    ok(defined $c->result->{binary_transaction_id}, 'result has a transaction ID');

    # assert that account balance is now 1000-180 = 820
    cmp_ok $test_client->default_account->load->balance, '==', 820, "Correct balance after deposited to mt5 account";

    $params->{args}{to_mt5} = "MTwrong";
    $c->call_ok($method, $params)->has_error('error for mt5_deposit wrong login')
        ->error_code_is('PermissionDenied', 'error code for mt5_deposit wrong login');
};

subtest 'withdrawal' => sub {
    # TODO(leonerd): assertions in here about balance amounts would be
    #   sensitive to results of the previous test of mt5_deposit.
    my $method = "mt5_withdrawal";
    my $params = {
        language => 'EN',
        token    => $token,
        args     => {
            from_mt5  => $DETAILS{login},
            to_binary => $test_client->loginid,
            amount    => 150,
        },
    };
    $c->call_ok($method, $params)->has_no_error('no error for mt5_withdrawal');
    ok(defined $c->result->{binary_transaction_id}, 'result has a transaction ID');

    cmp_ok $test_client->default_account->load->balance, '==', 820 + 150,
        "Correct balance after withdrawal";

    $params->{args}{from_mt5} = "MTwrong";
    $c->call_ok($method, $params)->has_error('error for mt5_withdrawal wrong login')
        ->error_code_is('PermissionDenied', 'error code for mt5_withdrawal wrong login');
};

done_testing();<|MERGE_RESOLUTION|>--- conflicted
+++ resolved
@@ -13,14 +13,9 @@
 use BOM::Test::Data::Utility::AuthTestDatabase qw(:init);
 use BOM::Test::Data::Utility::UnitTestRedis;
 use BOM::Test::Helper::Client qw(create_client top_up);
-<<<<<<< HEAD
-use BOM::Platform::User;
 use BOM::MT5::User::Async;
-=======
 use BOM::Platform::Token;
 use BOM::User;
-use BOM::MT5::User;
->>>>>>> a5ca049b
 
 my $c = BOM::Test::RPC::Client->new(ua => Test::Mojo->new('BOM::RPC')->app->ua);
 
@@ -309,8 +304,7 @@
     $c->call_ok($method, $params)->has_no_error('no error for mt5_withdrawal');
     ok(defined $c->result->{binary_transaction_id}, 'result has a transaction ID');
 
-    cmp_ok $test_client->default_account->load->balance, '==', 820 + 150,
-        "Correct balance after withdrawal";
+    cmp_ok $test_client->default_account->load->balance, '==', 820 + 150, "Correct balance after withdrawal";
 
     $params->{args}{from_mt5} = "MTwrong";
     $c->call_ok($method, $params)->has_error('error for mt5_withdrawal wrong login')
