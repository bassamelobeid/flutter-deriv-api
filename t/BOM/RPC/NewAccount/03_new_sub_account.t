--- conflicted
+++ resolved
@@ -179,19 +179,11 @@
 
         $params->{token} = $token;
         $result = $rpc_ct->call_ok('payout_currencies', $params)->has_no_system_error->result;
-<<<<<<< HEAD
-        is scalar @$result, 8, 'Correct number of currencies when omnibus token is passed';
-
-        $params->{token} = $sub_token;
-        $result = $rpc_ct->call_ok('payout_currencies', $params)->has_no_system_error->result;
-        is scalar @$result, 8, 'Correct number of currencies when sub account token is passed';
-=======
         is scalar @$result, 5, 'Correct number of currencies for omnibus if authorized as currency not yet selected';
 
         $params->{token} = $sub_token;
         $result = $rpc_ct->call_ok('payout_currencies', $params)->has_no_system_error->result;
         is scalar @$result, 5, 'Correct number of currencies when sub account token is passed as currency not yet selected';
->>>>>>> 1ab92128
     };
 
 };
