use strict;
use warnings;

use Test::Most;
use Test::Mojo;
use Test::MockModule;

use MojoX::JSON::RPC::Client;
use Data::Dumper;
use POSIX qw/ ceil /;

use Test::BOM::RPC::Client;
use BOM::Test::Data::Utility::UnitTestDatabase;
use BOM::Platform::Token::Verification;

use utf8;

my $email = 'test' . rand(999) . '@binary.com';
my ($t, $rpc_ct);
my ($method, $params, $client_details);

$client_details = {
    salutation       => 'hello',
    last_name        => 'Vostrov' . rand(999),
    first_name       => 'Evgeniy' . rand(999),
    date_of_birth    => '1987-09-04',
    address_line_1   => 'Sovetskaya street',
    address_line_2   => 'home 1',
    address_city     => 'Samara',
    address_state    => 'Samara',
    address_postcode => '112233',
    phone            => '+79272075932',
    secret_question  => 'test',
    secret_answer    => 'test',
};

$params = {
    language => 'RU',
    source   => 1,
    country  => 'ru',
    args     => {},
};

subtest 'Initialization' => sub {
    lives_ok {
        $t = Test::Mojo->new('BOM::RPC');
        $rpc_ct = Test::BOM::RPC::Client->new(ua => $t->app->ua);
    }
    'Initial RPC server and client connection';
};

$method = 'new_account_virtual';
subtest $method => sub {
    $params->{args}->{client_password}   = '123';
    $params->{args}->{verification_code} = 'wrong token';

    $rpc_ct->call_ok($method, $params)->has_no_system_error->has_error->error_code_is('PasswordError', 'If password is weak it should return error')
        ->error_message_is('Пароль недостаточно надёжный.', 'If password is weak it should return error_message');

    $params->{args}->{client_password} = 'verylongandhardpasswordDDD1!';
    $rpc_ct->call_ok($method, $params)
        ->has_no_system_error->has_error->error_code_is('InvalidToken', 'If email verification_code is wrong it should return error')
<<<<<<< HEAD
        ->error_message_is('Срок действия Вашего токена истёк.', 'If email verification_code is wrong it should return error_message');
=======
        ->error_message_is('Срок действия Вашего токена истёк.',
        'If email verification_code is wrong it should return error_message');
>>>>>>> cb08e3a6

    $params->{args}->{verification_code} = BOM::Platform::Token::Verification->new(
        email       => $email,
        created_for => 'account_opening'
    )->token;
    {
        #suppress warning because we want to test this error
        local $SIG{__WARN__} = sub {
            my $msg = shift;
            if ($msg !~ /Use of uninitialized value \$country in hash element/) {
                print STDERR $msg;
            }

        };
        $rpc_ct->call_ok($method, $params)
            ->has_no_system_error->has_error->error_code_is('invalid', 'If could not be created account it should return error')->error_message_is(
            'Извините, но открытие счёта недоступно.',
            'If could not be created account it should return error_message'
            );
    }

    $params->{args}->{verification_code} = BOM::Platform::Token::Verification->new(
        email       => $email,
        created_for => 'account_opening'
    )->token;
    $params->{args}->{residence} = 'id';
    $rpc_ct->call_ok($method, $params)->has_no_system_error->has_no_error('If verification code is ok - account created successfully')
        ->result_value_is(sub { shift->{currency} },     'USD', 'It should return new account data')
        ->result_value_is(sub { ceil shift->{balance} }, 10000, 'It should return new account data');

    my $new_loginid = $rpc_ct->result->{client_id};
    ok $new_loginid =~ /^VRTC\d+/, 'new VR loginid';

    is BOM::Database::Model::OAuth->new->get_loginid_by_access_token($rpc_ct->result->{oauth_token}), $new_loginid, 'correct oauth token';
};

$method = 'new_account_real';
$params = {
    language => 'RU',
    source   => 1,
    country  => 'ru',
    args     => {},
};

subtest $method => sub {
    my ($user, $client, $vclient, $auth_token);

    subtest 'Initialization' => sub {
        lives_ok {
            # Make real client
            $client = BOM::Test::Data::Utility::UnitTestDatabase::create_client({
                broker_code => 'CR',
                email       => 'new_email' . rand(999) . '@binary.com',
            });
            $auth_token = BOM::Database::Model::AccessToken->new->create_token($client->loginid, 'test token');

            # Make virtual client with user
            my $password = 'jskjd8292922';
            my $hash_pwd = BOM::System::Password::hashpw($password);
            $email = 'new_email' . rand(999) . '@binary.com';
            $user  = BOM::Platform::User->create(
                email    => $email,
                password => $hash_pwd
            );
            $user->save;

            $vclient = BOM::Test::Data::Utility::UnitTestDatabase::create_client({
                broker_code => 'VRTC',
                email       => $email,
            });

            $user->add_loginid({loginid => $vclient->loginid});
            $user->save;
        }
        'Initial users and clients';
    };

    subtest 'Auth client' => sub {
        $rpc_ct->call_ok($method, $params)->has_no_system_error->error_code_is('InvalidToken', 'It should return error: InvalidToken');

        $params->{token} = 'wrong token';
        $rpc_ct->call_ok($method, $params)->has_no_system_error->error_code_is('InvalidToken', 'It should return error: InvalidToken');

        delete $params->{token};
        $rpc_ct->call_ok($method, $params)->has_no_system_error->error_code_is('InvalidToken', 'It should return error: InvalidToken');

        $params->{token} = $auth_token;

        {
            my $module = Test::MockModule->new('BOM::Platform::Client');
            $module->mock('new', sub { });

            $rpc_ct->call_ok($method, $params)->has_no_system_error->has_error->error_code_is('AuthorizationRequired', 'It should check auth');
        }
    };

    subtest 'Create new account' => sub {
        $rpc_ct->call_ok($method, $params)
            ->has_no_system_error->has_error->error_code_is('InvalidAccount',
            'It should return error when try to create new client using exists real client')->error_message_is(
            'Извините, но открытие счёта недоступно.',
            'It should return error when try to create new client using exists real client'
            );

        $params->{token} = BOM::Database::Model::AccessToken->new->create_token($vclient->loginid, 'test token');
        {
            #suppress warning because we want to test this error
            local $SIG{__WARN__} = sub {
                my $msg = shift;
                if ($msg !~ /Use of uninitialized value \$country in hash element/) {
                    print STDERR $msg;
                }
            };
            $rpc_ct->call_ok($method, $params)
                ->has_no_system_error->has_error->error_code_is('InsufficientAccountDetails',
                'It should return error when try to create account without residence')
                ->error_message_is('Пожалуйста, предоставьте полные данные для открытия счёта.',
                'It should return error when try to create account without residence');
        }

        $params->{args}->{residence} = 'id';
        @{$params->{args}}{keys %$client_details} = values %$client_details;
        delete $params->{args}->{first_name};

        $rpc_ct->call_ok($method, $params)
            ->has_no_system_error->has_error->error_code_is('InsufficientAccountDetails', 'It should return error if missing any details')
            ->error_message_is('Пожалуйста, предоставьте полные данные для открытия счёта.',
            'It should return error if missing any details');

        $params->{args}->{first_name} = $client_details->{first_name};
        $rpc_ct->call_ok($method, $params)
            ->has_no_system_error->has_error->error_code_is('email unverified', 'It should return error if email unverified')
            ->error_message_is('Ваш электронный адрес не подтвержден.', 'It should return error if email unverified');

        $user->email_verified(1);
        $user->save;
        $rpc_ct->call_ok($method, $params)->has_no_system_error->has_no_error->result_value_is(
            sub { shift->{landing_company} },
            'Binary (C.R.) S.A.',
            'It should return new account data'
        )->result_value_is(sub { shift->{landing_company_shortcode} }, 'costarica', 'It should return new account data');

        my $new_loginid = $rpc_ct->result->{client_id};
        ok $new_loginid =~ /^CR\d+$/, 'new CR loginid';

        is BOM::Database::Model::OAuth->new->get_loginid_by_access_token($rpc_ct->result->{oauth_token}), $new_loginid, 'correct oauth token';
    };

};

$method = 'new_account_maltainvest';
$params = {
    language => 'RU',
    source   => 1,
    country  => 'ru',
    args     => {},
};

subtest $method => sub {
    my ($user, $client, $auth_token);

    subtest 'Initialization' => sub {
        lives_ok {
            my $password = 'jskjd8292922';
            my $hash_pwd = BOM::System::Password::hashpw($password);
            $email = 'new_email' . rand(999) . '@binary.com';
            $user  = BOM::Platform::User->create(
                email    => $email,
                password => $hash_pwd
            );
            $user->save;
            $client = BOM::Test::Data::Utility::UnitTestDatabase::create_client({
                broker_code => 'VRTC',
                email       => $email,
            });
            $auth_token = BOM::Database::Model::AccessToken->new->create_token($client->loginid, 'test token');

            $user->add_loginid({loginid => $client->loginid});
            $user->save;
        }
        'Initial users and clients';
    };

    subtest 'Auth client' => sub {
        $rpc_ct->call_ok($method, $params)->has_no_system_error->error_code_is('InvalidToken', 'It should return error: InvalidToken');

        $params->{token} = 'wrong token';
        $rpc_ct->call_ok($method, $params)->has_no_system_error->error_code_is('InvalidToken', 'It should return error: InvalidToken');

        delete $params->{token};
        $rpc_ct->call_ok($method, $params)->has_no_system_error->error_code_is('InvalidToken', 'It should return error: InvalidToken');

        $params->{token} = $auth_token;

        {
            my $module = Test::MockModule->new('BOM::Platform::Client');
            $module->mock('new', sub { });

            $rpc_ct->call_ok($method, $params)->has_no_system_error->has_error->error_code_is('AuthorizationRequired', 'It should check auth');
        }
    };

    subtest 'Create new account maltainvest' => sub {
        $params->{args}->{accept_risk} = 1;
        $params->{token} = $auth_token;

        $rpc_ct->call_ok($method, $params)
            ->has_no_system_error->has_error->error_code_is('InvalidAccount',
            'It should return error if client residense does not fit for maltainvest')->error_message_is(
            'Извините, но открытие счёта недоступно.',
            'It should return error if client residense does not fit for maltainvest'
            );

        $client->residence('de');
        $client->save;
        delete $params->{args}->{accept_risk};

        $rpc_ct->call_ok($method, $params)
            ->has_no_system_error->has_error->error_code_is('InsufficientAccountDetails', 'It should return error if client does not accept risk')
            ->error_message_is('Пожалуйста, предоставьте полные данные для открытия счёта.',
            'It should return error if client does not accept risk');

        $params->{args}->{residence} = 'de';
        @{$params->{args}}{keys %$client_details} = values %$client_details;
        delete $params->{args}->{first_name};

        $rpc_ct->call_ok($method, $params)
            ->has_no_system_error->has_error->error_code_is('InsufficientAccountDetails', 'It should return error if missing any details')
            ->error_message_is('Пожалуйста, предоставьте полные данные для открытия счёта.',
            'It should return error if missing any details');

        $params->{args}->{first_name}  = $client_details->{first_name};
        $params->{args}->{residence}   = 'de';
        $params->{args}->{accept_risk} = 1;
        $rpc_ct->call_ok($method, $params)
            ->has_no_system_error->has_error->error_code_is('email unverified', 'It should return error if email unverified')
            ->error_message_is('Ваш электронный адрес не подтвержден.', 'It should return error if email unverified');

        $user->email_verified(1);
        $user->save;

        $params->{args}->{residence} = 'id';

        $rpc_ct->call_ok($method, $params)
            ->has_no_system_error->has_error->error_code_is('invalid residence', 'It should return error if residence does not fit with maltainvest')
            ->error_message_is(
            'Извините, мы не принимаем к регистрации резидентов Вашей страны.',
            'It should return error if residence does not fit with maltainvest');

        $params->{args}->{residence} = 'de';

        $rpc_ct->call_ok($method, $params)->has_no_system_error->has_no_error->result_value_is(
            sub { shift->{landing_company} },
            'Binary Investments (Europe) Ltd',
            'It should return new account data'
        )->result_value_is(sub { shift->{landing_company_shortcode} }, 'maltainvest', 'It should return new account data');

        my $new_loginid = $rpc_ct->result->{client_id};
        ok $new_loginid =~ /^MF\d+/, 'new MF loginid';

        is BOM::Database::Model::OAuth->new->get_loginid_by_access_token($rpc_ct->result->{oauth_token}), $new_loginid, 'correct oauth token';
    };
};

$method = 'new_account_japan';
$params = {
    language => 'RU',
    source   => 1,
    country  => 'ru',
    args     => {},
};

subtest $method => sub {
    my ($user, $client, $auth_token);

    subtest 'Initialization' => sub {
        lives_ok {
            my $password = 'jskjd8292922';
            my $hash_pwd = BOM::System::Password::hashpw($password);
            $email = 'new_email' . rand(999) . '@binary.com';
            $user  = BOM::Platform::User->create(
                email    => $email,
                password => $hash_pwd
            );
            $user->save;
            $client = BOM::Test::Data::Utility::UnitTestDatabase::create_client({
                broker_code => 'VRTC',
                email       => $email,
            });
            $auth_token = BOM::Database::Model::AccessToken->new->create_token($client->loginid, 'test token');

            $user->add_loginid({loginid => $client->loginid});
            $user->save;
        }
        'Initial users and clients';
    };

    subtest 'Auth client' => sub {
        $rpc_ct->call_ok($method, $params)->has_no_system_error->error_code_is('InvalidToken', 'It should return error: InvalidToken');

        $params->{token} = 'wrong token';
        $rpc_ct->call_ok($method, $params)->has_no_system_error->error_code_is('InvalidToken', 'It should return error: InvalidToken');

        delete $params->{token};
        $rpc_ct->call_ok($method, $params)->has_no_system_error->error_code_is('InvalidToken', 'It should return error: InvalidToken');

        $params->{token} = $auth_token;

        {
            my $module = Test::MockModule->new('BOM::Platform::Client');
            $module->mock('new', sub { });

            $rpc_ct->call_ok($method, $params)->has_no_system_error->has_error->error_code_is('AuthorizationRequired', 'It should check auth');
        }
    };

    subtest 'Create new account maltainvest' => sub {
        $params->{token} = $auth_token;

        $rpc_ct->call_ok($method, $params)
            ->has_no_system_error->has_error->error_code_is('InvalidAccount', 'It should return error if client residense does not fit for japan')
            ->error_message_is(
            'Извините, но открытие счёта недоступно.',
            'It should return error if client residense does not fit for japan'
            );

        $client->residence('jp');
        $client->save;

        $params->{args}->{residence} = 'jp';
        @{$params->{args}}{keys %$client_details} = values %$client_details;
        delete $params->{args}->{first_name};

        $rpc_ct->call_ok($method, $params)
            ->has_no_system_error->has_error->error_code_is('InsufficientAccountDetails', 'It should return error if missing any details')
            ->error_message_is('Пожалуйста, предоставьте полные данные для открытия счёта.',
            'It should return error if missing any details');

        $params->{args}->{first_name} = $client_details->{first_name};
        $rpc_ct->call_ok($method, $params)
            ->has_no_system_error->has_error->error_code_is('email unverified', 'It should return error if email unverified')
            ->error_message_is('Ваш электронный адрес не подтвержден.', 'It should return error if email unverified');

        $user->email_verified(1);
        $user->save;

        {
            #suppress warning because we want to test this error
            local $SIG{__WARN__} = sub { };

            $rpc_ct->call_ok($method, $params)
                ->has_no_system_error->has_error->error_code_is('insufficient score', 'It should return error if client has insufficient score')
                ->error_message_is(
                'К сожалению. Ваши ответы на вышеперечисленные вопросы указывают на то, что у Вас недостаточно финансовых средств или торгового опыта, чтобы открыть торговый счёт в данное время.',
                'It should return error if client has insufficient score'
                );
        }

        $params->{args}->{annual_income}                  = '50-100 million JPY';
        $params->{args}->{trading_experience_public_bond} = 'Over 5 years';
        $params->{args}->{trading_experience_margin_fx}   = 'Over 5 years';

        $params->{args}->{agree_use_electronic_doc}             = 1;
        $params->{args}->{agree_warnings_and_policies}          = 1;
        $params->{args}->{confirm_understand_own_judgment}      = 1;
        $params->{args}->{confirm_understand_trading_mechanism} = 1;
        $params->{args}->{confirm_understand_total_loss}        = 1;
        $params->{args}->{confirm_understand_judgment_time}     = 1;
        $params->{args}->{confirm_understand_sellback_loss}     = 1;
        $params->{args}->{confirm_understand_shortsell_loss}    = 1;
        $params->{args}->{confirm_understand_company_profit}    = 1;
        $params->{args}->{confirm_understand_expert_knowledge}  = 1;
        $params->{args}->{declare_not_fatca}                    = 1;

        $rpc_ct->call_ok($method, $params)
            ->has_no_system_error->has_no_error->result_value_is(sub { shift->{landing_company} }, 'Binary KK', 'It should return new account data')
            ->result_value_is(sub { shift->{landing_company_shortcode} }, 'japan', 'It should return new account data');

        my $new_loginid = $rpc_ct->result->{client_id};
        ok $new_loginid =~ /^JP\d+/, 'new JP loginid';

        is BOM::Database::Model::OAuth->new->get_loginid_by_access_token($rpc_ct->result->{oauth_token}), $new_loginid, 'correct oauth token';
    };
};

done_testing();<|MERGE_RESOLUTION|>--- conflicted
+++ resolved
@@ -60,12 +60,8 @@
     $params->{args}->{client_password} = 'verylongandhardpasswordDDD1!';
     $rpc_ct->call_ok($method, $params)
         ->has_no_system_error->has_error->error_code_is('InvalidToken', 'If email verification_code is wrong it should return error')
-<<<<<<< HEAD
-        ->error_message_is('Срок действия Вашего токена истёк.', 'If email verification_code is wrong it should return error_message');
-=======
         ->error_message_is('Срок действия Вашего токена истёк.',
         'If email verification_code is wrong it should return error_message');
->>>>>>> cb08e3a6
 
     $params->{args}->{verification_code} = BOM::Platform::Token::Verification->new(
         email       => $email,
