use strict;
use warnings;

use Test::Most;
use Test::Mojo;
use Test::MockModule;

use MojoX::JSON::RPC::Client;
use Data::Dumper;
use POSIX qw/ ceil /;

use Test::BOM::RPC::Client;
use BOM::Test::Data::Utility::UnitTestDatabase;
use BOM::Platform::Token::Verification;

use utf8;

my $email = 'test' . rand(999) . '@binary.com';
my ($t, $rpc_ct);
my ($method, $params, $client_details);

$client_details = {
    salutation       => 'hello',
    last_name        => 'Vostrov' . rand(999),
    first_name       => 'Evgeniy' . rand(999),
    date_of_birth    => '1987-09-04',
    address_line_1   => 'Sovetskaya street',
    address_line_2   => 'home 1',
    address_city     => 'Samara',
    address_state    => 'Samara',
    address_postcode => '112233',
    phone            => '+79272075932',
    secret_question  => 'test',
    secret_answer    => 'test',
};

$params = {
    language => 'RU',
    source   => 1,
    country  => 'ru',
    args     => {},
};

subtest 'Initialization' => sub {
    lives_ok {
        $t = Test::Mojo->new('BOM::RPC');
        $rpc_ct = Test::BOM::RPC::Client->new(ua => $t->app->ua);
    }
    'Initial RPC server and client connection';
};

$method = 'new_account_virtual';
subtest $method => sub {
    $params->{args}->{client_password}   = '123';
    $params->{args}->{email}             = $email;
    $params->{args}->{verification_code} = 'wrong token';

<<<<<<< HEAD
    $rpc_ct->call_ok($method, $params)->has_no_system_error->has_error->error_code_is('PasswordError', 'If password is weak it should return error')
=======
    $rpc_ct->call_ok($method, $params)
        ->has_no_system_error->has_error->error_code_is('ChangePasswordError', 'If password is weak it should return error')
>>>>>>> ee559d7b
        ->error_message_is('Пароль недостаточно надёжный.', 'If password is weak it should return error_message');

    $params->{args}->{client_password} = 'verylongandhardpasswordDDD1!';
    $rpc_ct->call_ok($method, $params)
<<<<<<< HEAD
        ->has_no_system_error->has_error->error_code_is('InvalidToken', 'If email verification_code is wrong it should return error')
        ->error_message_is('Your token has expired.', 'If email verification_code is wrong it should return error_message');

    $params->{args}->{verification_code} = BOM::Platform::Token::Verification->new(
        email       => $email,
        created_for => 'account_opening'
    )->token;
    $rpc_ct->call_ok($method, $params)
        ->has_no_system_error->has_error->error_code_is('invalid', 'If could not be created account it should return error')->error_message_is(
        'Извините, но открытие счёта недоступно.',
        'If could not be created account it should return error_message'
        );

    $params->{args}->{verification_code} = BOM::Platform::Token::Verification->new(
        email       => $email,
        created_for => 'account_opening'
=======
        ->has_no_system_error->has_error->error_code_is('email unverified', 'If email verification_code is wrong it should return error')
        ->error_message_is(
        'Ваш электронный адрес не подтвержден.',
        'If email verification_code is wrong it should return error_message'
        );

    $params->{args}->{verification_code} = BOM::Platform::SessionCookie->new(
        email => $email,
    )->token;
    {
        #suppress warning because we want to test this error
        local $SIG{__WARN__} = sub {
            my $msg = shift;
            if ($msg !~ /Use of uninitialized value \$country in hash element/) {
                print STDERR $msg;
            }

        };
        $rpc_ct->call_ok($method, $params)
            ->has_no_system_error->has_error->error_code_is('invalid', 'If could not be created account it should return error')->error_message_is(
            'Извините, но открытие счёта недоступно.',
            'If could not be created account it should return error_message'
            );
    }
    $params->{args}->{verification_code} = BOM::Platform::SessionCookie->new(
        email => $email,
>>>>>>> ee559d7b
    )->token;
    $params->{args}->{residence} = 'id';
    $rpc_ct->call_ok($method, $params)->has_no_system_error->has_no_error('If verification code is ok - account created successfully')
        ->result_value_is(sub { shift->{currency} },     'USD', 'It should return new account data')
        ->result_value_is(sub { ceil shift->{balance} }, 10000, 'It should return new account data');

    ok $rpc_ct->result->{client_id} =~ /^VRTC\d+/, 'It should return new account data';
};

$method = 'new_account_real';
$params = {
    language => 'RU',
    source   => 1,
    country  => 'ru',
    args     => {},
};

subtest $method => sub {
    my ($user, $client, $vclient, $auth_token);

    subtest 'Initialization' => sub {
        lives_ok {
            # Make real client
            $client = BOM::Test::Data::Utility::UnitTestDatabase::create_client({
                broker_code => 'CR',
                email       => 'new_email' . rand(999) . '@binary.com',
            });
            $auth_token = BOM::Database::Model::AccessToken->new->create_token($client->loginid, 'test token');

            # Make virtual client with user
            my $password = 'jskjd8292922';
            my $hash_pwd = BOM::System::Password::hashpw($password);
            $email = 'new_email' . rand(999) . '@binary.com';
            $user  = BOM::Platform::User->create(
                email    => $email,
                password => $hash_pwd
            );
            $user->save;

            $vclient = BOM::Test::Data::Utility::UnitTestDatabase::create_client({
                broker_code => 'VRTC',
                email       => $email,
            });

            $user->add_loginid({loginid => $vclient->loginid});
            $user->save;
        }
        'Initial users and clients';
    };

    subtest 'Auth client' => sub {
        $rpc_ct->call_ok($method, $params)->has_no_system_error->error_code_is('InvalidToken', 'It should return error: InvalidToken');

        $params->{token} = 'wrong token';
        $rpc_ct->call_ok($method, $params)->has_no_system_error->error_code_is('InvalidToken', 'It should return error: InvalidToken');

        delete $params->{token};
        $rpc_ct->call_ok($method, $params)->has_no_system_error->error_code_is('InvalidToken', 'It should return error: InvalidToken');

        $params->{token} = $auth_token;

        {
            my $module = Test::MockModule->new('BOM::Platform::Client');
            $module->mock('new', sub { });

            $rpc_ct->call_ok($method, $params)->has_no_system_error->has_error->error_code_is('AuthorizationRequired', 'It should check auth');
        }
    };

    subtest 'Create new account' => sub {
        $rpc_ct->call_ok($method, $params)
<<<<<<< HEAD
            ->has_no_system_error->has_error->error_code_is('InvalidAccount',
=======
            ->has_no_system_error->has_error->error_code_is('invalid',
>>>>>>> ee559d7b
            'It should return error when try to create new client using exists real client')->error_message_is(
            'Извините, но открытие счёта недоступно.',
            'It should return error when try to create new client using exists real client'
            );

        $params->{token} = BOM::Database::Model::AccessToken->new->create_token($vclient->loginid, 'test token');
<<<<<<< HEAD
        $rpc_ct->call_ok($method, $params)
            ->has_no_system_error->has_error->error_code_is('InsufficientAccountDetails',
            'It should return error when try to create account without residence')
            ->error_message_is('Please provide complete details for account opening.',
            'It should return error when try to create account without residence');
=======
        {
            #suppress warning because we want to test this error
            local $SIG{__WARN__} = sub {
                my $msg = shift;
                if ($msg !~ /Use of uninitialized value \$country in hash element/) {
                    print STDERR $msg;
                }
            };
            $rpc_ct->call_ok($method, $params)
                ->has_no_system_error->has_error->error_code_is('invalid', 'It should return error when try to create account without residence')
                ->error_message_is(
                'Извините, но открытие счёта недоступно.',
                'It should return error when try to create account without residence'
                );
        }
>>>>>>> ee559d7b

        $params->{args}->{residence} = 'id';
        @{$params->{args}}{keys %$client_details} = values %$client_details;
        delete $params->{args}->{first_name};

<<<<<<< HEAD
        $rpc_ct->call_ok($method, $params)
            ->has_no_system_error->has_error->error_code_is('InsufficientAccountDetails', 'It should return error if missing any details')
            ->error_message_is('Please provide complete details for account opening.', 'It should return error if missing any details');
=======
        $rpc_ct->call_ok($method, $params)->has_no_system_error->has_error->error_code_is('invalid', 'It should return error if missing any details')
            ->error_message_is('Извините, но открытие счёта недоступно.',
            'It should return error if missing any details');
>>>>>>> ee559d7b

        $params->{args}->{first_name} = $client_details->{first_name};
        $rpc_ct->call_ok($method, $params)
            ->has_no_system_error->has_error->error_code_is('email unverified', 'It should return error if email unverified')
            ->error_message_is('Ваш электронный адрес не подтвержден.', 'It should return error if email unverified');

        $user->email_verified(1);
        $user->save;
        $rpc_ct->call_ok($method, $params)->has_no_system_error->has_no_error->result_value_is(
            sub { shift->{landing_company} },
            'Binary (C.R.) S.A.',
            'It should return new account data'
        )->result_value_is(sub { shift->{landing_company_shortcode} }, 'costarica', 'It should return new account data');

        ok exists $rpc_ct->result->{client_id}, 'It should return new account data';
    };

};

$method = 'new_account_maltainvest';
$params = {
    language => 'RU',
    source   => 1,
    country  => 'ru',
    args     => {},
};

subtest $method => sub {
    my ($user, $client, $auth_token);

    subtest 'Initialization' => sub {
        lives_ok {
            my $password = 'jskjd8292922';
            my $hash_pwd = BOM::System::Password::hashpw($password);
            $email = 'new_email' . rand(999) . '@binary.com';
            $user  = BOM::Platform::User->create(
                email    => $email,
                password => $hash_pwd
            );
            $user->save;
            $client = BOM::Test::Data::Utility::UnitTestDatabase::create_client({
                broker_code => 'VRTC',
                email       => $email,
            });
            $auth_token = BOM::Database::Model::AccessToken->new->create_token($client->loginid, 'test token');

            $user->add_loginid({loginid => $client->loginid});
            $user->save;
        }
        'Initial users and clients';
    };

    subtest 'Auth client' => sub {
        $rpc_ct->call_ok($method, $params)->has_no_system_error->error_code_is('InvalidToken', 'It should return error: InvalidToken');

        $params->{token} = 'wrong token';
        $rpc_ct->call_ok($method, $params)->has_no_system_error->error_code_is('InvalidToken', 'It should return error: InvalidToken');

        delete $params->{token};
        $rpc_ct->call_ok($method, $params)->has_no_system_error->error_code_is('InvalidToken', 'It should return error: InvalidToken');

        $params->{token} = $auth_token;

        {
            my $module = Test::MockModule->new('BOM::Platform::Client');
            $module->mock('new', sub { });

            $rpc_ct->call_ok($method, $params)->has_no_system_error->has_error->error_code_is('AuthorizationRequired', 'It should check auth');
        }
    };

    subtest 'Create new account maltainvest' => sub {
        $params->{args}->{accept_risk} = 1;
        $params->{token} = $auth_token;

        $rpc_ct->call_ok($method, $params)
<<<<<<< HEAD
            ->has_no_system_error->has_error->error_code_is('InvalidAccount',
            'It should return error if client residense does not fit for maltainvest')->error_message_is(
=======
            ->has_no_system_error->has_error->error_code_is('invalid', 'It should return error if client residense does not fit for maltainvest')
            ->error_message_is(
>>>>>>> ee559d7b
            'Извините, но открытие счёта недоступно.',
            'It should return error if client residense does not fit for maltainvest'
            );

        $client->residence('de');
        $client->save;
        delete $params->{args}->{accept_risk};

        $rpc_ct->call_ok($method, $params)
<<<<<<< HEAD
            ->has_no_system_error->has_error->error_code_is('InsufficientAccountDetails', 'It should return error if client does not accept risk')
            ->error_message_is('Please provide complete details for account opening.', 'It should return error if client does not accept risk');
=======
            ->has_no_system_error->has_error->error_code_is('invalid', 'It should return error if client does not accept risk')
            ->error_message_is('Извините, но открытие счёта недоступно.',
            'It should return error if client does not accept risk');
>>>>>>> ee559d7b

        $params->{args}->{residence} = 'de';
        @{$params->{args}}{keys %$client_details} = values %$client_details;
        delete $params->{args}->{first_name};

<<<<<<< HEAD
        $rpc_ct->call_ok($method, $params)
            ->has_no_system_error->has_error->error_code_is('InsufficientAccountDetails', 'It should return error if missing any details')
            ->error_message_is('Please provide complete details for account opening.', 'It should return error if missing any details');
=======
        $rpc_ct->call_ok($method, $params)->has_no_system_error->has_error->error_code_is('invalid', 'It should return error if missing any details')
            ->error_message_is('Извините, но открытие счёта недоступно.',
            'It should return error if missing any details');
>>>>>>> ee559d7b

        $params->{args}->{first_name}  = $client_details->{first_name};
        $params->{args}->{residence}   = 'de';
        $params->{args}->{accept_risk} = 1;
        $rpc_ct->call_ok($method, $params)
            ->has_no_system_error->has_error->error_code_is('email unverified', 'It should return error if email unverified')
            ->error_message_is('Ваш электронный адрес не подтвержден.', 'It should return error if email unverified');

        $user->email_verified(1);
        $user->save;

        $params->{args}->{residence} = 'id';

        $rpc_ct->call_ok($method, $params)
            ->has_no_system_error->has_error->error_code_is('invalid residence', 'It should return error if residence does not fit with maltainvest')
            ->error_message_is(
            'Извините, мы не принимаем к регистрации резидентов Вашей страны.',
            'It should return error if residence does not fit with maltainvest');

        $params->{args}->{residence} = 'de';

        $rpc_ct->call_ok($method, $params)->has_no_system_error->has_no_error->result_value_is(
            sub { shift->{landing_company} },
            'Binary Investments (Europe) Ltd',
            'It should return new account data'
        )->result_value_is(sub { shift->{landing_company_shortcode} }, 'maltainvest', 'It should return new account data');

        ok $rpc_ct->result->{client_id} =~ /^MF\d+/, 'It should return new account data';
    };
};

$method = 'new_account_japan';
$params = {
    language => 'RU',
    source   => 1,
    country  => 'ru',
    args     => {},
};

subtest $method => sub {
    my ($user, $client, $auth_token);

    subtest 'Initialization' => sub {
        lives_ok {
            my $password = 'jskjd8292922';
            my $hash_pwd = BOM::System::Password::hashpw($password);
            $email = 'new_email' . rand(999) . '@binary.com';
            $user  = BOM::Platform::User->create(
                email    => $email,
                password => $hash_pwd
            );
            $user->save;
            $client = BOM::Test::Data::Utility::UnitTestDatabase::create_client({
                broker_code => 'VRTC',
                email       => $email,
            });
            $auth_token = BOM::Database::Model::AccessToken->new->create_token($client->loginid, 'test token');

            $user->add_loginid({loginid => $client->loginid});
            $user->save;
        }
        'Initial users and clients';
    };

    subtest 'Auth client' => sub {
        $rpc_ct->call_ok($method, $params)->has_no_system_error->error_code_is('InvalidToken', 'It should return error: InvalidToken');

        $params->{token} = 'wrong token';
        $rpc_ct->call_ok($method, $params)->has_no_system_error->error_code_is('InvalidToken', 'It should return error: InvalidToken');

        delete $params->{token};
        $rpc_ct->call_ok($method, $params)->has_no_system_error->error_code_is('InvalidToken', 'It should return error: InvalidToken');

        $params->{token} = $auth_token;

        {
            my $module = Test::MockModule->new('BOM::Platform::Client');
            $module->mock('new', sub { });

            $rpc_ct->call_ok($method, $params)->has_no_system_error->has_error->error_code_is('AuthorizationRequired', 'It should check auth');
        }
    };

    subtest 'Create new account maltainvest' => sub {
        $params->{token} = $auth_token;

        $rpc_ct->call_ok($method, $params)
<<<<<<< HEAD
            ->has_no_system_error->has_error->error_code_is('InvalidAccount', 'It should return error if client residense does not fit for japan')
=======
            ->has_no_system_error->has_error->error_code_is('invalid', 'It should return error if client residense does not fit for japan')
>>>>>>> ee559d7b
            ->error_message_is(
            'Извините, но открытие счёта недоступно.',
            'It should return error if client residense does not fit for japan'
            );

        $client->residence('jp');
        $client->save;

        $params->{args}->{residence} = 'jp';
        @{$params->{args}}{keys %$client_details} = values %$client_details;
        delete $params->{args}->{first_name};

<<<<<<< HEAD
        $rpc_ct->call_ok($method, $params)
            ->has_no_system_error->has_error->error_code_is('InsufficientAccountDetails', 'It should return error if missing any details')
            ->error_message_is('Please provide complete details for account opening.', 'It should return error if missing any details');
=======
        $rpc_ct->call_ok($method, $params)->has_no_system_error->has_error->error_code_is('invalid', 'It should return error if missing any details')
            ->error_message_is('Извините, но открытие счёта недоступно.',
            'It should return error if missing any details');
>>>>>>> ee559d7b

        $params->{args}->{first_name} = $client_details->{first_name};
        $rpc_ct->call_ok($method, $params)
            ->has_no_system_error->has_error->error_code_is('email unverified', 'It should return error if email unverified')
            ->error_message_is('Ваш электронный адрес не подтвержден.', 'It should return error if email unverified');

        $user->email_verified(1);
        $user->save;

<<<<<<< HEAD
        $rpc_ct->call_ok($method, $params)
            ->has_no_system_error->has_error->error_code_is('insufficient score', 'It should return error if client has insufficient score')
            ->error_message_is(
            'К сожалению. Ваши ответы на вышеперечисленные вопросы указывают на то, что у Вас недостаточно финансовых средств или торгового опыта, чтобы открыть торговый счёт в данное время.',
            'It should return error if client has insufficient score'
            );

=======
        {
            #suppress warning because we want to test this error
            local $SIG{__WARN__} = sub { };

            $rpc_ct->call_ok($method, $params)
                ->has_no_system_error->has_error->error_code_is('insufficient score', 'It should return error if client has insufficient score')
                ->error_message_is(
                'К сожалению. Ваши ответы на вышеперечисленные вопросы указывают на то, что у Вас недостаточно финансовых средств или торгового опыта, чтобы открыть торговый счёт в данное время.',
                'It should return error if client has insufficient score'
                );
        }
>>>>>>> ee559d7b
        $params->{args}->{annual_income}                  = '50-100 million JPY';
        $params->{args}->{trading_experience_public_bond} = 'Over 5 years';
        $params->{args}->{trading_experience_margin_fx}   = 'Over 5 years';

        $params->{args}->{agree_use_electronic_doc}             = 1;
        $params->{args}->{agree_warnings_and_policies}          = 1;
        $params->{args}->{confirm_understand_own_judgment}      = 1;
        $params->{args}->{confirm_understand_trading_mechanism} = 1;
        $params->{args}->{confirm_understand_total_loss}        = 1;
        $params->{args}->{confirm_understand_judgment_time}     = 1;
        $params->{args}->{confirm_understand_sellback_loss}     = 1;
        $params->{args}->{confirm_understand_shortsell_loss}    = 1;
        $params->{args}->{confirm_understand_company_profit}    = 1;
        $params->{args}->{confirm_understand_expert_knowledge}  = 1;
        $params->{args}->{declare_not_fatca}                    = 1;

        $rpc_ct->call_ok($method, $params)
            ->has_no_system_error->has_no_error->result_value_is(sub { shift->{landing_company} }, 'Binary KK', 'It should return new account data')
            ->result_value_is(sub { shift->{landing_company_shortcode} }, 'japan', 'It should return new account data');

        ok $rpc_ct->result->{client_id} =~ /^JP\d+/, 'It should return new account data';
    };
};

done_testing();<|MERGE_RESOLUTION|>--- conflicted
+++ resolved
@@ -55,42 +55,17 @@
     $params->{args}->{email}             = $email;
     $params->{args}->{verification_code} = 'wrong token';
 
-<<<<<<< HEAD
     $rpc_ct->call_ok($method, $params)->has_no_system_error->has_error->error_code_is('PasswordError', 'If password is weak it should return error')
-=======
-    $rpc_ct->call_ok($method, $params)
-        ->has_no_system_error->has_error->error_code_is('ChangePasswordError', 'If password is weak it should return error')
->>>>>>> ee559d7b
         ->error_message_is('Пароль недостаточно надёжный.', 'If password is weak it should return error_message');
 
     $params->{args}->{client_password} = 'verylongandhardpasswordDDD1!';
     $rpc_ct->call_ok($method, $params)
-<<<<<<< HEAD
         ->has_no_system_error->has_error->error_code_is('InvalidToken', 'If email verification_code is wrong it should return error')
         ->error_message_is('Your token has expired.', 'If email verification_code is wrong it should return error_message');
 
     $params->{args}->{verification_code} = BOM::Platform::Token::Verification->new(
         email       => $email,
         created_for => 'account_opening'
-    )->token;
-    $rpc_ct->call_ok($method, $params)
-        ->has_no_system_error->has_error->error_code_is('invalid', 'If could not be created account it should return error')->error_message_is(
-        'Извините, но открытие счёта недоступно.',
-        'If could not be created account it should return error_message'
-        );
-
-    $params->{args}->{verification_code} = BOM::Platform::Token::Verification->new(
-        email       => $email,
-        created_for => 'account_opening'
-=======
-        ->has_no_system_error->has_error->error_code_is('email unverified', 'If email verification_code is wrong it should return error')
-        ->error_message_is(
-        'Ваш электронный адрес не подтвержден.',
-        'If email verification_code is wrong it should return error_message'
-        );
-
-    $params->{args}->{verification_code} = BOM::Platform::SessionCookie->new(
-        email => $email,
     )->token;
     {
         #suppress warning because we want to test this error
@@ -107,9 +82,10 @@
             'If could not be created account it should return error_message'
             );
     }
-    $params->{args}->{verification_code} = BOM::Platform::SessionCookie->new(
-        email => $email,
->>>>>>> ee559d7b
+
+    $params->{args}->{verification_code} = BOM::Platform::Token::Verification->new(
+        email       => $email,
+        created_for => 'account_opening'
     )->token;
     $params->{args}->{residence} = 'id';
     $rpc_ct->call_ok($method, $params)->has_no_system_error->has_no_error('If verification code is ok - account created successfully')
@@ -181,24 +157,13 @@
 
     subtest 'Create new account' => sub {
         $rpc_ct->call_ok($method, $params)
-<<<<<<< HEAD
             ->has_no_system_error->has_error->error_code_is('InvalidAccount',
-=======
-            ->has_no_system_error->has_error->error_code_is('invalid',
->>>>>>> ee559d7b
             'It should return error when try to create new client using exists real client')->error_message_is(
             'Извините, но открытие счёта недоступно.',
             'It should return error when try to create new client using exists real client'
             );
 
         $params->{token} = BOM::Database::Model::AccessToken->new->create_token($vclient->loginid, 'test token');
-<<<<<<< HEAD
-        $rpc_ct->call_ok($method, $params)
-            ->has_no_system_error->has_error->error_code_is('InsufficientAccountDetails',
-            'It should return error when try to create account without residence')
-            ->error_message_is('Please provide complete details for account opening.',
-            'It should return error when try to create account without residence');
-=======
         {
             #suppress warning because we want to test this error
             local $SIG{__WARN__} = sub {
@@ -208,27 +173,19 @@
                 }
             };
             $rpc_ct->call_ok($method, $params)
-                ->has_no_system_error->has_error->error_code_is('invalid', 'It should return error when try to create account without residence')
-                ->error_message_is(
-                'Извините, но открытие счёта недоступно.',
-                'It should return error when try to create account without residence'
-                );
-        }
->>>>>>> ee559d7b
+                ->has_no_system_error->has_error->error_code_is('InsufficientAccountDetails',
+                'It should return error when try to create account without residence')
+                ->error_message_is('Please provide complete details for account opening.',
+                'It should return error when try to create account without residence');
+        }
 
         $params->{args}->{residence} = 'id';
         @{$params->{args}}{keys %$client_details} = values %$client_details;
         delete $params->{args}->{first_name};
 
-<<<<<<< HEAD
         $rpc_ct->call_ok($method, $params)
             ->has_no_system_error->has_error->error_code_is('InsufficientAccountDetails', 'It should return error if missing any details')
             ->error_message_is('Please provide complete details for account opening.', 'It should return error if missing any details');
-=======
-        $rpc_ct->call_ok($method, $params)->has_no_system_error->has_error->error_code_is('invalid', 'It should return error if missing any details')
-            ->error_message_is('Извините, но открытие счёта недоступно.',
-            'It should return error if missing any details');
->>>>>>> ee559d7b
 
         $params->{args}->{first_name} = $client_details->{first_name};
         $rpc_ct->call_ok($method, $params)
@@ -305,13 +262,8 @@
         $params->{token} = $auth_token;
 
         $rpc_ct->call_ok($method, $params)
-<<<<<<< HEAD
             ->has_no_system_error->has_error->error_code_is('InvalidAccount',
             'It should return error if client residense does not fit for maltainvest')->error_message_is(
-=======
-            ->has_no_system_error->has_error->error_code_is('invalid', 'It should return error if client residense does not fit for maltainvest')
-            ->error_message_is(
->>>>>>> ee559d7b
             'Извините, но открытие счёта недоступно.',
             'It should return error if client residense does not fit for maltainvest'
             );
@@ -321,28 +273,16 @@
         delete $params->{args}->{accept_risk};
 
         $rpc_ct->call_ok($method, $params)
-<<<<<<< HEAD
             ->has_no_system_error->has_error->error_code_is('InsufficientAccountDetails', 'It should return error if client does not accept risk')
             ->error_message_is('Please provide complete details for account opening.', 'It should return error if client does not accept risk');
-=======
-            ->has_no_system_error->has_error->error_code_is('invalid', 'It should return error if client does not accept risk')
-            ->error_message_is('Извините, но открытие счёта недоступно.',
-            'It should return error if client does not accept risk');
->>>>>>> ee559d7b
 
         $params->{args}->{residence} = 'de';
         @{$params->{args}}{keys %$client_details} = values %$client_details;
         delete $params->{args}->{first_name};
 
-<<<<<<< HEAD
         $rpc_ct->call_ok($method, $params)
             ->has_no_system_error->has_error->error_code_is('InsufficientAccountDetails', 'It should return error if missing any details')
             ->error_message_is('Please provide complete details for account opening.', 'It should return error if missing any details');
-=======
-        $rpc_ct->call_ok($method, $params)->has_no_system_error->has_error->error_code_is('invalid', 'It should return error if missing any details')
-            ->error_message_is('Извините, но открытие счёта недоступно.',
-            'It should return error if missing any details');
->>>>>>> ee559d7b
 
         $params->{args}->{first_name}  = $client_details->{first_name};
         $params->{args}->{residence}   = 'de';
@@ -430,11 +370,7 @@
         $params->{token} = $auth_token;
 
         $rpc_ct->call_ok($method, $params)
-<<<<<<< HEAD
             ->has_no_system_error->has_error->error_code_is('InvalidAccount', 'It should return error if client residense does not fit for japan')
-=======
-            ->has_no_system_error->has_error->error_code_is('invalid', 'It should return error if client residense does not fit for japan')
->>>>>>> ee559d7b
             ->error_message_is(
             'Извините, но открытие счёта недоступно.',
             'It should return error if client residense does not fit for japan'
@@ -447,15 +383,9 @@
         @{$params->{args}}{keys %$client_details} = values %$client_details;
         delete $params->{args}->{first_name};
 
-<<<<<<< HEAD
         $rpc_ct->call_ok($method, $params)
             ->has_no_system_error->has_error->error_code_is('InsufficientAccountDetails', 'It should return error if missing any details')
             ->error_message_is('Please provide complete details for account opening.', 'It should return error if missing any details');
-=======
-        $rpc_ct->call_ok($method, $params)->has_no_system_error->has_error->error_code_is('invalid', 'It should return error if missing any details')
-            ->error_message_is('Извините, но открытие счёта недоступно.',
-            'It should return error if missing any details');
->>>>>>> ee559d7b
 
         $params->{args}->{first_name} = $client_details->{first_name};
         $rpc_ct->call_ok($method, $params)
@@ -465,15 +395,6 @@
         $user->email_verified(1);
         $user->save;
 
-<<<<<<< HEAD
-        $rpc_ct->call_ok($method, $params)
-            ->has_no_system_error->has_error->error_code_is('insufficient score', 'It should return error if client has insufficient score')
-            ->error_message_is(
-            'К сожалению. Ваши ответы на вышеперечисленные вопросы указывают на то, что у Вас недостаточно финансовых средств или торгового опыта, чтобы открыть торговый счёт в данное время.',
-            'It should return error if client has insufficient score'
-            );
-
-=======
         {
             #suppress warning because we want to test this error
             local $SIG{__WARN__} = sub { };
@@ -485,7 +406,7 @@
                 'It should return error if client has insufficient score'
                 );
         }
->>>>>>> ee559d7b
+
         $params->{args}->{annual_income}                  = '50-100 million JPY';
         $params->{args}->{trading_experience_public_bond} = 'Over 5 years';
         $params->{args}->{trading_experience_margin_fx}   = 'Over 5 years';
