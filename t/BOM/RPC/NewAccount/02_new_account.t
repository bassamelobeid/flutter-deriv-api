--- conflicted
+++ resolved
@@ -11,76 +11,81 @@
 
 use Test::BOM::RPC::Client;
 use BOM::Test::Data::Utility::UnitTestDatabase;
-use BOM::Platform::Token::Verification;
 
 use utf8;
 
-my $email = 'test' . rand(999) . '@binary.com';
-my ($t, $rpc_ct);
-my ($method, $params, $client_details);
+my $email = 'test'. rand(999) .'@binary.com';
+my ( $t, $rpc_ct );
+my ( $method, $params, $client_details );
 
 $client_details = {
-    salutation       => 'hello',
-    last_name        => 'Vostrov' . rand(999),
-    first_name       => 'Evgeniy' . rand(999),
-    date_of_birth    => '1987-09-04',
-    address_line_1   => 'Sovetskaya street',
-    address_line_2   => 'home 1',
-    address_city     => 'Samara',
-    address_state    => 'Samara',
+    salutation => 'hello',
+    last_name => 'Vostrov' . rand(999),
+    first_name => 'Evgeniy' . rand(999),
+    date_of_birth => '1987-09-04',
+    address_line_1 => 'Sovetskaya street',
+    address_line_2 => 'home 1',
+    address_city => 'Samara',
+    address_state => 'Samara',
     address_postcode => '112233',
-    phone            => '+79272075932',
-    secret_question  => 'test',
-    secret_answer    => 'test',
+    phone => '+79272075932',
+    secret_question => 'test',
+    secret_answer => 'test',
 };
 
 $params = {
     language => 'RU',
-    source   => 1,
-    country  => 'ru',
-    args     => {},
+    source => 1,
+    country => 'ru',
+    args => {},
 };
 
 subtest 'Initialization' => sub {
     lives_ok {
         $t = Test::Mojo->new('BOM::RPC');
-        $rpc_ct = Test::BOM::RPC::Client->new(ua => $t->app->ua);
-    }
-    'Initial RPC server and client connection';
+        $rpc_ct = Test::BOM::RPC::Client->new( ua => $t->app->ua );
+    } 'Initial RPC server and client connection';
 };
 
 $method = 'new_account_virtual';
 subtest $method => sub {
-    $params->{args}->{client_password}   = '123';
-    $params->{args}->{email}             = $email;
+    $params->{args}->{client_password} = '123';
+    $params->{args}->{email} = $email;
     $params->{args}->{verification_code} = 'wrong token';
 
-    $rpc_ct->call_ok($method, $params)->has_no_system_error->has_error->error_code_is('PasswordError', 'If password is weak it should return error')
-        ->error_message_is('Пароль недостаточно надёжный.', 'If password is weak it should return error_message');
+    $rpc_ct->call_ok($method, $params)
+            ->has_no_system_error
+            ->has_error
+            ->error_code_is('ChangePasswordError', 'If password is weak it should return error')
+            ->error_message_is('Пароль недостаточно надёжный.', 'If password is weak it should return error_message');
 
     $params->{args}->{client_password} = 'verylongandhardpasswordDDD1!';
     $rpc_ct->call_ok($method, $params)
-        ->has_no_system_error->has_error->error_code_is('InvalidToken', 'If email verification_code is wrong it should return error')
-        ->error_message_is('Your token has expired.', 'If email verification_code is wrong it should return error_message');
-
-    $params->{args}->{verification_code} = BOM::Platform::Token::Verification->new(
-        email       => $email,
-        created_for => 'account_opening'
-    )->token;
+            ->has_no_system_error
+            ->has_error
+            ->error_code_is('email unverified', 'If email verification_code is wrong it should return error')
+            ->error_message_is('Ваш электронный адрес не подтвержден.', 'If email verification_code is wrong it should return error_message');
+
+    $params->{args}->{verification_code} =
+        BOM::Platform::SessionCookie->new(
+            email => $email,
+        )->token;
     $rpc_ct->call_ok($method, $params)
-        ->has_no_system_error->has_error->error_code_is('invalid', 'If could not be created account it should return error')->error_message_is(
-        'Извините, но открытие счёта недоступно.',
-        'If could not be created account it should return error_message'
-        );
-
-    $params->{args}->{verification_code} = BOM::Platform::Token::Verification->new(
-        email       => $email,
-        created_for => 'account_opening'
-    )->token;
+            ->has_no_system_error
+            ->has_error
+            ->error_code_is('invalid', 'If could not be created account it should return error')
+            ->error_message_is('Извините, но открытие счёта недоступно.', 'If could not be created account it should return error_message');
+
+    $params->{args}->{verification_code} =
+        BOM::Platform::SessionCookie->new(
+            email => $email,
+        )->token;
     $params->{args}->{residence} = 'id';
-    $rpc_ct->call_ok($method, $params)->has_no_system_error->has_no_error('If verification code is ok - account created successfully')
-        ->result_value_is(sub { shift->{currency} },     'USD', 'It should return new account data')
-        ->result_value_is(sub { ceil shift->{balance} }, 10000, 'It should return new account data');
+    $rpc_ct->call_ok($method, $params)
+            ->has_no_system_error
+            ->has_no_error('If verification code is ok - account created successfully')
+            ->result_value_is(sub { shift->{currency} }, 'USD', 'It should return new account data')
+            ->result_value_is(sub { ceil shift->{balance} }, 10000, 'It should return new account data');
 
     ok $rpc_ct->result->{client_id} =~ /^VRTC\d+/, 'It should return new account data';
 };
@@ -88,28 +93,28 @@
 $method = 'new_account_real';
 $params = {
     language => 'RU',
-    source   => 1,
-    country  => 'ru',
-    args     => {},
+    source => 1,
+    country => 'ru',
+    args => {},
 };
 
 subtest $method => sub {
-    my ($user, $client, $vclient, $auth_token);
+    my ( $user, $client, $vclient, $auth_token );
 
     subtest 'Initialization' => sub {
         lives_ok {
             # Make real client
             $client = BOM::Test::Data::Utility::UnitTestDatabase::create_client({
                 broker_code => 'CR',
-                email       => 'new_email' . rand(999) . '@binary.com',
+                email => 'new_email' . rand(999) . '@binary.com',
             });
-            $auth_token = BOM::Database::Model::AccessToken->new->create_token($client->loginid, 'test token');
+            $auth_token = BOM::Database::Model::AccessToken->new->create_token( $client->loginid, 'test token' );
 
             # Make virtual client with user
             my $password = 'jskjd8292922';
             my $hash_pwd = BOM::System::Password::hashpw($password);
             $email = 'new_email' . rand(999) . '@binary.com';
-            $user  = BOM::Platform::User->create(
+            $user = BOM::Platform::User->create(
                 email    => $email,
                 password => $hash_pwd
             );
@@ -117,69 +122,87 @@
 
             $vclient = BOM::Test::Data::Utility::UnitTestDatabase::create_client({
                 broker_code => 'VRTC',
-                email       => $email,
+                email => $email,
             });
 
             $user->add_loginid({loginid => $vclient->loginid});
             $user->save;
-        }
-        'Initial users and clients';
+        } 'Initial users and clients';
     };
 
     subtest 'Auth client' => sub {
-        $rpc_ct->call_ok($method, $params)->has_no_system_error->error_code_is('InvalidToken', 'It should return error: InvalidToken');
+        $rpc_ct->call_ok($method, $params)
+               ->has_no_system_error
+               ->error_code_is( 'InvalidToken',
+                                'It should return error: InvalidToken' );
 
         $params->{token} = 'wrong token';
-        $rpc_ct->call_ok($method, $params)->has_no_system_error->error_code_is('InvalidToken', 'It should return error: InvalidToken');
+        $rpc_ct->call_ok($method, $params)
+               ->has_no_system_error
+               ->error_code_is( 'InvalidToken',
+                                'It should return error: InvalidToken' );
 
         delete $params->{token};
-        $rpc_ct->call_ok($method, $params)->has_no_system_error->error_code_is('InvalidToken', 'It should return error: InvalidToken');
+        $rpc_ct->call_ok($method, $params)
+               ->has_no_system_error
+               ->error_code_is( 'InvalidToken',
+                                'It should return error: InvalidToken' );
 
         $params->{token} = $auth_token;
 
         {
             my $module = Test::MockModule->new('BOM::Platform::Client');
-            $module->mock('new', sub { });
-
-            $rpc_ct->call_ok($method, $params)->has_no_system_error->has_error->error_code_is('AuthorizationRequired', 'It should check auth');
+            $module->mock( 'new', sub {} );
+
+            $rpc_ct->call_ok($method, $params)
+                  ->has_no_system_error
+                  ->has_error
+                  ->error_code_is( 'AuthorizationRequired', 'It should check auth' );
         }
     };
 
     subtest 'Create new account' => sub {
         $rpc_ct->call_ok($method, $params)
-            ->has_no_system_error->has_error->error_code_is('InvalidAccount',
-            'It should return error when try to create new client using exists real client')->error_message_is(
-            'Извините, но открытие счёта недоступно.',
-            'It should return error when try to create new client using exists real client'
-            );
-
-        $params->{token} = BOM::Database::Model::AccessToken->new->create_token($vclient->loginid, 'test token');
-        $rpc_ct->call_ok($method, $params)
-            ->has_no_system_error->has_error->error_code_is('InsufficientAccountDetails',
-            'It should return error when try to create account without residence')
-            ->error_message_is('Please provide complete details for account opening.',
-            'It should return error when try to create account without residence');
+              ->has_no_system_error
+              ->has_error
+              ->error_code_is('invalid', 'It should return error when try to create new client using exists real client')
+              ->error_message_is('Извините, но открытие счёта недоступно.',
+                                 'It should return error when try to create new client using exists real client');
+
+        $params->{token} = BOM::Database::Model::AccessToken->new->create_token( $vclient->loginid, 'test token' );
+        $rpc_ct->call_ok($method, $params)
+              ->has_no_system_error
+              ->has_error
+              ->error_code_is('invalid', 'It should return error when try to create account without residence')
+              ->error_message_is('Извините, но открытие счёта недоступно.',
+                                 'It should return error when try to create account without residence');
 
         $params->{args}->{residence} = 'id';
-        @{$params->{args}}{keys %$client_details} = values %$client_details;
+        @{ $params->{args} }{ keys %$client_details } = values %$client_details;
         delete $params->{args}->{first_name};
 
         $rpc_ct->call_ok($method, $params)
-            ->has_no_system_error->has_error->error_code_is('InsufficientAccountDetails', 'It should return error if missing any details')
-            ->error_message_is('Please provide complete details for account opening.', 'It should return error if missing any details');
+              ->has_no_system_error
+              ->has_error
+              ->error_code_is('invalid', 'It should return error if missing any details')
+              ->error_message_is('Извините, но открытие счёта недоступно.',
+                                 'It should return error if missing any details');
 
         $params->{args}->{first_name} = $client_details->{first_name};
         $rpc_ct->call_ok($method, $params)
-            ->has_no_system_error->has_error->error_code_is('email unverified', 'It should return error if email unverified')
-            ->error_message_is('Ваш электронный адрес не подтвержден.', 'It should return error if email unverified');
+              ->has_no_system_error
+              ->has_error
+              ->error_code_is('email unverified', 'It should return error if email unverified')
+              ->error_message_is('Ваш электронный адрес не подтвержден.',
+                                 'It should return error if email unverified');
 
         $user->email_verified(1);
         $user->save;
-        $rpc_ct->call_ok($method, $params)->has_no_system_error->has_no_error->result_value_is(
-            sub { shift->{landing_company} },
-            'Binary (C.R.) S.A.',
-            'It should return new account data'
-        )->result_value_is(sub { shift->{landing_company_shortcode} }, 'costarica', 'It should return new account data');
+        $rpc_ct->call_ok($method, $params)
+                ->has_no_system_error
+                ->has_no_error
+                ->result_value_is(sub { shift->{landing_company} }, 'Binary (C.R.) S.A.', 'It should return new account data')
+                ->result_value_is(sub { shift->{landing_company_shortcode} }, 'costarica', 'It should return new account data');
 
         ok exists $rpc_ct->result->{client_id}, 'It should return new account data';
     };
@@ -189,52 +212,63 @@
 $method = 'new_account_maltainvest';
 $params = {
     language => 'RU',
-    source   => 1,
-    country  => 'ru',
-    args     => {},
+    source => 1,
+    country => 'ru',
+    args => {},
 };
 
 subtest $method => sub {
-    my ($user, $client, $auth_token);
+    my ( $user, $client, $auth_token );
 
     subtest 'Initialization' => sub {
         lives_ok {
             my $password = 'jskjd8292922';
             my $hash_pwd = BOM::System::Password::hashpw($password);
             $email = 'new_email' . rand(999) . '@binary.com';
-            $user  = BOM::Platform::User->create(
+            $user = BOM::Platform::User->create(
                 email    => $email,
                 password => $hash_pwd
             );
             $user->save;
             $client = BOM::Test::Data::Utility::UnitTestDatabase::create_client({
                 broker_code => 'VRTC',
-                email       => $email,
+                email => $email,
             });
-            $auth_token = BOM::Database::Model::AccessToken->new->create_token($client->loginid, 'test token');
+            $auth_token = BOM::Database::Model::AccessToken->new->create_token( $client->loginid, 'test token' );
 
             $user->add_loginid({loginid => $client->loginid});
             $user->save;
-        }
-        'Initial users and clients';
+        } 'Initial users and clients';
     };
 
     subtest 'Auth client' => sub {
-        $rpc_ct->call_ok($method, $params)->has_no_system_error->error_code_is('InvalidToken', 'It should return error: InvalidToken');
+        $rpc_ct->call_ok($method, $params)
+               ->has_no_system_error
+               ->error_code_is( 'InvalidToken',
+                                'It should return error: InvalidToken' );
 
         $params->{token} = 'wrong token';
-        $rpc_ct->call_ok($method, $params)->has_no_system_error->error_code_is('InvalidToken', 'It should return error: InvalidToken');
+        $rpc_ct->call_ok($method, $params)
+               ->has_no_system_error
+               ->error_code_is( 'InvalidToken',
+                                'It should return error: InvalidToken' );
 
         delete $params->{token};
-        $rpc_ct->call_ok($method, $params)->has_no_system_error->error_code_is('InvalidToken', 'It should return error: InvalidToken');
+        $rpc_ct->call_ok($method, $params)
+               ->has_no_system_error
+               ->error_code_is( 'InvalidToken',
+                                'It should return error: InvalidToken' );
 
         $params->{token} = $auth_token;
 
         {
             my $module = Test::MockModule->new('BOM::Platform::Client');
-            $module->mock('new', sub { });
-
-            $rpc_ct->call_ok($method, $params)->has_no_system_error->has_error->error_code_is('AuthorizationRequired', 'It should check auth');
+            $module->mock( 'new', sub {} );
+
+            $rpc_ct->call_ok($method, $params)
+                  ->has_no_system_error
+                  ->has_error
+                  ->error_code_is( 'AuthorizationRequired', 'It should check auth' );
         }
     };
 
@@ -243,59 +277,46 @@
         $params->{token} = $auth_token;
 
         $rpc_ct->call_ok($method, $params)
-            ->has_no_system_error->has_error->error_code_is('InvalidAccount',
-            'It should return error if client residense does not fit for maltainvest')->error_message_is(
-            'Извините, но открытие счёта недоступно.',
-            'It should return error if client residense does not fit for maltainvest'
-            );
+              ->has_no_system_error
+              ->has_error
+              ->error_code_is('invalid', 'It should return error if client residense does not fit for maltainvest')
+              ->error_message_is('Извините, но открытие счёта недоступно.',
+                                 'It should return error if client residense does not fit for maltainvest');
 
         $client->residence('de');
         $client->save;
         delete $params->{args}->{accept_risk};
 
         $rpc_ct->call_ok($method, $params)
-            ->has_no_system_error->has_error->error_code_is('InvalidAccount', 'It should return error if client does not accept risk')
-            ->error_message_is('Извините, но открытие счёта недоступно.',
-            'It should return error if client does not accept risk');
+              ->has_no_system_error
+              ->has_error
+              ->error_code_is('invalid', 'It should return error if client does not accept risk')
+              ->error_message_is('Извините, но открытие счёта недоступно.',
+                                 'It should return error if client does not accept risk');
 
         $params->{args}->{residence} = 'de';
-        @{$params->{args}}{keys %$client_details} = values %$client_details;
+        @{ $params->{args} }{ keys %$client_details } = values %$client_details;
         delete $params->{args}->{first_name};
 
         $rpc_ct->call_ok($method, $params)
-            ->has_no_system_error->has_error->error_code_is('InvalidAccount', 'It should return error if missing any details')
-            ->error_message_is('Извините, но открытие счёта недоступно.',
-            'It should return error if missing any details');
+              ->has_no_system_error
+              ->has_error
+              ->error_code_is('invalid', 'It should return error if missing any details')
+              ->error_message_is('Извините, но открытие счёта недоступно.',
+                                 'It should return error if missing any details');
 
         $params->{args}->{first_name} = $client_details->{first_name};
-<<<<<<< HEAD
-
-        $params->{args}->{residence} = 'id';
-        $rpc_ct->call_ok($method, $params)
-            ->has_no_system_error->has_error->error_code_is('InvalidAccount', 'It should return error if residence does not fit with maltainvest')
-            ->error_message_is(
-            'Извините, но открытие счёта недоступно.',
-            'It should return error if residence does not fit with maltainvest'
-            );
-
-        $params->{args}->{residence}   = 'de';
-=======
         $params->{args}->{residence} = 'de';
->>>>>>> eafe099c
         $params->{args}->{accept_risk} = 1;
         $rpc_ct->call_ok($method, $params)
-            ->has_no_system_error->has_error->error_code_is('email unverified', 'It should return error if email unverified')
-            ->error_message_is('Ваш электронный адрес не подтвержден.', 'It should return error if email unverified');
+              ->has_no_system_error
+              ->has_error
+              ->error_code_is('email unverified', 'It should return error if email unverified')
+              ->error_message_is('Ваш электронный адрес не подтвержден.',
+                                 'It should return error if email unverified');
 
         $user->email_verified(1);
         $user->save;
-<<<<<<< HEAD
-        $rpc_ct->call_ok($method, $params)->has_no_system_error->has_no_error->result_value_is(
-            sub { shift->{landing_company} },
-            'Binary Investments (Europe) Ltd',
-            'It should return new account data'
-        )->result_value_is(sub { shift->{landing_company_shortcode} }, 'maltainvest', 'It should return new account data');
-=======
 
         $params->{args}->{residence} = 'id';
 
@@ -313,7 +334,6 @@
                 ->has_no_error
                 ->result_value_is(sub { shift->{landing_company} }, 'Binary Investments (Europe) Ltd', 'It should return new account data')
                 ->result_value_is(sub { shift->{landing_company_shortcode} }, 'maltainvest', 'It should return new account data');
->>>>>>> eafe099c
 
         ok $rpc_ct->result->{client_id} =~ /^MF\d+/, 'It should return new account data';
     };
@@ -322,52 +342,63 @@
 $method = 'new_account_japan';
 $params = {
     language => 'RU',
-    source   => 1,
-    country  => 'ru',
-    args     => {},
+    source => 1,
+    country => 'ru',
+    args => {},
 };
 
 subtest $method => sub {
-    my ($user, $client, $auth_token);
+    my ( $user, $client, $auth_token );
 
     subtest 'Initialization' => sub {
         lives_ok {
             my $password = 'jskjd8292922';
             my $hash_pwd = BOM::System::Password::hashpw($password);
             $email = 'new_email' . rand(999) . '@binary.com';
-            $user  = BOM::Platform::User->create(
+            $user = BOM::Platform::User->create(
                 email    => $email,
                 password => $hash_pwd
             );
             $user->save;
             $client = BOM::Test::Data::Utility::UnitTestDatabase::create_client({
                 broker_code => 'VRTC',
-                email       => $email,
+                email => $email,
             });
-            $auth_token = BOM::Database::Model::AccessToken->new->create_token($client->loginid, 'test token');
+            $auth_token = BOM::Database::Model::AccessToken->new->create_token( $client->loginid, 'test token' );
 
             $user->add_loginid({loginid => $client->loginid});
             $user->save;
-        }
-        'Initial users and clients';
+        } 'Initial users and clients';
     };
 
     subtest 'Auth client' => sub {
-        $rpc_ct->call_ok($method, $params)->has_no_system_error->error_code_is('InvalidToken', 'It should return error: InvalidToken');
+        $rpc_ct->call_ok($method, $params)
+               ->has_no_system_error
+               ->error_code_is( 'InvalidToken',
+                                'It should return error: InvalidToken' );
 
         $params->{token} = 'wrong token';
-        $rpc_ct->call_ok($method, $params)->has_no_system_error->error_code_is('InvalidToken', 'It should return error: InvalidToken');
+        $rpc_ct->call_ok($method, $params)
+               ->has_no_system_error
+               ->error_code_is( 'InvalidToken',
+                                'It should return error: InvalidToken' );
 
         delete $params->{token};
-        $rpc_ct->call_ok($method, $params)->has_no_system_error->error_code_is('InvalidToken', 'It should return error: InvalidToken');
+        $rpc_ct->call_ok($method, $params)
+               ->has_no_system_error
+               ->error_code_is( 'InvalidToken',
+                                'It should return error: InvalidToken' );
 
         $params->{token} = $auth_token;
 
         {
             my $module = Test::MockModule->new('BOM::Platform::Client');
-            $module->mock('new', sub { });
-
-            $rpc_ct->call_ok($method, $params)->has_no_system_error->has_error->error_code_is('AuthorizationRequired', 'It should check auth');
+            $module->mock( 'new', sub {} );
+
+            $rpc_ct->call_ok($method, $params)
+                  ->has_no_system_error
+                  ->has_error
+                  ->error_code_is( 'AuthorizationRequired', 'It should check auth' );
         }
     };
 
@@ -375,57 +406,65 @@
         $params->{token} = $auth_token;
 
         $rpc_ct->call_ok($method, $params)
-            ->has_no_system_error->has_error->error_code_is('InvalidAccount', 'It should return error if client residense does not fit for japan')
-            ->error_message_is(
-            'Извините, но открытие счёта недоступно.',
-            'It should return error if client residense does not fit for japan'
-            );
+              ->has_no_system_error
+              ->has_error
+              ->error_code_is('invalid', 'It should return error if client residense does not fit for japan')
+              ->error_message_is('Извините, но открытие счёта недоступно.',
+                                 'It should return error if client residense does not fit for japan');
 
         $client->residence('jp');
         $client->save;
 
         $params->{args}->{residence} = 'jp';
-        @{$params->{args}}{keys %$client_details} = values %$client_details;
+        @{ $params->{args} }{ keys %$client_details } = values %$client_details;
         delete $params->{args}->{first_name};
 
         $rpc_ct->call_ok($method, $params)
-            ->has_no_system_error->has_error->error_code_is('InsufficientAccountDetails', 'It should return error if missing any details')
-            ->error_message_is('Please provide complete details for account opening.', 'It should return error if missing any details');
+              ->has_no_system_error
+              ->has_error
+              ->error_code_is('invalid', 'It should return error if missing any details')
+              ->error_message_is('Извините, но открытие счёта недоступно.',
+                                 'It should return error if missing any details');
 
         $params->{args}->{first_name} = $client_details->{first_name};
         $rpc_ct->call_ok($method, $params)
-            ->has_no_system_error->has_error->error_code_is('email unverified', 'It should return error if email unverified')
-            ->error_message_is('Ваш электронный адрес не подтвержден.', 'It should return error if email unverified');
+              ->has_no_system_error
+              ->has_error
+              ->error_code_is('email unverified', 'It should return error if email unverified')
+              ->error_message_is('Ваш электронный адрес не подтвержден.',
+                                 'It should return error if email unverified');
 
         $user->email_verified(1);
         $user->save;
 
         $rpc_ct->call_ok($method, $params)
-            ->has_no_system_error->has_error->error_code_is('insufficient score', 'It should return error if client has insufficient score')
-            ->error_message_is(
-            'К сожалению. Ваши ответы на вышеперечисленные вопросы указывают на то, что у Вас недостаточно финансовых средств или торгового опыта, чтобы открыть торговый счёт в данное время.',
-            'It should return error if client has insufficient score'
-            );
-
-        $params->{args}->{annual_income}                  = '50-100 million JPY';
+              ->has_no_system_error
+              ->has_error
+              ->error_code_is('insufficient score', 'It should return error if client has insufficient score')
+              ->error_message_is('К сожалению. Ваши ответы на вышеперечисленные вопросы указывают на то, что у Вас недостаточно финансовых средств или торгового опыта, чтобы открыть торговый счёт в данное время.',
+                                 'It should return error if client has insufficient score');
+
+        $params->{args}->{annual_income} = '50-100 million JPY';
         $params->{args}->{trading_experience_public_bond} = 'Over 5 years';
-        $params->{args}->{trading_experience_margin_fx}   = 'Over 5 years';
-
-        $params->{args}->{agree_use_electronic_doc}             = 1;
-        $params->{args}->{agree_warnings_and_policies}          = 1;
-        $params->{args}->{confirm_understand_own_judgment}      = 1;
+        $params->{args}->{trading_experience_margin_fx} = 'Over 5 years';
+
+        $params->{args}->{agree_use_electronic_doc} = 1;
+        $params->{args}->{agree_warnings_and_policies} = 1;
+        $params->{args}->{confirm_understand_own_judgment} = 1;
         $params->{args}->{confirm_understand_trading_mechanism} = 1;
-        $params->{args}->{confirm_understand_total_loss}        = 1;
-        $params->{args}->{confirm_understand_judgment_time}     = 1;
-        $params->{args}->{confirm_understand_sellback_loss}     = 1;
-        $params->{args}->{confirm_understand_shortsell_loss}    = 1;
-        $params->{args}->{confirm_understand_company_profit}    = 1;
-        $params->{args}->{confirm_understand_expert_knowledge}  = 1;
-        $params->{args}->{declare_not_fatca}                    = 1;
-
-        $rpc_ct->call_ok($method, $params)
-            ->has_no_system_error->has_no_error->result_value_is(sub { shift->{landing_company} }, 'Binary KK', 'It should return new account data')
-            ->result_value_is(sub { shift->{landing_company_shortcode} }, 'japan', 'It should return new account data');
+        $params->{args}->{confirm_understand_total_loss} = 1;
+        $params->{args}->{confirm_understand_judgment_time} = 1;
+        $params->{args}->{confirm_understand_sellback_loss} = 1;
+        $params->{args}->{confirm_understand_shortsell_loss} = 1;
+        $params->{args}->{confirm_understand_company_profit} = 1;
+        $params->{args}->{confirm_understand_expert_knowledge} = 1;
+        $params->{args}->{declare_not_fatca} = 1;
+
+        $rpc_ct->call_ok($method, $params)
+                ->has_no_system_error
+                ->has_no_error
+                ->result_value_is(sub { shift->{landing_company} }, 'Binary KK', 'It should return new account data')
+                ->result_value_is(sub { shift->{landing_company_shortcode} }, 'japan', 'It should return new account data');
 
         ok $rpc_ct->result->{client_id} =~ /^JP\d+/, 'It should return new account data';
     };
