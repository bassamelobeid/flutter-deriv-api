--- conflicted
+++ resolved
@@ -365,7 +365,6 @@
         $params->{token}               = $auth_token;
         $params->{args}->{residence}   = 'cz';
 
-<<<<<<< HEAD
         # as first name is different from MLT so it will fail now
         $params->{args}->{first_name} = 'random';
 
@@ -392,15 +391,6 @@
         is($result->{tax_residence}, 'de,nl', 'MLT client has tax residence set after MF creation');
         $result = $rpc_ct->call_ok('get_financial_assessment', {token => $auth_token})->result;
         isnt(keys $result, 0, 'MLT client has financial assessment set');
-=======
-        $rpc_ct->call_ok($method, $params)->has_no_system_error->has_no_error;
-        my $new_loginid = $rpc_ct->result->{client_id};
-        my $auth_token_mf = BOM::Database::Model::AccessToken->new->create_token($new_loginid, 'test token');
-        $rpc_ct->call_ok('get_settings', {token => $auth_token_mf});
-        is($rpc_ct->result->{tax_residence}, 'de,nl', 'MF client has tax residence set');
-        $rpc_ct->call_ok('get_financial_assessment', {token => $auth_token_mf});
-        isnt(keys $rpc_ct->result, 0, 'MF client has financial assessment set');
->>>>>>> 4bcdb7d5
     };
 };
 
