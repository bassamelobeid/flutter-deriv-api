--- conflicted
+++ resolved
@@ -55,16 +55,8 @@
     $params->{args}->{email}             = $email;
     $params->{args}->{verification_code} = 'wrong token';
 
-<<<<<<< HEAD
-    $rpc_ct->call_ok($method, $params)
-            ->has_no_system_error
-            ->has_error
-            ->error_code_is('PasswordError', 'If password is weak it should return error')
-            ->error_message_is('Пароль недостаточно надёжный.', 'If password is weak it should return error_message');
-=======
     $rpc_ct->call_ok($method, $params)->has_no_system_error->has_error->error_code_is('PasswordError', 'If password is weak it should return error')
         ->error_message_is('Пароль недостаточно надёжный.', 'If password is weak it should return error_message');
->>>>>>> 61fab2ff
 
     $params->{args}->{client_password} = 'verylongandhardpasswordDDD1!';
     $rpc_ct->call_ok($method, $params)
