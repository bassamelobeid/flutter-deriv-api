--- conflicted
+++ resolved
@@ -271,16 +271,10 @@
 
 subtest 'all status are covered' => sub {
     my $all_status = Client::Account::client_status_types;
-<<<<<<< HEAD
-    # as social signup, jp_transaction_detail are flags to represent state
-    # and under_review, needs_action are flags that represent document_upload state
-    # not status for preventing cashier access
-    my @temp_status = grep { $_ !~ /^(?:social_signup|jp_transaction_detail|under_review|needs_action)$/ } keys %$all_status;
-=======
     # as social signup, jp_transaction_detail, duplicate_account, migrated_single_email
     # are flags to represent state not status for preventing cashier access
-    my @temp_status = grep { $_ !~ /^(?:social_signup|jp_transaction_detail|duplicate_account|migrated_single_email)$/ } keys %$all_status;
->>>>>>> 334f5003
+    # under_review, needs_action are flags that represent document_upload state
+    my @temp_status = grep { $_ !~ /^(?:social_signup|jp_transaction_detail|duplicate_account|migrated_single_email|under_review|needs_action)$/ } keys %$all_status;
     fail("missing status $_") for sort grep !exists $seen{$_}, @temp_status;
     pass("ok to prevent warning 'no tests run");
     done_testing();
