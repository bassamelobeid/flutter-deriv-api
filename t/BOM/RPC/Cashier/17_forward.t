use strict;
use warnings;

use Test::Most;
use Test::Mojo;
use Test::MockModule;
use Test::FailWarnings;
use BOM::Test::RPC::Client;

use MojoX::JSON::RPC::Client;

use BOM::Test::Data::Utility::UnitTestDatabase;
use BOM::Test::Data::Utility::AuthTestDatabase qw(:init);
use BOM::RPC::v3::Cashier;
use BOM::RPC::v3::Accounts;
use BOM::System::Password;
use BOM::Platform::Token;
use BOM::Platform::User;
use Client::Account;

my ($t, $rpc_ct);
my $client_mocked = Test::MockModule->new('BOM::Platform::Client');
my %seen;
$client_mocked->mock(
    'set_status',
    sub {
        my $status = $_[1];
        $seen{$status}++;
        return $client_mocked->original('set_status')->(@_);
    });

subtest 'Initialization' => sub {
    lives_ok {
        $t = Test::Mojo->new('BOM::RPC');
        $rpc_ct = BOM::Test::RPC::Client->new(ua => $t->app->ua);
    }
    'Initial RPC server and client connection';
};

my $params = {
    language => 'EN',
    source   => 1,
    args     => {},
};

my $email     = 'dummy' . rand(999) . '@binary.com';
my $client_vr = BOM::Test::Data::Utility::UnitTestDatabase::create_client({
    broker_code => 'VRTC',
    email       => $email
});
my $client_cr = BOM::Test::Data::Utility::UnitTestDatabase::create_client({
    broker_code => 'CR',
    email       => $email
});
my $client_cr1 = BOM::Test::Data::Utility::UnitTestDatabase::create_client({
    broker_code => 'CR',
    email       => $email
});
my $client_mf = BOM::Test::Data::Utility::UnitTestDatabase::create_client({
    broker_code => 'MF',
    email       => $email
});
my $client_mx = BOM::Test::Data::Utility::UnitTestDatabase::create_client({
    broker_code => 'MX',
    email       => $email
});

my $method = 'cashier';
subtest 'common' => sub {
    $params->{args}->{cashier} = 'deposit';
    $params->{token} = BOM::Database::Model::AccessToken->new->create_token($client_vr->loginid, 'test token');

    $rpc_ct->call_ok($method, $params)
        ->has_no_system_error->has_error->error_code_is('CashierForwardError', 'Cashier forward error as client is virtual')
        ->error_message_is('This is a virtual-money account. Please switch to a real-money account to deposit funds.',
        'Correct error message for virtual account');

    my $user_mocked = Test::MockModule->new('BOM::Platform::User');
    $user_mocked->mock('new', sub { bless {}, 'BOM::Platform::User' });

    $params->{token} = BOM::Database::Model::AccessToken->new->create_token($client_cr1->loginid, 'test token');
    $rpc_ct->call_ok($method, $params)->has_no_system_error->has_error->error_code_is('ASK_TNC_APPROVAL', 'Client needs to approve tnc before')
        ->error_message_is('Terms and conditions approval is required.', 'Correct error message for terms and conditions');

    my $current_tnc_version = BOM::Platform::Runtime->instance->app_config->cgi->terms_conditions_version;

    $client_mf->set_status('tnc_approval', 'system', $current_tnc_version);
    $client_mf->save;

    $client_mx->set_status('tnc_approval', 'system', $current_tnc_version);
    $client_mx->save;

    $client_cr1->set_status('tnc_approval', 'system', $current_tnc_version);
    $client_cr1->set_default_account('JPY');
    $client_cr1->save;

    $rpc_ct->call_ok($method, $params)
        ->has_no_system_error->has_error->error_code_is('CashierForwardError', 'Client has wrong default currency for landing_company')
        ->error_message_is('JPY transactions may not be performed with this account.', 'Correct error message for wrong default account');

    $client_cr->set_status('tnc_approval', 'system', $current_tnc_version);
    $client_cr->save;

    $params->{token} = BOM::Database::Model::AccessToken->new->create_token($client_cr->loginid, 'test token');
<<<<<<< HEAD
=======
    my $client_mocked = Test::MockModule->new('Client::Account');
>>>>>>> 83285235
    $client_mocked->mock('documents_expired', sub { return 1 });

    $rpc_ct->call_ok($method, $params)->has_no_system_error->has_error->error_code_is('CashierForwardError', 'Client documents have expired')
        ->error_message_is(
        'Your identity documents have passed their expiration date. Kindly send a scan of a valid ID to <a href="mailto:support@binary.com">support@binary.com</a> to unlock your cashier.',
        'Correct error message for documents expired'
        );

    $client_mocked->unmock('documents_expired');
    $client_cr->set_status('cashier_locked', 'system');
    $client_cr->save;

    $rpc_ct->call_ok($method, $params)->has_no_system_error->has_error->error_code_is('CashierForwardError', 'Client has cashier lock')
        ->error_message_is('Your cashier is locked', 'Correct error message for locked cashier');

    $client_cr->clr_status('cashier_locked');
    $client_cr->set_status('disabled', 'system');
    $client_cr->save;

    # as we check if client is disabled during token verification so it will not go to cashier
    $rpc_ct->call_ok($method, $params)->has_no_system_error->has_error->error_code_is('DisabledClient', 'Client is disabled')
        ->error_message_is('This account is unavailable.', 'Correct error message for disabled client');

    $client_cr->clr_status('disabled');
    $client_cr->cashier_setting_password('abc123');
    $client_cr->save;

    $rpc_ct->call_ok($method, $params)->has_no_system_error->has_error->error_code_is('CashierForwardError', 'Client has cashier password')
        ->error_message_is('Your cashier is locked as per your request.', 'Correct error message when cashier password is set');

    $client_cr->cashier_setting_password('');
    $client_cr->save;

    $rpc_ct->call_ok($method, $params)->has_no_system_error->has_error->error_code_is('ASK_CURRENCY', 'Client has no default currency')
        ->error_message_is('Please set the currency.', 'Correct error message when currency is not set');

    $client_cr->set_default_account('USD');
    $client_cr->save;
};

subtest 'deposit' => sub {
    $client_cr->set_status('unwelcome', 'system');
    $client_cr->save;

    $rpc_ct->call_ok($method, $params)->has_no_system_error->has_error->error_code_is('CashierForwardError', 'Client marked as unwelcome')
        ->error_message_is('Your account is restricted to withdrawals only.', 'Correct error message for client marked as unwelcome');

    $client_cr->clr_status('unwelcome');
    $client_cr->save;

};

subtest 'withdraw' => sub {
    $params->{args}->{cashier} = 'withdraw';

    $client_cr->set_status('withdrawal_locked', 'system', 'locked for security reason');
    $client_cr->save;

    $rpc_ct->call_ok($method, $params)->has_no_system_error->has_error->error_code_is('CashierForwardError', 'Client has withdrawal lock')
        ->error_message_is('Your account is locked for withdrawals. Please contact customer service.', 'Client is withdrawal locked');

    $client_cr->clr_status('withdrawal_locked');
    $client_cr->save;

    $rpc_ct->call_ok($method, $params)->has_no_system_error->has_error->error_code_is('ASK_EMAIL_VERIFY', 'Withdrawal needs verification token')
        ->error_message_is('Verify your withdraw request.', 'Withdrawal needs verification token');

};

subtest 'landing_companies_specific' => sub {
    $params->{args}->{cashier} = 'deposit';
    delete $params->{args}->{verification_code};

    $params->{token} = BOM::Database::Model::AccessToken->new->create_token($client_mf->loginid, 'test token');

    $client_mf->set_default_account('EUR');
    $client_mf->save;

    $rpc_ct->call_ok($method, $params)
        ->has_no_system_error->has_error->error_code_is('ASK_AUTHENTICATE', 'MF client needs to be fully authenticated')
        ->error_message_is('Client is not fully authenticated.', 'MF client needs to be fully authenticated');

    $params->{token} = BOM::Database::Model::AccessToken->new->create_token($client_mx->loginid, 'test token');

    $client_mx->set_default_account('GBP');
    $client_mx->residence('gb');
    $client_mx->save;

    $rpc_ct->call_ok($method, $params)
        ->has_no_system_error->has_error->error_code_is('ASK_UK_FUNDS_PROTECTION', 'GB residence needs to accept fund protection')
        ->error_message_is('Please accept Funds Protection.', 'GB residence needs to accept fund protection');

};

subtest 'all status are covered' => sub {
    my $all_status = BOM::Platform::Client::client_status_types;
    fail("missing status $_") for sort grep !exists $seen{$_}, keys %$all_status;
    done_testing();
};

done_testing();<|MERGE_RESOLUTION|>--- conflicted
+++ resolved
@@ -19,7 +19,7 @@
 use Client::Account;
 
 my ($t, $rpc_ct);
-my $client_mocked = Test::MockModule->new('BOM::Platform::Client');
+my $client_mocked = Test::MockModule->new('Client::Account');
 my %seen;
 $client_mocked->mock(
     'set_status',
@@ -102,10 +102,6 @@
     $client_cr->save;
 
     $params->{token} = BOM::Database::Model::AccessToken->new->create_token($client_cr->loginid, 'test token');
-<<<<<<< HEAD
-=======
-    my $client_mocked = Test::MockModule->new('Client::Account');
->>>>>>> 83285235
     $client_mocked->mock('documents_expired', sub { return 1 });
 
     $rpc_ct->call_ok($method, $params)->has_no_system_error->has_error->error_code_is('CashierForwardError', 'Client documents have expired')
