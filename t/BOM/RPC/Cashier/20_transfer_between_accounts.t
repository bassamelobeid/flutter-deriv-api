use strict;
use warnings;

use Test::Most;
use Test::Mojo;
use Test::MockModule;
use Test::MockTime qw(:all);
use Guard;
use Test::FailWarnings;
use Test::Warn;

use MojoX::JSON::RPC::Client;
use POSIX qw/ ceil /;
use ExchangeRates::CurrencyConverter qw(in_usd convert_currency);
use Format::Util::Numbers qw/financialrounding get_min_unit/;

use BOM::User::Client;
use BOM::RPC::v3::MT5::Account;

use BOM::Test::RPC::Client;
use BOM::Test::Data::Utility::UnitTestDatabase qw(:init);
use BOM::Test::Data::Utility::AuthTestDatabase qw(:init);
use BOM::Test::Helper::ExchangeRates qw/populate_exchange_rates populate_exchange_rates_db/;
use BOM::Platform::Token;
use Email::Stuffer::TestLinks;
use BOM::Config::RedisReplicated;
use BOM::Config::Runtime;
use BOM::Config::CurrencyConfig;

use utf8;

my $test_binary_user_id = 65000;
my ($t, $rpc_ct);

my $redis = BOM::Config::RedisReplicated::redis_exchangerates_write();

# In the weekend the account transfers will be suspended. So we mock a valid day here
set_absolute_time(Date::Utility->new('2018-02-15')->epoch);
scope_guard { restore_time() };

# unlimit daily transfer
BOM::Config::Runtime->instance->app_config->payments->transfer_between_accounts->limits->between_accounts(999);

subtest 'Initialization' => sub {
    lives_ok {
        $t = Test::Mojo->new('BOM::RPC::Transport::HTTP');
        $rpc_ct = BOM::Test::RPC::Client->new(ua => $t->app->ua);
    }
    'Initial RPC server and client connection';
};

my $params = {
    language => 'EN',
    source   => 1,
    country  => 'in',
    args     => {},
};

my (
    $email,         $client_vr,     $client_cr,     $cr_dummy,         $client_mlt,       $client_mf, $client_cr_usd,
    $client_cr_btc, $client_cr_ust, $client_cr_eur, $client_cr_pa_usd, $client_cr_pa_btc, $user,      $token
);
my $method = 'transfer_between_accounts';

my $btc_usd_rate = 4000;
my $custom_rates = {
    'BTC' => $btc_usd_rate,
    'UST' => 1
};

populate_exchange_rates();
populate_exchange_rates($custom_rates);

my $tmp_client = BOM::Test::Data::Utility::UnitTestDatabase::create_client({
    broker_code => 'VRTC',
    email       => 'tmp@abcdfef.com'
});

populate_exchange_rates_db($tmp_client->db->dbic, $custom_rates);

subtest 'call params validation' => sub {
    $email = 'dummy' . rand(999) . '@binary.com';

    $client_vr = BOM::Test::Data::Utility::UnitTestDatabase::create_client({
        broker_code => 'VRTC',
        email       => $email
    });

    $client_cr = BOM::Test::Data::Utility::UnitTestDatabase::create_client({
        broker_code    => 'CR',
        email          => $email,
        place_of_birth => 'id'
    });

    $client_mlt = BOM::Test::Data::Utility::UnitTestDatabase::create_client({
        broker_code    => 'MLT',
        email          => $email,
        place_of_birth => 'id'
    });

    $client_mf = BOM::Test::Data::Utility::UnitTestDatabase::create_client({
        broker_code    => 'MF',
        email          => $email,
        place_of_birth => 'id'
    });

    $user = BOM::User->create(
        email          => $email,
        password       => BOM::User::Password::hashpw('jskjd8292922'),
        email_verified => 1,
    );

    $user->add_client($client_cr);
    $user->add_client($client_mlt);
    $user->add_client($client_mf);

    $token = BOM::Database::Model::AccessToken->new->create_token($client_cr->loginid, 'test token');
    $params->{token} = $token;

    my $result = $rpc_ct->call_ok($method, $params)->has_no_system_error->result;
    is @{$result->{accounts}}, 3, 'if no loginid from or to passed then it returns accounts';

    $params->{args} = {
        account_from => $client_cr->loginid,
        account_to   => $client_mlt->loginid,
    };

    $result = $rpc_ct->call_ok($method, $params)->has_no_system_error->result;
    is $result->{error}->{code},              'TransferBetweenAccountsError',   'Correct error code for no currency';
    is $result->{error}->{message_to_client}, 'Please provide valid currency.', 'Correct error message for no currency';

    $params->{args}->{currency} = 'EUR';

    $result = $rpc_ct->call_ok($method, $params)->has_no_system_error->result;
    is $result->{error}->{code},              'TransferBetweenAccountsError', 'Correct error code for invalid amount';
    is $result->{error}->{message_to_client}, 'Please provide valid amount.', 'Correct error message for invalid amount';

    $params->{args}->{amount} = 'NA';

    $result = $rpc_ct->call_ok($method, $params)->has_no_system_error->result;
    is $result->{error}->{code},              'TransferBetweenAccountsError', 'Correct error code for invalid amount';
    is $result->{error}->{message_to_client}, 'Please provide valid amount.', 'Correct error message for invalid amount';

    $params->{args}->{amount}   = 1;
    $params->{args}->{currency} = 'XXX';
    $result = $rpc_ct->call_ok($method, $params)->has_no_system_error->result;
    is $result->{error}->{code},              'TransferBetweenAccountsError',   'Correct error code for invalid currency';
    is $result->{error}->{message_to_client}, 'Please provide valid currency.', 'Correct error message for invalid amount';

    $params->{args}->{currency}     = 'EUR';
    $params->{args}->{account_from} = $client_vr->loginid;

    $params->{token} = BOM::Database::Model::AccessToken->new->create_token($client_vr->loginid, 'test token');

    $result = $rpc_ct->call_ok($method, $params)->has_no_system_error->result;
    is $result->{error}->{code},              'PermissionDenied',   'Correct error code for virtual account';
    is $result->{error}->{message_to_client}, 'Permission denied.', 'Correct error message for virtual account';

    $params->{token} = $token;
    $params->{args}->{account_from} = $client_cr->loginid;

    $client_cr->status->set('cashier_locked', 'system', 'testing something');

    $rpc_ct->call_ok($method, $params)->has_no_system_error->error_code_is('TransferBetweenAccountsError', 'Correct error code for cashier locked')
        ->error_message_like(qr/cashier is locked/, 'Correct error message for cashier locked');

    $client_cr->status->clear_cashier_locked;
    $client_cr->status->set('withdrawal_locked', 'system', 'testing something');

    $result = $rpc_ct->call_ok($method, $params)->has_no_system_error->result;
    is $result->{error}->{code}, 'TransferBetweenAccountsError', 'Correct error code for withdrawal locked';
    is $result->{error}->{message_to_client}, 'You cannot perform this action, as your account is withdrawal locked.',
        'Correct error message for withdrawal locked';

    $client_cr->status->clear_withdrawal_locked;
};

subtest 'validation' => sub {

    #populate exchange reates for BOM::TEST redis server to be used on validation_transfer_between_accounts
    populate_exchange_rates();

    # random loginid to make it fail
    $params->{token} = $token;
    $params->{args}->{account_from} = 'CR123';
    my $result = $rpc_ct->call_ok($method, $params)->has_no_system_error->result;
    is $result->{error}->{code},              'PermissionDenied',   'Correct error code for loginid that does not exists';
    is $result->{error}->{message_to_client}, 'Permission denied.', 'Correct error message for loginid that does not exists';

    $cr_dummy = BOM::Test::Data::Utility::UnitTestDatabase::create_client({
        broker_code => 'CR',
        email       => $email
    });

    # send loginid that is not linked to used
    $params->{args}->{account_from} = $cr_dummy->loginid;

    $result = $rpc_ct->call_ok($method, $params)->has_no_system_error->result;
    is $result->{error}->{code},              'PermissionDenied',   'Correct error code for loginid not in siblings';
    is $result->{error}->{message_to_client}, 'Permission denied.', 'Correct error message for loginid not in siblings';

    $params->{args}->{account_from} = $client_mlt->loginid;
    $params->{args}->{account_to}   = $client_mlt->loginid;

    $params->{token} = BOM::Database::Model::AccessToken->new->create_token($client_mlt->loginid, 'test token');

    $result = $rpc_ct->call_ok($method, $params)->has_no_system_error->result;
    is $result->{error}->{code}, 'TransferBetweenAccountsError', 'Correct error code if from and to are same';
    is $result->{error}->{message_to_client}, 'Account transfers are not available within same account.',
        'Correct error message if from and to are same';

    $params->{token} = BOM::Database::Model::AccessToken->new->create_token($client_cr->loginid, 'test token');
    $params->{args}->{account_from} = $client_cr->loginid;

    $result = $rpc_ct->call_ok($method, $params)->has_no_system_error->result;
    is $result->{error}->{code}, 'TransferBetweenAccountsError', 'Correct error code';
    is $result->{error}->{message_to_client}, 'Transfers between accounts are not available for your account.',
        'Correct error message for different landing companies';

    $params->{args}->{account_from} = $client_mf->loginid;
    $params->{token} = BOM::Database::Model::AccessToken->new->create_token($client_mf->loginid, 'test token');
    $result = $rpc_ct->call_ok($method, $params)->has_no_system_error->result;
    is $result->{error}->{code},              'TransferBetweenAccountsError',    'Correct error code for no default currency';
    is $result->{error}->{message_to_client}, 'Please deposit to your account.', 'Correct error message for no default currency';

    $client_mf->set_default_account('EUR');

    $params->{args}->{currency} = 'BTC';

    $result = $rpc_ct->call_ok($method, $params)->has_no_system_error->result;
    is $result->{error}->{code}, 'TransferBetweenAccountsError', 'Correct error code for invalid currency for landing company';
    is $result->{error}->{message_to_client}, 'Currency provided is not valid for your account.',
        'Correct error message for invalid currency for landing company';

    $params->{args}->{currency} = 'USD';

    $result = $rpc_ct->call_ok($method, $params)->has_no_system_error->result;
    is $result->{error}->{code}, 'TransferBetweenAccountsError', 'Correct error code';
    is $result->{error}->{message_to_client}, 'Currency provided is different from account currency.', 'Correct error message';

    $params->{args}->{currency} = 'EUR';

    $result = $rpc_ct->call_ok($method, $params)->has_no_system_error->result;
    is $result->{error}->{code}, 'TransferBetweenAccountsError', 'Correct error code';
    is $result->{error}->{message_to_client}, 'Please set the currency for your existing account ' . $client_mlt->loginid . '.',
        'Correct error message';

    $client_mlt->set_default_account('USD');

    $params->{token} = BOM::Database::Model::AccessToken->new->create_token($client_mf->loginid, 'test token');
    $params->{args}->{account_from} = $client_mf->loginid;
    $rpc_ct->call_ok($method, $params)
        ->has_no_system_error->has_error->error_code_is('TransferBetweenAccountsError', 'Transfer error as no different currency')
        ->error_message_is('Account transfers are not available for accounts with different currencies.', 'Different currency error message');

    $email    = 'new_email' . rand(999) . '@binary.com';
    $cr_dummy = BOM::Test::Data::Utility::UnitTestDatabase::create_client({
        broker_code    => 'CR',
        email          => $email,
        place_of_birth => 'id'
    });

    $user = BOM::User->create(
        email          => $email,
        password       => BOM::User::Password::hashpw('jskjd8292922'),
        email_verified => 1,
    );

    $client_cr = BOM::Test::Data::Utility::UnitTestDatabase::create_client({
        broker_code    => 'CR',
        email          => $email,
        place_of_birth => 'id'
    });

    $user->add_client($cr_dummy);
    $user->add_client($client_cr);

    $client_cr->set_default_account('BTC');
    $cr_dummy->set_default_account('BTC');

    $params->{token} = BOM::Database::Model::AccessToken->new->create_token($client_cr->loginid, 'test token');
    $params->{args}->{currency}     = 'BTC';
    $params->{args}->{account_from} = $client_cr->loginid;
    $params->{args}->{account_to}   = $cr_dummy->loginid;

    $params->{args}->{amount} = 0.400000001;

    $result = $rpc_ct->call_ok($method, $params)->has_no_system_error->result;
    is $result->{error}->{code}, 'TransferBetweenAccountsError', 'Correct error code for invalid amount';
    like $result->{error}->{message_to_client},
        qr/Invalid amount. Amount provided can not have more than/,
        'Correct error message for amount with decimal places more than allowed per currency';

    $params->{args}->{amount} = 0.02;
    $result = $rpc_ct->call_ok($method, $params)->has_no_system_error->result;
    is $result->{error}->{code}, 'TransferBetweenAccountsError', 'Correct error code crypto to crypto';
    is $result->{error}->{message_to_client}, 'Account transfers are not available within accounts with cryptocurrency as default currency.',
        'Correct error message for crypto to crypto';

    # min/max should be calculated for transfer between different currency (fiat to crypto and vice versa)
    $client_cr = BOM::Test::Data::Utility::UnitTestDatabase::create_client({
        broker_code    => 'CR',
        email          => $email,
        place_of_birth => 'id'
    });

    $user->add_client($client_cr);
    $client_cr->set_default_account('USD');

    $params->{token} = BOM::Database::Model::AccessToken->new->create_token($client_cr->loginid, 'test token');
    $params->{args}->{currency}     = 'USD';
    $params->{args}->{account_from} = $client_cr->loginid;
    $params->{args}->{account_to}   = $cr_dummy->loginid;

    my $limits = BOM::Config::CurrencyConfig::transfer_between_accounts_limits();
    $params->{args}->{amount} = $limits->{USD}->{min} - get_min_unit('USD');
    $result = $rpc_ct->call_ok($method, $params)->has_no_system_error->result;

    is $result->{error}->{code}, 'TransferBetweenAccountsError', 'Correct error code crypto to crypto';
    like $result->{error}->{message_to_client},
        qr/Provided amount is not within permissible limits. Minimum transfer amount for USD currency is $limits->{USD}->{min}/,
        'Correct error message for a value less than minimum limit';

    $params->{args}->{amount} = $limits->{USD}->{min};
    $result = $rpc_ct->call_ok($method, $params)->has_no_system_error->result;
    like $result->{error}->{message_to_client}, qr/The maximum amount you may transfer is: USD 0.00/, 'Correct error message for an empty account';

    $client_cr->payment_free_gift(
        currency       => 'USD',
        amount         => $limits->{USD}->{min},
        remark         => 'free gift',
        place_of_birth => 'id',
    );

    $params->{args}->{amount} = $limits->{USD}->{min};
    $result = $rpc_ct->call_ok($method, $params)->has_no_system_error->has_no_error->result;

    $params->{args}->{amount} = $limits->{USD}->{max} + get_min_unit('USD');
    $result = $rpc_ct->call_ok($method, $params)->has_no_system_error->result;
    is $result->{error}->{code}, 'TransferBetweenAccountsError', 'Correct error code crypto to crypto';
    like $result->{error}->{message_to_client},
        qr/Provided amount is not within permissible limits. Maximum transfer amount for USD currency is $limits->{USD}->{max}/,
        'Correct error message for a value more than max limit';

    $params->{args}->{amount} = $limits->{USD}->{max};
    $result = $rpc_ct->call_ok($method, $params)->has_no_system_error->result;
    is $result->{error}->{code}, 'TransferBetweenAccountsError', 'Correct error code crypto to crypto';
    like $result->{error}->{message_to_client}, qr/The maximum amount you may transfer is: USD 0.00/, 'Correct error message for an empty account';

    $client_cr->payment_free_gift(
        currency       => 'USD',
        amount         => $limits->{USD}->{max} + $limits->{USD}->{min},
        remark         => 'free gift',
        place_of_birth => 'id',
    );

    $result = $rpc_ct->call_ok($method, $params)->has_no_system_error->has_no_error->result;

    #set an invalid value to minimum
    my $invalid_min = 0.01;
    my $mock_fees = Test::MockModule->new('BOM::Config::CurrencyConfig', no_auto => 1);
    $mock_fees->mock(
        transfer_between_accounts_limits => sub {
            my $force_refresh = shift;
            my $limits        = $mock_fees->original('transfer_between_accounts_limits')->($force_refresh);
            #fetching fake limits conditionally
            unless ($force_refresh) {
                $limits->{USD}->{min} = $invalid_min;
            }
            return $limits;
        });
    $params->{args}->{amount} = $invalid_min;

    $result = $rpc_ct->call_ok($method, $params)->has_no_system_error->result;
    my $elevated_minimum = BOM::Config::CurrencyConfig::transfer_between_accounts_limits(1)->{USD}->{min};
    cmp_ok $elevated_minimum, '>', $invalid_min, 'Transfer minimum is automatically elevated to the lower bound';
    is $result->{error}->{code}, 'TransferBetweenAccountsError', 'Correct error code crypto to crypto';
    like $result->{error}->{message_to_client},
        qr/This amount is too low. Please enter a minimum of USD $elevated_minimum./,
        'A different error message containing the elevated (lower bound) minimum value included.';
    $mock_fees->unmock_all;
};

subtest 'Validation for transfer from incomplete account' => sub {
    $email = 'new_email' . rand(999) . '@binary.com';
    my $client_cr1 = BOM::Test::Data::Utility::UnitTestDatabase::create_client({
        broker_code    => 'CR',
        email          => $email,
        place_of_birth => 'ID',
        address_city   => '',
    });

    my $client_cr2 = BOM::Test::Data::Utility::UnitTestDatabase::create_client({
        broker_code    => 'CR',
        email          => $email,
        place_of_birth => 'ID',
    });

    $user = BOM::User->create(
        email          => $email,
        password       => BOM::User::Password::hashpw('hello'),
        email_verified => 1,
    );

    for ($client_cr1, $client_cr2) {
        $user->add_client($_);
        $_->set_default_account('USD');
    }

    $client_cr1->payment_free_gift(
        currency => 'EUR',
        amount   => 1000,
        remark   => 'free gift',
    );

    $params->{token}      = BOM::Database::Model::AccessToken->new->create_token($client_cr1->loginid, 'test token');
    $params->{token_type} = 'oauth_token';
    $params->{args}       = {
        account_from => $client_cr1->loginid,
        account_to   => $client_cr2->loginid,
        currency     => 'USD',
        amount       => 10
    };

    $rpc_ct->call_ok($method, $params)->has_no_system_error->has_error->error_code_is('ASK_FIX_DETAILS', 'Error code is correct')
        ->error_message_is('Your profile appears to be incomplete. Please update your personal details to continue.',
        'Error msg for client is correct')->error_details_is({fields => ['address_city']}, 'Error details is correct');

    $client_cr1->address_city('Test City');
    $client_cr1->address_line_1('');
    $client_cr1->save;
    $rpc_ct->call_ok($method, $params)->has_no_system_error->has_error->error_code_is('ASK_FIX_DETAILS', 'Error code is correct')
        ->error_message_is('Your profile appears to be incomplete. Please update your personal details to continue.',
        'Error msg for client is correct')->error_details_is({fields => ['address_line_1']}, 'Error details is correct');

    $client_cr1->address_city('');
    $client_cr1->address_line_1('');
    $client_cr1->save;
    $rpc_ct->call_ok($method, $params)->has_no_system_error->has_error->error_code_is('ASK_FIX_DETAILS', 'Error code is correct')
        ->error_message_is('Your profile appears to be incomplete. Please update your personal details to continue.',
        'Error msg for client is correct')->error_details_is({fields => ['address_city', 'address_line_1']}, 'Error details is correct');

};

subtest $method => sub {
    subtest 'Initialization' => sub {
        lives_ok {
            $email = 'new_email' . rand(999) . '@binary.com';
            # Make real client
            $client_mlt = BOM::Test::Data::Utility::UnitTestDatabase::create_client({
                broker_code => 'MLT',
                email       => $email
            });

            $client_mf = BOM::Test::Data::Utility::UnitTestDatabase::create_client({
                broker_code => 'MF',
                email       => $email,
            });

            $user = BOM::User->create(
                email          => $email,
                password       => BOM::User::Password::hashpw('jskjd8292922'),
                email_verified => 1,
            );

            $user->add_client($client_mlt);
            $user->add_client($client_mf);
        }
        'Initial users and clients setup';
    };

    subtest 'Validate transfers' => sub {
        $params->{token} = BOM::Database::Model::AccessToken->new->create_token($client_mlt->loginid, 'test token');
        $params->{args} = {
            account_from => $client_mlt->loginid,
            account_to   => $client_mf->loginid,
            currency     => "EUR",
            amount       => 100
        };

        $rpc_ct->call_ok($method, $params)
            ->has_no_system_error->has_error->error_code_is('TransferBetweenAccountsError', 'Transfer error as no deposit done')
            ->error_message_is('Please deposit to your account.', 'Please deposit before transfer.');

        $client_mf->set_default_account('EUR');
        $client_mlt->set_default_account('EUR');

        # some random clients
        $params->{args}->{account_to} = 'MLT999999';
        $rpc_ct->call_ok($method, $params)->has_no_system_error->has_error->error_code_is('PermissionDenied', 'Transfer error as wrong to client')
            ->error_message_is('Permission denied.', 'Correct error message for transfering to random client');

        $params->{args}->{account_to} = $client_mf->loginid;
        $rpc_ct->call_ok($method, $params)
            ->has_no_system_error->has_error->error_code_is('TransferBetweenAccountsError', 'Transfer error as no money in account')
            ->error_message_is('The maximum amount you may transfer is: EUR 0.00.', 'Correct error message for account with no money');

        $params->{args}->{amount} = -1;
        $rpc_ct->call_ok($method, $params)->has_no_system_error->has_error->error_code_is('TransferBetweenAccountsError', "Invalid amount")
            ->error_message_is('Please provide valid amount.', 'Correct error message for transfering invalid amount');

        $params->{args}->{amount} = 0;
        $rpc_ct->call_ok($method, $params)->has_no_system_error->has_error->error_code_is('TransferBetweenAccountsError', "Invalid amount")
            ->error_message_is('Please provide valid amount.', 'Correct error message for transfering invalid amount');

        $params->{args}->{amount} = 1;
        $rpc_ct->call_ok($method, $params)->has_no_system_error->has_error->error_code_is('TransferBetweenAccountsError', "Invalid amount")
            ->error_message_is('The maximum amount you may transfer is: EUR 0.00.', 'Correct error message for transfering invalid amount');
    };

    subtest 'Transfer between mlt and mf' => sub {
        $params->{args} = {};
        my $result = $rpc_ct->call_ok($method, $params)->has_no_system_error->result;
        is scalar(@{$result->{accounts}}), 2, 'two accounts';
        my ($tmp) = grep { $_->{loginid} eq $client_mlt->loginid } @{$result->{accounts}};
        is $tmp->{balance}, "0.00", 'balance is 0';

        $client_mlt->payment_free_gift(
            currency => 'EUR',
            amount   => 5000,
            remark   => 'free gift',
        );

        $client_mlt->status->clear_cashier_locked;    # clear locked

        $result = $rpc_ct->call_ok($method, $params)->has_no_system_error->result;
        is scalar(@{$result->{accounts}}), 2, 'two accounts';
        ($tmp) = grep { $_->{loginid} eq $client_mlt->loginid } @{$result->{accounts}};
        is $tmp->{balance}, "5000.00", 'balance is 5000';
        ($tmp) = grep { $_->{loginid} eq $client_mf->loginid } @{$result->{accounts}};
        is $tmp->{balance}, "0.00", 'balance is 0.00 for other account';

        $params->{args} = {
            account_from => $client_mlt->loginid,
            account_to   => $client_mf->loginid,
            currency     => "EUR",
            amount       => 10,
        };
        $params->{token} = BOM::Database::Model::AccessToken->new->create_token($client_mlt->loginid, 'test token');
        $result = $rpc_ct->call_ok($method, $params)->has_no_system_error->result;
        is $result->{client_to_loginid},   $client_mf->loginid,   'transfer_between_accounts to client is ok';
        is $result->{client_to_full_name}, $client_mf->full_name, 'transfer_between_accounts to client name is ok';

        cmp_deeply(
            $rpc_ct->result->{accounts},
            bag({
                    loginid      => $client_mf->loginid,
                    balance      => $client_mf->default_account->balance,
                    currency     => $client_mf->default_account->currency_code,
                    account_type => 'binary'
                },
                {
                    loginid      => $client_mlt->loginid,
                    balance      => $client_mlt->default_account->balance,
                    currency     => $client_mf->default_account->currency_code,
                    account_type => 'binary'
                }
            ),
            'affected accounts returned in result'
        );

        ## after withdraw, check both balance
        $client_mlt = BOM::User::Client->new({loginid => $client_mlt->loginid});
        $client_mf  = BOM::User::Client->new({loginid => $client_mf->loginid});
        ok $client_mlt->default_account->balance == 4990, '-10';
        ok $client_mf->default_account->balance == 10,    '+10';
    };

    subtest 'test limit from mlt to mf' => sub {
        $client_mlt->payment_free_gift(
            currency => 'EUR',
            amount   => -2000,
            remark   => 'free gift',
        );
        ok $client_mlt->default_account->balance == 2990, '-2000';

        $params->{args} = {
            account_from => $client_mlt->loginid,
            account_to   => $client_mf->loginid,
            currency     => "EUR",
            amount       => 110
        };
        my $result = $rpc_ct->call_ok($method, $params)->has_no_system_error->result;
        is($result->{error}{message_to_client}, 'The maximum amount you may transfer is: EUR -10.00.', 'error for limit');
        is($result->{error}{code}, 'TransferBetweenAccountsError', 'error code for limit');
    };
};

subtest 'transfer with fees' => sub {
    populate_exchange_rates($custom_rates);

    $email         = 'new_transfer_email' . rand(999) . '@sample.com';
    $client_cr_usd = BOM::Test::Data::Utility::UnitTestDatabase::create_client({
        broker_code    => 'CR',
        email          => $email,
        binary_user_id => $test_binary_user_id,
        place_of_birth => 'id',
    });

    $client_cr_btc = BOM::Test::Data::Utility::UnitTestDatabase::create_client({
        broker_code    => 'CR',
        email          => $email,
        binary_user_id => $test_binary_user_id,
        place_of_birth => 'id',
    });

    $client_cr_ust = BOM::Test::Data::Utility::UnitTestDatabase::create_client({
        broker_code    => 'CR',
        email          => $email,
        binary_user_id => $test_binary_user_id,
        place_of_birth => 'id',
    });

    $client_cr_eur = BOM::Test::Data::Utility::UnitTestDatabase::create_client({
        broker_code    => 'CR',
        email          => $email,
        binary_user_id => $test_binary_user_id,
        place_of_birth => 'id',
    });

    # create an unauthorised pa
    $client_cr_pa_btc = BOM::Test::Data::Utility::UnitTestDatabase::create_client({
        broker_code    => 'CR',
        email          => $email,
        binary_user_id => $test_binary_user_id,
        place_of_birth => 'id',
    });

    $client_cr_pa_btc->payment_agent({
        payment_agent_name    => 'Joe',
        url                   => 'http://www.example.com/',
        email                 => 'joe@example.com',
        phone                 => '+12345678',
        information           => 'Test Info',
        summary               => 'Test Summary',
        commission_deposit    => 0,
        commission_withdrawal => 0,
        is_authenticated      => 'f',
        currency_code         => 'BTC',
        target_country        => 'id',
    });

    $client_cr_pa_btc->payment_free_gift(
        currency => 'BTC',
        amount   => 1,
        remark   => 'free gift',
    );
    cmp_ok $client_cr_pa_btc->default_account->balance, '==', 1, 'correct balance';

    $client_cr_usd->set_default_account('USD');
    $client_cr_btc->set_default_account('BTC');
    $client_cr_pa_btc->set_default_account('BTC');
    $client_cr_ust->set_default_account('UST');
    $client_cr_eur->set_default_account('EUR');

    $user = BOM::User->create(
        email          => $email,
        password       => BOM::User::Password::hashpw('jskjd8292922'),
        email_verified => 1,
    );

    $user->add_client($client_cr_usd);
    $user->add_client($client_cr_btc);
    $user->add_client($client_cr_pa_btc);
    $user->add_client($client_cr_ust);
    $user->add_client($client_cr_eur);

    $client_cr_pa_btc->save;

    $client_cr_usd->payment_free_gift(
        currency       => 'USD',
        amount         => 1000,
        remark         => 'free gift',
        place_of_birth => 'id',
    );

    cmp_ok $client_cr_usd->default_account->balance, '==', 1000, 'correct balance';

    $client_cr_btc->payment_free_gift(
        currency       => 'BTC',
        amount         => 1,
        remark         => 'free gift',
        place_of_birth => 'id',
    );

    cmp_ok $client_cr_btc->default_account->balance, '==', 1, 'correct balance';

    $client_cr_ust->payment_free_gift(
        currency       => 'UST',
        amount         => 1000,
        remark         => 'free gift',
        place_of_birth => 'id',
    );

    cmp_ok $client_cr_ust->default_account->balance, '==', 1000, 'correct balance';

    $params->{token} = BOM::Database::Model::AccessToken->new->create_token($client_cr_usd->loginid, 'test token');

    $params->{args} = {
        account_from => $client_cr_usd->loginid,
        account_to   => $client_cr_btc->loginid,
        currency     => "USD",
        amount       => 10
    };

    BOM::Config::Runtime->instance->app_config->system->suspend->transfer_between_accounts(1);
    $rpc_ct->call_ok($method, $params)->has_error('error as all transfer_between_accounts are suspended in system config')
        ->error_code_is('TransferBetweenAccountsError', 'error code is TransferBetweenAccountsError')
        ->error_message_like(qr/Transfers between fiat and crypto accounts/);
    BOM::Config::Runtime->instance->app_config->system->suspend->transfer_between_accounts(0);

    my ($usd_btc_fee, $btc_usd_fee, $usd_ust_fee, $ust_usd_fee, $ust_eur_fee) = (2, 3, 4, 5, 6);
    my $mock_fees = Test::MockModule->new('BOM::Config::CurrencyConfig', no_auto => 1);
    $mock_fees->mock(
        transfer_between_accounts_fees => sub {
            return {
                'USD' => {
                    'UST' => $usd_ust_fee,
                    'BTC' => $usd_btc_fee,
                },
                'UST' => {
                    'USD' => $ust_usd_fee,
                    'EUR' => $ust_eur_fee
                },
                'BTC' => {'USD' => $btc_usd_fee},
            };
        });

<<<<<<< HEAD
    $params->{args}->{amount} = 0.01;
    # The amount will be accepted initially, but rejected when getting the recieved amount in BTC.
    $rpc_ct->call_ok($method, $params)->has_error->error_code_is('TransferBetweenAccountsError')
        ->error_message_is("This amount is too low. Please enter a minimum of 1 USD.");

    $params->{args}->{amount} = $amount;
    my $result = $rpc_ct->call_ok($method, $params)->has_no_system_error->result;
    is $result->{client_to_loginid}, $client_cr_btc->loginid, 'Transaction successful';

    # fiat to crypto. exchange rate is 4000 for BTC
    my $fee_percent     = $usd_btc_fee;
    my $transfer_amount = ($amount - $amount * $fee_percent / 100) / 4000;
    my $current_balance = $client_cr_btc->default_account->balance;
    cmp_ok $current_balance, '==', 1 + $transfer_amount, 'correct balance after transfer including fees';
    cmp_ok $client_cr_usd->default_account->balance, '==', 1000 - $amount, 'non-pa to non-pa(USD to BTC), correct balance, exact amount deducted';
=======
    my $transfer_limits = BOM::Config::CurrencyConfig::transfer_between_accounts_limits();
>>>>>>> a753c7e9

    #No transfer fee for BTC-EUR (transfer failure expected)
    my $amount = $transfer_limits->{BTC}->{min};
    $params->{token} = BOM::Database::Model::AccessToken->new->create_token($client_cr_btc->loginid, 'test token');
    $params->{args} = {
        account_from => $client_cr_btc->loginid,
        account_to   => $client_cr_eur->loginid,
        currency     => "BTC",
        amount       => $amount
    };
    $rpc_ct->call_ok($method, $params)->has_no_system_error->error_code_is('TransferBetweenAccountsError')
        ->error_message_is('Account transfers are not possible between BTC and EUR.');

    subtest 'non-pa to non-pa transfers' => sub {
        my $previous_balance_btc = $client_cr_btc->default_account->balance;
        my $previous_balance_usd = $client_cr_usd->default_account->balance;

        $params->{args} = {
            account_from => $client_cr_usd->loginid,
            account_to   => $client_cr_btc->loginid,
            currency     => "USD",
            amount       => $transfer_limits->{USD}->{min}};

        my $amount = $transfer_limits->{USD}->{min};
        $params->{args}->{amount} = $amount;
        my $result = $rpc_ct->call_ok($method, $params)->has_no_system_error->has_no_error->result;
        is $result->{client_to_loginid}, $client_cr_btc->loginid, 'Transaction successful';

        # fiat to crypto. exchange rate is 4000 for BTC
        my $fee_percent     = $usd_btc_fee;
        my $transfer_amount = ($amount - $amount * $fee_percent / 100) / 4000;
        cmp_ok $transfer_amount, '>=', get_min_unit('BTC'), 'Transfered amount is not less than minimum unit';
        cmp_ok $client_cr_btc->default_account->balance, '==', 1 + $transfer_amount, 'correct balance after transfer including fees';
        cmp_ok $client_cr_usd->default_account->balance, '==', 1000 - $amount, 'non-pa to non-pa(USD to BTC), correct balance, exact amount deducted';

        $previous_balance_btc = $client_cr_btc->default_account->balance;
        $previous_balance_usd = $client_cr_usd->default_account->balance;
        $params->{token} = BOM::Database::Model::AccessToken->new->create_token($client_cr_btc->loginid, 'test token');
        $amount          = $transfer_limits->{BTC}->{min};
        $params->{args}  = {
            account_from => $client_cr_btc->loginid,
            account_to   => $client_cr_usd->loginid,
            currency     => "BTC",
            amount       => $amount
        };
        $params->{args}->{amount} = $amount;
        $result = $rpc_ct->call_ok($method, $params)->has_no_system_error->has_no_error->result;
        is $result->{client_to_loginid}, $client_cr_usd->loginid, 'Transaction successful';
        # crypto to fiat is 1%
        $fee_percent     = $btc_usd_fee;
        $transfer_amount = ($amount - $amount * $fee_percent / 100) * 4000;
        cmp_ok $transfer_amount, '>=', get_min_unit('USD'), 'Transfered amount is not less than minimum unit';
        cmp_ok $client_cr_usd->default_account->balance, '==', $previous_balance_usd + $transfer_amount,
            'correct balance after transfer including fees';
        is(
            financialrounding('price', 'BTC', $client_cr_btc->account->balance),
            financialrounding('price', 'BTC', $previous_balance_btc - $amount),
            'non-pa to non-pa (BTC to USD), correct balance after transfer including fees'
        );
    };

    subtest 'unauthorised pa to non-pa transfer' => sub {
        my $previous_balance_btc = $client_cr_pa_btc->default_account->balance;
        my $previous_balance_usd = $client_cr_usd->default_account->balance;
        $params->{token} = BOM::Database::Model::AccessToken->new->create_token($client_cr_pa_btc->loginid, 'test token');
        my $amount = $transfer_limits->{BTC}->{min};
        $params->{args} = {
            account_from => $client_cr_pa_btc->loginid,
            account_to   => $client_cr_usd->loginid,
            currency     => "BTC",
            amount       => $amount
        };

        # crypto to fiat is 1% and fiat to crypto is 1%
        my $fee_percent = $btc_usd_fee;
        my $result = $rpc_ct->call_ok($method, $params)->has_no_system_error->has_no_error->result;
        cmp_ok my $transfer_amount = ($amount - $amount * $fee_percent / 100) * 4000, '>=', get_min_unit('USD'), 'Valid transfered amount';
        cmp_ok $client_cr_pa_btc->default_account->balance, '==', financialrounding('amount', 'BTC', $previous_balance_btc - $amount),
            'correct balance after transfer including fees';
        cmp_ok $client_cr_usd->default_account->balance, '==', financialrounding('amount', 'BTC', $previous_balance_usd + $transfer_amount),
            'unauthorised pa to non-pa transfer (BTC to USD) correct balance after transfer including fees';
    };

    # database function throw error if same transaction happens
    # in 2 seconds
    sleep(2);

<<<<<<< HEAD
    #The minimum fee 0.01 UST is applied on the total of 0.02. The reamining 0.01 is less than 0.01 EUR (minimum allowed)
    #Similar to the case of 0.01 USD transfer above.
    $amount = 0.02;
    $params->{token} = BOM::Database::Model::AccessToken->new->create_token($client_cr_ust->loginid, 'test token');
    $params->{args} = {
        account_from => $client_cr_ust->loginid,
        account_to   => $client_cr_eur->loginid,
        currency     => "UST",
        amount       => $amount
    };
    $result = $rpc_ct->call_ok($method, $params)->has_no_system_error->error_code_is('TransferBetweenAccountsError')
        ->error_message_is('This amount is too low. Please enter a minimum of 1 UST.');

    #No transfer fee for BTC-EUR
    $amount = 0.02;
    $params->{token} = BOM::Database::Model::AccessToken->new->create_token($client_cr_btc->loginid, 'test token');
    $params->{args} = {
        account_from => $client_cr_btc->loginid,
        account_to   => $client_cr_eur->loginid,
        currency     => "BTC",
        amount       => $amount
    };
    $result = $rpc_ct->call_ok($method, $params)->has_no_system_error->error_code_is('TransferBetweenAccountsError')
        ->error_message_is('Account transfers are not possible between BTC and EUR.');

    $amount = 100;
    $params->{token} = BOM::Database::Model::AccessToken->new->create_token($client_cr_usd->loginid, 'test token');
    $params->{args} = {
        account_from => $client_cr_usd->loginid,
        account_to   => $client_cr_pa_btc->loginid,
        currency     => "USD",
        amount       => $amount
    };
=======
    subtest 'non-pa to unauthorised pa transfer' => sub {
        my $previous_balance_btc = $client_cr_pa_btc->default_account->balance;
        my $previous_balance_usd = $client_cr_usd->default_account->balance;
        my $amount               = $transfer_limits->{USD}->{min};
        $params->{token} = BOM::Database::Model::AccessToken->new->create_token($client_cr_usd->loginid, 'test token');
        $params->{args} = {
            account_from => $client_cr_usd->loginid,
            account_to   => $client_cr_pa_btc->loginid,
            currency     => "USD",
            amount       => $amount
        };
>>>>>>> a753c7e9

        my $result = $rpc_ct->call_ok($method, $params)->has_no_system_error->has_no_error->result;
        is $result->{client_to_loginid}, $client_cr_pa_btc->loginid, 'Transaction successful';

        my $fee_percent = $usd_btc_fee;
        cmp_ok my $transfer_amount = ($amount - $amount * $fee_percent / 100) / 4000, '>=', get_min_unit('BTC'), 'Valid received amound';
        cmp_ok $client_cr_usd->default_account->balance, '==', $previous_balance_usd - $amount, 'correct balance after transfer including fees';

        is(
            financialrounding('price', 'BTC', $client_cr_pa_btc->default_account->balance),
            financialrounding('price', 'BTC', $previous_balance_btc + $transfer_amount),
            'non-pa to unauthorised pa transfer (USD to BTC) correct balance after transfer including fees'
        );
    };

    subtest 'Correct commission charged for fiat -> stablecoin crypto' => sub {
        my $previous_amount_usd = $client_cr_usd->account->balance;
        my $previous_amount_ust = $client_cr_ust->account->balance;

        my $amount                   = 100;
        my $expected_fee_percent     = $usd_ust_fee;
        my $expected_transfer_amount = ($amount - $amount * $expected_fee_percent / 100);

        $params->{token} = BOM::Database::Model::AccessToken->new->create_token($client_cr_usd->loginid, 'test token');
        $params->{args} = {
            account_from => $client_cr_usd->loginid,
            account_to   => $client_cr_ust->loginid,
            currency     => "USD",
            amount       => $amount
        };

        my $result = $rpc_ct->call_ok($method, $params)->has_no_system_error->has_no_error->result;
        is $result->{client_to_loginid}, $client_cr_ust->loginid, 'Transaction successful';

        cmp_ok $client_cr_usd->account->balance, '==', $previous_amount_usd - $amount, 'From account deducted correctly';
        cmp_ok $client_cr_ust->account->balance, '==', $previous_amount_ust + $expected_transfer_amount, 'To account credited correctly';
    };

    subtest 'Correct commission charged for stablecoin crypto -> fiat' => sub {
        my $previous_amount_usd = $client_cr_usd->account->balance;
        my $previous_amount_ust = $client_cr_ust->account->balance;

        my $amount                   = 100;
        my $expected_fee_percent     = $ust_usd_fee;
        my $expected_transfer_amount = financialrounding('amount', 'USD', $amount - $amount * $expected_fee_percent / 100);

        $params->{token} = BOM::Database::Model::AccessToken->new->create_token($client_cr_ust->loginid, 'test token');
        $params->{args} = {
            account_from => $client_cr_ust->loginid,
            account_to   => $client_cr_usd->loginid,
            currency     => "UST",
            amount       => $amount
        };

        my $result = $rpc_ct->call_ok($method, $params)->has_no_system_error->has_no_error->result;
        is $result->{client_to_loginid}, $client_cr_usd->loginid, 'Transaction successful';

        cmp_ok $client_cr_ust->account->balance, '==', $previous_amount_ust - $amount, 'From account deducted correctly';
        cmp_ok $client_cr_usd->account->balance, '==', $previous_amount_usd + $expected_transfer_amount, 'To account credited correctly';

    };

    subtest 'Minimum commission enforced for stablecoin crypto -> fiat' => sub {
        my $previous_amount_usd = $client_cr_usd->account->balance;
        my $previous_amount_ust = $client_cr_ust->account->balance;

        my $amount                   = $transfer_limits->{UST}->{min};
        my $expected_fee_percent     = $ust_usd_fee;
        my $expected_transfer_amount = financialrounding('amount', 'UST', $amount - $amount * $expected_fee_percent / 100);

        $params->{token} = BOM::Database::Model::AccessToken->new->create_token($client_cr_ust->loginid, 'test token');
        $params->{args} = {
            account_from => $client_cr_ust->loginid,
            account_to   => $client_cr_usd->loginid,
            currency     => "UST",
            amount       => $amount
        };

        my $result = $rpc_ct->call_ok($method, $params)->has_no_system_error->has_no_error->result;
        is $result->{client_to_loginid}, $client_cr_usd->loginid, 'Transaction successful';

        cmp_ok $client_cr_ust->account->balance, '==', $previous_amount_ust - $amount, 'From account deducted correctly';
        cmp_ok $client_cr_usd->account->balance, '==', $previous_amount_usd + $expected_transfer_amount, 'To account credited correctly';
    };

    $mock_fees->unmock_all();
};

subtest 'transfer with no fee' => sub {

    $email            = 'new_transfer_email' . rand(999) . '@sample.com';
    $client_cr_pa_btc = BOM::Test::Data::Utility::UnitTestDatabase::create_client({
        broker_code    => 'CR',
        email          => $email,
        binary_user_id => $test_binary_user_id,
        place_of_birth => 'id',
    });

    $client_cr_usd = BOM::Test::Data::Utility::UnitTestDatabase::create_client({
        broker_code    => 'CR',
        email          => $email,
        binary_user_id => $test_binary_user_id,
        place_of_birth => 'id',
    });

    $client_cr_pa_usd = BOM::Test::Data::Utility::UnitTestDatabase::create_client({
        broker_code    => 'CR',
        email          => $email,
        binary_user_id => $test_binary_user_id,
        place_of_birth => 'id',
    });

    $user->add_client($client_cr_pa_btc);
    $user->add_client($client_cr_usd);
    $user->add_client($client_cr_pa_usd);

    $client_cr_pa_usd->set_default_account('USD');
    $client_cr_usd->set_default_account('USD');
    $client_cr_pa_btc->set_default_account('BTC');

    $client_cr_pa_btc->payment_free_gift(
        currency => 'BTC',
        amount   => 1,
        remark   => 'free gift',
    );

    cmp_ok $client_cr_pa_btc->default_account->balance + 0, '==', 1, 'correct balance';

    $client_cr_pa_usd->payment_free_gift(
        currency => 'USD',
        amount   => 1000,
        remark   => 'free gift',
    );
    cmp_ok $client_cr_pa_usd->default_account->balance + 0, '==', 1000, 'correct balance';

    $client_cr_usd->payment_free_gift(
        currency => 'USD',
        amount   => 1000,
        remark   => 'free gift',
    );
    cmp_ok $client_cr_usd->default_account->balance + 0, '==', 1000, 'correct balance';

    my $pa_args = {
        payment_agent_name    => 'Joe',
        url                   => 'http://www.example.com/',
        email                 => 'joe@example.com',
        phone                 => '+12345678',
        information           => 'Test Info',
        summary               => 'Test Summary',
        commission_deposit    => 0,
        commission_withdrawal => 0,
        is_authenticated      => 't',
        currency_code         => 'BTC',
        target_country        => 'id',
    };

    $client_cr_pa_btc->payment_agent($pa_args);
    $client_cr_pa_btc->save();

    $pa_args->{is_authenticated} = 'f';
    $pa_args->{currency_code}    = 'USD';
    $client_cr_pa_usd->payment_agent($pa_args);
    $client_cr_pa_usd->save();

    my $amount = 0.1;
    $params->{token} = BOM::Database::Model::AccessToken->new->create_token($client_cr_pa_btc->loginid, 'test token');
    $params->{args} = {
        account_from => $client_cr_pa_btc->loginid,
        account_to   => $client_cr_usd->loginid,
        currency     => "BTC",
        amount       => $amount
    };

    my $previous_to_amt = $client_cr_usd->default_account->balance;
    my $previous_fm_amt = $client_cr_pa_btc->default_account->balance;

    my $result = $rpc_ct->call_ok($method, $params)->has_no_system_error->result;
    is $result->{client_to_loginid}, $client_cr_usd->loginid, 'Transaction successful';

    my $fee_percent     = 0;
    my $transfer_amount = ($amount - $amount * $fee_percent / 100) * 4000;
    cmp_ok $client_cr_pa_btc->default_account->balance, '==', $previous_fm_amt - $amount, 'correct balance after transfer excluding fees';
    cmp_ok $client_cr_usd->default_account->balance, '==', $previous_to_amt + $transfer_amount,
        'authorised pa to non-pa transfer (BTC to USD), no fees will be charged';

    sleep(2);
    $params->{args}->{account_to} = $client_cr_pa_usd->loginid;

    $previous_fm_amt = $client_cr_pa_btc->default_account->balance;
    $previous_to_amt = $client_cr_pa_usd->default_account->balance;
    $result          = $rpc_ct->call_ok($method, $params)->has_no_system_error->result;
    is $result->{client_to_loginid}, $client_cr_pa_usd->loginid, 'Transaction successful';

    $transfer_amount = ($amount - $amount * $fee_percent / 100) * 4000;
    cmp_ok($client_cr_pa_btc->default_account->balance + 0, '==', ($previous_fm_amt - $amount), 'correct balance after transfer excluding fees');
    cmp_ok $client_cr_pa_usd->default_account->balance + 0, '==', $previous_to_amt + $transfer_amount,
        'authorised pa to unauthrised pa (BTC to USD), one pa is authorised so no transaction fee charged';

    sleep(2);
    $amount = 10;
    $params->{token} = BOM::Database::Model::AccessToken->new->create_token($client_cr_usd->loginid, 'test token');
    $params->{args} = {
        account_from => $client_cr_usd->loginid,
        account_to   => $client_cr_pa_btc->loginid,
        currency     => "USD",
        amount       => $amount
    };

    $previous_to_amt = $client_cr_pa_btc->default_account->balance;
    $previous_fm_amt = $client_cr_usd->default_account->balance;

    $result = $rpc_ct->call_ok($method, $params)->has_no_system_error->result;
    is $result->{client_to_loginid}, $client_cr_pa_btc->loginid, 'Transaction successful';

    $fee_percent     = 0;
    $transfer_amount = ($amount - $amount * $fee_percent / 100) / 4000;
    cmp_ok $client_cr_usd->default_account->balance, '==', $previous_fm_amt - $amount, 'correct balance after transfer excluding fees';
    cmp_ok $client_cr_pa_btc->default_account->balance, '==', $previous_to_amt + $transfer_amount,
        'non pa to authorised pa transfer (USD to BTC), no fees will be charged';
};

subtest 'multi currency transfers' => sub {
    $client_cr_eur = BOM::Test::Data::Utility::UnitTestDatabase::create_client({
        broker_code    => 'CR',
        email          => $email,
        binary_user_id => $test_binary_user_id,
        place_of_birth => 'id',
    });
    $user->add_client($client_cr_eur);
    $client_cr_eur->set_default_account('EUR');

    $client_cr_eur->payment_free_gift(
        currency => 'EUR',
        amount   => 1000,
        remark   => 'free gift',
    );

    $params->{token} = BOM::Database::Model::AccessToken->new->create_token($client_cr_eur->loginid, 'test token');
    $params->{args} = {
        account_from => $client_cr_eur->loginid,
        account_to   => $client_cr_usd->loginid,
        currency     => "EUR",
        amount       => 10
    };

    my $result =
        $rpc_ct->call_ok($method, $params)
        ->has_no_system_error->has_error->error_code_is('TransferBetweenAccountsError', "fiat->fiat not allowed - correct error code")
        ->error_message_is('Account transfers are not available for accounts with different currencies.',
        'fiat->fiat not allowed - correct error message');

    $params->{args}->{account_to} = $client_cr_btc->loginid;

    # currency conversion is always via USD, so EUR->BTC needs to use the EUR->USD pair
    $redis->hmset(
        'exchange_rates::EUR_USD',
        quote => 1.1,
        epoch => time
    );

    $result = $rpc_ct->call_ok($method, $params)->has_no_system_error->result;
    is $result->{client_to_loginid}, $client_cr_btc->loginid, 'fiat->cryto allowed';

    sleep 2;
    $redis->hmset(
        'exchange_rates::EUR_USD',
        quote => 1.1,
        epoch => time - 3595
    );
    $result = $rpc_ct->call_ok($method, $params)->has_no_system_error->result;
    is $result->{client_to_loginid}, $client_cr_btc->loginid, 'fiat->cryto allowed with a slightly old rate (<1 hour)';

    sleep 2;
    $redis->hmset(
        'exchange_rates::EUR_USD',
        quote => 1.1,
        epoch => time - 3605
    );
    $result = $rpc_ct->call_ok($method, $params)->has_no_system_error->has_error->error_code_is('TransferBetweenAccountsError',
        "fiat->cryto when rate older than 1 hour - correct error code")
        ->error_message_is('Sorry, transfers are currently unavailable. Please try again later.',
        'fiat->cryto when rate older than 1 hour - correct error message');

    BOM::Config::Runtime->instance->app_config->payments->transfer_between_accounts->limits->between_accounts(2);
    $redis->hmset(
        'exchange_rates::EUR_USD',
        quote => 1.1,
        epoch => time
    );
    $result =
        $rpc_ct->call_ok($method, $params)
        ->has_no_system_error->has_error->error_code_is('TransferBetweenAccountsError', "Daily Transfer limit - correct error code")
        ->error_message_like(qr/2 transfers a day/, 'Daily Transfer Limit - correct error message');
};

subtest 'suspended currency transfers' => sub {

    $user = BOM::User->create(
        email          => $email,
        password       => BOM::User::Password::hashpw('jskjd8292922'),
        email_verified => 1,
    );

    my $client_cr_btc = BOM::Test::Data::Utility::UnitTestDatabase::create_client({
        broker_code    => 'CR',
        place_of_birth => 'id',
    });
    $client_cr_btc->set_default_account('BTC');
    $client_cr_btc->payment_free_gift(
        currency => 'BTC',
        amount   => 10,
        remark   => 'free gift',
    );

    my $client_cr_usd = BOM::Test::Data::Utility::UnitTestDatabase::create_client({
        broker_code    => 'CR',
        place_of_birth => 'id',
    });
    $client_cr_usd->set_default_account('USD');
    $client_cr_usd->payment_free_gift(
        currency => 'USD',
        amount   => 1000,
        remark   => 'free gift',
    );

    my $client_mf_eur = BOM::Test::Data::Utility::UnitTestDatabase::create_client({broker_code => 'MF'});
    $client_mf_eur->set_default_account('EUR');
    $client_mf_eur->payment_free_gift(
        currency => 'EUR',
        amount   => 1000,
        remark   => 'free gift',
    );

    my $client_mlt_eur = BOM::Test::Data::Utility::UnitTestDatabase::create_client({broker_code => 'MLT'});
    $client_mlt_eur->set_default_account('EUR');

    $user->add_client($client_cr_btc);
    $user->add_client($client_cr_usd);
    $user->add_client($client_mf_eur);
    $user->add_client($client_mlt_eur);

    my $token_cr_usd = BOM::Database::Model::AccessToken->new->create_token($client_cr_usd->loginid, 'test token');
    my $token_cr_btc = BOM::Database::Model::AccessToken->new->create_token($client_cr_btc->loginid, 'test token');
    my $token_mf_eur = BOM::Database::Model::AccessToken->new->create_token($client_mf_eur->loginid, 'test token');

    subtest 'it should stop transfers to suspended currency' => sub {
        $params->{token} = $token_cr_usd;
        $params->{args}  = {
            account_from => $client_cr_usd->loginid,
            account_to   => $client_cr_btc->loginid,
            currency     => "USD",
            amount       => 10
        };
        BOM::Config::Runtime->instance->app_config->system->suspend->transfer_currencies(['BTC']);
        my $result = $rpc_ct->call_ok($method, $params)->has_no_system_error->has_error->error_code_is('TransferBetweenAccountsError',
            "Transfer to suspended currency not allowed - correct error code")
            ->error_message_is('Account transfers are not available between USD and BTC',
            'Transfer to suspended currency not allowed - correct error message');
    };

    subtest 'it should stop transfers from suspended currency' => sub {
        $params->{token} = $token_cr_btc;
        $params->{args}  = {
            account_from => $client_cr_btc->loginid,
            account_to   => $client_cr_usd->loginid,
            currency     => "BTC",
            amount       => 1
        };

        my $result = $rpc_ct->call_ok($method, $params)->has_no_system_error->has_error->error_code_is('TransferBetweenAccountsError',
            "Transfer from suspended currency not allowed - correct error code")
            ->error_message_is('Account transfers are not available between BTC and USD',
            'Transfer from suspended currency not allowed - correct error message');
    };

    subtest 'it should not stop transfer between the same currncy' => sub {
        $params->{token} = $token_mf_eur;
        BOM::Config::Runtime->instance->app_config->system->suspend->transfer_currencies(['EUR']);
        $params->{args} = {
            account_from => $client_mf_eur->loginid,
            account_to   => $client_mlt_eur->loginid,
            currency     => "EUR",
            amount       => 10
        };

        $rpc_ct->call_ok($method, $params);
    };

    # reset the config
    BOM::Config::Runtime->instance->app_config->system->suspend->transfer_currencies([]);
};

subtest 'MT5' => sub {

    @BOM::MT5::User::Async::MT5_WRAPPER_COMMAND = ($^X, 't/lib/mock_binary_mt5.pl');
    my $mt5_mgr_suspend = BOM::Config::Runtime->instance->app_config->system->mt5->suspend->manager_api;
    BOM::Config::Runtime->instance->app_config->system->mt5->suspend->manager_api(1);
    my $mock_account = Test::MockModule->new('BOM::RPC::v3::MT5::Account');
    $mock_account->mock(
        _is_financial_assessment_complete => sub { return 1 },
        _throttle                         => sub { return 0 });
    my $mock_client = Test::MockModule->new('BOM::User::Client');
    $mock_client->mock(fully_authenticated => sub { return 1 });

    $email = 'mt5_user_for_transfer@test.com';

    # Mocked MT5 account details
    # %ACCOUNTS and %DETAILS are shared between four files, and should be kept in-sync to avoid test failures
    #   t/BOM/RPC/30_mt5.t
    #   t/BOM/RPC/05_accounts.t
    #   t/BOM/RPC/Cashier/20_transfer_between_accounts.t
    #   t/lib/mock_binary_mt5.pl

    my %ACCOUNTS = (
        'demo\svg_standard'             => '00000001',
        'demo\svg_advanced'             => '00000002',
        'demo\labuan_standard'          => '00000003',
        'demo\labuan_advanced'          => '00000004',
        'real\malta'                    => '00000010',
        'real\maltainvest_standard'     => '00000011',
        'real\maltainvest_standard_GBP' => '00000012',
        'real\svg'                      => '00000013',
        'real\svg_standard'             => '00000014',
        'real\labuan_advanced'          => '00000015',
    );

    my %DETAILS = (
        password       => 'Efgh4567',
        investPassword => 'Abcd1234',
        name           => 'Meta traderman',
        balance        => '1234',
    );

    $user = BOM::User->create(
        email          => $email,
        password       => $DETAILS{password},
        email_verified => 1
    );

    my $test_client = BOM::Test::Data::Utility::UnitTestDatabase::create_client({
        broker_code    => 'CR',
        email          => $email,
        place_of_birth => 'id'
    });
    $test_client->set_default_account('USD');
    $test_client->payment_free_gift(
        currency => 'USD',
        amount   => 1000,
        remark   => 'free gift',
    );
    $test_client->status->set('crs_tin_information', 'system', 'testing something');

    my $test_client_btc = BOM::Test::Data::Utility::UnitTestDatabase::create_client({
        broker_code    => 'CR',
        email          => $email,
        place_of_birth => 'id'
    });
    $test_client_btc->set_default_account('BTC');
    $test_client_btc->payment_free_gift(
        currency => 'BTC',
        amount   => 10,
        remark   => 'free gift',
    );
    $test_client_btc->status->set('crs_tin_information', 'system', 'testing something');

    $user->add_client($test_client);
    $user->add_client($test_client_btc);

    my $token = BOM::Database::Model::AccessToken->new->create_token($test_client->loginid, 'test token');

    my $params = {
        language => 'EN',
        token    => $token,
        args     => {
            account_type     => 'demo',
            mt5_account_type => 'standard',
            investPassword   => $DETAILS{investPassword},
            mainPassword     => $DETAILS{password},
        },
    };
    $rpc_ct->call_ok('mt5_new_account', $params)->has_no_error('no error for demo mt5_new_account');

    $params->{args}{account_type}     = 'financial';
    $params->{args}{mt5_account_type} = 'standard';
    $rpc_ct->call_ok('mt5_new_account', $params)->has_no_error('no error for standard mt5_new_account');

    $params->{args}{account_type}     = 'financial';
    $params->{args}{mt5_account_type} = 'advanced';
    $rpc_ct->call_ok('mt5_new_account', $params)->has_no_error('no error for advanced mt5_new_account');

    $params->{args} = {};
    $rpc_ct->call_ok($method, $params)->has_no_error("no error for $method with no params");
    cmp_bag(
        $rpc_ct->result->{accounts},
        [{
                loginid      => $test_client->loginid,
                balance      => num(1000),
                currency     => 'USD',
                account_type => 'binary',

            },
            {
                loginid      => $test_client_btc->loginid,
                balance      => num(10),
                currency     => 'BTC',
                account_type => 'binary'
            },
        ],
        "all real binary accounts by empty $method call"
    );

    $params->{args} = {accounts => 'all'};
    $rpc_ct->call_ok($method, $params)->has_no_error("no error for $method with accounts=all");
    cmp_bag(
        $rpc_ct->result->{accounts},
        [{
                loginid      => $test_client->loginid,
                balance      => num(1000),
                currency     => 'USD',
                account_type => 'binary'
            },
            {
                loginid      => $test_client_btc->loginid,
                balance      => num(10),
                currency     => 'BTC',
                account_type => 'binary'
            },
            {
                loginid      => 'MT' . $ACCOUNTS{'real\svg_standard'},
                balance      => num($DETAILS{balance}),
                currency     => 'USD',
                account_type => 'mt5',
                mt5_group    => 'real\\svg_standard'
            },
            {
                loginid      => 'MT' . $ACCOUNTS{'real\labuan_advanced'},
                balance      => num($DETAILS{balance}),
                currency     => 'USD',
                account_type => 'mt5',
                mt5_group    => 'real\\labuan_advanced'
            },
        ],
        "accounts=all returns all binary + MT5 accounts"
    );

    $params->{args} = {
        account_from => 'MT' . $ACCOUNTS{'real\svg_standard'},
        account_to   => 'MT' . $ACCOUNTS{'real\labuan_advanced'},
        currency     => "USD",
        amount       => 180                                         # this is the only deposit amount allowed by mock MT5
    };
    $rpc_ct->call_ok($method, $params)->has_no_system_error->has_error->error_code_is('TransferBetweenAccountsError', 'MT5->MT5 transfer error code')
        ->error_message_is('Transfer between two MT5 accounts is not allowed.', 'MT5->MT5 transfer error message');

    $params->{args}{account_from} = 'MT' . $ACCOUNTS{'demo\svg_standard'};
    $params->{args}{account_to}   = $test_client->loginid;
    $rpc_ct->call_ok($method, $params)
        ->has_no_system_error->has_error->error_code_is('TransferBetweenAccountsError', 'MT5 demo -> real account transfer error code')
        ->error_message_like(qr/demo accounts/, 'MT5 demo -> real account transfer error message');

    # real -> MT5
    $params->{args}{account_from} = $test_client->loginid;
    $params->{args}{account_to}   = 'MT' . $ACCOUNTS{'real\svg_standard'};
    $rpc_ct->call_ok($method, $params)->has_no_error("Real account -> real MT5 ok");
    cmp_deeply(
        $rpc_ct->result,
        {
            status              => 1,
            transaction_id      => ignore(),
            client_to_full_name => $DETAILS{name},
            client_to_loginid   => $params->{args}{account_to},
            stash               => ignore(),
            accounts            => bag({
                    loginid      => 'MT' . $ACCOUNTS{'real\svg_standard'},
                    balance      => num($DETAILS{balance}),
                    currency     => 'USD',
                    account_type => 'mt5',
                    'mt5_group'  => 'real\\svg_standard'
                },
                {
                    loginid      => $test_client->loginid,
                    balance      => num(1000 - 180),
                    currency     => 'USD',
                    account_type => 'binary'
                })
        },
        'expected data in result'
    );
    cmp_ok $test_client->default_account->balance, '==', 820, 'real money account balance decreased';

    # MT5 -> real
    $mock_client->mock(fully_authenticated => sub { return 0 });

    $params->{args}{account_from} = 'MT' . $ACCOUNTS{'real\svg_standard'};
    $params->{args}{account_to}   = $test_client->loginid;
    $params->{args}{amount}       = 150;                                     # this is the only withdrawal amount allowed by mock MT5
    $rpc_ct->call_ok($method, $params)->has_no_error("Real MT5 -> real account ok");
    cmp_deeply(
        $rpc_ct->result,
        {
            status              => 1,
            transaction_id      => ignore(),
            client_to_full_name => $test_client->full_name,
            client_to_loginid   => $params->{args}{account_to},
            stash               => ignore(),
            accounts            => bag({
                    loginid      => 'MT' . $ACCOUNTS{'real\svg_standard'},
                    balance      => num($DETAILS{balance}),
                    currency     => 'USD',
                    account_type => 'mt5',
                    'mt5_group'  => 'real\\svg_standard'
                },
                {
                    loginid      => $test_client->loginid,
                    balance      => num(1000 - 30),
                    currency     => 'USD',
                    account_type => 'binary'
                })
        },
        'expected data in result'
    );

    cmp_ok $test_client->default_account->balance, '==', 970, 'real money account balance increased';

    $params->{args}{account_from} = 'MT' . $ACCOUNTS{'real\labuan_advanced'};
    $mock_client->mock(fully_authenticated => sub { return 0 });
    $rpc_ct->call_ok($method, $params)->has_no_system_error->has_error->error_code_is('TransferBetweenAccountsError', 'Correct error code')
        ->error_message_like(qr/authenticate/, 'Error message returned from inner MT5 sub');
    $mock_client->mock(fully_authenticated => sub { return 1 });

    $params->{args}{account_from} = $test_client->loginid;
    $params->{args}{account_to}   = 'MT' . $ACCOUNTS{'real\labuan_advanced'};
    $params->{args}{currency}     = 'EUR';
    $rpc_ct->call_ok($method, $params)->has_no_system_error->has_error->error_code_is('TransferBetweenAccountsError', 'Correct error code')
        ->error_message_is('Currency provided is different from account currency.', 'Correct message for wrong currency for real account_from');

    $params->{args}{account_from} = 'MT' . $ACCOUNTS{'real\labuan_advanced'};
    $params->{args}{account_to}   = $test_client->loginid;
    $rpc_ct->call_ok($method, $params)->has_no_system_error->has_error->error_code_is('TransferBetweenAccountsError', 'Correct error code')
        ->error_message_is('Currency provided is different from account currency.', 'Correct message for wrong currency for MT5 account_from');

    subtest 'transfers using an account other than authenticated client' => sub {
        $params->{token} = BOM::Database::Model::AccessToken->new->create_token($test_client_btc->loginid, 'test token');
        $params->{args}{currency} = 'USD';

        $params->{args}{amount}       = 180;
        $params->{args}{account_from} = $test_client->loginid;
        $params->{args}{account_to}   = 'MT' . $ACCOUNTS{'real\svg_standard'};

        $params->{token_type} = 'oauth_token';
        $rpc_ct->call_ok($method, $params)->has_no_system_error->has_no_error('with oauth token, ok if account_from is not the authenticated client');
        $params->{token_type} = 'api_token';
        $rpc_ct->call_ok($method, $params)->has_no_system_error->has_error->error_message_is(
            'From account provided should be same as current authorized client.',
            'with api token, NOT ok if account_from is not the authenticated client'
        );

        $params->{args}{amount}       = 150;
        $params->{args}{account_from} = 'MT' . $ACCOUNTS{'real\svg_standard'};
        $params->{args}{account_to}   = $test_client->loginid;

        $params->{token_type} = 'oauth_token';
        $rpc_ct->call_ok($method, $params)->has_no_system_error->has_no_error('with oauth token, ok if account_to is not the authenticated client');
        $params->{token_type} = 'api_token';
        $rpc_ct->call_ok($method, $params)->has_no_system_error->has_error->error_message_is(
            'To account provided should be same as current authorized client.',
            'with api token, NOT ok if account_to is not the authenticated client'
        );
    };

    # restore config
    BOM::Config::Runtime->instance->app_config->system->mt5->suspend->manager_api;
};

done_testing();<|MERGE_RESOLUTION|>--- conflicted
+++ resolved
@@ -726,25 +726,7 @@
             };
         });
 
-<<<<<<< HEAD
-    $params->{args}->{amount} = 0.01;
-    # The amount will be accepted initially, but rejected when getting the recieved amount in BTC.
-    $rpc_ct->call_ok($method, $params)->has_error->error_code_is('TransferBetweenAccountsError')
-        ->error_message_is("This amount is too low. Please enter a minimum of 1 USD.");
-
-    $params->{args}->{amount} = $amount;
-    my $result = $rpc_ct->call_ok($method, $params)->has_no_system_error->result;
-    is $result->{client_to_loginid}, $client_cr_btc->loginid, 'Transaction successful';
-
-    # fiat to crypto. exchange rate is 4000 for BTC
-    my $fee_percent     = $usd_btc_fee;
-    my $transfer_amount = ($amount - $amount * $fee_percent / 100) / 4000;
-    my $current_balance = $client_cr_btc->default_account->balance;
-    cmp_ok $current_balance, '==', 1 + $transfer_amount, 'correct balance after transfer including fees';
-    cmp_ok $client_cr_usd->default_account->balance, '==', 1000 - $amount, 'non-pa to non-pa(USD to BTC), correct balance, exact amount deducted';
-=======
     my $transfer_limits = BOM::Config::CurrencyConfig::transfer_between_accounts_limits();
->>>>>>> a753c7e9
 
     #No transfer fee for BTC-EUR (transfer failure expected)
     my $amount = $transfer_limits->{BTC}->{min};
@@ -832,41 +814,6 @@
     # in 2 seconds
     sleep(2);
 
-<<<<<<< HEAD
-    #The minimum fee 0.01 UST is applied on the total of 0.02. The reamining 0.01 is less than 0.01 EUR (minimum allowed)
-    #Similar to the case of 0.01 USD transfer above.
-    $amount = 0.02;
-    $params->{token} = BOM::Database::Model::AccessToken->new->create_token($client_cr_ust->loginid, 'test token');
-    $params->{args} = {
-        account_from => $client_cr_ust->loginid,
-        account_to   => $client_cr_eur->loginid,
-        currency     => "UST",
-        amount       => $amount
-    };
-    $result = $rpc_ct->call_ok($method, $params)->has_no_system_error->error_code_is('TransferBetweenAccountsError')
-        ->error_message_is('This amount is too low. Please enter a minimum of 1 UST.');
-
-    #No transfer fee for BTC-EUR
-    $amount = 0.02;
-    $params->{token} = BOM::Database::Model::AccessToken->new->create_token($client_cr_btc->loginid, 'test token');
-    $params->{args} = {
-        account_from => $client_cr_btc->loginid,
-        account_to   => $client_cr_eur->loginid,
-        currency     => "BTC",
-        amount       => $amount
-    };
-    $result = $rpc_ct->call_ok($method, $params)->has_no_system_error->error_code_is('TransferBetweenAccountsError')
-        ->error_message_is('Account transfers are not possible between BTC and EUR.');
-
-    $amount = 100;
-    $params->{token} = BOM::Database::Model::AccessToken->new->create_token($client_cr_usd->loginid, 'test token');
-    $params->{args} = {
-        account_from => $client_cr_usd->loginid,
-        account_to   => $client_cr_pa_btc->loginid,
-        currency     => "USD",
-        amount       => $amount
-    };
-=======
     subtest 'non-pa to unauthorised pa transfer' => sub {
         my $previous_balance_btc = $client_cr_pa_btc->default_account->balance;
         my $previous_balance_usd = $client_cr_usd->default_account->balance;
@@ -878,7 +825,6 @@
             currency     => "USD",
             amount       => $amount
         };
->>>>>>> a753c7e9
 
         my $result = $rpc_ct->call_ok($method, $params)->has_no_system_error->has_no_error->result;
         is $result->{client_to_loginid}, $client_cr_pa_btc->loginid, 'Transaction successful';
