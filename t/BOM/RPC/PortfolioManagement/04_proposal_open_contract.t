use strict;
use warnings;

use Test::Most;
use Test::Mojo;
use Test::MockModule;
<<<<<<< HEAD
use Test::Warnings qw(warning warnings);
=======
use Test::Warn;
>>>>>>> 81222386

use MojoX::JSON::RPC::Client;
use Data::Dumper;
use DateTime;

use BOM::Test::RPC::Client;

use BOM::Test::Data::Utility::UnitTestDatabase qw(:init);
use BOM::Test::Data::Utility::AuthTestDatabase qw(:init);
use BOM::Test::Data::Utility::FeedTestDatabase qw(:init);
use BOM::Test::Data::Utility::UnitTestRedis qw(initialize_realtime_ticks_db);
use BOM::Test::Data::Utility::UnitTestMarketData qw(:init);
use BOM::Database::Model::AccessToken;
use BOM::Database::ClientDB;
use BOM::Product::ContractFactory qw( produce_contract );
use BOM::Database::Model::OAuth;
use BOM::MarketData qw(create_underlying_db);
use BOM::MarketData qw(create_underlying);
use BOM::MarketData::Types;

use utf8;

my ($client, $client_token, $oauth_token);
my ($t, $rpc_ct);
my $method = 'proposal_open_contract';

my @params = (
    $method,
    {
        language => 'EN',
        country  => 'ru',
        args     => {},
    });

$t = Test::Mojo->new('BOM::RPC');
$rpc_ct = BOM::Test::RPC::Client->new(ua => $t->app->ua);

BOM::Test::Data::Utility::UnitTestMarketData::create_doc(
    'economic_events',
    {
        events => [{
                symbol       => 'USD',
                release_date => 1,
                source       => 'forexfactory',
                impact       => 1,
                event_name   => 'FOMC',
            }]});

initialize_realtime_ticks_db();

subtest 'Initialization' => sub {
    lives_ok {
        $client = BOM::Test::Data::Utility::UnitTestDatabase::create_client({
            broker_code => 'CR',
        });
        $client->payment_free_gift(
            currency => 'USD',
            amount   => 500,
            remark   => 'free gift',
        );

        my $m = BOM::Database::Model::AccessToken->new;

        $client_token = $m->create_token($client->loginid, 'test token');

        ($oauth_token) = BOM::Database::Model::OAuth->new->store_access_token_only(1, $client->loginid);
    }
    'Initial clients';
};

subtest 'Auth client' => sub {
    $rpc_ct->call_ok(@params)->has_no_system_error->result_is_deeply({
            error => {
                message_to_client => 'The token is invalid.',
                code              => 'InvalidToken',
            }
        },
        'It should return error: InvalidToken'
    );

    $params[1]->{token} = 'wrong token';
    $rpc_ct->call_ok(@params)->has_no_system_error->result_is_deeply({
            error => {
                message_to_client => 'The token is invalid.',
                code              => 'InvalidToken',
            }
        },
        'It should return error: InvalidToken'
    );

    delete $params[1]->{token};
    $rpc_ct->call_ok(@params)->has_no_system_error->result_is_deeply({
            error => {
                message_to_client => 'The token is invalid.',
                code              => 'InvalidToken',
            }
        },
        'It should return error: InvalidToken'
    );

    $params[1]->{token} = $client_token;

    {
        my $module = Test::MockModule->new('BOM::Platform::Client');
        $module->mock('new', sub { });

        $rpc_ct->call_ok(@params)->has_no_system_error->has_error->error_code_is('AuthorizationRequired', 'It should check auth');
    }

    $rpc_ct->call_ok(@params)->has_no_system_error->has_no_error('It should be success using token');

    $params[1]->{token} = $oauth_token;

    $rpc_ct->call_ok(@params)->has_no_system_error->has_no_error('It should be success using oauth token');
};

subtest $method => sub {
    my ($contract_id, $contract);
    my @expected_contract_fields;

    lives_ok {
        ($contract_id, $contract) = _create_contract(client => $client);
    }
    'Initial contract';

    $rpc_ct->call_ok(@params)->has_no_system_error->has_no_error;
    lives_ok {
        my $bid = BOM::RPC::v3::Contract::get_bid({
            short_code  => $contract->shortcode,
            contract_id => $contract_id,
            currency    => $client->currency,
            is_sold     => $contract->is_sold,
        });

        @expected_contract_fields = qw/ buy_price purchase_time account_id is_sold transaction_ids /;
        # we dont send ask_price in proposal_open_contract
        delete $bid->{ask_price};
        push @expected_contract_fields, keys %$bid;
    }
    'Get extected data';
    is_deeply([sort keys %{$rpc_ct->result->{$contract_id}}], [sort @expected_contract_fields], 'Should return contract and bid data');

    $params[1]->{contract_id} = $contract_id;
    $rpc_ct->call_ok(@params)->has_no_system_error->has_no_error;
    lives_ok {
        my $bid = BOM::RPC::v3::Contract::get_bid({
            short_code  => $contract->shortcode,
            contract_id => $contract_id,
            currency    => $client->currency,
            is_sold     => $contract->is_sold,
        });

        @expected_contract_fields = qw/ buy_price purchase_time account_id is_sold transaction_ids /;
        delete $bid->{ask_price};
        push @expected_contract_fields, keys %$bid;
    }
    'Get extected data';
    is_deeply([sort keys %{$rpc_ct->result->{$contract_id}}], [sort @expected_contract_fields], 'Should return contract and bid data by contract_id');

    my $contract_factory = Test::MockModule->new('BOM::RPC::v3::Contract');
    $contract_factory->mock('produce_contract', sub { die });

<<<<<<< HEAD
    cmp_deeply([
            warnings {
                $rpc_ct->call_ok(@params)->has_no_system_error->result_is_deeply({
                        $contract_id => {
                            error => {
                                message_to_client => 'Cannot create contract',
                                code              => 'GetProposalFailure',
                            },
                        },
                    },
                    'Should return error instead contract data',
                );
            }
        ],
        bag(re('get_bid produce_contract failed')),
        'had warning when produce_contract fails'
        );
=======
    warnings_like {
        $rpc_ct->call_ok(@params)->has_no_system_error->result_is_deeply({
                $contract_id => {
                    error => {
                        message_to_client => 'Sorry, an error occurred while processing your request.',
                        code              => 'GetProposalFailure',
                    },
                },
            },
            'Should return error instead contract data',
        );
    }
    [qr/^Unhandled exception in get_bid/], "Expected warn about error contract producinng";
>>>>>>> 81222386
};

done_testing();

sub _create_contract {
    my %args = @_;

    BOM::Test::Data::Utility::UnitTestMarketData::create_doc('currency', {symbol => $_}) for qw(USD);

    my $client = $args{client};
    #postpone 10 minutes to avoid conflicts
    my $now = Date::Utility->new('2005-09-21 06:46:00');
    $now = $now->plus_time_interval('10m');

    my $old_tick1 = BOM::Test::Data::Utility::FeedTestDatabase::create_tick({
        epoch      => $now->epoch - 99,
        underlying => 'R_50',
    });

    my $old_tick2 = BOM::Test::Data::Utility::FeedTestDatabase::create_tick({
        epoch      => $now->epoch - 52,
        underlying => 'R_50',
    });

    my $tick = BOM::Test::Data::Utility::FeedTestDatabase::create_tick({
        epoch      => $now->epoch,
        underlying => 'R_50',
    });
    my $underlying    = create_underlying('R_50');
    my $contract_data = {
        underlying   => $underlying,
        bet_type     => 'FLASHU',
        currency     => 'USD',
        stake        => 100,
        date_start   => $now->epoch - 100,
        date_expiry  => $now->epoch - 50,
        current_tick => $tick,
        entry_tick   => $old_tick1,
        exit_tick    => $old_tick2,
        barrier      => 'S0P',
    };

    if ($args{spread}) {
        delete $contract_data->{date_expiry};
        delete $contract_data->{barrier};
        $contract_data->{bet_type}         = 'SPREADU';
        $contract_data->{amount_per_point} = 1;
        $contract_data->{stop_type}        = 'point';
        $contract_data->{stop_profit}      = 10;
        $contract_data->{stop_loss}        = 10;
    }
    my $contract = produce_contract($contract_data);

    my $txn = BOM::Product::Transaction->new({
        client        => $client,
        contract      => $contract,
        price         => 100,
        payout        => $contract->payout,
        amount_type   => 'stake',
        purchase_date => $now->epoch - 101,
    });

    my $error = $txn->buy(skip_validation => 1);
    die $error if $error;

    return ($txn->contract_id, $contract);
}<|MERGE_RESOLUTION|>--- conflicted
+++ resolved
@@ -4,11 +4,7 @@
 use Test::Most;
 use Test::Mojo;
 use Test::MockModule;
-<<<<<<< HEAD
-use Test::Warnings qw(warning warnings);
-=======
 use Test::Warn;
->>>>>>> 81222386
 
 use MojoX::JSON::RPC::Client;
 use Data::Dumper;
@@ -171,25 +167,6 @@
     my $contract_factory = Test::MockModule->new('BOM::RPC::v3::Contract');
     $contract_factory->mock('produce_contract', sub { die });
 
-<<<<<<< HEAD
-    cmp_deeply([
-            warnings {
-                $rpc_ct->call_ok(@params)->has_no_system_error->result_is_deeply({
-                        $contract_id => {
-                            error => {
-                                message_to_client => 'Cannot create contract',
-                                code              => 'GetProposalFailure',
-                            },
-                        },
-                    },
-                    'Should return error instead contract data',
-                );
-            }
-        ],
-        bag(re('get_bid produce_contract failed')),
-        'had warning when produce_contract fails'
-        );
-=======
     warnings_like {
         $rpc_ct->call_ok(@params)->has_no_system_error->result_is_deeply({
                 $contract_id => {
@@ -203,7 +180,6 @@
         );
     }
     [qr/^Unhandled exception in get_bid/], "Expected warn about error contract producinng";
->>>>>>> 81222386
 };
 
 done_testing();
