#!perl

use strict;
use warnings;

use Test::Most tests => 8;
use File::Spec;
use YAML::XS qw(LoadFile);
use Test::Warnings;

use Date::Utility;
use Test::MockObject::Extends;
use Format::Util::Numbers qw(roundcommon);
use BOM::Test::Data::Utility::UnitTestDatabase qw(:init);
use BOM::Test::Data::Utility::UnitTestMarketData qw(:init);
use BOM::Test::Data::Utility::FeedTestDatabase qw(:init);
use BOM::User::Client;
use BOM::Transaction;
use BOM::Transaction::Validation;
use BOM::Product::ContractFactory qw( produce_contract make_similar_contract );
use BOM::Test::Data::Utility::UnitTestRedis qw(initialize_realtime_ticks_db);
use BOM::Test::Helper::Client qw(create_client top_up);
use BOM::Test::Helper::ExchangeRates qw/populate_exchange_rates/;
use Math::Util::CalculatedValue::Validatable;
use BOM::Config;

use BOM::MarketData qw(create_underlying_db);
use BOM::MarketData qw(create_underlying);
use BOM::MarketData::Types;

use Test::MockTime qw(set_absolute_time);
use Test::MockModule;

initialize_realtime_ticks_db();

my $mock_validation = Test::MockModule->new('BOM::Transaction::Validation');

$mock_validation->mock(compliance_checks     => sub { note "mocked Transaction::Validation->compliance_checks returning nothing";     undef });
$mock_validation->mock(check_tax_information => sub { note "mocked Transaction::Validation->check_tax_information returning nothing"; undef });

#create an empty un-used even so ask_price won't fail preparing market data for pricing engine
#Because the code to prepare market data is called for all pricings in Contract
BOM::Test::Data::Utility::UnitTestMarketData::create_doc(
    'economic_events',
    {
        events => [{
                symbol       => 'USD',
                release_date => 1,
                source       => 'forexfactory',
                impact       => 1,
                event_name   => 'FOMC',
            }]});

BOM::Test::Data::Utility::UnitTestMarketData::create_doc(
    'currency',
    {
        symbol        => $_,
        recorded_date => Date::Utility->new,
    }) for (qw/USD JPY GBP JPY-USD/);

BOM::Test::Data::Utility::UnitTestMarketData::create_doc(
    'randomindex',
    {
        symbol        => 'R_50',
        recorded_date => Date::Utility->new
    });

my $now         = Date::Utility->new;
my $random_tick = BOM::Test::Data::Utility::FeedTestDatabase::create_tick({
    epoch      => $now->epoch,
    underlying => 'R_50',
});

my $client     = BOM::User::Client->new({loginid => 'MX1001'});
my $currency   = 'GBP';
my $account    = $client->default_account;
my $loginid    = $client->loginid;
my $underlying = create_underlying('frxUSDJPY');

BOM::Test::Data::Utility::UnitTestMarketData::create_doc(
    'volsurface_delta',
    {
        symbol        => $_,
        recorded_date => Date::Utility->new($now->epoch - 100),
    }) for qw/frxUSDJPY frxGBPJPY frxGBPUSD/;

my $tick = BOM::Test::Data::Utility::FeedTestDatabase::create_tick({
    epoch      => $now->epoch,
    underlying => 'frxUSDJPY',
});

populate_exchange_rates();

my $contract = produce_contract({
    underlying  => $underlying,
    bet_type    => 'CALL',
    currency    => $currency,
    payout      => 1000,
    date_start  => $now,
    date_expiry => $now->epoch + 300,
    barrier     => 'S0P',
});

my $mock_call = Test::MockModule->new('BOM::Product::Contract::Call');
subtest 'IOM withdrawal limit' => sub {
    my $withdraw_limit = BOM::Config::payment_limits()->{withdrawal_limits}->{iom}->{limit_for_days};

    $client->payment_free_gift(
        currency     => 'GBP',
        amount       => $withdraw_limit + 2000,
        remark       => 'here is money',
        payment_type => 'free_gift'
    );

    $client->payment_free_gift(
        currency     => 'GBP',
        amount       => -1 * ($withdraw_limit / 2),
        remark       => 'here is money',
        payment_type => 'free_gift'
    );

    my $error;
    lives_ok {
        my $transaction = BOM::Transaction->new({
            client        => $client,
            contract      => $contract,
            purchase_date => Date::Utility->new(),
        });
        $error = BOM::Transaction::Validation->new({
                transaction => $transaction,
                clients     => [$client]})->_validate_iom_withdrawal_limit($client);
    }
    'validate withdrawal limit';
    is($error, undef, 'pass withdrawal limit check');

    $client->payment_free_gift(
        currency     => 'GBP',
        amount       => -1 * ($withdraw_limit / 2 + 1000),
        remark       => 'here is money',
        payment_type => 'free_gift'
    );

    lives_ok {
        my $transaction = BOM::Transaction->new({
            client        => $client,
            contract      => $contract,
            purchase_date => Date::Utility->new(),
        });
        $error = BOM::Transaction::Validation->new({
                transaction => $transaction,
                clients     => [$client]})->_validate_iom_withdrawal_limit($client);
    }
    'validate withdrawal limit';

    is($error->get_type, 'iomWithdrawalLimit', 'unauthenticated IOM client - withdrawal has exceeded limit');
    like(
        $error->{-message_to_client},
        qr/Due to regulatory requirements, you are required to authenticate your account in order to continue trading/,
        'iom client exceeded withdrawal limit msg'
    );
};

subtest 'Is contract valid to buy' => sub {
    my $mock_contract = Test::MockModule->new('BOM::Product::Contract');
    $mock_contract->mock('is_valid_to_buy', sub { 1 });

    $now = Date::Utility->new;
    my $contract1 = produce_contract({
        underlying  => $underlying,
        bet_type    => 'CALL',
        currency    => $currency,
        payout      => 1000,
        date_start  => $now,
        date_expiry => $now->epoch + 500,
        barrier     => 'S0P',
    });

    my $transaction = BOM::Transaction->new({
        client        => $client,
        contract      => $contract1,
        purchase_date => Date::Utility->new(),
    });

    is(
        BOM::Transaction::Validation->new({
                transaction => $transaction,
                clients     => [$client]}
            )->_is_valid_to_buy($client),
        undef,
        'Contract is valid to buy'
    );

    $mock_contract->unmock_all;

    $contract1->_add_error({
        severity          => 1,
        message           => 'Adding error message',
        message_to_client => 'Error message to be sent to client',
    });

    my $error = BOM::Transaction::Validation->new({
            transaction => $transaction,
            clients     => [$client]})->_is_valid_to_buy($client);
    is($error->get_type, 'InvalidtoBuy', 'Contract is invalid to buy as it contains errors: _is_valid_to_buy - error type');
    my $db = BOM::Database::ClientDB->new({broker_code => $client->broker_code})->db;
    my @output = $db->dbh->selectrow_array("select * from data_collection.rejected_trades where action_type = ?", undef, 'buy');
    is $output[1], 'MX1001', 'client id stored';
    is $output[6], 'Error message to be sent to client', 'correct reason';
};

subtest 'Is contract valid to sell' => sub {
    my $mock_contract = Test::MockModule->new('BOM::Product::Contract');
    $mock_contract->mock('is_valid_to_sell', sub { 1 });

    $now = Date::Utility->new;

    my $contract1 = produce_contract({
        underlying  => $underlying,
        bet_type    => 'CALL',
        currency    => $currency,
        payout      => 1000,
        date_start  => $now,
        date_expiry => $now->epoch + 300,
        barrier     => 'S0P',
    });

    my $transaction = BOM::Transaction->new({
        client        => $client,
        contract      => $contract1,
        purchase_date => Date::Utility->new(),
    });

    is(
        BOM::Transaction::Validation->new({
                transaction => $transaction,
                clients     => [$client]}
            )->_is_valid_to_sell($client),
        undef,
        'Contract is valid to sell'
    );

    $mock_contract->unmock_all;
    $mock_contract->mock('_validate_trading_times',         sub { undef });
    $mock_contract->mock('_validate_start_and_expiry_date', sub { undef });

    $contract1 = make_similar_contract($contract1, {date_expiry => $now->epoch + 10});
    $transaction = BOM::Transaction->new({
        client        => $client,
        contract      => $contract1,
        purchase_date => Date::Utility->new(),
    });

    my $error = BOM::Transaction::Validation->new({
            transaction => $transaction,
            clients     => [$client]})->_is_valid_to_sell($client);
    is($error->get_type, 'InvalidtoSell', 'Contract is invalid to sell as expiry is too low: _is_valid_to_sell - error type');

    my $db = BOM::Database::ClientDB->new({broker_code => $client->broker_code})->db;
    my @output = $db->dbh->selectrow_array("select * from data_collection.rejected_trades where action_type = ?", undef, 'sell');
    is $output[1], 'MX1001', 'client id stored';
    is $output[6], 'Waiting for entry tick.', 'correct reason';
};

subtest 'contract date pricing Validation' => sub {
    my $now = Date::Utility->new;

    BOM::Test::Data::Utility::UnitTestMarketData::create_doc(
        'currency',
        {
            symbol        => $_,
            recorded_date => Date::Utility->new($now->epoch + 300),
        }) for (qw/USD JPY GBP JPY-USD/);

    my $contract = produce_contract({
        underlying   => create_underlying('frxUSDJPY'),
        barrier      => 'S0P',
        bet_type     => 'CALL',
        currency     => 'GBP',
        payout       => 100,
        date_start   => $now,
        date_expiry  => $now->epoch + 300,
        date_pricing => Date::Utility->new($now->epoch - 100),
    });

    my $error;
    lives_ok {
        my $transaction = BOM::Transaction->new({
            client        => $client,
            contract      => $contract,
            purchase_date => Date::Utility->new(),
        });
        $error = BOM::Transaction::Validation->new({
                transaction => $transaction,
                clients     => [$client]})->_validate_date_pricing($client);
    }
    'validate date pricing';

    is($error->get_type, 'InvalidDatePricing', 'Invalid Date Pricing, time has passed > 20 sec from date_pricing');
    like($error->{-message_to_client}, qr/This contract cannot be properly validated at this time/, 'Invalid Date Pricing msg to client');
};

subtest 'valid currency test' => sub {
    my $mock_contract = Test::MockModule->new('BOM::User::Client');

    subtest 'invalid currency' => sub {
        $mock_contract->mock('currency', sub { 'ABC' });

        BOM::Test::Data::Utility::UnitTestMarketData::create_doc(
            'currency',
            {
                symbol        => $_,
                recorded_date => Date::Utility->new($now->epoch - 100),
            }) for (qw/USD JPY GBP JPY-USD/);

        my $contract = produce_contract({
            underlying   => create_underlying('frxUSDJPY'),
            bet_type     => 'CALL',
            currency     => 'ABC',
            payout       => 100,
            date_start   => $now,
            date_expiry  => $now->epoch + 300,
            date_pricing => Date::Utility->new($now->epoch - 100),
            barrier      => 'S0P',
        });

        my $transaction = BOM::Transaction->new({
            client        => $client,
            contract      => $contract,
            purchase_date => Date::Utility->new(),
        });

        my $error = BOM::Transaction::Validation->new({
                transaction => $transaction,
                clients     => [$client]})->_validate_currency($client);

        my $curr = $contract->currency;
        is($error->get_type, 'InvalidCurrency', 'Invalid currency: _validate_currency - error type');
        like($error->{-message_to_client}, qr/The provided currency $curr is invalid./, 'Invalid currency: _validate_currency - error message');
        $mock_contract->unmock('currency');
    };

    subtest 'not default currency for client' => sub {
        BOM::Test::Data::Utility::UnitTestMarketData::create_doc(
            'currency',
            {
                symbol        => $_,
                recorded_date => Date::Utility->new($now->epoch - 100),
            }) for (qw/USD JPY GBP JPY-USD/);

        my $contract = produce_contract({
            underlying   => create_underlying('frxUSDJPY'),
            bet_type     => 'CALL',
            currency     => 'USD',
            payout       => 100,
            date_start   => $now,
            date_expiry  => $now->epoch + 300,
            date_pricing => Date::Utility->new($now->epoch - 100),
            barrier      => 'S0P',
        });

        my $transaction = BOM::Transaction->new({
            client        => $client,
            contract      => $contract,
            purchase_date => Date::Utility->new(),
        });

        my $error = BOM::Transaction::Validation->new({
                transaction => $transaction,
                clients     => [$client]})->_validate_currency($client);

        my $curr   = $contract->currency;
        my $broker = $client->broker;

        is($error->get_type, 'NotDefaultCurrency', 'wrong default currency');
        like($error->{-message_to_client}, qr/The provided currency USD is not the default currency/, 'wrong default currency - error message');
    };
};

<<<<<<< HEAD
subtest 'BUY - trade pricing adjustment' => sub {
    my $mock_contract = Test::MockModule->new('BOM::Product::Contract');

    subtest 'do not allow move if recomputed is 1' => sub {
        $mock_contract->mock('ask_price',        sub { 100 });
        $mock_contract->mock('allowed_slippage', sub { 0.005; });
        $mock_contract->mock(
            'commission_markup',
            sub {
                return Math::Util::CalculatedValue::Validatable->new({
                    name        => 'commission_markup',
                    description => 'fake commission markup',
                    set_by      => 'BOM::Product::Contract',
                    base_amount => 0.01,
                });
            });
        $mock_contract->mock(
            'risk_markup',
            sub {
                return Math::Util::CalculatedValue::Validatable->new({
                    name        => 'risk_markup',
                    description => 'fake risk markup',
                    set_by      => 'BOM::Product::Contract',
                    base_amount => 0,
                });
            });
        my $ask_cv = Math::Util::CalculatedValue::Validatable->new({
            name        => 'ask_probability',
            description => 'fake ask prov',
            set_by      => 'BOM::Product::Contract',
            base_amount => 1
        });
        $mock_call->mock('ask_probability', sub { $ask_cv });
        my $allowed_move = 0.01 * 0.50;

        BOM::Test::Data::Utility::UnitTestMarketData::create_doc(
            'currency',
            {
                symbol        => $_,
                recorded_date => Date::Utility->new($now->epoch - 100),
            }) for (qw/USD JPY GBP JPY-USD/);

        my $contract = produce_contract({
            underlying   => create_underlying('frxUSDJPY'),
            bet_type     => 'CALL',
            currency     => 'GBP',
            payout       => 100,
            date_start   => $now,
            date_expiry  => $now->epoch + 300,
            date_pricing => Date::Utility->new($now->epoch - 100),
            current_tick => $tick,
            barrier      => 'S0P',
        });

        my $price = $contract->ask_price - ($allowed_move * $contract->payout) + 0.1;
        my $transaction = BOM::Transaction->new({
            client        => $client,
            contract      => $contract,
            price         => $price,
            amount_type   => 'payout',
            purchase_date => Date::Utility->new(),
        });
        $transaction->action_type('buy');
        my $error = BOM::Transaction::Validation->new({
                transaction => $transaction,
                clients     => [$client]})->_validate_trade_pricing_adjustment($client);
        is($error, undef, 'no error');
        cmp_ok($transaction->price, '==', 100, 'BUY at the recomputed price');
    };

    subtest 'check price move' => sub {
        $mock_contract->mock('ask_price',        sub { 10 });
        $mock_contract->mock('bid_price',        sub { 10 });
        $mock_contract->mock('allowed_slippage', sub { 0.005; });
        $mock_contract->mock(
            'commission_markup',
            sub {
                return Math::Util::CalculatedValue::Validatable->new({
                    name        => 'commission_markup',
                    description => 'fake commission markup',
                    set_by      => 'BOM::Product::Contract',
                    base_amount => 0.01,
                });
            });
        $mock_contract->mock(
            'risk_markup',
            sub {
                return Math::Util::CalculatedValue::Validatable->new({
                    name        => 'risk_markup',
                    description => 'fake risk markup',
                    set_by      => 'BOM::Product::Contract',
                    base_amount => 0,
                });
            });
        my $ask_cv = Math::Util::CalculatedValue::Validatable->new({
            name        => 'ask_probability',
            description => 'fake ask prov',
            set_by      => 'BOM::Product::Contract',
            base_amount => 0.1
        });
        $mock_call->mock('ask_probability', sub { $ask_cv });
        my $bid_cv = Math::Util::CalculatedValue::Validatable->new({
            name        => 'bid_probability',
            description => 'fake ask prov',
            set_by      => 'BOM::Product::Contract',
            base_amount => 0.1
        });
        $mock_call->mock('bid_probability', sub { $bid_cv });

        my $allowed_move = 0.01 * 0.50;

        my $contract = produce_contract({
            underlying   => create_underlying('frxUSDJPY'),
            bet_type     => 'CALL',
            currency     => 'GBP',
            payout       => 100,
            date_start   => $now,
            date_expiry  => $now->epoch + 300,
            date_pricing => Date::Utility->new($now->epoch - 100),
            current_tick => $tick,
            barrier      => 'S0P',
        });

        # amount_type = payout, price increase > allowed move
        my $requested_price = $contract->ask_price - ($allowed_move * $contract->payout + 0.1);
        my $transaction = BOM::Transaction->new({
            client        => $client,
            contract      => $contract,
            amount_type   => 'payout',
            price         => $requested_price,
            purchase_date => Date::Utility->new(),
        });
        $transaction->action_type('buy');
        my $error = BOM::Transaction::Validation->new({
                transaction => $transaction,
                clients     => [$client]})->_validate_trade_pricing_adjustment($client);
        is($error->get_type, 'PriceMoved', 'Price move too much opposite favour of client');
        like(
            $error->{-message_to_client},
            qr/The underlying market has moved too much since you priced the contract. The contract price has changed from GBP9.40 to GBP10.00./,
            'price move - msg to client'
        );
        is $transaction->price_slippage, 0, 'correct probability slippage set';
        is $transaction->requested_amount, $requested_price, 'correct requested price';
        is $transaction->recomputed_amount, $contract->ask_price, 'correct recomputed price';

        # amount_type = payout, price increase < allowed move
        my $price = $contract->ask_price - ($allowed_move * $contract->payout / 2);
        $transaction = BOM::Transaction->new({
            client        => $client,
            contract      => $contract,
            price         => $price,
            amount_type   => 'payout',
            purchase_date => Date::Utility->new(),
        });

        $transaction->action_type('buy');
        $error = BOM::Transaction::Validation->new({
                transaction => $transaction,
                clients     => [$client]})->_validate_trade_pricing_adjustment($client);
        is($error, undef, 'BUY price increase within allowable move');
        cmp_ok($transaction->price, '==', $price, 'BUY with original price');
        is $transaction->price_slippage, -0.25, 'correct probability slippage set';
        is $transaction->requested_amount, $price, 'correct requested price';
        is $transaction->recomputed_amount, $contract->ask_price, 'correct recomputed price';

        # amount_type = payout, price decrease => better execution price
        $price = $contract->ask_price + ($allowed_move * $contract->payout * 2);
        $transaction = BOM::Transaction->new({
            client        => $client,
            contract      => $contract,
            price         => $price,
            amount_type   => 'payout',
            purchase_date => Date::Utility->new(),
        });
        $transaction->action_type('buy');
        $error = BOM::Transaction::Validation->new({
                transaction => $transaction,
                clients     => [$client]})->_validate_trade_pricing_adjustment($client);
        is($error, undef, 'BUY price decrease, better execution price');
        cmp_ok($transaction->price, '<', $price, 'BUY with lower price');
        is $transaction->price_slippage, '1.00', 'correct probability slippage set';
        is $transaction->requested_amount, $price, "correct requested price $price";
        is $transaction->recomputed_amount, $contract->ask_price, 'correct recomputed price ' . $contract->ask_price;

        # sale back slippage check
        $requested_price = $contract->bid_price + ($allowed_move * $contract->payout + 0.1);
        $transaction = BOM::Transaction->new({
            purchase_date => $contract->date_start,
            client        => $client,
            contract      => $contract,
            price         => $requested_price,
            amount_type   => 'payout',
        });
        $transaction->action_type('sell');
        $error = BOM::Transaction::Validation->new({
                transaction => $transaction,
                clients     => [$client]})->_validate_sell_pricing_adjustment($client);
        is($error->get_type, 'PriceMoved', 'Price move too much opposite favour of client');
        like(
            $error->{-message_to_client},
            qr/The underlying market has moved too much since you priced the contract. The contract sell price has changed from GBP10.60 to GBP10.00./,
            'price move - msg to client'
        );
        is $transaction->price_slippage, 0, 'correct probability slippage set';
        is $transaction->requested_amount, $requested_price, 'correct requested price';
        is $transaction->recomputed_amount, $contract->bid_price, 'correct recomputed price';

        # amount_type = payout, price increase < allowed move
        $price = $contract->bid_price - ($allowed_move * $contract->payout / 2);
        $transaction = BOM::Transaction->new({
            purchase_date => $contract->date_start,
            client        => $client,
            contract      => $contract,
            price         => $price,
            amount_type   => 'payout',
        });
        $transaction->action_type('sell');
        $error = BOM::Transaction::Validation->new({
                transaction => $transaction,
                clients     => [$client]})->_validate_sell_pricing_adjustment($client);
        is($error, undef, 'SELL price increase within allowable move');
        cmp_ok($transaction->price, '==', $price, 'sell with original price');
        is $transaction->price_slippage, 0.25, 'correct probability slippage set';
        is $transaction->requested_amount, $price, 'correct requested price';
        is $transaction->recomputed_amount, $contract->bid_price, 'correct recomputed price';

        # amount_type = payout, price increase > allowable move => better execution price
        $price = $contract->bid_price - ($allowed_move * $contract->payout * 2);
        $transaction = BOM::Transaction->new({
            purchase_date => $contract->date_start,
            client        => $client,
            contract      => $contract,
            price         => $price,
            amount_type   => 'payout',
        });
        $transaction->action_type('sell');
        $error = BOM::Transaction::Validation->new({
                transaction => $transaction,
                clients     => [$client]})->_validate_sell_pricing_adjustment($client);
        is($error, undef, 'SELL price increase, better execution price');
        cmp_ok($transaction->price, '>', $price, 'SELL with higher price');
        is $transaction->price_slippage, '1.00', 'correct probability slippage set';
        is $transaction->requested_amount, $price, "correct requested price $price";
        is $transaction->recomputed_amount, $contract->bid_price, 'correct recomputed price ' . $contract->bid_price;
        $mock_contract->unmock_all;
    };

    subtest 'check payout move' => sub {
        $mock_contract->mock('payout',           sub { 100 });
        $mock_contract->mock('allowed_slippage', sub { 0.005 });
        $mock_contract->mock(
            'commission_markup',
            sub {
                return Math::Util::CalculatedValue::Validatable->new({
                    name        => 'commission_markup',
                    description => 'fake commission markup',
                    set_by      => 'BOM::Product::Contract',
                    base_amount => 0.01,
                });
            });
        $mock_contract->mock(
            'risk_markup',
            sub {
                return Math::Util::CalculatedValue::Validatable->new({
                    name        => 'risk_markup',
                    description => 'fake risk markup',
                    set_by      => 'BOM::Product::Contract',
                    base_amount => 0,
                });
            });
        my $allowed_move = 0.01 * 0.50;
        my $ask_cv       = Math::Util::CalculatedValue::Validatable->new({
            name        => 'ask_probability',
            description => 'fake ask prov',
            set_by      => 'BOM::Product::Contract',
            base_amount => 0.1 + $allowed_move + 0.001,
        });
        $mock_call->mock('ask_probability', sub { $ask_cv });
        $mock_call->mock('ask_price', sub { 10 });
        $mock_contract->mock('payout', sub { 10 / $ask_cv->amount });

        my $contract = produce_contract({
            underlying   => create_underlying('frxUSDJPY'),
            bet_type     => 'CALL',
            currency     => 'GBP',
            payout       => 100,
            date_start   => $now,
            date_expiry  => $now->epoch + 300,
            date_pricing => Date::Utility->new($now->epoch - 100),
            current_tick => $tick,
            barrier      => 'S0P',
        });

        # amount_type = stake, payout decrease > allowed move
        my $transaction = BOM::Transaction->new({
            client        => $client,
            contract      => $contract,
            price         => 10,
            payout        => 100,
            amount_type   => 'stake',
            purchase_date => Date::Utility->new(),
        });
        $transaction->action_type('buy');
        my $error = BOM::Transaction::Validation->new({
                transaction => $transaction,
                clients     => [$client]})->_validate_trade_pricing_adjustment($client);
        is($error->get_type, 'PriceMoved', 'Payout move too much opposite favour of client');
        like(
            $error->{-message_to_client},
            qr/The underlying market has moved too much since you priced the contract. The contract payout has changed from GBP100.00 to GBP94.34./,
            'payout move - msg to client'
        );
        is $transaction->price_slippage,  0,   'no payout slippage set';
        is $transaction->requested_amount, 100, 'correct requested price';
        is $transaction->recomputed_amount, $contract->payout, 'correct recomputed price';
        $ask_cv = Math::Util::CalculatedValue::Validatable->new({
            name        => 'ask_probability',
            description => 'fake ask prov',
            set_by      => 'BOM::Product::Contract',
            base_amount => 0.1 + $allowed_move - 0.001,
        });
        $mock_call->mock('ask_probability', sub { $ask_cv });
        $mock_contract->mock('payout',    sub { 10 / $ask_cv->amount });
        $mock_contract->mock('ask_price', sub { $ask_cv->amount * 100 });
        # amount_type = stake, payout decrease within range of allowed move
        $transaction = BOM::Transaction->new({
            client        => $client,
            contract      => $contract,
            price         => 10,
            payout        => 100,
            amount_type   => 'stake',
            purchase_date => Date::Utility->new(),
        });
        $transaction->action_type('buy');
        $error = BOM::Transaction::Validation->new({
                transaction => $transaction,
                clients     => [$client]})->_validate_trade_pricing_adjustment($client);

        is($error, undef, 'BUY decrease within allowable move');
        cmp_ok($transaction->payout, '==', 100, 'BUY with original payout');
        is $transaction->price_slippage,  -3.85, 'correct payout slippage set';
        is $transaction->requested_amount, 100,  'correct requested price';
        is $transaction->recomputed_amount, $contract->payout, 'correct recomputed price';
        # amount_type = stake, payout increase within  range of allowed move
        $ask_cv = Math::Util::CalculatedValue::Validatable->new({
            name        => 'ask_probability',
            description => 'fake ask prov',
            set_by      => 'BOM::Product::Contract',
            base_amount => 0.1 - $allowed_move + 0.001,
        });
        $mock_call->mock('ask_probability', sub { $ask_cv });
        $mock_contract->mock('ask_price', sub { $ask_cv->amount * 100 });
        $mock_contract->mock('payout',    sub { 10 / $ask_cv->amount });

        $transaction = BOM::Transaction->new({
            client        => $client,
            contract      => $contract,
            price         => 10,
            payout        => 100,
            amount_type   => 'stake',
            purchase_date => Date::Utility->new(),
        });
        $transaction->action_type('buy');
        $error = BOM::Transaction::Validation->new({
                transaction => $transaction,
                clients     => [$client]})->_validate_trade_pricing_adjustment($client);
        is($error, undef, 'BUY decrease within allowable move');
        cmp_ok($transaction->payout, '==', 100, 'BUY with original payout');
        is $transaction->price_slippage,  4.17, 'correct payout slippage set';
        is $transaction->requested_amount, 100,   'correct requested price';
        is $transaction->recomputed_amount, $contract->payout, 'correct recomputed price';
        # amount_type = stake, payout increase => better execution price
        $ask_cv = Math::Util::CalculatedValue::Validatable->new({
            name        => 'ask_probability',
            description => 'fake ask prov',
            set_by      => 'BOM::Product::Contract',
            base_amount => 0.1 - $allowed_move - 0.001,
        });
        $mock_call->mock('ask_probability', sub { $ask_cv });
        $mock_contract->mock('ask_price', sub { $ask_cv->amount * 100 });
        $mock_contract->mock('payout', sub { roundcommon(0.001, 10 / $ask_cv->amount) });

        $transaction = BOM::Transaction->new({
            client        => $client,
            contract      => $contract,
            price         => 10,
            payout        => 100,
            amount_type   => 'stake',
            purchase_date => Date::Utility->new(),
        });
        $transaction->action_type('buy');
        $error = BOM::Transaction::Validation->new({
                transaction => $transaction,
                clients     => [$client]})->_validate_trade_pricing_adjustment($client);
        is($error, undef, 'payout increase, better execution price');
        cmp_ok($transaction->payout, '>',  100,     'BUY with higher payout');
        cmp_ok($transaction->payout, '==', 106.383, 'payout');
        is $transaction->price_slippage,  6.38, 'correct payout slippage set';
        is $transaction->requested_amount, 100,   'correct requested price';
        is $transaction->recomputed_amount, $contract->payout, 'correct recomputed price';
        $mock_contract->unmock_all;
    };

};

subtest 'SELL - sell pricing adjustment' => sub {
    my $mock_contract = Test::MockModule->new('BOM::Product::Contract');

    subtest 'do not allow move if recomputed is 0' => sub {
        $mock_contract->mock('bid_price',        sub { 100 });
        $mock_contract->mock('allowed_slippage', sub { 0.005; });
        $mock_contract->mock(
            'commission_markup',
            sub {
                return Math::Util::CalculatedValue::Validatable->new({
                    name        => 'commission_markup',
                    description => 'fake commission markup',
                    set_by      => 'BOM::Product::Contract',
                    base_amount => 0.01,
                });
            });
        $mock_contract->mock(
            'risk_markup',
            sub {
                return Math::Util::CalculatedValue::Validatable->new({
                    name        => 'risk_markup',
                    description => 'fake risk markup',
                    set_by      => 'BOM::Product::Contract',
                    base_amount => 0,
                });
            });
        my $ask_cv = Math::Util::CalculatedValue::Validatable->new({
            name        => 'bid_probability',
            description => 'fake ask prov',
            set_by      => 'BOM::Product::Contract',
            base_amount => 1
        });
        $mock_call->mock('bid_probability', sub { $ask_cv });
        my $allowed_move = 0.01 * 0.80;

        my $contract = produce_contract({
            underlying   => create_underlying('frxUSDJPY'),
            bet_type     => 'CALL',
            currency     => 'GBP',
            payout       => 100,
            date_start   => $now,
            date_expiry  => $now->epoch + 300,
            date_pricing => Date::Utility->new($now->epoch - 100),
            current_tick => $tick,
            barrier      => 'S0P',
        });

        my $price = $contract->bid_price - ($allowed_move * $contract->payout) + 0.1;
        my $transaction = BOM::Transaction->new({
            purchase_date => $contract->date_start,
            client        => $client,
            contract      => $contract,
            price         => $price,
        });
        $transaction->action_type('sell');
        my $error = BOM::Transaction::Validation->new({
                transaction => $transaction,
                clients     => [$client]})->_validate_sell_pricing_adjustment($client);
        is($error, undef, 'no error');
        cmp_ok($transaction->price, '==', 100, 'SELL at the recomputed price');
    };

    subtest 'check price move' => sub {
        $mock_contract->mock('bid_price',        sub { 10 });
        $mock_contract->mock('allowed_slippage', sub { 0.005; });
        $mock_contract->mock(
            'commission_markup',
            sub {
                return Math::Util::CalculatedValue::Validatable->new({
                    name        => 'commission_markup',
                    description => 'fake commission markup',
                    set_by      => 'BOM::Product::Contract',
                    base_amount => 0.01,
                });
            });
        $mock_contract->mock(
            'risk_markup',
            sub {
                return Math::Util::CalculatedValue::Validatable->new({
                    name        => 'risk_markup',
                    description => 'fake risk markup',
                    set_by      => 'BOM::Product::Contract',
                    base_amount => 0,
                });
            });
        my $bid_cv = Math::Util::CalculatedValue::Validatable->new({
            name        => 'bid_probability',
            description => 'fake ask prov',
            set_by      => 'BOM::Product::Contract',
            base_amount => 0.1
        });
        $mock_call->mock('bid_probability', sub { $bid_cv });

        my $allowed_move = 0.01 * 0.50;

        my $contract = produce_contract({
            underlying   => create_underlying('frxUSDJPY'),
            bet_type     => 'CALL',
            currency     => 'GBP',
            payout       => 100,
            date_start   => $now,
            date_expiry  => $now->epoch + 300,
            date_pricing => Date::Utility->new($now->epoch - 100),
            current_tick => $tick,
            barrier      => 'S0P',
        });

        # amount_type = payout, sell price increase > allowed move
        my $requested_price = $contract->bid_price + ($allowed_move * $contract->payout + 0.1);
        my $transaction = BOM::Transaction->new({
            purchase_date => $contract->date_start,
            client        => $client,
            contract      => $contract,
            price         => $requested_price,
        });
        $transaction->action_type('sell');

        my $error = BOM::Transaction::Validation->new({
                transaction => $transaction,
                clients     => [$client]})->_validate_sell_pricing_adjustment($client);
        is($error->get_type, 'PriceMoved', 'Price move too much opposite favour of client');
        like(
            $error->{-message_to_client},
            qr/The underlying market has moved too much since you priced the contract. The contract sell price has changed from GBP10.60 to GBP10.00./,
            'price move - msg to client'
        );
        is $transaction->price_slippage, 0, 'correct probability slippage set';
        is $transaction->requested_amount, $requested_price, 'correct requested price';
        is $transaction->recomputed_amount, $contract->bid_price, 'correct recomputed price';
        # amount_type = payout, sell price decrease < allowed move
        my $price = $contract->bid_price + ($allowed_move * $contract->payout - 0.1);
        $transaction = BOM::Transaction->new({
            purchase_date => $contract->date_start,
            client        => $client,
            contract      => $contract,
            price         => $price,
        });
        $transaction->action_type('sell');

        $error = BOM::Transaction::Validation->new({
                transaction => $transaction,
                clients     => [$client]})->_validate_sell_pricing_adjustment($client);
        is($error, undef, 'SELL price descrease within allowable move');
        cmp_ok($transaction->price, '==', $price, 'SELL with original price');
        is $transaction->price_slippage, '-0.40', 'correct probability slippage set';
        is $transaction->requested_amount, $price, 'correct requested price';
        is $transaction->recomputed_amount, $contract->bid_price, 'correct recomputed price';
        # amount_type = payout, sell price increase => better execution price
        $price = $contract->bid_price - ($allowed_move * $contract->payout * 2);
        $transaction = BOM::Transaction->new({
            purchase_date => $contract->date_start,
            client        => $client,
            contract      => $contract,
            price         => $price,
        });
        $transaction->action_type('sell');
        $error = BOM::Transaction::Validation->new({
                transaction => $transaction,
                clients     => [$client]})->_validate_sell_pricing_adjustment($client);
        is($error, undef, 'SELL price increase, better execution price');
        cmp_ok($transaction->price, '>', $price, 'SELL with higher price');
        is $transaction->price_slippage, '1.00', 'correct probability slippage set';
        is $transaction->requested_amount, $price, "correct requested price $price";
        is $transaction->recomputed_amount, $contract->bid_price, 'correct recomputed price ' . $contract->bid_price;
        $mock_contract->unmock_all;
    };

    subtest 'price is undefined' => sub {
        my $mocked = Test::MockModule->new('BOM::Product::Contract');
        $mocked->mock('bid_price', sub { return 50 });
        my $contract = produce_contract({
            underlying   => create_underlying('frxUSDJPY'),
            bet_type     => 'CALL',
            currency     => 'GBP',
            payout       => 100,
            date_start   => $now,
            date_expiry  => $now->epoch + 300,
            date_pricing => Date::Utility->new($now->epoch - 100),
            current_tick => $tick,
            barrier      => 'S0P',
        });

        my $transaction = BOM::Transaction->new({
            purchase_date => $contract->date_start,
            client        => $client,
            contract      => $contract,
            price         => undef,
        });
        $transaction->action_type('sell');
        my $error = BOM::Transaction::Validation->new({
                transaction => $transaction,
                clients     => [$client]})->_validate_sell_pricing_adjustment($client);
        is($error, undef, 'no error');
        cmp_ok($transaction->price, '==', 50, 'SELL at the recomputed price');
    };
};

=======
>>>>>>> 6b291724
subtest 'Purchase Sell Contract' => sub {
    $client = BOM::Test::Data::Utility::UnitTestDatabase::create_client({broker_code => 'MLT'});
    my $currency = 'USD';
    $client->set_default_account($currency);

    $client->payment_free_gift(
        amount   => 2000,
        remark   => 'free money',
        currency => $currency
    );

    $now = Date::Utility->new;
    my $expiry = $now->plus_time_interval('1d');
    $expiry = $expiry->truncate_to_day->plus_time_interval('23h59m59s');

    my $bet_type = 'CALL';
    $contract = produce_contract({
        underlying   => 'R_50',
        bet_type     => $bet_type,
        currency     => $currency,
        payout       => 100,
        date_start   => Date::Utility->new($now->epoch),
        date_pricing => $now->epoch,
        date_expiry  => $expiry,
        entry_tick   => $random_tick,
        current_tick => $random_tick,
        barrier      => 'S0P',
    });

    my $bpt = BOM::Transaction->new({
        client        => $client,
        contract      => $contract,
        price         => $contract->ask_price,
        amount_type   => 'payout',
        purchase_date => $contract->date_start,
    });

    my $error = $bpt->buy;
    like($error, qr/ASK_TNC_APPROVAL/, 'TNC validation failed');

    my $mock_validation = Test::MockModule->new('BOM::Transaction::Validation');

    $mock_validation->mock(validate_tnc => sub { note "mocked Transaction::Validation->validate_tnc returning nothing"; undef });

    $error = $bpt->buy;
    like($error, qr/PleaseAuthenticate/, 'Account authentication validation failed');
    $mock_validation->mock(check_trade_status => sub { note "mocked Transaction::Validation->check_trade_status returning nothing"; undef });

    $error = $bpt->buy;
    is($error, undef, 'Able to purchase the contract successfully');

    my $trx = $bpt->transaction_record;
    my $fmb = $trx->financial_market_bet;

    ok($trx->account_id, 'can retrieve the trx db record');
    ok($fmb->account_id, 'can retrieve the fmb db record');

    set_absolute_time($now->epoch + 61);
    my $exit_tick = BOM::Test::Data::Utility::FeedTestDatabase::create_tick({
        epoch      => $now->epoch + 1,
        underlying => 'R_50',
    });
    my $current_tick = BOM::Test::Data::Utility::FeedTestDatabase::create_tick({
        epoch      => $now->epoch + 60,
        underlying => 'R_50',
    });
    $contract = produce_contract({
        underlying  => 'R_50',
        bet_type    => $bet_type,
        currency    => $currency,
        payout      => 100,
        date_start  => $now,
        date_expiry => $expiry,
        # Opposite contract can now be used to purchase. To simulate sellback behaviour,
        # set date_pricing to date_start + 1
        date_pricing => $now->epoch + 1,
        entry_tick   => $random_tick,
        current_tick => $current_tick,
        exit_tick    => $exit_tick,
        barrier      => 'S0P',
    });
    my $mocked = Test::MockModule->new('BOM::Transaction::Validation');
    $mocked->mock('_validate_sell_pricing_adjustment', sub { });
    $error = BOM::Transaction->new({
            purchase_date => $contract->date_start,
            client        => $client,
            contract      => $contract,
            price         => $contract->bid_price,
            contract_id   => $bpt->contract_id,
            amount_type   => 'payout'
        })->sell;

    is($error, undef, 'Able to sell the contract successfully');
};

subtest 'validate stake limit' => sub {
    my $contract = produce_contract({
        underlying   => create_underlying('frxUSDJPY'),
        bet_type     => 'CALL',
        currency     => 'GBP',
        payout       => 100,
        date_start   => $now,
        date_expiry  => $now->epoch + 300,
        date_pricing => Date::Utility->new($now->epoch - 100),
        current_tick => $tick,
        barrier      => 'S0P',
    });
    Test::MockObject::Extends->new($contract);
    $contract->mock('ask_price', sub { 0.5 });
    my $transaction = BOM::Transaction->new({
            client        => $client,
            contract      => $contract,
            action        => 'BUY',
            price         => 0.5,
            payout        => 100,
            amount_type   => 'stake',
            purchase_date => $contract->date_start,

    });
    ok !BOM::Transaction::Validation->new({
            transaction => $transaction,
            clients     => [$client]})->_validate_stake_limit($client), 'can buy with minimum stake of 0.5 for non MF broker';
    $contract->mock('ask_price', sub { 0.49 });
    lives_ok {
        my $err = BOM::Transaction::Validation->new({
                transaction => $transaction,
                clients     => [$client]})->_validate_stake_limit($client);
        like($err->{-message_to_client}, qr/This contract's price is/, 'correct error message');
    }
    'error out on 0.49 stake for non MF borker';
    $client = BOM::Test::Data::Utility::UnitTestDatabase::create_client({broker_code => 'MF'});
    $contract = produce_contract({
        underlying      => create_underlying('frxUSDJPY'),
        bet_type        => 'CALL',
        currency        => 'GBP',
        payout          => 100,
        date_start      => $now,
        date_expiry     => $now->epoch + 300,
        date_pricing    => Date::Utility->new($now->epoch - 100),
        current_tick    => $tick,
        barrier         => 'S0P',
        landing_company => 'maltainvest',
    });
    Test::MockObject::Extends->new($contract);
    $contract->mock('ask_price', sub { 5 });
    $transaction = BOM::Transaction->new({
        client        => $client,
        contract      => $contract,
        action        => 'BUY',
        price         => 5,
        payout        => 100,
        amount_type   => 'stake',
        purchase_date => $contract->date_start,
    });
    ok !BOM::Transaction::Validation->new({
            transaction => $transaction,
            clients     => [$client]})->_validate_stake_limit($client), 'can buy with minimum stake of 5 for MF broker';
    $contract->mock('ask_price', sub { 4.9 });
    lives_ok {
        my $err = BOM::Transaction::Validation->new({
                transaction => $transaction,
                clients     => [$client]})->_validate_stake_limit($client);
        like($err->{-message_to_client}, qr/This contract's price is/, 'correct error message');
    }
    'error out on 4.9 stake for MF borker';
};

done_testing();<|MERGE_RESOLUTION|>--- conflicted
+++ resolved
@@ -376,612 +376,6 @@
     };
 };
 
-<<<<<<< HEAD
-subtest 'BUY - trade pricing adjustment' => sub {
-    my $mock_contract = Test::MockModule->new('BOM::Product::Contract');
-
-    subtest 'do not allow move if recomputed is 1' => sub {
-        $mock_contract->mock('ask_price',        sub { 100 });
-        $mock_contract->mock('allowed_slippage', sub { 0.005; });
-        $mock_contract->mock(
-            'commission_markup',
-            sub {
-                return Math::Util::CalculatedValue::Validatable->new({
-                    name        => 'commission_markup',
-                    description => 'fake commission markup',
-                    set_by      => 'BOM::Product::Contract',
-                    base_amount => 0.01,
-                });
-            });
-        $mock_contract->mock(
-            'risk_markup',
-            sub {
-                return Math::Util::CalculatedValue::Validatable->new({
-                    name        => 'risk_markup',
-                    description => 'fake risk markup',
-                    set_by      => 'BOM::Product::Contract',
-                    base_amount => 0,
-                });
-            });
-        my $ask_cv = Math::Util::CalculatedValue::Validatable->new({
-            name        => 'ask_probability',
-            description => 'fake ask prov',
-            set_by      => 'BOM::Product::Contract',
-            base_amount => 1
-        });
-        $mock_call->mock('ask_probability', sub { $ask_cv });
-        my $allowed_move = 0.01 * 0.50;
-
-        BOM::Test::Data::Utility::UnitTestMarketData::create_doc(
-            'currency',
-            {
-                symbol        => $_,
-                recorded_date => Date::Utility->new($now->epoch - 100),
-            }) for (qw/USD JPY GBP JPY-USD/);
-
-        my $contract = produce_contract({
-            underlying   => create_underlying('frxUSDJPY'),
-            bet_type     => 'CALL',
-            currency     => 'GBP',
-            payout       => 100,
-            date_start   => $now,
-            date_expiry  => $now->epoch + 300,
-            date_pricing => Date::Utility->new($now->epoch - 100),
-            current_tick => $tick,
-            barrier      => 'S0P',
-        });
-
-        my $price = $contract->ask_price - ($allowed_move * $contract->payout) + 0.1;
-        my $transaction = BOM::Transaction->new({
-            client        => $client,
-            contract      => $contract,
-            price         => $price,
-            amount_type   => 'payout',
-            purchase_date => Date::Utility->new(),
-        });
-        $transaction->action_type('buy');
-        my $error = BOM::Transaction::Validation->new({
-                transaction => $transaction,
-                clients     => [$client]})->_validate_trade_pricing_adjustment($client);
-        is($error, undef, 'no error');
-        cmp_ok($transaction->price, '==', 100, 'BUY at the recomputed price');
-    };
-
-    subtest 'check price move' => sub {
-        $mock_contract->mock('ask_price',        sub { 10 });
-        $mock_contract->mock('bid_price',        sub { 10 });
-        $mock_contract->mock('allowed_slippage', sub { 0.005; });
-        $mock_contract->mock(
-            'commission_markup',
-            sub {
-                return Math::Util::CalculatedValue::Validatable->new({
-                    name        => 'commission_markup',
-                    description => 'fake commission markup',
-                    set_by      => 'BOM::Product::Contract',
-                    base_amount => 0.01,
-                });
-            });
-        $mock_contract->mock(
-            'risk_markup',
-            sub {
-                return Math::Util::CalculatedValue::Validatable->new({
-                    name        => 'risk_markup',
-                    description => 'fake risk markup',
-                    set_by      => 'BOM::Product::Contract',
-                    base_amount => 0,
-                });
-            });
-        my $ask_cv = Math::Util::CalculatedValue::Validatable->new({
-            name        => 'ask_probability',
-            description => 'fake ask prov',
-            set_by      => 'BOM::Product::Contract',
-            base_amount => 0.1
-        });
-        $mock_call->mock('ask_probability', sub { $ask_cv });
-        my $bid_cv = Math::Util::CalculatedValue::Validatable->new({
-            name        => 'bid_probability',
-            description => 'fake ask prov',
-            set_by      => 'BOM::Product::Contract',
-            base_amount => 0.1
-        });
-        $mock_call->mock('bid_probability', sub { $bid_cv });
-
-        my $allowed_move = 0.01 * 0.50;
-
-        my $contract = produce_contract({
-            underlying   => create_underlying('frxUSDJPY'),
-            bet_type     => 'CALL',
-            currency     => 'GBP',
-            payout       => 100,
-            date_start   => $now,
-            date_expiry  => $now->epoch + 300,
-            date_pricing => Date::Utility->new($now->epoch - 100),
-            current_tick => $tick,
-            barrier      => 'S0P',
-        });
-
-        # amount_type = payout, price increase > allowed move
-        my $requested_price = $contract->ask_price - ($allowed_move * $contract->payout + 0.1);
-        my $transaction = BOM::Transaction->new({
-            client        => $client,
-            contract      => $contract,
-            amount_type   => 'payout',
-            price         => $requested_price,
-            purchase_date => Date::Utility->new(),
-        });
-        $transaction->action_type('buy');
-        my $error = BOM::Transaction::Validation->new({
-                transaction => $transaction,
-                clients     => [$client]})->_validate_trade_pricing_adjustment($client);
-        is($error->get_type, 'PriceMoved', 'Price move too much opposite favour of client');
-        like(
-            $error->{-message_to_client},
-            qr/The underlying market has moved too much since you priced the contract. The contract price has changed from GBP9.40 to GBP10.00./,
-            'price move - msg to client'
-        );
-        is $transaction->price_slippage, 0, 'correct probability slippage set';
-        is $transaction->requested_amount, $requested_price, 'correct requested price';
-        is $transaction->recomputed_amount, $contract->ask_price, 'correct recomputed price';
-
-        # amount_type = payout, price increase < allowed move
-        my $price = $contract->ask_price - ($allowed_move * $contract->payout / 2);
-        $transaction = BOM::Transaction->new({
-            client        => $client,
-            contract      => $contract,
-            price         => $price,
-            amount_type   => 'payout',
-            purchase_date => Date::Utility->new(),
-        });
-
-        $transaction->action_type('buy');
-        $error = BOM::Transaction::Validation->new({
-                transaction => $transaction,
-                clients     => [$client]})->_validate_trade_pricing_adjustment($client);
-        is($error, undef, 'BUY price increase within allowable move');
-        cmp_ok($transaction->price, '==', $price, 'BUY with original price');
-        is $transaction->price_slippage, -0.25, 'correct probability slippage set';
-        is $transaction->requested_amount, $price, 'correct requested price';
-        is $transaction->recomputed_amount, $contract->ask_price, 'correct recomputed price';
-
-        # amount_type = payout, price decrease => better execution price
-        $price = $contract->ask_price + ($allowed_move * $contract->payout * 2);
-        $transaction = BOM::Transaction->new({
-            client        => $client,
-            contract      => $contract,
-            price         => $price,
-            amount_type   => 'payout',
-            purchase_date => Date::Utility->new(),
-        });
-        $transaction->action_type('buy');
-        $error = BOM::Transaction::Validation->new({
-                transaction => $transaction,
-                clients     => [$client]})->_validate_trade_pricing_adjustment($client);
-        is($error, undef, 'BUY price decrease, better execution price');
-        cmp_ok($transaction->price, '<', $price, 'BUY with lower price');
-        is $transaction->price_slippage, '1.00', 'correct probability slippage set';
-        is $transaction->requested_amount, $price, "correct requested price $price";
-        is $transaction->recomputed_amount, $contract->ask_price, 'correct recomputed price ' . $contract->ask_price;
-
-        # sale back slippage check
-        $requested_price = $contract->bid_price + ($allowed_move * $contract->payout + 0.1);
-        $transaction = BOM::Transaction->new({
-            purchase_date => $contract->date_start,
-            client        => $client,
-            contract      => $contract,
-            price         => $requested_price,
-            amount_type   => 'payout',
-        });
-        $transaction->action_type('sell');
-        $error = BOM::Transaction::Validation->new({
-                transaction => $transaction,
-                clients     => [$client]})->_validate_sell_pricing_adjustment($client);
-        is($error->get_type, 'PriceMoved', 'Price move too much opposite favour of client');
-        like(
-            $error->{-message_to_client},
-            qr/The underlying market has moved too much since you priced the contract. The contract sell price has changed from GBP10.60 to GBP10.00./,
-            'price move - msg to client'
-        );
-        is $transaction->price_slippage, 0, 'correct probability slippage set';
-        is $transaction->requested_amount, $requested_price, 'correct requested price';
-        is $transaction->recomputed_amount, $contract->bid_price, 'correct recomputed price';
-
-        # amount_type = payout, price increase < allowed move
-        $price = $contract->bid_price - ($allowed_move * $contract->payout / 2);
-        $transaction = BOM::Transaction->new({
-            purchase_date => $contract->date_start,
-            client        => $client,
-            contract      => $contract,
-            price         => $price,
-            amount_type   => 'payout',
-        });
-        $transaction->action_type('sell');
-        $error = BOM::Transaction::Validation->new({
-                transaction => $transaction,
-                clients     => [$client]})->_validate_sell_pricing_adjustment($client);
-        is($error, undef, 'SELL price increase within allowable move');
-        cmp_ok($transaction->price, '==', $price, 'sell with original price');
-        is $transaction->price_slippage, 0.25, 'correct probability slippage set';
-        is $transaction->requested_amount, $price, 'correct requested price';
-        is $transaction->recomputed_amount, $contract->bid_price, 'correct recomputed price';
-
-        # amount_type = payout, price increase > allowable move => better execution price
-        $price = $contract->bid_price - ($allowed_move * $contract->payout * 2);
-        $transaction = BOM::Transaction->new({
-            purchase_date => $contract->date_start,
-            client        => $client,
-            contract      => $contract,
-            price         => $price,
-            amount_type   => 'payout',
-        });
-        $transaction->action_type('sell');
-        $error = BOM::Transaction::Validation->new({
-                transaction => $transaction,
-                clients     => [$client]})->_validate_sell_pricing_adjustment($client);
-        is($error, undef, 'SELL price increase, better execution price');
-        cmp_ok($transaction->price, '>', $price, 'SELL with higher price');
-        is $transaction->price_slippage, '1.00', 'correct probability slippage set';
-        is $transaction->requested_amount, $price, "correct requested price $price";
-        is $transaction->recomputed_amount, $contract->bid_price, 'correct recomputed price ' . $contract->bid_price;
-        $mock_contract->unmock_all;
-    };
-
-    subtest 'check payout move' => sub {
-        $mock_contract->mock('payout',           sub { 100 });
-        $mock_contract->mock('allowed_slippage', sub { 0.005 });
-        $mock_contract->mock(
-            'commission_markup',
-            sub {
-                return Math::Util::CalculatedValue::Validatable->new({
-                    name        => 'commission_markup',
-                    description => 'fake commission markup',
-                    set_by      => 'BOM::Product::Contract',
-                    base_amount => 0.01,
-                });
-            });
-        $mock_contract->mock(
-            'risk_markup',
-            sub {
-                return Math::Util::CalculatedValue::Validatable->new({
-                    name        => 'risk_markup',
-                    description => 'fake risk markup',
-                    set_by      => 'BOM::Product::Contract',
-                    base_amount => 0,
-                });
-            });
-        my $allowed_move = 0.01 * 0.50;
-        my $ask_cv       = Math::Util::CalculatedValue::Validatable->new({
-            name        => 'ask_probability',
-            description => 'fake ask prov',
-            set_by      => 'BOM::Product::Contract',
-            base_amount => 0.1 + $allowed_move + 0.001,
-        });
-        $mock_call->mock('ask_probability', sub { $ask_cv });
-        $mock_call->mock('ask_price', sub { 10 });
-        $mock_contract->mock('payout', sub { 10 / $ask_cv->amount });
-
-        my $contract = produce_contract({
-            underlying   => create_underlying('frxUSDJPY'),
-            bet_type     => 'CALL',
-            currency     => 'GBP',
-            payout       => 100,
-            date_start   => $now,
-            date_expiry  => $now->epoch + 300,
-            date_pricing => Date::Utility->new($now->epoch - 100),
-            current_tick => $tick,
-            barrier      => 'S0P',
-        });
-
-        # amount_type = stake, payout decrease > allowed move
-        my $transaction = BOM::Transaction->new({
-            client        => $client,
-            contract      => $contract,
-            price         => 10,
-            payout        => 100,
-            amount_type   => 'stake',
-            purchase_date => Date::Utility->new(),
-        });
-        $transaction->action_type('buy');
-        my $error = BOM::Transaction::Validation->new({
-                transaction => $transaction,
-                clients     => [$client]})->_validate_trade_pricing_adjustment($client);
-        is($error->get_type, 'PriceMoved', 'Payout move too much opposite favour of client');
-        like(
-            $error->{-message_to_client},
-            qr/The underlying market has moved too much since you priced the contract. The contract payout has changed from GBP100.00 to GBP94.34./,
-            'payout move - msg to client'
-        );
-        is $transaction->price_slippage,  0,   'no payout slippage set';
-        is $transaction->requested_amount, 100, 'correct requested price';
-        is $transaction->recomputed_amount, $contract->payout, 'correct recomputed price';
-        $ask_cv = Math::Util::CalculatedValue::Validatable->new({
-            name        => 'ask_probability',
-            description => 'fake ask prov',
-            set_by      => 'BOM::Product::Contract',
-            base_amount => 0.1 + $allowed_move - 0.001,
-        });
-        $mock_call->mock('ask_probability', sub { $ask_cv });
-        $mock_contract->mock('payout',    sub { 10 / $ask_cv->amount });
-        $mock_contract->mock('ask_price', sub { $ask_cv->amount * 100 });
-        # amount_type = stake, payout decrease within range of allowed move
-        $transaction = BOM::Transaction->new({
-            client        => $client,
-            contract      => $contract,
-            price         => 10,
-            payout        => 100,
-            amount_type   => 'stake',
-            purchase_date => Date::Utility->new(),
-        });
-        $transaction->action_type('buy');
-        $error = BOM::Transaction::Validation->new({
-                transaction => $transaction,
-                clients     => [$client]})->_validate_trade_pricing_adjustment($client);
-
-        is($error, undef, 'BUY decrease within allowable move');
-        cmp_ok($transaction->payout, '==', 100, 'BUY with original payout');
-        is $transaction->price_slippage,  -3.85, 'correct payout slippage set';
-        is $transaction->requested_amount, 100,  'correct requested price';
-        is $transaction->recomputed_amount, $contract->payout, 'correct recomputed price';
-        # amount_type = stake, payout increase within  range of allowed move
-        $ask_cv = Math::Util::CalculatedValue::Validatable->new({
-            name        => 'ask_probability',
-            description => 'fake ask prov',
-            set_by      => 'BOM::Product::Contract',
-            base_amount => 0.1 - $allowed_move + 0.001,
-        });
-        $mock_call->mock('ask_probability', sub { $ask_cv });
-        $mock_contract->mock('ask_price', sub { $ask_cv->amount * 100 });
-        $mock_contract->mock('payout',    sub { 10 / $ask_cv->amount });
-
-        $transaction = BOM::Transaction->new({
-            client        => $client,
-            contract      => $contract,
-            price         => 10,
-            payout        => 100,
-            amount_type   => 'stake',
-            purchase_date => Date::Utility->new(),
-        });
-        $transaction->action_type('buy');
-        $error = BOM::Transaction::Validation->new({
-                transaction => $transaction,
-                clients     => [$client]})->_validate_trade_pricing_adjustment($client);
-        is($error, undef, 'BUY decrease within allowable move');
-        cmp_ok($transaction->payout, '==', 100, 'BUY with original payout');
-        is $transaction->price_slippage,  4.17, 'correct payout slippage set';
-        is $transaction->requested_amount, 100,   'correct requested price';
-        is $transaction->recomputed_amount, $contract->payout, 'correct recomputed price';
-        # amount_type = stake, payout increase => better execution price
-        $ask_cv = Math::Util::CalculatedValue::Validatable->new({
-            name        => 'ask_probability',
-            description => 'fake ask prov',
-            set_by      => 'BOM::Product::Contract',
-            base_amount => 0.1 - $allowed_move - 0.001,
-        });
-        $mock_call->mock('ask_probability', sub { $ask_cv });
-        $mock_contract->mock('ask_price', sub { $ask_cv->amount * 100 });
-        $mock_contract->mock('payout', sub { roundcommon(0.001, 10 / $ask_cv->amount) });
-
-        $transaction = BOM::Transaction->new({
-            client        => $client,
-            contract      => $contract,
-            price         => 10,
-            payout        => 100,
-            amount_type   => 'stake',
-            purchase_date => Date::Utility->new(),
-        });
-        $transaction->action_type('buy');
-        $error = BOM::Transaction::Validation->new({
-                transaction => $transaction,
-                clients     => [$client]})->_validate_trade_pricing_adjustment($client);
-        is($error, undef, 'payout increase, better execution price');
-        cmp_ok($transaction->payout, '>',  100,     'BUY with higher payout');
-        cmp_ok($transaction->payout, '==', 106.383, 'payout');
-        is $transaction->price_slippage,  6.38, 'correct payout slippage set';
-        is $transaction->requested_amount, 100,   'correct requested price';
-        is $transaction->recomputed_amount, $contract->payout, 'correct recomputed price';
-        $mock_contract->unmock_all;
-    };
-
-};
-
-subtest 'SELL - sell pricing adjustment' => sub {
-    my $mock_contract = Test::MockModule->new('BOM::Product::Contract');
-
-    subtest 'do not allow move if recomputed is 0' => sub {
-        $mock_contract->mock('bid_price',        sub { 100 });
-        $mock_contract->mock('allowed_slippage', sub { 0.005; });
-        $mock_contract->mock(
-            'commission_markup',
-            sub {
-                return Math::Util::CalculatedValue::Validatable->new({
-                    name        => 'commission_markup',
-                    description => 'fake commission markup',
-                    set_by      => 'BOM::Product::Contract',
-                    base_amount => 0.01,
-                });
-            });
-        $mock_contract->mock(
-            'risk_markup',
-            sub {
-                return Math::Util::CalculatedValue::Validatable->new({
-                    name        => 'risk_markup',
-                    description => 'fake risk markup',
-                    set_by      => 'BOM::Product::Contract',
-                    base_amount => 0,
-                });
-            });
-        my $ask_cv = Math::Util::CalculatedValue::Validatable->new({
-            name        => 'bid_probability',
-            description => 'fake ask prov',
-            set_by      => 'BOM::Product::Contract',
-            base_amount => 1
-        });
-        $mock_call->mock('bid_probability', sub { $ask_cv });
-        my $allowed_move = 0.01 * 0.80;
-
-        my $contract = produce_contract({
-            underlying   => create_underlying('frxUSDJPY'),
-            bet_type     => 'CALL',
-            currency     => 'GBP',
-            payout       => 100,
-            date_start   => $now,
-            date_expiry  => $now->epoch + 300,
-            date_pricing => Date::Utility->new($now->epoch - 100),
-            current_tick => $tick,
-            barrier      => 'S0P',
-        });
-
-        my $price = $contract->bid_price - ($allowed_move * $contract->payout) + 0.1;
-        my $transaction = BOM::Transaction->new({
-            purchase_date => $contract->date_start,
-            client        => $client,
-            contract      => $contract,
-            price         => $price,
-        });
-        $transaction->action_type('sell');
-        my $error = BOM::Transaction::Validation->new({
-                transaction => $transaction,
-                clients     => [$client]})->_validate_sell_pricing_adjustment($client);
-        is($error, undef, 'no error');
-        cmp_ok($transaction->price, '==', 100, 'SELL at the recomputed price');
-    };
-
-    subtest 'check price move' => sub {
-        $mock_contract->mock('bid_price',        sub { 10 });
-        $mock_contract->mock('allowed_slippage', sub { 0.005; });
-        $mock_contract->mock(
-            'commission_markup',
-            sub {
-                return Math::Util::CalculatedValue::Validatable->new({
-                    name        => 'commission_markup',
-                    description => 'fake commission markup',
-                    set_by      => 'BOM::Product::Contract',
-                    base_amount => 0.01,
-                });
-            });
-        $mock_contract->mock(
-            'risk_markup',
-            sub {
-                return Math::Util::CalculatedValue::Validatable->new({
-                    name        => 'risk_markup',
-                    description => 'fake risk markup',
-                    set_by      => 'BOM::Product::Contract',
-                    base_amount => 0,
-                });
-            });
-        my $bid_cv = Math::Util::CalculatedValue::Validatable->new({
-            name        => 'bid_probability',
-            description => 'fake ask prov',
-            set_by      => 'BOM::Product::Contract',
-            base_amount => 0.1
-        });
-        $mock_call->mock('bid_probability', sub { $bid_cv });
-
-        my $allowed_move = 0.01 * 0.50;
-
-        my $contract = produce_contract({
-            underlying   => create_underlying('frxUSDJPY'),
-            bet_type     => 'CALL',
-            currency     => 'GBP',
-            payout       => 100,
-            date_start   => $now,
-            date_expiry  => $now->epoch + 300,
-            date_pricing => Date::Utility->new($now->epoch - 100),
-            current_tick => $tick,
-            barrier      => 'S0P',
-        });
-
-        # amount_type = payout, sell price increase > allowed move
-        my $requested_price = $contract->bid_price + ($allowed_move * $contract->payout + 0.1);
-        my $transaction = BOM::Transaction->new({
-            purchase_date => $contract->date_start,
-            client        => $client,
-            contract      => $contract,
-            price         => $requested_price,
-        });
-        $transaction->action_type('sell');
-
-        my $error = BOM::Transaction::Validation->new({
-                transaction => $transaction,
-                clients     => [$client]})->_validate_sell_pricing_adjustment($client);
-        is($error->get_type, 'PriceMoved', 'Price move too much opposite favour of client');
-        like(
-            $error->{-message_to_client},
-            qr/The underlying market has moved too much since you priced the contract. The contract sell price has changed from GBP10.60 to GBP10.00./,
-            'price move - msg to client'
-        );
-        is $transaction->price_slippage, 0, 'correct probability slippage set';
-        is $transaction->requested_amount, $requested_price, 'correct requested price';
-        is $transaction->recomputed_amount, $contract->bid_price, 'correct recomputed price';
-        # amount_type = payout, sell price decrease < allowed move
-        my $price = $contract->bid_price + ($allowed_move * $contract->payout - 0.1);
-        $transaction = BOM::Transaction->new({
-            purchase_date => $contract->date_start,
-            client        => $client,
-            contract      => $contract,
-            price         => $price,
-        });
-        $transaction->action_type('sell');
-
-        $error = BOM::Transaction::Validation->new({
-                transaction => $transaction,
-                clients     => [$client]})->_validate_sell_pricing_adjustment($client);
-        is($error, undef, 'SELL price descrease within allowable move');
-        cmp_ok($transaction->price, '==', $price, 'SELL with original price');
-        is $transaction->price_slippage, '-0.40', 'correct probability slippage set';
-        is $transaction->requested_amount, $price, 'correct requested price';
-        is $transaction->recomputed_amount, $contract->bid_price, 'correct recomputed price';
-        # amount_type = payout, sell price increase => better execution price
-        $price = $contract->bid_price - ($allowed_move * $contract->payout * 2);
-        $transaction = BOM::Transaction->new({
-            purchase_date => $contract->date_start,
-            client        => $client,
-            contract      => $contract,
-            price         => $price,
-        });
-        $transaction->action_type('sell');
-        $error = BOM::Transaction::Validation->new({
-                transaction => $transaction,
-                clients     => [$client]})->_validate_sell_pricing_adjustment($client);
-        is($error, undef, 'SELL price increase, better execution price');
-        cmp_ok($transaction->price, '>', $price, 'SELL with higher price');
-        is $transaction->price_slippage, '1.00', 'correct probability slippage set';
-        is $transaction->requested_amount, $price, "correct requested price $price";
-        is $transaction->recomputed_amount, $contract->bid_price, 'correct recomputed price ' . $contract->bid_price;
-        $mock_contract->unmock_all;
-    };
-
-    subtest 'price is undefined' => sub {
-        my $mocked = Test::MockModule->new('BOM::Product::Contract');
-        $mocked->mock('bid_price', sub { return 50 });
-        my $contract = produce_contract({
-            underlying   => create_underlying('frxUSDJPY'),
-            bet_type     => 'CALL',
-            currency     => 'GBP',
-            payout       => 100,
-            date_start   => $now,
-            date_expiry  => $now->epoch + 300,
-            date_pricing => Date::Utility->new($now->epoch - 100),
-            current_tick => $tick,
-            barrier      => 'S0P',
-        });
-
-        my $transaction = BOM::Transaction->new({
-            purchase_date => $contract->date_start,
-            client        => $client,
-            contract      => $contract,
-            price         => undef,
-        });
-        $transaction->action_type('sell');
-        my $error = BOM::Transaction::Validation->new({
-                transaction => $transaction,
-                clients     => [$client]})->_validate_sell_pricing_adjustment($client);
-        is($error, undef, 'no error');
-        cmp_ok($transaction->price, '==', 50, 'SELL at the recomputed price');
-    };
-};
-
-=======
->>>>>>> 6b291724
 subtest 'Purchase Sell Contract' => sub {
     $client = BOM::Test::Data::Utility::UnitTestDatabase::create_client({broker_code => 'MLT'});
     my $currency = 'USD';
