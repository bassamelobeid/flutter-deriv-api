--- conflicted
+++ resolved
@@ -281,14 +281,10 @@
         bet => $financial_market_bet,
         db  => $connection_builder->db,
     });
-<<<<<<< HEAD
+
     $financial_market_bet_helper->bet_data->{quantity} = 1;
     push @fmbs, ($financial_market_bet_helper->buy_bet)[0]; # buy 1st bet
     push @fmbs, ($financial_market_bet_helper->buy_bet)[0]; # and the 2nd one
-=======
-    push @fmbs, ($financial_market_bet_helper->buy_bet)[0];    # buy 1st bet
-    push @fmbs, ($financial_market_bet_helper->buy_bet)[0];    # and the 2nd one
->>>>>>> d7b24c1c
 
     cmp_ok $fmbs[0]->{id}, '>', 0, 'got 1st fmb id';
     cmp_ok $fmbs[1]->{id}, '>', 0, 'got 2nd fmb id';
@@ -296,22 +292,14 @@
     $financial_market_bet->id($fmbs[0]->{id});
     $financial_market_bet->sell_price(20);
     $financial_market_bet_helper->clear_bet_data;
-<<<<<<< HEAD
     $financial_market_bet_helper->bet_data->{quantity} = 1;
     push @fmbs, ($financial_market_bet_helper->sell_bet)[0]; # sell 1st bet
-=======
-    push @fmbs, ($financial_market_bet_helper->sell_bet)[0];    # sell 1st bet
->>>>>>> d7b24c1c
 
     $financial_market_bet->id($fmbs[1]->{id});
     $financial_market_bet->sell_price(20);
     $financial_market_bet_helper->clear_bet_data;
-<<<<<<< HEAD
     $financial_market_bet_helper->bet_data->{quantity} = 1;
     push @fmbs, ($financial_market_bet_helper->sell_bet)[0]; # sell 1st bet
-=======
-    push @fmbs, ($financial_market_bet_helper->sell_bet)[0];    # sell 1st bet
->>>>>>> d7b24c1c
 
     is $fmbs[0]->{id}, $fmbs[2]->{id}, 'sold 1st bet';
     is $fmbs[1]->{id}, $fmbs[3]->{id}, 'sold 2nd bet';
