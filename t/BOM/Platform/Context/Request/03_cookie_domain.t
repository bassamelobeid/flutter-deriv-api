--- conflicted
+++ resolved
@@ -1,26 +1,11 @@
 use Test::Most 0.22;
 use Test::FailWarnings;
 
-use BOM::System::Config;
 use BOM::Platform::Context::Request;
 use Sys::Hostname;
 my $hostname = hostname();
 
-sub website_domain () {
-    for (BOM::System::Config::node->{node}->{environment}) {
-        /^development$/ and return '.devbin.io';
-        /^production$/  and return '.binary.com';
-        /^qa\d+$/       and return '.binary' . $_ . '.com';
-    }
-
-    return 'Unexpected'
-}
-
 my $request = BOM::Platform::Context::Request->new;
-<<<<<<< HEAD
-is($request->cookie_domain, website_domain, 'Live site with "domain cookies" enabled.');
-=======
->>>>>>> d36d3613
 
 $request = BOM::Platform::Context::Request->new(domain_name => 'www.example.com');
 is($request->cookie_domain, '.example.com', 'Live site with "domain cookies" enabled.');
