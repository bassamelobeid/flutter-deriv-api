--- conflicted
+++ resolved
@@ -17,17 +17,6 @@
     $request = BOM::Platform::Context::Request::from_mojo({mojo_request => mock_request_for("https://www.binary.com")});
     ok $request, "Able to build request";
     done_testing;
-<<<<<<< HEAD
-=======
-};
-
-subtest 'from_ui' => sub {
-    my $request = BOM::Platform::Context::Request::from_mojo({mojo_request => mock_request_for("https://www.binary.com")});
-    ok $request, "Able to build request";
-
-    ok $request->from_ui, 'The Request is from UI';
-    done_testing;
->>>>>>> f0d0a22c
 };
 
 subtest 'headers vs builds' => sub {
@@ -57,11 +46,7 @@
             my $request = BOM::Platform::Context::Request::from_mojo({mojo_request => mock_request_for("https://www.binary.com/", undef, $method)});
             is $request->http_method, $method, "Method $method ok";
         }
-<<<<<<< HEAD
         done_testing;
-=======
-    done_testing;
->>>>>>> f0d0a22c
     };
 
     subtest 'PUT' => sub {
@@ -69,11 +54,7 @@
             BOM::Platform::Context::Request::from_mojo({mojo_request => mock_request_for("https://www.binary.com/", undef, 'PUT')});
         }
         qr/PUT is not an accepted request method/;
-<<<<<<< HEAD
         done_testing;
-=======
-    done_testing;
->>>>>>> f0d0a22c
     };
 
     subtest 'GETR' => sub {
@@ -92,20 +73,12 @@
     my %headers;
     my $obj = Test::MockObject->new;
     my $hdr = Test::MockObject->new;
-<<<<<<< HEAD
     $hdr->mock(
         header => sub {
             my ($self, $hdr) = @_;
             $headers{$hdr};
         });
     $obj->set_always(env     => \%headers);
-=======
-    $hdr->mock(header => sub {
-        my ($self, $hdr) = @_;
-        $headers{$hdr}
-    });
-    $obj->set_always(env => \%headers);
->>>>>>> f0d0a22c
     $obj->set_always(headers => $hdr);
 
     for my $ip (qw(4.2.2.1 9.2.3.4 8.8.8.8 199.199.199.199)) {
@@ -129,8 +102,6 @@
             local $headers{'REMOTE_ADDR'} = $ip;
             is($code->($obj), $ip, "set $ip via REMOTE_ADDR");
         }
-<<<<<<< HEAD
-=======
         {
             local $headers{'cf-connecting-ip'} = $ip;
             # Must be two addresses that aren't in the tests
@@ -139,7 +110,6 @@
             local $headers{'x-forwarded-for'} = join ',', @addr;
             is($code->($obj), $ip, "set $ip via CF-Connecting-IP, it overrides X-Forwarded-For");
         }
->>>>>>> f0d0a22c
     }
     done_testing;
 };
