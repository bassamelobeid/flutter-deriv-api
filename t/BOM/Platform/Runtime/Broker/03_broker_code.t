--- conflicted
+++ resolved
@@ -4,14 +4,6 @@
 use BOM::Platform::Runtime;
 use BOM::Platform::Runtime::Broker::Codes;
 use YAML::XS;
-
-use BOM::System::Host::Registry;
-use BOM::System::Host::Role::Registry;
-
-# here we depend on having only one dealing server during unit tests.
-my $dealing_server_name = (BOM::System::Host::Registry->new({
-        role_definitions => BOM::System::Host::Role::Registry->new,
-    })->find_by_role("dealing_server"))[0]->name;
 
 my $broker_codes;
 lives_ok {
@@ -31,25 +23,18 @@
     throws_ok { $broker_codes->get('TIMTY1122') } qr/Unknown broker code or loginid \[TIMTY\]/, "No Such Login TIMTY";
 
     my @brokers = sort map { $_->code } $broker_codes->all;
-    eq_or_diff \@brokers, [sort qw(CR MLT MF MX VRTC FOG JP VRTJ)], "Got correct list of brokers";
+    eq_or_diff \@brokers, [sort qw(CR MLT MF MX VRTC FOG)], "Got correct list of brokers";
 
     @brokers = sort $broker_codes->all_codes;
-    eq_or_diff \@brokers, [sort qw(CR MLT MF MX VRTC FOG JP VRTJ)], "Got correct list of brokers";
+    eq_or_diff \@brokers, [sort qw(CR MLT MF MX VRTC FOG)], "Got correct list of brokers";
 };
 
 subtest 'get_broker_on_server' => sub {
     ok !$broker_codes->get_brokers_on_server('crow01'), 'No such server';
-<<<<<<< HEAD
-    ok $broker_codes->get_brokers_on_server($dealing_server_name), 'Got some brokers';
-
-    my @br_on_cr = sort map { $_->code } $broker_codes->get_brokers_on_server($dealing_server_name);
-    eq_or_diff \@br_on_cr, [sort qw(CR FOG MLT MX MF VRTC JP VRTJ)], "Correct list of brokers for deal01";
-=======
     ok $broker_codes->get_brokers_on_server('www'), 'Got some brokers';
 
     my @br_on_cr = sort map { $_->code } $broker_codes->get_brokers_on_server('www');
     eq_or_diff \@br_on_cr, [sort qw(CR FOG MLT MX MF VRTC)], "Correct list of brokers for deal01";
->>>>>>> d36d3613
 };
 
 lives_ok {
@@ -64,11 +49,7 @@
 
 subtest 'Build quality' => sub {
     my $cr = BOM::Platform::Runtime->instance->broker_codes->get('CR');
-<<<<<<< HEAD
-    is $cr->server->name,           $dealing_server_name, 'dealing server is ' . $dealing_server_name;
-=======
     is $cr->server->name,           'www',    'dealing server is www';
->>>>>>> d36d3613
     is $cr->landing_company->short, 'costarica', 'landing company is BOM CR';
 };
 
@@ -88,13 +69,8 @@
 subtest 'dealing_server_for' => sub {
     my $broker_codes = BOM::Platform::Runtime->instance->broker_codes;
 
-<<<<<<< HEAD
-    is $broker_codes->dealing_server_for('MX')->name,     $dealing_server_name, "Got correct dealing server for MX";
-    is $broker_codes->dealing_server_for('MX4321')->name, $dealing_server_name, "Got correct dealing server for MX4321";
-=======
     is $broker_codes->dealing_server_for('MX')->name,     'www', "Got correct dealing server for MX";
     is $broker_codes->dealing_server_for('MX4321')->name, 'www', "Got correct dealing server for MX4321";
->>>>>>> d36d3613
 
     throws_ok {
         $broker_codes->dealing_server_for('4321MX');
