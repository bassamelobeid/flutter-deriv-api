--- conflicted
+++ resolved
@@ -9,11 +9,7 @@
 use LandingCompany::Registry;
 
 subtest 'legal_allowed_offerings' => sub {
-<<<<<<< HEAD
     my @lc = LandingCompany::Registry::all();
-=======
-    my @lc       = BOM::Platform::LandingCompany::Registry::all();
->>>>>>> e5a334be
     my %expected = (
         iom             => 'common',
         malta           => 'common',
