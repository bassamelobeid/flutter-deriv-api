--- conflicted
+++ resolved
@@ -12,35 +12,27 @@
 subtest 'get countries config' => sub {
     lives_ok {
         $configs = BOM::Platform::Runtime->instance->countries_list;
-    }
-    'get countries config ok';
+    } 'get countries config ok';
 
-    is(ref($configs),          'HASH', 'countries config is hashref');
-    is(ref($configs->{id}),    'HASH', 'Indonesia config is hashref');
-    is(scalar(keys %$configs), 246,    'total countries = 246');
+    is(ref($configs), 'HASH', 'countries config is hashref');
+    is(ref($configs->{id}), 'HASH', 'Indonesia config is hashref');
+    is(scalar (keys %$configs), 246, 'total countries = 246');
 };
 
 my @iom_country = qw( gb im );
-my @countries   = @iom_country;
+my @countries = @iom_country;
 subtest 'iom countries' => sub {
     foreach my $c (@countries) {
         my $c_config = $configs->{$c};
         isnt($c_config->{name}, undef, "$c [$c_config->{name}]");
         is($c_config->{financial_company}, 'iom', 'financial company = iom');
-        is($c_config->{gaming_company},    'iom', 'gaming company = iom');
+        is($c_config->{gaming_company}, 'iom', 'gaming company = iom');
 
-<<<<<<< HEAD
-        is(BOM::Platform::Runtime->instance->restricted_country($c),                 !1,    '! restricted_country');
-        is(BOM::Platform::Runtime->instance->random_restricted_country($c),          !1,    '! random_restricted_country');
-        is(BOM::Platform::Runtime->instance->financial_company_for_country($c),      'iom', 'financial_company_for_country');
-        is(BOM::Platform::Runtime->instance->only_financial_company_for_country($c), undef, '! only_financial_company_for_country');
-=======
         is(BOM::Platform::Runtime->instance->restricted_country($c), !1, '! restricted_country');
         is(BOM::Platform::Runtime->instance->random_restricted_country($c), !1, '! random_restricted_country');
         is(BOM::Platform::Runtime->instance->virtual_company_for_country($c),   'fog', 'virtual_company_for_country');
         is(BOM::Platform::Runtime->instance->gaming_company_for_country($c),    'iom', 'gaming_company_for_country');
         is(BOM::Platform::Runtime->instance->financial_company_for_country($c), 'iom', 'financial_company_for_country');
->>>>>>> f00ac184
     }
 };
 
@@ -50,21 +42,14 @@
     foreach my $c (@countries) {
         my $c_config = $configs->{$c};
         isnt($c_config->{name}, undef, "$c [$c_config->{name}]");
-        is($c_config->{gaming_company},    'malta',       'gaming company = malta');
+        is($c_config->{gaming_company}, 'malta', 'gaming company = malta');
         is($c_config->{financial_company}, 'maltainvest', 'financial company = maltainvest');
 
-<<<<<<< HEAD
-        is(BOM::Platform::Runtime->instance->restricted_country($c),                 !1,            '! restricted_country');
-        is(BOM::Platform::Runtime->instance->random_restricted_country($c),          !1,            '! random_restricted_country');
-        is(BOM::Platform::Runtime->instance->financial_company_for_country($c),      'maltainvest', 'financial_company_for_country');
-        is(BOM::Platform::Runtime->instance->only_financial_company_for_country($c), undef,         '! only_financial_company_for_country');
-=======
         is(BOM::Platform::Runtime->instance->restricted_country($c), !1, '! restricted_country');
         is(BOM::Platform::Runtime->instance->random_restricted_country($c), !1, '! random_restricted_country');
         is(BOM::Platform::Runtime->instance->virtual_company_for_country($c),   'fog', 'virtual_company_for_country');
         is(BOM::Platform::Runtime->instance->gaming_company_for_country($c),    'malta', 'gaming_company_for_country');
         is(BOM::Platform::Runtime->instance->financial_company_for_country($c), 'maltainvest', 'financial_company_for_country');
->>>>>>> f00ac184
     }
 };
 
@@ -73,22 +58,15 @@
 subtest 'EU countries, no Random' => sub {
     foreach my $c (@countries) {
         my $c_config = $configs->{$c};
-        isnt $c_config->{name},            undef,         "$c [$c_config->{name}]";
-        is $c_config->{gaming_company},    'none',        'no gaming company';
+        isnt $c_config->{name}, undef, "$c [$c_config->{name}]";
+        is $c_config->{gaming_company}, 'none', 'no gaming company';
         is $c_config->{financial_company}, 'maltainvest', 'financial company = maltainvest';
 
-<<<<<<< HEAD
-        is(BOM::Platform::Runtime->instance->restricted_country($c),                 !1,            '! restricted_country');
-        is(BOM::Platform::Runtime->instance->random_restricted_country($c),          1,             'random_restricted_country');
-        is(BOM::Platform::Runtime->instance->financial_company_for_country($c),      'maltainvest', 'financial_company_for_country');
-        is(BOM::Platform::Runtime->instance->only_financial_company_for_country($c), 'maltainvest', 'only_financial_company_for_country');
-=======
         is(BOM::Platform::Runtime->instance->restricted_country($c), !1, '! restricted_country');
         is(BOM::Platform::Runtime->instance->random_restricted_country($c), 1, 'random_restricted_country');
         is(BOM::Platform::Runtime->instance->virtual_company_for_country($c),   'fog', 'virtual_company_for_country');
         is(BOM::Platform::Runtime->instance->gaming_company_for_country($c),    undef, '! gaming_company_for_country');
         is(BOM::Platform::Runtime->instance->financial_company_for_country($c), 'maltainvest', 'financial_company_for_country');
->>>>>>> f00ac184
     }
 };
 
@@ -98,21 +76,14 @@
     foreach my $c (@countries) {
         my $c_config = $configs->{$c};
         isnt($c_config->{name}, undef, "$c [$c_config->{name}]");
-        is($c_config->{gaming_company},    'none', 'no gaming company');
+        is($c_config->{gaming_company}, 'none', 'no gaming company');
         is($c_config->{financial_company}, 'none', 'no financial company');
 
-<<<<<<< HEAD
-        is(BOM::Platform::Runtime->instance->restricted_country($c),                 1,     'restricted_country');
-        is(BOM::Platform::Runtime->instance->random_restricted_country($c),          1,     '! random_restricted_country');
-        is(BOM::Platform::Runtime->instance->financial_company_for_country($c),      undef, '! financial_company_for_country');
-        is(BOM::Platform::Runtime->instance->only_financial_company_for_country($c), undef, '! only_financial_company_for_country');
-=======
         is(BOM::Platform::Runtime->instance->restricted_country($c), 1, 'restricted_country');
         is(BOM::Platform::Runtime->instance->random_restricted_country($c), 1, '! random_restricted_country');
         is(BOM::Platform::Runtime->instance->virtual_company_for_country($c),   'fog', 'virtual_company_for_country');
         is(BOM::Platform::Runtime->instance->gaming_company_for_country($c),    undef, '! gaming_company_for_country');
         is(BOM::Platform::Runtime->instance->financial_company_for_country($c), undef, '! financial_company_for_country');
->>>>>>> f00ac184
     }
 };
 
@@ -145,18 +116,6 @@
         is($c_config->{financial_company}, 'costarica', 'financial company = costarica');
 
         if ($c eq 'sg') {
-<<<<<<< HEAD
-            is($c_config->{gaming_company},                                              'none',      'Sg no gaming company');
-            is(BOM::Platform::Runtime->instance->random_restricted_country($c),          1,           'random_restricted_country');
-            is(BOM::Platform::Runtime->instance->only_financial_company_for_country($c), 'costarica', 'only_financial_company_for_country');
-        } else {
-            is($c_config->{gaming_company},                                              'costarica', 'gaming company = costarica');
-            is(BOM::Platform::Runtime->instance->random_restricted_country($c),          !1,          '! random_restricted_country');
-            is(BOM::Platform::Runtime->instance->only_financial_company_for_country($c), undef,       '! only_financial_company_for_country');
-        }
-
-        is(BOM::Platform::Runtime->instance->restricted_country($c),            !1,          '! restricted_country');
-=======
             is($c_config->{gaming_company}, 'none', 'Sg no gaming company');
             is(BOM::Platform::Runtime->instance->random_restricted_country($c), 1, 'random_restricted_country');
             is(BOM::Platform::Runtime->instance->gaming_company_for_country($c), undef, '! gaming_company_for_country');
@@ -168,7 +127,6 @@
 
         is(BOM::Platform::Runtime->instance->restricted_country($c), !1, '! restricted_country');
         is(BOM::Platform::Runtime->instance->virtual_company_for_country($c),   'fog', 'virtual_company_for_country');
->>>>>>> f00ac184
         is(BOM::Platform::Runtime->instance->financial_company_for_country($c), 'costarica', 'financial_company_for_country');
     }
 };
