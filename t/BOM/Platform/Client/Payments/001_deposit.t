--- conflicted
+++ resolved
@@ -91,10 +91,7 @@
 BOM::Platform::Client::IDAuthentication->new(client => $mlt_client)->run_authentication;
 ok($mlt_client->get_status('cashier_locked'), 'MLT client now cashier_locked after first-deposit');
 
-<<<<<<< HEAD
 my $mx_client = Client::Account->register_and_return_new_client({
-=======
-$mlt_client = BOM::Platform::Client->register_and_return_new_client({
     %$client_details,
     broker_code => 'MLT',
     residence   => 'it'
@@ -106,7 +103,6 @@
 ok($mlt_client->get_status('cashier_locked'), 'MLT client now cashier_locked after first-deposit');
 
 my $mx_client = BOM::Platform::Client->register_and_return_new_client({
->>>>>>> c0eec082
     %$client_details,
     broker_code => 'MX',
     residence   => 'gb'
