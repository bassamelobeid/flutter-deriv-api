#!/usr/bin/perl

use strict;
use warnings;
<<<<<<< HEAD
use Test::More tests => 32;
=======
use Test::More tests => 34;
>>>>>>> dab72aa5
use Test::NoWarnings ();    # no END block test
use Test::Exception;
use BOM::Database::Helper::FinancialMarketBet;
use BOM::Platform::Client;
use BOM::Database::ClientDB;
use BOM::System::Password;
use BOM::Platform::Client::Utility;
use BOM::Database::Model::FinancialMarketBet::Factory;
Crypt::NamedKeys->keyfile('/etc/rmg/aes_keys.yml');

sub db {
    return BOM::Database::ClientDB->new({
            broker_code => 'CR',
        })->db;
}

sub create_client {
    return BOM::Platform::Client->register_and_return_new_client({
        broker_code      => 'CR',
        client_password  => BOM::System::Password::hashpw('12345678'),
        salutation       => 'Mr',
        last_name        => 'Doe',
        first_name       => 'John' . time . '.' . int(rand 1000000000),
        email            => 'john.doe' . time . '.' . int(rand 1000000000) . '@test.domain.nowhere',
        residence        => 'in',
        address_line_1   => '298b md rd',
        address_line_2   => '',
        address_city     => 'Place',
        address_postcode => '65432',
        address_state    => 'st',
        phone            => '+9145257468',
        secret_question  => 'What the f***?',
        secret_answer    => BOM::Platform::Client::Utility::encrypt_secret_answer('is that'),
        date_of_birth    => '1945-08-06',
    });
}

sub top_up {
    my ($c, $cur, $amount) = @_;

    my $fdp = $c->is_first_deposit_pending;
    my @acc = $c->account;
    if (@acc) {
        @acc = grep { $_->currency_code eq $cur } @acc;
        @acc = $c->add_account({
                currency_code => $cur,
                is_default    => 0
            }) unless @acc;
    } else {
        @acc = $c->add_account({
            currency_code => $cur,
            is_default    => 1
        });
    }

    my $acc = $acc[0];
    unless (defined $acc->id) {
        $acc->save;
        note 'Created account ' . $acc->id . ' for ' . $c->loginid . ' segment ' . $cur;
    }

    my ($pm) = $acc->add_payment({
        amount               => $amount,
        payment_gateway_code => "legacy_payment",
        payment_type_code    => "ewallet",
        status               => "OK",
        staff_loginid        => "test",
        remark               => __FILE__ . ':' . __LINE__,
    });
    $pm->legacy_payment({legacy_type => "ewallet"});
    my ($trx) = $pm->add_transaction({
        account_id    => $acc->id,
        amount        => $amount,
        staff_loginid => "test",
        remark        => __FILE__ . ':' . __LINE__,
        referrer_type => "payment",
        action_type   => ($amount > 0 ? "deposit" : "withdrawal"),
        quantity      => 1,
    });
    $acc->save(cascade => 1);
    $trx->load;    # to re-read (get balance_after)

    BOM::Platform::Client::IDAuthentication->new(client => $c)->run_authentication
        if $fdp;

    note $c->loginid . "'s balance is now $cur " . $trx->balance_after . "\n";
}

sub free_gift {
    my ($c, $cur, $amount) = @_;

    my $fdp = $c->is_first_deposit_pending;
    my @acc = $c->account;
    if (@acc) {
        @acc = grep { $_->currency_code eq $cur } @acc;
        @acc = $c->add_account({
                currency_code => $cur,
                is_default    => 0
            }) unless @acc;
    } else {
        @acc = $c->add_account({
            currency_code => $cur,
            is_default    => 1
        });
    }

    my $acc = $acc[0];
    unless (defined $acc->id) {
        $acc->save;
        note 'Created account ' . $acc->id . ' for ' . $c->loginid . ' segment ' . $cur;
    }

    my ($pm) = $acc->add_payment({
        amount               => $amount,
        payment_gateway_code => "free_gift",
        payment_type_code    => "free_gift",
        status               => "OK",
        staff_loginid        => "test",
        remark               => __FILE__ . ':' . __LINE__,
    });
    $pm->free_gift({reason => "test"});
    my ($trx) = $pm->add_transaction({
        account_id    => $acc->id,
        amount        => $amount,
        staff_loginid => "test",
        remark        => __FILE__ . ':' . __LINE__,
        referrer_type => "payment",
        action_type   => ($amount > 0 ? "deposit" : "withdrawal"),
        quantity      => 1,
    });
    $acc->save(cascade => 1);
    $trx->load;    # to re-read (get balance_after)

    BOM::Platform::Client::IDAuthentication->new(client => $c)->run_authentication
        if $fdp;

    note $c->loginid . "'s balance is now $cur " . $trx->balance_after . "\n";
}

sub buy_one_bet {
    my ($acc, $args) = @_;

    my $buy_price    = delete $args->{buy_price}    // 20;
    my $payout_price = delete $args->{payout_price} // $buy_price * 10;
    my $limits       = delete $args->{limits};
    my $duration     = delete $args->{duration}     // '15s';

    my $now      = Date::Utility->new;
    my $bet_data = +{
        underlying_symbol => 'frxUSDJPY',
        payout_price      => $payout_price,
        buy_price         => $buy_price,
        remark            => 'Test Remark',
        purchase_time     => $now->db_timestamp,
        start_time        => $now->db_timestamp,
        expiry_time       => $now->plus_time_interval($duration)->db_timestamp,
        settlement_time   => $now->plus_time_interval($duration)->db_timestamp,
        is_expired        => 1,
        is_sold           => 0,
        bet_class         => 'higher_lower_bet',
        bet_type          => 'FLASHU',
        short_code        => ('FLASHU_R_50_' . $payout_price . '_' . $now->epoch . '_' . $now->plus_time_interval($duration)->epoch . '_S0P_0'),
        relative_barrier  => 'S0P',
        %$args,
    };

    my $fmb = BOM::Database::Helper::FinancialMarketBet->new({
            bet_data     => $bet_data,
            account_data => {
                client_loginid => $acc->client_loginid,
                currency_code  => $acc->currency_code
            },
            limits => $limits,
            db     => db,
        });
    my ($bet, $txn) = $fmb->buy_bet;
    # note explain [$bet, $txn];
    return ($txn->{id}, $bet->{id}, $txn->{balance_after});
}

sub buy_multiple_bets {
    my ($acc) = @_;

    my $now      = Date::Utility->new;
    my $bet_data = +{
        underlying_symbol => 'frxUSDJPY',
        payout_price      => 200,
        buy_price         => 20,
        remark            => 'Test Remark',
        purchase_time     => $now->db_timestamp,
        start_time        => $now->db_timestamp,
        expiry_time       => $now->plus_time_interval('15s')->db_timestamp,
        settlement_time   => $now->plus_time_interval('15s')->db_timestamp,
        is_expired        => 1,
        is_sold           => 0,
        bet_class         => 'higher_lower_bet',
        bet_type          => 'FLASHU',
        short_code        => ('FLASHU_R_50_200_' . $now->epoch . '_' . $now->plus_time_interval('15s')->epoch . '_S0P_0'),
        relative_barrier  => 'S0P',
    };

    my $fmb = BOM::Database::Helper::FinancialMarketBet->new({
            bet_data     => $bet_data,
            account_data => [map {
                +{
                    client_loginid => $_->client_loginid,
                    currency_code  => $_->currency_code
                 }
            } @$acc],
            limits => undef,
            db     => db,
        });
    my $res = $fmb->batch_buy_bet;
    # note explain [$res];
    return $res;
}

sub buy_one_spread_bet {
    my ($acc, $args) = @_;

    my $now            = Date::Utility->new;
    my $buy_price      = delete $args->{buy_price} // 20;
    my $limits         = delete $args->{limits};
    my $duration       = delete $args->{duration} // '15s';
    my $app            = delete $args->{amount_per_point} // 2;
    my $stop_type      = delete $args->{stop_type} // 'point';
    my $stop_loss      = delete $args->{stop_loss} // 10;
    my $stop_profit    = delete $args->{stop_profit} // 10;
    my $spread         = delete $args->{spread} // 2;
    my $spread_divisor = delete $args->{spread_divisor} // 1;
    my $purchase_time  = delete $args->{purchase_time} // $now->db_timestamp;

    my $bet_data = +{
        underlying_symbol => 'R_100',
        buy_price         => $buy_price,
        remark            => 'Test Remark',
        purchase_time     => $purchase_time,
        start_time        => $purchase_time,
        is_expired        => 0,
        is_sold           => 0,
        bet_class         => 'spread_bet',
        bet_type          => 'SPREADU',
        short_code        => ('SPREADU_R_100_' . $app . '_' . $now->epoch . '_' . $stop_loss . '_' . $stop_profit . '_' . $stop_type),
        amount_per_point  => $app,
        stop_type         => $stop_type,
        stop_profit       => $stop_profit,
        stop_loss         => $stop_loss,
        spread_divisor    => $spread_divisor,
        %$args,
    };

    my $fmb = BOM::Database::Helper::FinancialMarketBet->new({
            bet_data     => $bet_data,
            account_data => {
                client_loginid => $acc->client_loginid,
                currency_code  => $acc->currency_code
            },
            limits => $limits,
            db     => db,
        });
    my ($bet, $txn) = $fmb->buy_bet;
    # note explain [$bet, $txn];
    return ($txn->{id}, $bet->{id}, $txn->{balance_after});
}

sub sell_one_bet {
    my ($acc, $args) = @_;

    my $fmb = BOM::Database::Helper::FinancialMarketBet->new({
            bet_data     => $args,
            account_data => {
                client_loginid => $acc->client_loginid,
                currency_code  => $acc->currency_code
            },
            db => db,
        });
    my ($bet, $txn) = $fmb->sell_bet;
    # note explain [$bet, $txn];
    return ($txn->{id}, $bet->{id}, $txn->{balance_after});
}

my $cl;
my $acc_usd;
my $acc_aud;

####################################################################
# real tests begin here
####################################################################

lives_ok {
    # need to date the timestamps back at least for 1 second because
    # Date::Utility->new->epoch rounds down fractions of seconds.
    # Hence, "now()" might come after purchase_time.
    my $db = db;
    $db->dbh->do(<<'SQL');
INSERT INTO data_collection.exchange_rate (source_currency, target_currency, date, rate)
VALUES ('USD', 'USD', now()-'1s'::INTERVAL, 1),
       ('AUD', 'USD', now()-'1s'::INTERVAL, 2),
       ('GBP', 'USD', now()-'1s'::INTERVAL, 4),
       ('EUR', 'USD', now()-'1s'::INTERVAL, 8)
SQL

    my $stmt = $db->dbh->prepare(<<'SQL');
SELECT t.cur, t.val * exch.rate
FROM (VALUES ('USD', 80),
             ('AUD', 40),
             ('GBP', 20),
             ('EUR', 10)) t(cur, val)
CROSS JOIN data_collection.exchangeToUSD_rate(t.cur) exch(rate)
ORDER BY t.cur
SQL

    $stmt->execute;
    my $res = $stmt->fetchall_arrayref;

    note explain $res;
    is_deeply $res, [[AUD => '80.0000'], [EUR => '80.0000'], [GBP => '80.0000'], [USD => '80.0000'],], 'got correct exchange rates';
}
'setup exchange rates';

lives_ok {
    $cl = create_client;

    top_up $cl, 'USD', 10000;
    top_up $cl, 'AUD', 10000;
    top_up $cl, 'USD', 5000;

    isnt + ($acc_usd = $cl->find_account(query => [currency_code => 'USD'])->[0]), undef, 'got USD account';
    isnt + ($acc_aud = $cl->find_account(query => [currency_code => 'AUD'])->[0]), undef, 'got AUD account';

    my $bal;
    is + ($bal = $acc_usd->balance + 0), 15000, 'USD balance is 15000 got: ' . $bal;
    is + ($bal = $acc_aud->balance + 0), 10000, 'AUD balance is 10000 got: ' . $bal;
}
'client with 2 segments created and funded';

lives_ok {
    my ($txnid, $fmbid, $balance_after) = buy_one_bet $acc_usd;
    is $balance_after + 0, 15000 - 20, 'correct balance_after';
}
'bought USD bet';

lives_ok {
    my ($txnid, $fmbid, $balance_after) = buy_one_bet $acc_aud;
    is $balance_after + 0, 10000 - 20, 'correct balance_after';
}
'bought AUD bet';

dies_ok {
    my ($txnid, $fmbid, $balance_after) = buy_one_bet $acc_aud,
        +{
        limits => {
            max_open_bets => 2,
        },
        };
}
'exception thrown';
is_deeply $@,
    [
    BI002 => 'ERROR:  maximum self-exclusion number of open contracts exceeded',
    ],
    'max_open_bets reached';

# We have 2 accounts, AUD and USD, with 1 bet for 20 each. Since AUD=>USD rate is 2,
# the net value is 60 USD.

# We are buying and AUD 20 (= USD 40) bet. So, with max_turnover=100 it should succeed.
# Anything less should fail.

dies_ok {
    my ($txnid, $fmbid, $balance_after) = buy_one_bet $acc_aud, +{
        limits => {
            max_turnover => 99.9999,    # unit is USD
        },
    };
}
'exception thrown';
is_deeply $@,
    [
    BI001 => 'ERROR:  maximum self-exclusion turnover limit exceeded',
    ],
    'max_turnover reached';

lives_ok {
    my ($txnid, $fmbid, $balance_after) = buy_one_bet $acc_aud, +{
        limits => {
            max_turnover => 1000,    # in USD
        },
    };
    is $balance_after + 0, 10000 - 40, 'correct balance_after';
    sell_one_bet $acc_aud,
        {
        id         => $fmbid,
        sell_price => 0,
        sell_time  => Date::Utility->new->plus_time_interval('1s')->db_timestamp
        };
}
'bought and sold one more AUD bet with slightly increased max_turnover';

# at this point we have 2 open contracts: USD 20 and AUD 20. Since our AUDUSD rate
# is 2 this amounts to USD 60. Also, we have one lost contract for AUD 20 which is
# USD 40. As for the max_losses test, we need to sum up all open bets as losses
# plus the currently realized losses plus the current contract which is
#
#  40 (realized) + 60 (open) + 10000 (current) = 10100

dies_ok {
    my ($txnid, $fmbid, $balance_after) = buy_one_bet $acc_usd,
        +{
        buy_price => 10000,
        limits    => {
            max_losses    => 10099.99,
            max_open_bets => 3,
        },
        };
    is $balance_after + 0, 15000 - 10020, 'correct balance_after';
}
'exception thrown';
is_deeply $@,
    [
    BI012 => 'ERROR:  maximum self-exclusion limit on daily losses reached',
    ],
    'max_losses reached';

lives_ok {
    my ($txnid, $fmbid, $balance_after) = buy_one_bet $acc_usd,
        +{
        buy_price => 10000,
        limits    => {
            max_losses    => 10100,
            max_open_bets => 3,
        },
        };
    is $balance_after + 0, 15000 - 10020, 'correct balance_after';
}
'bought one more USD bet with slightly increased max_open_bets' or diag Dumper($@);

dies_ok {
    my ($txnid, $fmbid, $balance_after) = buy_one_bet $acc_aud,
        +{
        limits => {
            max_open_bets => 3,
        },
        };
}
'exception thrown';
is_deeply $@,
    [
    BI002 => 'ERROR:  maximum self-exclusion number of open contracts exceeded',
    ],
    'to be sure the previous bet was the last possible';

dies_ok {
    my ($txnid, $fmbid, $balance_after) = buy_one_bet $acc_usd,
        +{
        buy_price => 15000 - 10020 + 0.01,
        };
}
'exception thrown';
is_deeply $@,
    [
    BI003 => 'ERROR:  insufficient balance, need: 0.0100, #open_bets: 0, pot_payout: 0',
    ],
    'insufficient balance';

SKIP: {
    my @gmtime = gmtime;
    skip 'at least one minute must be left before mignight', 1
        if $gmtime[1] > 58 and $gmtime[2] == 23;

    subtest 'intraday_forex_iv_action limits', sub {
        my @bets_to_sell;

        lives_ok {
            my ($txnid, $fmbid, $balance_after) = buy_one_bet $acc_usd, +{
                relative_barrier => 'test',
                # 24h should actually be enough. But from time and again leap
                # seconds are inserted. So, in principle a day can have 24h + 1sec.
                duration => (24 * 3600 + 1) . 's',
            };
            is $balance_after + 0, 15000 - 10040, 'correct balance_after';
        }
        'This bet should not be taken into account in the intraday_forex_iv_action tests due to duration > 1day';

        lives_ok {
            my ($txnid, $fmbid, $balance_after) = buy_one_bet $acc_usd,
                +{
                relative_barrier => 'test',
                limits           => {
                    intraday_forex_iv_action => {
                        turnover => 20,
                    },
                },
                };
            is $balance_after + 0, 15000 - 10060, 'correct balance_after';
            push @bets_to_sell, $fmbid;
        }
        'bought USD bet with relative_barrier=test';

        dies_ok {
            my ($txnid, $fmbid, $balance_after) = buy_one_bet $acc_usd,
                +{
                buy_price        => '0.01',
                relative_barrier => 'test',
                limits           => {
                    intraday_forex_iv_action => {
                        turnover => 20,
                    },
                },
                };
        }
        'cannot buy one more due to intraday_forex_iv_action.turnover';
        is_deeply $@,
            [
            BI004 => 'ERROR:  maximum intraday forex turnover limit reached',
            ],
            'maximum intraday forex turnover limit reached';

        # there is currently one open bet with relative_barrier<>S0P
        # it has buy_price=20 and payout_price=200
        # let's buy one more with potential profit of 20
        # then the net potential profit is 200
        lives_ok {
            my ($txnid, $fmbid, $balance_after) = buy_one_bet $acc_usd,
                +{
                relative_barrier => 'test',
                buy_price        => 20,
                payout_price     => 40,
                limits           => {
                    intraday_forex_iv_action => {
                        potential_profit => 200,
                        turnover         => 40,
                    },
                },
                };
            is $balance_after + 0, 15000 - 10080, 'correct balance_after';
            push @bets_to_sell, $fmbid;
        }
        'now we have potential_profit=200';

        dies_ok {
            my ($txnid, $fmbid, $balance_after) = buy_one_bet $acc_usd,
                +{
                relative_barrier => 'test',
                buy_price        => 20,
                payout_price     => 20.01,
                limits           => {
                    intraday_forex_iv_action => {
                        potential_profit => 200,
                        turnover         => 60,
                    },
                },
                };
        }
        'cannot buy one more due to intraday_forex_iv_action.potential_profit';
        is_deeply $@,
            [
            BI005 => 'ERROR:  maximum intraday forex potential profit limit reached',
            ],
            'maximum intraday forex potential profit limit reached';

        # now we need to sell some bets
        lives_ok {
            my $txnid = sell_one_bet $acc_usd,
                +{
                id         => shift(@bets_to_sell),
                sell_price => 200,
                sell_time  => Date::Utility->new->plus_time_interval('1s')->db_timestamp,
                };
        }
        '1st bet sold';

        # here we have a realized profit of 180. Let's see if that's true.
        dies_ok {
            my ($txnid, $fmbid, $balance_after) = buy_one_bet $acc_usd,
                +{
                relative_barrier => 'test',
                buy_price        => 20,
                limits           => {
                    intraday_forex_iv_action => {
                        realized_profit => 179.99,
                    },
                },
                };
        }
        'cannot buy one more due to intraday_forex_iv_action.realized_profit';
        is_deeply $@,
            [
            BI006 => 'ERROR:  maximum intraday forex realized profit limit reached',
            ],
            'maximum intraday forex realized profit limit reached';

        # try the same bet with a slightly higher limit
        lives_ok {
            my ($txnid, $fmbid, $balance_after) = buy_one_bet $acc_usd,
                +{
                relative_barrier => 'test',
                limits           => {
                    intraday_forex_iv_action => {
                        realized_profit => 180,
                    },
                },
                };
            is $balance_after + 0, 15000 - 10100 + 200, 'correct balance_after';
            push @bets_to_sell, $fmbid;
        }
        'successfully bought USD bet with sightly higher intraday_forex_iv_action.realized_profit limit';
    };
}

subtest 'more validation', sub {
    my @usd_bets;

    lives_ok {
        $cl = create_client;

        top_up $cl, 'USD', 10000;
        top_up $cl, 'AUD', 10000;

        isnt + ($acc_usd = $cl->find_account(query => [currency_code => 'USD'])->[0]), undef, 'got USD account';
        isnt + ($acc_aud = $cl->find_account(query => [currency_code => 'AUD'])->[0]), undef, 'got AUD account';

        my $bal;
        is + ($bal = $acc_usd->balance + 0), 10000, 'USD balance is 10000 got: ' . $bal;
        is + ($bal = $acc_aud->balance + 0), 10000, 'AUD balance is 10000 got: ' . $bal;
    }
    'setup new client';

    dies_ok {
        my ($txnid, $fmbid, $balance_after) = buy_one_bet $acc_usd,
            +{
            limits => {
                max_balance => 10000 - 0.01,
            },
            };
    }
    'cannot buy due to max_balance';
    is_deeply $@,
        [
        BI008 => 'ERROR:  client balance upper limit exceeded',
        ],
        'client balance upper limit exceeded';

    lives_ok {
        my ($txnid, $fmbid, $balance_after) = buy_one_bet $acc_usd,
            +{
            limits => {
                max_balance => 10000,
            },
            };
        push @usd_bets, $fmbid;
        is $balance_after + 0, 10000 - 20, 'correct balance_after';
    }
    'can still buy when balance is exactly at max_balance';

    lives_ok {
        note 'this verifies that closed bets or open bets in other segments do not affect this validation';
        my ($txnid, $fmbid, $balance_after) = buy_one_bet $acc_aud;
        is $balance_after + 0, 10000 - 20, 'correct balance_after';
        ($txnid, $fmbid, $balance_after) = buy_one_bet $acc_usd;
        push @usd_bets, $fmbid;
        is $balance_after + 0, 10000 - 40, 'correct balance_after';
        $txnid = sell_one_bet $acc_usd,
            +{
            id         => $fmbid,
            sell_price => 0,
            sell_time  => Date::Utility->new->plus_time_interval('1s')->db_timestamp,
            };
    }
    'buy a bet in the other account + buy and sell one in the current';

    dies_ok {
        my ($txnid, $fmbid, $balance_after) = buy_one_bet $acc_usd,
            +{
            limits => {
                max_payout_open_bets => 400 - 0.01,
            },
            };
    }
    'cannot buy due to max_payout_open_bets';
    is_deeply $@,
        [
        BI009 => 'ERROR:  maximum net payout for open positions reached',
        ],
        'maximum net payout for open positions reached';

    dies_ok {
        my ($txnid, $fmbid, $balance_after) = buy_one_bet $acc_usd,
            +{
            limits => {
                max_payout_per_symbol_and_bet_type => 400 - 0.01,
            },
            };
    }
    'cannot buy due to max_payout_per_symbol_and_bet_type';
    is_deeply $@,
        [
        BI007 => 'ERROR:  maximum summary payout for open bets per symbol and bet_type reached',
        ],
        'maximum summary payout for open bets per symbol and bet_type reached';

    lives_ok {
        my ($txnid, $fmbid, $balance_after) = buy_one_bet $acc_usd,
            +{
            limits => {
                max_payout_open_bets => 400,
            },
            };
        push @usd_bets, $fmbid;
        is $balance_after + 0, 10000 - 60, 'correct balance_after';
    }
    'can buy when summary open payout is exactly at max_payout_open_bets';

    lives_ok {
        my ($txnid, $fmbid, $balance_after) = buy_one_bet $acc_usd,
            +{
            limits => {
                max_payout_per_symbol_and_bet_type => 600,
            },
            };
        push @usd_bets, $fmbid;
        is $balance_after + 0, 10000 - 80, 'correct balance_after';
    }
    'can buy when summary open payout is exactly at max_payout_per_symbol_and_bet_type';

    lives_ok {
        my ($txnid, $fmbid, $balance_after) = buy_one_bet $acc_usd,
            +{
            underlying_symbol => 'frxUSDAUD',
            limits            => {
                max_payout_per_symbol_and_bet_type => 800 - 0.01,
            },
            };
        push @usd_bets, $fmbid;
        is $balance_after + 0, 10000 - 100, 'correct balance_after';
    }
    'can buy for different symbol';

    lives_ok {
        my ($txnid, $fmbid, $balance_after) = buy_one_bet $acc_usd,
            +{
            bet_type => 'FLASHD',
            limits   => {
                max_payout_per_symbol_and_bet_type => 1000 - 0.01,
            },
            };
        push @usd_bets, $fmbid;
        is $balance_after + 0, 10000 - 120, 'correct balance_after';
    }
    'can buy for different bet_type';

    dies_ok {
        my ($txnid, $fmbid, $balance_after) = buy_one_bet $acc_usd,
            +{
            limits => {
                max_payout_open_bets => 1200 - 0.01,
            },
            };
    }
    'cannot buy due to max_payout_open_bets -- just to be sure';
    is_deeply $@,
        [
        BI009 => 'ERROR:  maximum net payout for open positions reached',
        ],
        'maximum net payout for open positions reached';

    # the USD account has 6 bets here, 5 of which are unsold. Let's sell them
    # all.
    lives_ok {
        my @bets_to_sell =
            map { {id => $_, sell_price => 30, sell_time => Date::Utility->new->plus_time_interval('1s')->db_timestamp,} } @usd_bets;

        my @qvs = (
            BOM::Database::Model::DataCollection::QuantsBetVariables->new({
                    data_object_params => {theo => 0.02},
                })) x @bets_to_sell;

        my $fmb = BOM::Database::Helper::FinancialMarketBet->new({
                bet_data             => \@bets_to_sell,
                quants_bet_variables => \@qvs,
                account_data         => {
                    client_loginid => $acc_usd->client_loginid,
                    currency_code  => $acc_usd->currency_code
                },
                db => db,
            });

        my $res = $fmb->batch_sell_bet;

        # note explain $res;

        is 0 + @$res, 5, 'sold 5 out of 6 bets (1 was already sold)';
        is $res->[0]->{txn}->{balance_after} + 0, 10000 - 120 + 5 * 30, 'balance_after';
    }
    'batch-sell 5 bets';
};

SKIP: {
    my @gmtime = gmtime;
    skip 'at least one minute must be left before mignight', 2
        if $gmtime[1] > 58 and $gmtime[2] == 23;

    subtest 'specific turnover validation', sub {
        lives_ok {
            $cl = create_client;

            top_up $cl, 'USD', 10000;
            top_up $cl, 'AUD', 10000;

            isnt + ($acc_usd = $cl->find_account(query => [currency_code => 'USD'])->[0]), undef, 'got USD account';
            isnt + ($acc_aud = $cl->find_account(query => [currency_code => 'AUD'])->[0]), undef, 'got AUD account';

            my $bal;
            is + ($bal = $acc_usd->balance + 0), 10000, 'USD balance is 10000 got: ' . $bal;
            is + ($bal = $acc_aud->balance + 0), 10000, 'AUD balance is 10000 got: ' . $bal;
        }
        'setup new client';

        my @bets_to_sell;
        lives_ok {
            my ($txnid, $fmbid, $balance_after) = buy_one_bet $acc_usd;
            push @bets_to_sell, [$acc_usd, $fmbid];
            is $balance_after + 0, 10000 - 20, 'correct balance_after';

            ($txnid, $fmbid, $balance_after) = buy_one_bet $acc_aud,
                +{
                tick_count => 19,
                };
            push @bets_to_sell, [$acc_aud, $fmbid];
            is $balance_after + 0, 10000 - 20, 'correct balance_after';

            ($txnid, $fmbid, $balance_after) = buy_one_bet $acc_aud,
                +{
                underlying_symbol => 'fritz',
                };
            push @bets_to_sell, [$acc_aud, $fmbid];
            is $balance_after + 0, 10000 - 40, 'correct balance_after';

            ($txnid, $fmbid, $balance_after) = buy_one_bet $acc_usd,
                +{
                bet_type => 'CLUB',
                };
            push @bets_to_sell, [$acc_usd, $fmbid];
            is $balance_after + 0, 10000 - 40, 'correct balance_after';
        }
        'buy a few bets';

        lives_ok {
            while (@bets_to_sell) {
                my ($acc, $fmbid) = @{shift @bets_to_sell};
                my $txnid = sell_one_bet $acc,
                    +{
                    id         => $fmbid,
                    sell_price => 0,
                    sell_time  => Date::Utility->new->plus_time_interval('1s')->db_timestamp,
                    };
            }
        }
        'and sell them for 0';

        # NOTE: exchange rates have been set up as the very 1st test
        #       We have a turnover of USD 40 and AUD 40 = USD 80
        #       which amounts to a net turnover of USD 120.
        #       And since all those bets are losses we have a net loss of USD 120.
        #       Also, there are no open bets. So, the loss limit is
        #           120 + 20 (current contract)
        dies_ok {
            my ($txnid, $fmbid, $balance_after) = buy_one_bet $acc_usd, +{
                limits => {
                    max_turnover             => 140 - 0.01,
                    max_losses               => 140 - 0.01,
                    specific_turnover_limits => [{    # fails
                            bet_type => [map { {n => $_} } qw/FLASHU FLASHD DUMMY CLUB/],
                            symbols  => [map { {n => $_} } qw/frxUSDJPY frxUSDGBP fritz/],
                            limit    => 140 - 0.01,
                            name     => 'test1',
                        },
                        {    # passes
                            bet_type => [map { {n => $_} } qw/FLASHU FLASHD DUMMY CLUB/],
                            symbols  => [map { {n => $_} } qw/frxUSDJPY frxUSDGBP fritz/],
                            limit    => 140,
                            name     => 'test2',
                        },
                        {    # fails (leave out the CLUB bet above)
                            bet_type => [map { {n => $_} } qw/FLASHU FLASHD DUMMY/],
                            limit    => 120 - 0.01,
                            name     => 'test3',
                        },
                        {    # passes (leave out the CLUB bet above)
                            bet_type => [map { {n => $_} } qw/FLASHU FLASHD DUMMY/],
                            limit    => 120,
                            name     => 'test4',
                        },
                        {    # fails (count only the one bet w/ tick_count, (AUD 20 = USD 40) + USD 20 for the bet to be bought => limit=60)
                            tick_expiry => 1,
                            limit       => 60 - 0.01,
                            name        => 'test5',
                        },
                        {    # passes  (count only the one bet w/ tick_count, (AUD 20 = USD 40) + USD 20 for the bet to be bought => limit=60)
                            tick_expiry => 1,
                            limit       => 60,
                            name        => 'test6',
                        },
                        {    # fails (count only the one bet w/ sym=fritz, (AUD 20 = USD 40) + USD 20 for the bet to be bought => limit=60)
                            symbols => [map { {n => $_} } qw/hugo fritz/],
                            limit   => 60 - 0.01,
                            name    => 'test7',
                        },
                        {    # passes  (count only the one bet w/ sym=fritz, (AUD 20 = USD 40) + USD 20 for the bet to be bought => limit=60)
                            symbols => [map { {n => $_} } qw/hugo fritz/],
                            limit   => 60,
                            name    => 'test8',
                        },
                    ],
                },
            };
        }
        'max_turnover validation failed';
        is_deeply $@,
            [
            BI001 => 'ERROR:  maximum self-exclusion turnover limit exceeded',
            ],
            'max_turnover exception';

        dies_ok {
            my ($txnid, $fmbid, $balance_after) = buy_one_bet $acc_usd, +{
                limits => {
                    max_turnover             => 140,
                    max_losses               => 140 - 0.01,
                    specific_turnover_limits => [{    # fails
                            bet_type => [map { {n => $_} } qw/FLASHU FLASHD DUMMY CLUB/],
                            symbols  => [map { {n => $_} } qw/frxUSDJPY frxUSDGBP fritz/],
                            limit    => 140 - 0.01,
                            name     => 'test1',
                        },
                        {    # passes
                            bet_type => [map { {n => $_} } qw/FLASHU FLASHD DUMMY CLUB/],
                            symbols  => [map { {n => $_} } qw/frxUSDJPY frxUSDGBP fritz/],
                            limit    => 140,
                            name     => 'test2',
                        },
                        {    # fails (leave out the CLUB bet above)
                            bet_type => [map { {n => $_} } qw/FLASHU FLASHD DUMMY/],
                            limit    => 120 - 0.01,
                            name     => 'test3',
                        },
                        {    # passes (leave out the CLUB bet above)
                            bet_type => [map { {n => $_} } qw/FLASHU FLASHD DUMMY/],
                            limit    => 120,
                            name     => 'test4',
                        },
                        {    # fails (count only the one bet w/ tick_count, (AUD 20 = USD 40) + USD 20 for the bet to be bought => limit=60)
                            tick_expiry => 1,
                            limit       => 60 - 0.01,
                            name        => 'test5',
                        },
                        {    # passes  (count only the one bet w/ tick_count, (AUD 20 = USD 40) + USD 20 for the bet to be bought => limit=60)
                            tick_expiry => 1,
                            limit       => 60,
                            name        => 'test6',
                        },
                        {    # fails (count only the one bet w/ sym=fritz, (AUD 20 = USD 40) + USD 20 for the bet to be bought => limit=60)
                            symbols => [map { {n => $_} } qw/hugo fritz/],
                            limit   => 60 - 0.01,
                            name    => 'test7',
                        },
                        {    # passes  (count only the one bet w/ sym=fritz, (AUD 20 = USD 40) + USD 20 for the bet to be bought => limit=60)
                            symbols => [map { {n => $_} } qw/hugo fritz/],
                            limit   => 60,
                            name    => 'test8',
                        },
                    ],
                },
            };
        }
        'max_losses validation failed';
        is_deeply $@,
            [
            BI012 => 'ERROR:  maximum self-exclusion limit on daily losses reached',
            ],
            'max_losses exception';

        dies_ok {
            my ($txnid, $fmbid, $balance_after) = buy_one_bet $acc_usd, +{
                limits => {
                    max_turnover             => 140,
                    max_losses               => 140,
                    specific_turnover_limits => [{    # fails
                            bet_type => [map { {n => $_} } qw/FLASHU FLASHD DUMMY CLUB/],
                            symbols  => [map { {n => $_} } qw/frxUSDJPY frxUSDGBP fritz/],
                            limit    => 140 - 0.01,
                            name     => 'test1',
                        },
                        {    # passes
                            bet_type => [map { {n => $_} } qw/FLASHU FLASHD DUMMY CLUB/],
                            symbols  => [map { {n => $_} } qw/frxUSDJPY frxUSDGBP fritz/],
                            limit    => 140,
                            name     => 'test2',
                        },
                        {    # fails (leave out the CLUB bet above)
                            bet_type => [map { {n => $_} } qw/FLASHU FLASHD DUMMY/],
                            limit    => 120 - 0.01,
                            name     => 'test3',
                        },
                        {    # passes (leave out the CLUB bet above)
                            bet_type => [map { {n => $_} } qw/FLASHU FLASHD DUMMY/],
                            limit    => 120,
                            name     => 'test4',
                        },
                        {    # fails (count only the one bet w/ tick_count, (AUD 20 = USD 40) + USD 20 for the bet to be bought => limit=60)
                            tick_expiry => 1,
                            limit       => 60 - 0.01,
                            name        => 'test5',
                        },
                        {    # passes  (count only the one bet w/ tick_count, (AUD 20 = USD 40) + USD 20 for the bet to be bought => limit=60)
                            tick_expiry => 1,
                            limit       => 60,
                            name        => 'test6',
                        },
                        {    # fails (count only the one bet w/ sym=fritz, (AUD 20 = USD 40) + USD 20 for the bet to be bought => limit=60)
                            symbols => [map { {n => $_} } qw/hugo fritz/],
                            limit   => 60 - 0.01,
                            name    => 'test7',
                        },
                        {    # passes  (count only the one bet w/ sym=fritz, (AUD 20 = USD 40) + USD 20 for the bet to be bought => limit=60)
                            symbols => [map { {n => $_} } qw/hugo fritz/],
                            limit   => 60,
                            name    => 'test8',
                        },
                    ],
                },
            };
        }
        'specific turnover validation failed';
        is_deeply $@,
            [
            BI011 => 'ERROR:  specific turnover limit reached: test1, test3, test5, test7',
            ],
            'specific turnover limit reached: test1, test3, test5, test7';

        lives_ok {
            my ($txnid, $fmbid, $balance_after) = buy_one_bet $acc_usd, +{
                limits => {
                    max_turnover             => 140,
                    max_losses               => 140,
                    specific_turnover_limits => [{    # passes
                            bet_type => [map { {n => $_} } qw/FLASHU FLASHD DUMMY CLUB/],
                            symbols  => [map { {n => $_} } qw/frxUSDJPY frxUSDGBP fritz/],
                            limit    => 140,
                            name     => 'test2',
                        },
                        {    # passes (leave out the CLUB bet above)
                            bet_type => [map { {n => $_} } qw/FLASHU FLASHD DUMMY/],
                            limit    => 120,
                            name     => 'test4',
                        },
                        {    # passes  (count only the one bet w/ tick_count, (AUD 20 = USD 40) + USD 20 for the bet to be bought => limit=60)
                            tick_expiry => 1,
                            limit       => 60,
                            name        => 'test6',
                        },
                        {    # passes  (count only the one bet w/ sym=fritz, (AUD 20 = USD 40) + USD 20 for the bet to be bought => limit=60)
                            symbols => [map { {n => $_} } qw/hugo fritz/],
                            limit   => 60,
                            name    => 'test8',
                        },
                    ],
                },
            };
            is $balance_after + 0, 10000 - 60, 'correct balance_after';
        }
        'specific turnover validation succeeded';
    };

    subtest 'spread limits', sub {
        lives_ok {
            $cl = create_client;

            top_up $cl, 'USD', 10000;
            top_up $cl, 'AUD', 10000;

            isnt + ($acc_usd = $cl->find_account(query => [currency_code => 'USD'])->[0]), undef, 'got USD account';
            isnt + ($acc_aud = $cl->find_account(query => [currency_code => 'AUD'])->[0]), undef, 'got AUD account';

            my $bal;
            is + ($bal = $acc_usd->balance + 0), 10000, 'USD balance is 10000 got: ' . $bal;
            is + ($bal = $acc_aud->balance + 0), 10000, 'AUD balance is 10000 got: ' . $bal;
        }
        'setup new client';

        # can buy spread bet worth potential profit of USD 80 yesterday
        lives_ok {
            my $yest = Date::Utility->new->minus_time_interval('1d')->truncate_to_day;
            my ($txnid, $fmbid, $balance_after) = buy_one_spread_bet $acc_usd,
                +{
                limits           => {spread_bet_profit_limit => 80},
                amount_per_point => 8,
                purchase_time    => $yest->db_timestamp
                };
            is $balance_after + 0, 10000 - 20, 'correct balance_after';
            $txnid = sell_one_bet $acc_usd,
                +{
                id         => $fmbid,
                sell_price => 100,
                sell_time  => $yest->plus_time_interval('1s')->db_timestamp,
                };
        }
        'bought and sold a spread bet with USD 80 profit';

        my @bets_to_sell;
        lives_ok {
            my ($txnid, $fmbid, $balance_after) = buy_one_spread_bet $acc_usd;
            is $balance_after + 0, 10080 - 20, 'correct balance_after';
            push @bets_to_sell, [$acc_usd, $fmbid];
            ($txnid, $fmbid, $balance_after) = buy_one_spread_bet $acc_aud;
            is $balance_after + 0, 10000 - 20, 'correct balance_after';
        }
        'buy spread bets';

        # I bought 2 spread contracts with a potential profit of USD 20 and AUD 20 (USD 60 in total).
        # dies if you try to buy a contract with potential payout of USD 20.01
        dies_ok {
            my ($txnid, $fmbid, $balance_after) = buy_one_spread_bet $acc_usd,
                +{
                limits           => {spread_bet_profit_limit => 80},
                amount_per_point => 2.001
                };
        }
        'cannot buy bet woth USD 20.01';
        is_deeply $@,
            [
            BI015 => 'ERROR:  daily profit limit on spread bets exceeded',
            ],
            'daily profit limit on spread bets exceeded';

        # can still buy a contract worth USD 20 when limit is set to USD 80.
        lives_ok {
            my ($txnid, $fmbid, $balance_after) = buy_one_spread_bet $acc_usd, +{limits => {spread_bet_profit_limit => 80}};
            is $balance_after + 0, 10080 - 40, 'correct balance_after';
        }
        'can still buy bet worth USD 20';

        # sell one spread bet and make profit of USD 10
        lives_ok {
            my ($acc, $fmbid) = @{shift @bets_to_sell};
            my $txnid = sell_one_bet $acc,
                +{
                id         => $fmbid,
                sell_price => 30,
                sell_time  => Date::Utility->new->plus_time_interval('1s')->db_timestamp,
                };
        }
        'and sell one bet in USD account for profit of USD 10';

        # Current status:
        # USD account: USD 10 profit and potential profit of USD 20 in one open contract
        # AUD account: potential profit of AUD 20
        # total: USD 70

        # dies if try to buy a contract with potential payout of USD 10.01
        dies_ok {
            my ($txnid, $fmbid, $balance_after) = buy_one_spread_bet $acc_usd,
                +{
                limits           => {spread_bet_profit_limit => 80},
                amount_per_point => 1.001
                };
        }
        'cannot buy bet woth USD 10.01';
        is_deeply $@,
            [
            BI015 => 'ERROR:  daily profit limit on spread bets exceeded',
            ],
            'daily profit limit on spread bets exceeded';
        lives_ok {
            my ($txnid, $fmbid, $balance_after) = buy_one_spread_bet $acc_usd,
                +{
                limits           => {spread_bet_profit_limit => 80},
                amount_per_point => 1
                };
            is $balance_after + 0, 10080 - 30, 'correct balance_after';
        }
        'can still buy bet worth USD 10';

        # can buy other bet even though we have hit the spread daily limit
        lives_ok {
            my ($txnid, $fmbid, $balance_after) = buy_one_bet $acc_usd, +{limits => {spread_bet_profit_limit => 80}};
            is $balance_after + 0, 10080 - 50, 'correct balance_after';
        }
        'can still buy bet worth USD 20';

    };

    subtest '7day limits', sub {
        lives_ok {
            $cl = create_client;

            top_up $cl, 'USD', 10000;
            top_up $cl, 'AUD', 10000;

            isnt + ($acc_usd = $cl->find_account(query => [currency_code => 'USD'])->[0]), undef, 'got USD account';
            isnt + ($acc_aud = $cl->find_account(query => [currency_code => 'AUD'])->[0]), undef, 'got AUD account';

            my $bal;
            is + ($bal = $acc_usd->balance + 0), 10000, 'USD balance is 10000 got: ' . $bal;
            is + ($bal = $acc_aud->balance + 0), 10000, 'AUD balance is 10000 got: ' . $bal;
        }
        'setup new client';

        my $today        = Date::Utility::today;
        my $_6daysbefore = $today->minus_time_interval('6d');

        note "today = " . $today->db_timestamp . ", _6daysbefore = " . $_6daysbefore->db_timestamp;

        my @bets_to_sell;
        lives_ok {
            my ($txnid, $fmbid, $balance_after) = buy_one_bet $acc_usd,
                +{
                purchase_time => $_6daysbefore->minus_time_interval('1s')->db_timestamp,
                };
            push @bets_to_sell, [$acc_usd, $fmbid];
            is $balance_after + 0, 10000 - 20, 'correct balance_after';

            ($txnid, $fmbid, $balance_after) = buy_one_bet $acc_aud,
                +{
                purchase_time => $_6daysbefore->minus_time_interval('1s')->db_timestamp,
                };
            push @bets_to_sell, [$acc_aud, $fmbid];
            is $balance_after + 0, 10000 - 20, 'correct balance_after';

            ($txnid, $fmbid, $balance_after) = buy_one_bet $acc_usd,
                +{
                purchase_time => $_6daysbefore->db_timestamp,
                };
            push @bets_to_sell, [$acc_usd, $fmbid];
            is $balance_after + 0, 10000 - 40, 'correct balance_after';

            ($txnid, $fmbid, $balance_after) = buy_one_bet $acc_aud,
                +{
                purchase_time => $_6daysbefore->db_timestamp,
                };
            push @bets_to_sell, [$acc_aud, $fmbid];
            is $balance_after + 0, 10000 - 40, 'correct balance_after';

            ($txnid, $fmbid, $balance_after) = buy_one_bet $acc_usd,
                +{
                purchase_time => $today->db_timestamp,
                };
            push @bets_to_sell, [$acc_usd, $fmbid];
            is $balance_after + 0, 10000 - 60, 'correct balance_after';

            ($txnid, $fmbid, $balance_after) = buy_one_bet $acc_aud,
                +{
                purchase_time => $today->db_timestamp,
                };
            push @bets_to_sell, [$acc_aud, $fmbid];
            is $balance_after + 0, 10000 - 60, 'correct balance_after';
        }
        'buy a few bets';

        lives_ok {
            while (@bets_to_sell) {
                my ($acc, $fmbid) = @{shift @bets_to_sell};
                my $txnid = sell_one_bet $acc,
                    +{
                    id         => $fmbid,
                    sell_price => 0,
                    sell_time  => Date::Utility->new->plus_time_interval('1s')->db_timestamp,
                    };
            }
        }
        'and sell them for 0';

        # Here we have 6 bought and sold bets, 3 USD and 3 AUD. Two of them, 1 USD + 1 AUD,
        # where bought before the time interval considered by the 7day limits. In total, we
        # have a worth of USD 120 turnover and losses within the 7day interval.
        # There are no open bets. So, the loss limit is:
        #
        #     120 (realized loss) + 20 (current contract)

        dies_ok {
            my ($txnid, $fmbid, $balance_after) = buy_one_bet $acc_usd,
                +{
                limits => {
                    max_7day_turnover => 140 - 0.01,
                    max_7day_losses   => 140 - 0.01,
                },
                };
        }
        '7day turnover validation failed';
        is_deeply $@,
            [
            BI013 => 'ERROR:  maximum self-exclusion 7 day turnover limit exceeded',
            ],
            'maximum self-exclusion 7 day turnover limit exceeded';

        dies_ok {
            my ($txnid, $fmbid, $balance_after) = buy_one_bet $acc_usd,
                +{
                limits => {
                    max_7day_turnover => 140,
                    max_7day_losses   => 140 - 0.01,
                },
                };
        }
        '7day turnover validation failed';
        is_deeply $@,
            [
            BI014 => 'ERROR:  maximum self-exclusion 7 day limit on losses exceeded',
            ],
            'maximum self-exclusion 7 day limit on losses exceeded';

        lives_ok {
            my ($txnid, $fmbid, $balance_after) = buy_one_bet $acc_usd,
                +{
                limits => {
                    max_7day_turnover => 140,
                    max_7day_losses   => 140,
                },
                };
            is $balance_after + 0, 10000 - 80, 'correct balance_after';
        }
        '7day turnover validation passed with slightly higher limits';

        # now we have one open bet for USD 20. So, we should raise the limits
        # accordingly to buy the next

        dies_ok {
            my ($txnid, $fmbid, $balance_after) = buy_one_bet $acc_usd,
                +{
                limits => {
                    max_7day_turnover => 160 - 0.01,
                    max_7day_losses   => 160 - 0.01,
                },
                };
        }
        '7day turnover validation failed (with open bet)';
        is_deeply $@,
            [
            BI013 => 'ERROR:  maximum self-exclusion 7 day turnover limit exceeded',
            ],
            'maximum self-exclusion 7 day turnover limit exceeded (with open bet)';

        dies_ok {
            my ($txnid, $fmbid, $balance_after) = buy_one_bet $acc_usd,
                +{
                limits => {
                    max_7day_turnover => 160,
                    max_7day_losses   => 160 - 0.01,
                },
                };
        }
        '7day turnover validation failed (with open bet)';
        is_deeply $@,
            [
            BI014 => 'ERROR:  maximum self-exclusion 7 day limit on losses exceeded',
            ],
            'maximum self-exclusion 7 day limit on losses exceeded (with open bet)';

        lives_ok {
            my ($txnid, $fmbid, $balance_after) = buy_one_bet $acc_usd,
                +{
                limits => {
                    max_7day_turnover => 160,
                    max_7day_losses   => 160,
                },
                };
            is $balance_after + 0, 10000 - 100, 'correct balance_after';
        }
        '7day turnover validation passed with slightly higher limits (with open bet)';
    };

    subtest '30day limits', sub {
        lives_ok {
            $cl = create_client;

            top_up $cl, 'USD', 10000;
            top_up $cl, 'AUD', 10000;

            isnt + ($acc_usd = $cl->find_account(query => [currency_code => 'USD'])->[0]), undef, 'got USD account';
            isnt + ($acc_aud = $cl->find_account(query => [currency_code => 'AUD'])->[0]), undef, 'got AUD account';

            my $bal;
            is + ($bal = $acc_usd->balance + 0), 10000, 'USD balance is 10000 got: ' . $bal;
            is + ($bal = $acc_aud->balance + 0), 10000, 'AUD balance is 10000 got: ' . $bal;
        }
        'setup new client';

        my $today         = Date::Utility::today;
        my $_29daysbefore = $today->minus_time_interval('29d');

        note "today = " . $today->db_timestamp . ", _29daysbefore = " . $_29daysbefore->db_timestamp;

        my @bets_to_sell;
        lives_ok {
            my ($txnid, $fmbid, $balance_after) = buy_one_bet $acc_usd,
                +{
                purchase_time => $_29daysbefore->minus_time_interval('1s')->db_timestamp,
                };
            push @bets_to_sell, [$acc_usd, $fmbid];
            is $balance_after + 0, 10000 - 20, 'correct balance_after';

            ($txnid, $fmbid, $balance_after) = buy_one_bet $acc_aud,
                +{
                purchase_time => $_29daysbefore->minus_time_interval('1s')->db_timestamp,
                };
            push @bets_to_sell, [$acc_aud, $fmbid];
            is $balance_after + 0, 10000 - 20, 'correct balance_after';

            ($txnid, $fmbid, $balance_after) = buy_one_bet $acc_usd,
                +{
                purchase_time => $_29daysbefore->db_timestamp,
                };
            push @bets_to_sell, [$acc_usd, $fmbid];
            is $balance_after + 0, 10000 - 40, 'correct balance_after';

            ($txnid, $fmbid, $balance_after) = buy_one_bet $acc_aud,
                +{
                purchase_time => $_29daysbefore->db_timestamp,
                };
            push @bets_to_sell, [$acc_aud, $fmbid];
            is $balance_after + 0, 10000 - 40, 'correct balance_after';

            ($txnid, $fmbid, $balance_after) = buy_one_bet $acc_usd,
                +{
                purchase_time => $today->db_timestamp,
                };
            push @bets_to_sell, [$acc_usd, $fmbid];
            is $balance_after + 0, 10000 - 60, 'correct balance_after';

            ($txnid, $fmbid, $balance_after) = buy_one_bet $acc_aud,
                +{
                purchase_time => $today->db_timestamp,
                };
            push @bets_to_sell, [$acc_aud, $fmbid];
            is $balance_after + 0, 10000 - 60, 'correct balance_after';
        }
        'buy a few bets';

        lives_ok {
            while (@bets_to_sell) {
                my ($acc, $fmbid) = @{shift @bets_to_sell};
                my $txnid = sell_one_bet $acc,
                    +{
                    id         => $fmbid,
                    sell_price => 0,
                    sell_time  => Date::Utility->new->plus_time_interval('1s')->db_timestamp,
                    };
            }
        }
        'and sell them for 0';

        # Here we have 6 bought and sold bets, 3 USD and 3 AUD. Two of them, 1 USD + 1 AUD,
        # where bought before the time interval considered by the 30day limits. In total, we
        # have a worth of USD 120 turnover and losses within the 30day interval.
        # There are no open bets. So, the loss limit is:
        #
        #     120 (realized loss) + 20 (current contract)

        dies_ok {
            my ($txnid, $fmbid, $balance_after) = buy_one_bet $acc_usd,
                +{
                limits => {
                    max_30day_turnover => 140 - 0.01,
                    max_30day_losses   => 140 - 0.01,
                },
                };
        }
        '30day turnover validation failed';
        is_deeply $@,
            [
            BI016 => 'ERROR:  maximum self-exclusion 30 day turnover limit exceeded',
            ],
            'maximum self-exclusion 30 day turnover limit exceeded';

        dies_ok {
            my ($txnid, $fmbid, $balance_after) = buy_one_bet $acc_usd,
                +{
                limits => {
                    max_30day_turnover => 140,
                    max_30day_losses   => 140 - 0.01,
                },
                };
        }
        '30day turnover validation failed';
        is_deeply $@,
            [
            BI017 => 'ERROR:  maximum self-exclusion 30 day limit on losses exceeded',
            ],
            'maximum self-exclusion 30 day limit on losses exceeded';

        lives_ok {
            my ($txnid, $fmbid, $balance_after) = buy_one_bet $acc_usd,
                +{
                limits => {
                    max_30day_turnover => 140,
                    max_30day_losses   => 140,
                },
                };
            is $balance_after + 0, 10000 - 80, 'correct balance_after';
        }
        '30day turnover validation passed with slightly higher limits';

        # now we have one open bet for USD 20. So, we should raise the limits
        # accordingly to buy the next

        dies_ok {
            my ($txnid, $fmbid, $balance_after) = buy_one_bet $acc_usd,
                +{
                limits => {
                    max_30day_turnover => 160 - 0.01,
                    max_30day_losses   => 160 - 0.01,
                },
                };
        }
        '30day turnover validation failed (with open bet)';
        is_deeply $@,
            [
            BI016 => 'ERROR:  maximum self-exclusion 30 day turnover limit exceeded',
            ],
            'maximum self-exclusion 30 day turnover limit exceeded (with open bet)';

        dies_ok {
            my ($txnid, $fmbid, $balance_after) = buy_one_bet $acc_usd,
                +{
                limits => {
                    max_30day_turnover => 160,
                    max_30day_losses   => 160 - 0.01,
                },
                };
        }
        '30day turnover validation failed (with open bet)';
        is_deeply $@,
            [
            BI017 => 'ERROR:  maximum self-exclusion 30 day limit on losses exceeded',
            ],
            'maximum self-exclusion 30 day limit on losses exceeded (with open bet)';

        lives_ok {
            my ($txnid, $fmbid, $balance_after) = buy_one_bet $acc_usd,
                +{
                limits => {
                    max_30day_turnover => 160,
                    max_30day_losses   => 160,
                },
                };
            is $balance_after + 0, 10000 - 100, 'correct balance_after';
        }
        '30day turnover validation passed with slightly higher limits (with open bet)';
    };
}

subtest 'batch_buy', sub {
    use DBD::Pg;
    use YAML::XS;

    my $config = YAML::XS::LoadFile('/etc/rmg/clientdb.yml');
    my $ip     = $config->{costarica}->{write}->{ip}; # create_client creates CR clients
    my $pw     = $config->{password};

    my $listener = DBI->connect(
        "dbi:Pg:dbname=regentmarkets;host=$ip;port=5432;application_name=notify_pub",
        'write',
        $pw,
        {
            AutoCommit => 1,
            RaiseError => 1,
            PrintError => 0
        });

    my ($cl1, $cl2, $cl3, $cl4, $acc1, $acc2, $acc3, $acc4);
    lives_ok {
        $cl1 = create_client;
        $cl2 = create_client;
        $cl3 = create_client;
        $cl4 = create_client;

        top_up $cl1, 'USD', 5000;
        top_up $cl2, 'USD', 10;
        top_up $cl3, 'USD', 10000;
        top_up $cl4, 'AUD', 10000;

        isnt + ($acc1 = $cl1->find_account(query => [currency_code => 'USD'])->[0]), undef, 'got 1st account';
        isnt + ($acc2 = $cl2->find_account(query => [currency_code => 'USD'])->[0]), undef, 'got 2nd account';
        isnt + ($acc3 = $cl3->find_account(query => [currency_code => 'USD'])->[0]), undef, 'got 3rd account';
        isnt + ($acc4 = $cl4->find_account(query => [currency_code => 'AUD'])->[0]), undef, 'got 4th account';
    }
    'setup clients';

    $listener->do("LISTEN transaction_watchers");

    lives_ok {
        my $res = buy_multiple_bets [$acc1, $acc2, $acc3];
        # note explain $res;

        my %notifications;
        while (my $notify = $listener->pg_notifies) {
            # note "got notification: $notify->[-1]";
            my $n = {};
            @{$n}{qw/id account_id action_type referrer_type financial_market_bet_id payment_id amount balance_after transaction_time short_code currency_code purchase_time buy_price sell_time payment_remark/} =
                split ',', $notify->[-1];
            $notifications{$n->{id}} = $n;
        }
        # note explain \%notifications;

        my $acc = $acc1;
        my $loginid = $acc->client_loginid;
        subtest 'testing result for ' . $loginid, sub {
            my $r = $res->{$loginid};
            isnt $r, undef, 'got result hash';
            is $r->{loginid}, $loginid, 'found loginid';
            is $r->{e_code}, undef, 'e_code is undef';
            is $r->{e_description}, undef, 'e_description is undef';
            isnt $r->{fmb}, undef, 'got FMB';
            isnt $r->{txn}, undef, 'got TXN';

            my $fmb = $r->{fmb};
            is $fmb->{account_id}, $acc->id, 'fmb account id matches';

            my $txn = $r->{txn};
            is $txn->{account_id}, $acc->id, 'txn account id matches';
            is $txn->{referrer_type}, 'financial_market_bet', 'txn referrer_type is financial_market_bet';
            is $txn->{financial_market_bet_id}, $fmb->{id}, 'txn fmb id matches';
            is $txn->{amount}, '-20.0000', 'txn amount';
            is $txn->{balance_after}, '4980.0000', 'txn balance_after';

            my $note = $notifications{$txn->{id}};
            isnt $note, undef, 'found notification';
            is $note->{currency_code}, 'USD', "note{currency_code} eq USD";
            for my $name (qw/account_id action_type amount balance_after financial_market_bet_id transaction_time/) {
                is $note->{$name}, $txn->{$name}, "note{$name} eq txn{$name}";
            }
            for my $name (qw/buy_price purchase_time sell_time short_code/) {
                is $note->{$name}, $fmb->{$name}, "note{$name} eq fmb{$name}";
            }
        };

        $acc = $acc2;
        $loginid = $acc->client_loginid;
        subtest 'testing result for ' . $loginid, sub {
            my $r = $res->{$loginid};
            isnt $r, undef, 'got result hash';
            is $r->{loginid}, $loginid, 'found loginid';
            is $r->{e_code}, 'BI003', 'e_code is BI003';
            like $r->{e_description}, qr/insufficient balance/, 'e_description mentions insufficient balance';
            is $r->{fmb}, undef, 'no FMB';
            is $r->{txn}, undef, 'no TXN';
        };

        $acc = $acc3;
        $loginid = $acc->client_loginid;
        subtest 'testing result for ' . $loginid, sub {
            my $r = $res->{$loginid};
            isnt $r, undef, 'got result hash';
            is $r->{loginid}, $loginid, 'found loginid';
            is $r->{e_code}, undef, 'e_code is undef';
            is $r->{e_description}, undef, 'e_description is undef';
            isnt $r->{fmb}, undef, 'got FMB';
            isnt $r->{txn}, undef, 'got TXN';

            my $fmb = $r->{fmb};
            is $fmb->{account_id}, $acc->id, 'fmb account id matches';

            my $txn = $r->{txn};
            is $txn->{account_id}, $acc->id, 'txn account id matches';
            is $txn->{referrer_type}, 'financial_market_bet', 'txn referrer_type is financial_market_bet';
            is $txn->{financial_market_bet_id}, $fmb->{id}, 'txn fmb id matches';
            is $txn->{amount}, '-20.0000', 'txn amount';
            is $txn->{balance_after}, '9980.0000', 'txn balance_after';

            my $note = $notifications{$txn->{id}};
            isnt $note, undef, 'found notification';
            is $note->{currency_code}, 'USD', "note{currency_code} eq USD";
            for my $name (qw/account_id action_type amount balance_after financial_market_bet_id transaction_time/) {
                is $note->{$name}, $txn->{$name}, "note{$name} eq txn{$name}";
            }
            for my $name (qw/buy_price purchase_time sell_time short_code/) {
                is $note->{$name}, $fmb->{$name}, "note{$name} eq fmb{$name}";
            }
        };
    }
    'survived buy_multiple_bets';

    dies_ok {
        my $res = buy_multiple_bets [$acc1, $acc4, $acc3];
    }
    'buy_multiple_bets with differing currencies dies';
    # note "exception is $@";
    like $@, qr/^invalid currency/i, 'invalid currency';
};

Test::NoWarnings::had_no_warnings;

done_testing;<|MERGE_RESOLUTION|>--- conflicted
+++ resolved
@@ -2,11 +2,8 @@
 
 use strict;
 use warnings;
-<<<<<<< HEAD
-use Test::More tests => 32;
-=======
+
 use Test::More tests => 34;
->>>>>>> dab72aa5
 use Test::NoWarnings ();    # no END block test
 use Test::Exception;
 use BOM::Database::Helper::FinancialMarketBet;
