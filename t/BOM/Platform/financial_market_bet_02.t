#!/etc/rmg/bin/perl

use strict;
use warnings;

<<<<<<< HEAD
use Test::More tests => 27;
=======
use Test::More tests => 29;
use Test::NoWarnings ();    # no END block test
>>>>>>> fbf5d989
use Test::Exception;
use BOM::Database::Helper::FinancialMarketBet;
use BOM::Platform::Client;
use BOM::Database::ClientDB;
use BOM::System::Password;
use BOM::Platform::Client::Utility;
use BOM::Database::Model::FinancialMarketBet::Factory;
Crypt::NamedKeys->keyfile('/etc/rmg/aes_keys.yml');

sub db {
    return BOM::Database::ClientDB->new({
            broker_code => 'CR',
        })->db;
}

sub create_client {
    return BOM::Platform::Client->register_and_return_new_client({
        broker_code      => 'CR',
        client_password  => BOM::System::Password::hashpw('12345678'),
        salutation       => 'Mr',
        last_name        => 'Doe',
        first_name       => 'John' . time . '.' . int(rand 1000000000),
        email            => 'john.doe' . time . '.' . int(rand 1000000000) . '@test.domain.nowhere',
        residence        => 'in',
        address_line_1   => '298b md rd',
        address_line_2   => '',
        address_city     => 'Place',
        address_postcode => '65432',
        address_state    => 'st',
        phone            => '+9145257468',
        secret_question  => 'What the f***?',
        secret_answer    => BOM::Platform::Client::Utility::encrypt_secret_answer('is that'),
        date_of_birth    => '1945-08-06',
    });
}

sub top_up {
    my ($c, $cur, $amount) = @_;

    my $fdp = $c->is_first_deposit_pending;
    my @acc = $c->account;

    return if (@acc && $acc[0]->currency_code ne $cur);

    if (not @acc) {
        @acc = $c->add_account({
            currency_code => $cur,
            is_default    => 1
        });
    }

    my $acc = $acc[0];
    unless (defined $acc->id) {
        $acc->save;
        note 'Created account ' . $acc->id . ' for ' . $c->loginid . ' segment ' . $cur;
    }

    my ($pm) = $acc->add_payment({
        amount               => $amount,
        payment_gateway_code => "legacy_payment",
        payment_type_code    => "ewallet",
        status               => "OK",
        staff_loginid        => "test",
        remark               => __FILE__ . ':' . __LINE__,
    });
    $pm->legacy_payment({legacy_type => "ewallet"});
    my ($trx) = $pm->add_transaction({
        account_id    => $acc->id,
        amount        => $amount,
        staff_loginid => "test",
        remark        => __FILE__ . ':' . __LINE__,
        referrer_type => "payment",
        action_type   => ($amount > 0 ? "deposit" : "withdrawal"),
        quantity      => 1,
    });
    $acc->save(cascade => 1);
    $trx->load;    # to re-read (get balance_after)

    BOM::Platform::Client::IDAuthentication->new(client => $c)->run_authentication
        if $fdp;

    note $c->loginid . "'s balance is now $cur " . $trx->balance_after . "\n";
}

sub buy_one_bet {
    my ($acc, $args) = @_;

    my $buy_price    = delete $args->{buy_price}    // 20;
    my $payout_price = delete $args->{payout_price} // $buy_price * 10;
    my $limits       = delete $args->{limits};
    my $duration     = delete $args->{duration}     // '15s';

    my $now      = Date::Utility->new;
    my $bet_data = +{
        underlying_symbol => 'frxUSDJPY',
        payout_price      => $payout_price,
        buy_price         => $buy_price,
        remark            => 'Test Remark',
        purchase_time     => $now->db_timestamp,
        start_time        => $now->db_timestamp,
        expiry_time       => $now->plus_time_interval($duration)->db_timestamp,
        settlement_time   => $now->plus_time_interval($duration)->db_timestamp,
        is_expired        => 1,
        is_sold           => 0,
        bet_class         => 'higher_lower_bet',
        bet_type          => 'FLASHU',
        short_code        => ('FLASHU_R_50_' . $payout_price . '_' . $now->epoch . '_' . $now->plus_time_interval($duration)->epoch . '_S0P_0'),
        relative_barrier  => 'S0P',
        %$args,
    };

    my $fmb = BOM::Database::Helper::FinancialMarketBet->new({
            bet_data     => $bet_data,
            account_data => {
                client_loginid => $acc->client_loginid,
                currency_code  => $acc->currency_code
            },
            limits => $limits,
            db     => db,
        });
    my ($bet, $txn) = $fmb->buy_bet;
    # note explain [$bet, $txn];
    return ($txn->{id}, $bet->{id}, $txn->{balance_after});
}

sub buy_multiple_bets {
    my ($acc) = @_;

    my $now      = Date::Utility->new;
    my $bet_data = +{
        underlying_symbol => 'frxUSDJPY',
        payout_price      => 200,
        buy_price         => 20,
        remark            => 'Test Remark',
        purchase_time     => $now->db_timestamp,
        start_time        => $now->db_timestamp,
        expiry_time       => $now->plus_time_interval('15s')->db_timestamp,
        settlement_time   => $now->plus_time_interval('15s')->db_timestamp,
        is_expired        => 1,
        is_sold           => 0,
        bet_class         => 'higher_lower_bet',
        bet_type          => 'FLASHU',
        short_code        => ('FLASHU_R_50_200_' . $now->epoch . '_' . $now->plus_time_interval('15s')->epoch . '_S0P_0'),
        relative_barrier  => 'S0P',
    };

    my $fmb = BOM::Database::Helper::FinancialMarketBet->new({
        bet_data     => $bet_data,
        account_data => [map { +{client_loginid => $_->client_loginid, currency_code => $_->currency_code} } @$acc],
        limits       => undef,
        transaction_data => {staff_loginid => 'CL001'},
        db               => db,
    });
    my $res = $fmb->batch_buy_bet;
    # note explain [$res];
    return $res;
}

sub buy_one_spread_bet {
    my ($acc, $args) = @_;

    my $now            = Date::Utility->new;
    my $buy_price      = delete $args->{buy_price} // 20;
    my $limits         = delete $args->{limits};
    my $duration       = delete $args->{duration} // '15s';
    my $app            = delete $args->{amount_per_point} // 2;
    my $stop_type      = delete $args->{stop_type} // 'point';
    my $stop_loss      = delete $args->{stop_loss} // 10;
    my $stop_profit    = delete $args->{stop_profit} // 10;
    my $spread         = delete $args->{spread} // 2;
    my $spread_divisor = delete $args->{spread_divisor} // 1;
    my $purchase_time  = delete $args->{purchase_time} // $now->db_timestamp;

    my $bet_data = +{
        underlying_symbol => 'R_100',
        buy_price         => $buy_price,
        remark            => 'Test Remark',
        purchase_time     => $purchase_time,
        start_time        => $purchase_time,
        is_expired        => 0,
        is_sold           => 0,
        bet_class         => 'spread_bet',
        bet_type          => 'SPREADU',
        short_code        => ('SPREADU_R_100_' . $app . '_' . $now->epoch . '_' . $stop_loss . '_' . $stop_profit . '_' . $stop_type),
        amount_per_point  => $app,
        stop_type         => $stop_type,
        stop_profit       => $stop_profit,
        stop_loss         => $stop_loss,
        spread_divisor    => $spread_divisor,
        %$args,
    };

    my $fmb = BOM::Database::Helper::FinancialMarketBet->new({
            bet_data     => $bet_data,
            account_data => {
                client_loginid => $acc->client_loginid,
                currency_code  => $acc->currency_code
            },
            limits => $limits,
            db     => db,
        });
    my ($bet, $txn) = $fmb->buy_bet;
    # note explain [$bet, $txn];
    return ($txn->{id}, $bet->{id}, $txn->{balance_after});
}

sub sell_one_bet {
    my ($acc, $args) = @_;

    my $fmb = BOM::Database::Helper::FinancialMarketBet->new({
            bet_data     => $args,
            account_data => {
                client_loginid => $acc->client_loginid,
                currency_code  => $acc->currency_code
            },
            db => db,
        });
    my ($bet, $txn) = $fmb->sell_bet;
    # note explain [$bet, $txn];
    return ($txn->{id}, $bet->{id}, $txn->{balance_after});
}

my $cl;
my $acc_usd;
my $acc_aud;

####################################################################
# real tests begin here
####################################################################

my $bal;
lives_ok {
    $cl = create_client;

    top_up $cl, 'USD', 15000;
    isnt + ($acc_usd = $cl->find_account(query => [currency_code => 'USD'])->[0]), undef, 'got USD account';

    is + ($bal = $acc_usd->balance + 0), 15000, 'USD balance is 15000 got: ' . $bal;
}
'client funded';

lives_ok {
    my ($txnid, $fmbid, $balance_after) = buy_one_bet $acc_usd;
    $bal -= 20;
    is $balance_after + 0, $bal, 'correct balance_after';
}
'bought USD bet';

lives_ok {
    my ($txnid, $fmbid, $balance_after) = buy_one_bet $acc_usd;
    $bal -= 20;
    is $balance_after + 0, $bal, 'correct balance_after';
}
'bought 2nd USD bet';

dies_ok {
    my ($txnid, $fmbid, $balance_after) = buy_one_bet $acc_usd,
        +{
        limits => {
            max_open_bets => 2,
        },
        };
}
'exception thrown';
is_deeply $@,
    [
    BI002 => 'ERROR:  maximum self-exclusion number of open contracts exceeded',
    ],
    'max_open_bets reached';

# bought 2 bets before, sum turnover = 20 + 20, which exceeds max_turnover
dies_ok {
    my ($txnid, $fmbid, $balance_after) = buy_one_bet $acc_usd,
        +{
        limits => {
            max_turnover => 39,
        },
        };
}
'exception thrown';
is_deeply $@,
    [
    BI001 => 'ERROR:  maximum self-exclusion turnover limit exceeded',
    ],
    'max_turnover reached';

lives_ok {
    my ($txnid, $fmbid, $balance_after) = buy_one_bet $acc_usd,
        +{
        limits => {
            max_turnover => 100,
        },
        };
    $bal -= 20;
    is $balance_after + 0, $bal, 'correct balance_after';
    sell_one_bet $acc_usd,
        {
        id         => $fmbid,
        sell_price => 0,
        sell_time  => Date::Utility->new->plus_time_interval('1s')->db_timestamp
        };
}
'bought and sold one more bet with slightly increased max_turnover';

# at this point we have 2 open contracts: USD 20 + USD 20.
# we have 1 lost contract for USD 20.
# As for max_losses test, we need to sum up
#   a) all open bets as losses
#   b) current realized losses
#   c) current contract
#
# which is: 40 (open) + 20 (realized) + 10000 (current) = 10060

dies_ok {
    my ($txnid, $fmbid, $balance_after) = buy_one_bet $acc_usd,
        +{
        buy_price => 10000,
        limits    => {
            max_losses    => 10059,
            max_open_bets => 3,
        },
        };
}
'exception thrown';
is_deeply $@,
    [
    BI012 => 'ERROR:  maximum self-exclusion limit on daily losses reached',
    ],
    'max_losses reached';

my $buy_price;
lives_ok {
    $buy_price = 10000;
    my ($txnid, $fmbid, $balance_after) = buy_one_bet $acc_usd,
        +{
        buy_price => $buy_price,
        limits    => {
            max_losses    => 10100,
            max_open_bets => 3,
        },
        };
    $bal -= $buy_price;
    is $balance_after + 0, $bal, 'correct balance_after';
}
'bought one more USD bet with slightly increased max_losses' or diag Dumper($@);

dies_ok {
    my ($txnid, $fmbid, $balance_after) = buy_one_bet $acc_usd,
        +{
        limits => {
            max_open_bets => 3,
        },
        };
}
'exception thrown';
is_deeply $@,
    [
    BI002 => 'ERROR:  maximum self-exclusion number of open contracts exceeded',
    ],
    'to be sure the previous bet was the last possible';

dies_ok {
    my ($txnid, $fmbid, $balance_after) = buy_one_bet $acc_usd,
        +{
        buy_price => $bal + 0.01,
        };
}
'exception thrown';
is_deeply $@,
    [
    BI003 => 'ERROR:  insufficient balance, need: 0.0100, #open_bets: 0, pot_payout: 0',
    ],
    'insufficient balance';

my $sell_price;

subtest 'more validation', sub {
    my @usd_bets;

    lives_ok {
        $cl = create_client;

        top_up $cl, 'USD', 10000;
        isnt + ($acc_usd = $cl->find_account(query => [currency_code => 'USD'])->[0]), undef, 'got USD account';
        is + ($bal = $acc_usd->balance + 0), 10000, 'USD balance is 10000 got: ' . $bal;
    }
    'setup new client';

    dies_ok {
        my ($txnid, $fmbid, $balance_after) = buy_one_bet $acc_usd,
            +{
            limits => {
                max_balance => 10000 - 0.01,
            },
            };
    }
    'cannot buy due to max_balance';
    is_deeply $@,
        [
        BI008 => 'ERROR:  client balance upper limit exceeded',
        ],
        'client balance upper limit exceeded';

    lives_ok {
        my ($txnid, $fmbid, $balance_after) = buy_one_bet $acc_usd,
            +{
            limits => {
                max_balance => 10000,
            },
            };

        $bal -= 20;
        push @usd_bets, $fmbid;
        is $balance_after + 0, $bal, 'correct balance_after';
    }
    'can still buy when balance is exactly at max_balance';

    lives_ok {
        my ($txnid, $fmbid, $balance_after) = buy_one_bet $acc_usd;
        $bal -= 20;
        push @usd_bets, $fmbid;
        is $balance_after + 0, $bal, 'correct balance_after';

        $txnid = sell_one_bet $acc_usd,
            +{
            id         => $fmbid,
            sell_price => 0,
            sell_time  => Date::Utility->new->plus_time_interval('1s')->db_timestamp,
            };
    }
    'buy & sell a bet';

    dies_ok {
        my ($txnid, $fmbid, $balance_after) = buy_one_bet $acc_usd,
            +{
            limits => {
                max_payout_open_bets => 400 - 0.01,
            },
            };
    }
    'cannot buy due to max_payout_open_bets';
    is_deeply $@,
        [
        BI009 => 'ERROR:  maximum net payout for open positions reached',
        ],
        'maximum net payout for open positions reached';

    dies_ok {
        my ($txnid, $fmbid, $balance_after) = buy_one_bet $acc_usd,
            +{
            limits => {
                max_payout_per_symbol_and_bet_type => 400 - 0.01,
            },
            };
    }
    'cannot buy due to max_payout_per_symbol_and_bet_type';
    is_deeply $@,
        [
        BI007 => 'ERROR:  maximum summary payout for open bets per symbol and bet_type reached',
        ],
        'maximum summary payout for open bets per symbol and bet_type reached';

    lives_ok {
        my ($txnid, $fmbid, $balance_after) = buy_one_bet $acc_usd,
            +{
            limits => {
                max_payout_open_bets => 400,
            },
            };
        $bal -= 20;
        push @usd_bets, $fmbid;
        is $balance_after + 0, $bal, 'correct balance_after';
    }
    'can buy when summary open payout is exactly at max_payout_open_bets';

    lives_ok {
        my ($txnid, $fmbid, $balance_after) = buy_one_bet $acc_usd,
            +{
            limits => {
                max_payout_per_symbol_and_bet_type => 600,
            },
            };
        $bal -= 20;
        push @usd_bets, $fmbid;
        is $balance_after + 0, $bal, 'correct balance_after';
    }
    'can buy when summary open payout is exactly at max_payout_per_symbol_and_bet_type';

    lives_ok {
        my ($txnid, $fmbid, $balance_after) = buy_one_bet $acc_usd,
            +{
            underlying_symbol => 'frxUSDAUD',
            limits            => {
                max_payout_per_symbol_and_bet_type => 800 - 0.01,
            },
            };
        $bal -= 20;
        push @usd_bets, $fmbid;
        is $balance_after + 0, $bal, 'correct balance_after';
    }
    'can buy for different symbol';

    lives_ok {
        my ($txnid, $fmbid, $balance_after) = buy_one_bet $acc_usd,
            +{
            bet_type => 'FLASHD',
            limits   => {
                max_payout_per_symbol_and_bet_type => 1000 - 0.01,
            },
            };
        $bal -= 20;
        push @usd_bets, $fmbid;
        is $balance_after + 0, $bal, 'correct balance_after';
    }
    'can buy for different bet_type';

    dies_ok {
        my ($txnid, $fmbid, $balance_after) = buy_one_bet $acc_usd,
            +{
            limits => {
                max_payout_open_bets => 1200 - 0.01,
            },
            };
    }
    'cannot buy due to max_payout_open_bets -- just to be sure';
    is_deeply $@,
        [
        BI009 => 'ERROR:  maximum net payout for open positions reached',
        ],
        'maximum net payout for open positions reached';

    # the USD account has 6 bets here, 5 of which are unsold. Let's sell them all.
    lives_ok {
        my @bets_to_sell =
            map { {id => $_, sell_price => 30, sell_time => Date::Utility->new->plus_time_interval('1s')->db_timestamp,} } @usd_bets;

        my @qvs = (
            BOM::Database::Model::DataCollection::QuantsBetVariables->new({
                    data_object_params => {theo => 0.02},
                })) x @bets_to_sell;

        my $fmb = BOM::Database::Helper::FinancialMarketBet->new({
                bet_data             => \@bets_to_sell,
                quants_bet_variables => \@qvs,
                account_data         => {
                    client_loginid => $acc_usd->client_loginid,
                    currency_code  => $acc_usd->currency_code
                },
                db => db,
            });

        my $res = $fmb->batch_sell_bet;

        # note explain $res;
        $bal += 5 * 30;
        is 0 + @$res, 5, 'sold 5 out of 6 bets (1 was already sold)';
        is $res->[0]->{txn}->{balance_after} + 0, $bal, 'balance_after';
    }
    'batch-sell 5 bets';
};

SKIP: {
    my @gmtime = gmtime;
    skip 'at least one minute must be left before mignight', 5
        if $gmtime[1] > 58 and $gmtime[2] == 23;

    subtest 'specific turnover validation', sub {
        lives_ok {
            $cl = create_client;

            top_up $cl, 'USD', 10000;
            isnt + ($acc_usd = $cl->find_account(query => [currency_code => 'USD'])->[0]), undef, 'got USD account';
            is + ($bal = $acc_usd->balance + 0), 10000, 'USD balance is 10000 got: ' . $bal;
        }
        'setup new client';

        my @bets_to_sell;
        lives_ok {
            my ($txnid, $fmbid, $balance_after) = buy_one_bet $acc_usd;
            $bal -= 20;
            push @bets_to_sell, [$acc_usd, $fmbid];
            is $balance_after + 0, $bal, 'correct balance_after';

            ($txnid, $fmbid, $balance_after) = buy_one_bet $acc_usd,
                +{
                tick_count => 19,
                };
            $bal -= 20;
            push @bets_to_sell, [$acc_usd, $fmbid];
            is $balance_after + 0, $bal, 'correct balance_after';

            ($txnid, $fmbid, $balance_after) = buy_one_bet $acc_usd,
                +{
                underlying_symbol => 'fritz',
                };
            $bal -= 20;
            push @bets_to_sell, [$acc_usd, $fmbid];
            is $balance_after + 0, $bal, 'correct balance_after';

            ($txnid, $fmbid, $balance_after) = buy_one_bet $acc_usd,
                +{
                bet_type => 'CLUB',
                };
            $bal -= 20;
            push @bets_to_sell, [$acc_usd, $fmbid];
            is $balance_after + 0, $bal, 'correct balance_after';
        }
        'buy a few bets';

        lives_ok {
            while (@bets_to_sell) {
                my ($acc, $fmbid) = @{shift @bets_to_sell};
                my $txnid = sell_one_bet $acc,
                    +{
                    id         => $fmbid,
                    sell_price => 0,
                    sell_time  => Date::Utility->new->plus_time_interval('1s')->db_timestamp,
                    };
            }
        }
        'and sell them for 0';

        # We have a turnover of USD 80
        # And since all those bets are losses we have a net loss of USD 80.
        # Also, there are no open bets. So, the loss limit is
        #       80 + 20 (current contract)
        dies_ok {
            my ($txnid, $fmbid, $balance_after) = buy_one_bet $acc_usd, +{
                limits => {
                    max_turnover             => 100 - 0.01,
                    max_losses               => 100 - 0.01,
                    specific_turnover_limits => [{    # fails
                            bet_type => [map { {n => $_} } qw/FLASHU FLASHD DUMMY CLUB/],
                            symbols  => [map { {n => $_} } qw/frxUSDJPY frxUSDGBP fritz/],
                            limit    => 100 - 0.01,
                            name     => 'test1',
                        },
                        {    # passes
                            bet_type => [map { {n => $_} } qw/FLASHU FLASHD DUMMY CLUB/],
                            symbols  => [map { {n => $_} } qw/frxUSDJPY frxUSDGBP fritz/],
                            limit    => 100,
                            name     => 'test2',
                        },
                        {    # fails (leave out the CLUB bet above)
                            bet_type => [map { {n => $_} } qw/FLASHU FLASHD DUMMY/],
                            limit    => 80 - 0.01,
                            name     => 'test3',
                        },
                        {    # passes (leave out the CLUB bet above)
                            bet_type => [map { {n => $_} } qw/FLASHU FLASHD DUMMY/],
                            limit    => 80,
                            name     => 'test4',
                        },
                        {    # fails (count only the one bet w/ tick_count, USD 20 + USD 20 for the bet to be bought => limit=40)
                            tick_expiry => 1,
                            limit       => 40 - 0.01,
                            name        => 'test5',
                        },
                        {    # passes  (count only the one bet w/ tick_count, USD 20 + USD 20 for the bet to be bought => limit=40)
                            tick_expiry => 1,
                            limit       => 40,
                            name        => 'test6',
                        },
                        {    # fails (count only the one bet w/ sym=fritz, USD 20 + USD 20 for the bet to be bought => limit=40)
                            symbols => [map { {n => $_} } qw/hugo fritz/],
                            limit   => 40 - 0.01,
                            name    => 'test7',
                        },
                        {    # passes  (count only the one bet w/ sym=fritz, USD 20 + USD 20 for the bet to be bought => limit=40)
                            symbols => [map { {n => $_} } qw/hugo fritz/],
                            limit   => 40,
                            name    => 'test8',
                        },
                    ],
                },
            };
        }
        'max_turnover validation failed';
        is_deeply $@,
            [
            BI001 => 'ERROR:  maximum self-exclusion turnover limit exceeded',
            ],
            'max_turnover exception';

        dies_ok {
            my ($txnid, $fmbid, $balance_after) = buy_one_bet $acc_usd, +{
                limits => {
                    max_turnover             => 100,
                    max_losses               => 100 - 0.01,
                    specific_turnover_limits => [{    # fails
                            bet_type => [map { {n => $_} } qw/FLASHU FLASHD DUMMY CLUB/],
                            symbols  => [map { {n => $_} } qw/frxUSDJPY frxUSDGBP fritz/],
                            limit    => 100 - 0.01,
                            name     => 'test1',
                        },
                        {    # passes
                            bet_type => [map { {n => $_} } qw/FLASHU FLASHD DUMMY CLUB/],
                            symbols  => [map { {n => $_} } qw/frxUSDJPY frxUSDGBP fritz/],
                            limit    => 100,
                            name     => 'test2',
                        },
                        {    # fails (leave out the CLUB bet above)
                            bet_type => [map { {n => $_} } qw/FLASHU FLASHD DUMMY/],
                            limit    => 80 - 0.01,
                            name     => 'test3',
                        },
                        {    # passes (leave out the CLUB bet above)
                            bet_type => [map { {n => $_} } qw/FLASHU FLASHD DUMMY/],
                            limit    => 80,
                            name     => 'test4',
                        },
                        {    # fails (count only the one bet w/ tick_count, USD 20 + USD 20 for the bet to be bought => limit=40)
                            tick_expiry => 1,
                            limit       => 40 - 0.01,
                            name        => 'test5',
                        },
                        {    # passes  (count only the one bet w/ tick_count, USD 20 + USD 20 for the bet to be bought => limit=40)
                            tick_expiry => 1,
                            limit       => 40,
                            name        => 'test6',
                        },
                        {    # fails (count only the one bet w/ sym=fritz, USD 20 + USD 20 for the bet to be bought => limit=40)
                            symbols => [map { {n => $_} } qw/hugo fritz/],
                            limit   => 40 - 0.01,
                            name    => 'test7',
                        },
                        {    # passes  (count only the one bet w/ sym=fritz, USD 20 + USD 20 for the bet to be bought => limit=40)
                            symbols => [map { {n => $_} } qw/hugo fritz/],
                            limit   => 40,
                            name    => 'test8',
                        },
                    ],
                },
            };
        }
        'max_losses validation failed';
        is_deeply $@,
            [
            BI012 => 'ERROR:  maximum self-exclusion limit on daily losses reached',
            ],
            'max_losses exception';

        dies_ok {
            my ($txnid, $fmbid, $balance_after) = buy_one_bet $acc_usd, +{
                limits => {
                    max_turnover             => 100,
                    max_losses               => 100,
                    specific_turnover_limits => [{    # fails
                            bet_type => [map { {n => $_} } qw/FLASHU FLASHD DUMMY CLUB/],
                            symbols  => [map { {n => $_} } qw/frxUSDJPY frxUSDGBP fritz/],
                            limit    => 100 - 0.01,
                            name     => 'test1',
                        },
                        {    # passes
                            bet_type => [map { {n => $_} } qw/FLASHU FLASHD DUMMY CLUB/],
                            symbols  => [map { {n => $_} } qw/frxUSDJPY frxUSDGBP fritz/],
                            limit    => 100,
                            name     => 'test2',
                        },
                        {    # fails (leave out the CLUB bet above)
                            bet_type => [map { {n => $_} } qw/FLASHU FLASHD DUMMY/],
                            limit    => 80 - 0.01,
                            name     => 'test3',
                        },
                        {    # passes (leave out the CLUB bet above)
                            bet_type => [map { {n => $_} } qw/FLASHU FLASHD DUMMY/],
                            limit    => 80,
                            name     => 'test4',
                        },
                        {    # fails (count only the one bet w/ tick_count, USD 20 + USD 20 for the bet to be bought => limit=40)
                            tick_expiry => 1,
                            limit       => 40 - 0.01,
                            name        => 'test5',
                        },
                        {    # passes  (count only the one bet w/ tick_count, USD 20 + USD 20 for the bet to be bought => limit=40)
                            tick_expiry => 1,
                            limit       => 40,
                            name        => 'test6',
                        },
                        {    # fails (count only the one bet w/ sym=fritz, USD 20 + USD 20 for the bet to be bought => limit=40)
                            symbols => [map { {n => $_} } qw/hugo fritz/],
                            limit   => 40 - 0.01,
                            name    => 'test7',
                        },
                        {    # passes  (count only the one bet w/ sym=fritz, USD 20 + USD 20 for the bet to be bought => limit=40)
                            symbols => [map { {n => $_} } qw/hugo fritz/],
                            limit   => 40,
                            name    => 'test8',
                        },
                    ],
                },
            };
        }
        'specific turnover validation failed';
        is_deeply $@,
            [
            BI011 => 'ERROR:  specific turnover limit reached: test1, test3, test5, test7',
            ],
            'specific turnover limit reached: test1, test3, test5, test7';

        dies_ok {
            my ($txnid, $fmbid, $balance_after) = buy_one_bet $acc_usd, +{
                expiry_daily => 1,
                limits       => {
                    max_turnover             => 100,
                    max_losses               => 100,
                    specific_turnover_limits => [{    # fails
                            bet_type => [map { {n => $_} } qw/FLASHU FLASHD DUMMY CLUB/],
                            symbols  => [map { {n => $_} } qw/frxUSDJPY frxUSDGBP fritz/],
                            limit    => 20 - 0.01,
                            daily    => 1,
                            name     => 'test1',
                        },
                        {    # passes
                            bet_type => [map { {n => $_} } qw/FLASHU FLASHD DUMMY CLUB/],
                            symbols  => [map { {n => $_} } qw/frxUSDJPY frxUSDGBP fritz/],
                            limit    => 20,
                            daily    => 1,
                            name     => 'test2',
                        },
                    ],
                },
            };
        }
        'specific turnover validation failed';
        is_deeply $@,
            [
            BI011 => 'ERROR:  specific turnover limit reached: test1',
            ],
            'specific turnover limit reached: test1';

        dies_ok {
            my ($txnid, $fmbid, $balance_after) = buy_one_bet $acc_usd, +{
                limits => {
                    max_turnover             => 100,
                    max_losses               => 100,
                    specific_turnover_limits => [{    # passes
                            bet_type => [map { {n => $_} } qw/FLASHU FLASHD DUMMY CLUB/],
                            symbols  => [map { {n => $_} } qw/frxUSDJPY frxUSDGBP fritz/],
                            limit    => 100 - 0.01,
                            daily    => 1,
                            name     => 'test1',
                        },
                        {    # fails
                            bet_type => [map { {n => $_} } qw/FLASHU FLASHD DUMMY CLUB/],
                            symbols  => [map { {n => $_} } qw/frxUSDJPY frxUSDGBP fritz/],
                            limit    => 100 - 0.01,
                            daily    => 0,
                            name     => 'test2',
                        },
                        {    # passes
                            bet_type => [map { {n => $_} } qw/FLASHU FLASHD DUMMY CLUB/],
                            symbols  => [map { {n => $_} } qw/frxUSDJPY frxUSDGBP fritz/],
                            limit    => 100,
                            daily    => 0,
                            name     => 'test1',
                        },
                    ],
                },
            };
        }
        'specific turnover validation failed';
        is_deeply $@,
            [
            BI011 => 'ERROR:  specific turnover limit reached: test2',
            ],
            'specific turnover limit reached: test2';

        lives_ok {
            my ($txnid, $fmbid, $balance_after) = buy_one_bet $acc_usd, +{
                limits => {
                    max_turnover             => 100,
                    max_losses               => 100,
                    specific_turnover_limits => [{    # passes
                            bet_type => [map { {n => $_} } qw/FLASHU FLASHD DUMMY CLUB/],
                            symbols  => [map { {n => $_} } qw/frxUSDJPY frxUSDGBP fritz/],
                            limit    => 100,
                            name     => 'test2',
                        },
                        {    # passes (leave out the CLUB bet above)
                            bet_type => [map { {n => $_} } qw/FLASHU FLASHD DUMMY/],
                            limit    => 80,
                            name     => 'test4',
                        },
                        {    # passes  (count only the one bet w/ tick_count, USD 20 + USD 20 for the bet to be bought => limit=40)
                            tick_expiry => 1,
                            limit       => 40,
                            name        => 'test6',
                        },
                        {    # passes  (count only the one bet w/ sym=fritz, USD 20 + USD 20 for the bet to be bought => limit=40)
                            symbols => [map { {n => $_} } qw/hugo fritz/],
                            limit   => 40,
                            name    => 'test8',
                        },
                    ],
                },
            };
            $bal -= 20;
            is $balance_after + 0, $bal, 'correct balance_after';
        }
        'specific turnover validation succeeded';
    };

    subtest 'spread limits', sub {
        lives_ok {
            $cl = create_client;

            top_up $cl, 'USD', 10000;
            isnt + ($acc_usd = $cl->find_account(query => [currency_code => 'USD'])->[0]), undef, 'got USD account';
            is + ($bal = $acc_usd->balance + 0), 10000, 'USD balance is 10000 got: ' . $bal;

#            top_up $cl, 'AUD', 10000;
#            isnt + ($acc_aud = $cl->find_account(query => [currency_code => 'AUD'])->[0]), undef, 'got AUD account';
#            is + ($bal = $acc_aud->balance + 0), 10000, 'AUD balance is 10000 got: ' . $bal;
        }
        'setup new client';

        # can buy spread bet worth potential profit of USD 80 yesterday
        lives_ok {
            my $yest = Date::Utility->new->minus_time_interval('1d')->truncate_to_day;
            my ($txnid, $fmbid, $balance_after) = buy_one_spread_bet $acc_usd,
                +{
                limits           => {spread_bet_profit_limit => 80},
                amount_per_point => 8,
                purchase_time    => $yest->db_timestamp
                };
            $bal -= 20;
            is $balance_after + 0, $bal, 'correct balance_after';

            $sell_price = 100;
            $txnid      = sell_one_bet $acc_usd,
                +{
                id         => $fmbid,
                sell_price => $sell_price,
                sell_time  => $yest->plus_time_interval('1s')->db_timestamp,
                };
            $bal += $sell_price;
        }
        'bought and sold a spread bet with USD 80 profit';

        my @bets_to_sell;
        lives_ok {
            my ($txnid, $fmbid, $balance_after) = buy_one_spread_bet $acc_usd;
            $bal -= 20;
            is $balance_after + 0, $bal, 'correct balance_after';
            push @bets_to_sell, [$acc_usd, $fmbid];

            ($txnid, $fmbid, $balance_after) = buy_one_spread_bet $acc_usd;
            $bal -= 20;
            is $balance_after + 0, $bal, 'correct balance_after';
        }
        'buy spread bets';

        # I bought 2 spread contracts with a potential profit of USD 20 and USD 20 (USD 40 in total).
        # dies if you try to buy a contract with potential payout of USD 20.01
        dies_ok {
            my ($txnid, $fmbid, $balance_after) = buy_one_spread_bet $acc_usd,
                +{
                limits           => {spread_bet_profit_limit => 60},
                amount_per_point => 2.001
                };
        }
        'cannot buy bet woth USD 20.01';
        is_deeply $@,
            [
            BI015 => 'ERROR:  daily profit limit on spread bets exceeded',
            ],
            'daily profit limit on spread bets exceeded';

        # can still buy a contract worth USD 20 when limit is set to USD 60.
        lives_ok {
            my ($txnid, $fmbid, $balance_after) = buy_one_spread_bet $acc_usd, +{limits => {spread_bet_profit_limit => 60}};
            $bal -= 20;
            is $balance_after + 0, $bal, 'correct balance_after';
        }
        'can still buy bet worth USD 20';

        # sell one spread bet and make profit of USD 10
        lives_ok {
            my ($acc, $fmbid) = @{shift @bets_to_sell};
            my $txnid = sell_one_bet $acc,
                +{
                id         => $fmbid,
                sell_price => 30,
                sell_time  => Date::Utility->new->plus_time_interval('1s')->db_timestamp,
                };
        }
        'and sell one bet in USD account for profit of USD 10';
        $bal += 30;

        # Current status:
        # USD account: USD 10 profit and potential profit of USD 40 in 2 open contracts
        # total: USD 50

        # dies if try to buy a contract with potential payout of USD 10.01
        dies_ok {
            my ($txnid, $fmbid, $balance_after) = buy_one_spread_bet $acc_usd,
                +{
                limits           => {spread_bet_profit_limit => 60},
                amount_per_point => 1.001
                };
        }
        'cannot buy bet woth USD 10.01';
        is_deeply $@,
            [
            BI015 => 'ERROR:  daily profit limit on spread bets exceeded',
            ],
            'daily profit limit on spread bets exceeded';

        lives_ok {
            my ($txnid, $fmbid, $balance_after) = buy_one_spread_bet $acc_usd,
                +{
                limits           => {spread_bet_profit_limit => 60},
                amount_per_point => 1
                };
            $bal -= 20;
            is $balance_after + 0, $bal, 'correct balance_after';
        }
        'can still buy bet worth USD 10';

        # can buy other bet even though we have hit the spread daily limit
        lives_ok {
            my ($txnid, $fmbid, $balance_after) = buy_one_bet $acc_usd, +{limits => {spread_bet_profit_limit => 60}};
            $bal -= 20;
            is $balance_after + 0, $bal, 'correct balance_after';
        }
        'can still buy bet worth USD 20';
    };

    subtest '7day limits', sub {
        lives_ok {
            $cl = create_client;

            top_up $cl, 'USD', 10000;
            isnt + ($acc_usd = $cl->find_account(query => [currency_code => 'USD'])->[0]), undef, 'got USD account';
            is + ($bal = $acc_usd->balance + 0), 10000, 'USD balance is 10000 got: ' . $bal;
        }
        'setup new client';

        my $today        = Date::Utility::today;
        my $_6daysbefore = $today->minus_time_interval('6d');

        note "today = " . $today->db_timestamp . ", _6daysbefore = " . $_6daysbefore->db_timestamp;

        my @bets_to_sell;
        lives_ok {
            my ($txnid, $fmbid, $balance_after) = buy_one_bet $acc_usd,
                +{
                purchase_time => $_6daysbefore->minus_time_interval('1s')->db_timestamp,
                };
            $bal -= 20;
            push @bets_to_sell, [$acc_usd, $fmbid];
            is $balance_after + 0, $bal, 'correct balance_after';

            ($txnid, $fmbid, $balance_after) = buy_one_bet $acc_usd,
                +{
                purchase_time => $_6daysbefore->minus_time_interval('1s')->db_timestamp,
                };
            $bal -= 20;
            push @bets_to_sell, [$acc_usd, $fmbid];
            is $balance_after + 0, $bal, 'correct balance_after';

            ($txnid, $fmbid, $balance_after) = buy_one_bet $acc_usd,
                +{
                purchase_time => $_6daysbefore->db_timestamp,
                };
            $bal -= 20;
            push @bets_to_sell, [$acc_usd, $fmbid];
            is $balance_after + 0, $bal, 'correct balance_after';

            ($txnid, $fmbid, $balance_after) = buy_one_bet $acc_usd,
                +{
                purchase_time => $_6daysbefore->db_timestamp,
                };
            $bal -= 20;
            push @bets_to_sell, [$acc_usd, $fmbid];
            is $balance_after + 0, $bal, 'correct balance_after';

            ($txnid, $fmbid, $balance_after) = buy_one_bet $acc_usd,
                +{
                purchase_time => $today->db_timestamp,
                };
            $bal -= 20;
            push @bets_to_sell, [$acc_usd, $fmbid];
            is $balance_after + 0, $bal, 'correct balance_after';

            ($txnid, $fmbid, $balance_after) = buy_one_bet $acc_usd,
                +{
                purchase_time => $today->db_timestamp,
                };
            $bal -= 20;
            push @bets_to_sell, [$acc_usd, $fmbid];
            is $balance_after + 0, $bal, 'correct balance_after';
        }
        'buy a few bets';

        lives_ok {
            while (@bets_to_sell) {
                my ($acc, $fmbid) = @{shift @bets_to_sell};
                my $txnid = sell_one_bet $acc,
                    +{
                    id         => $fmbid,
                    sell_price => 0,
                    sell_time  => Date::Utility->new->plus_time_interval('1s')->db_timestamp,
                    };
            }
        }
        'and sell them for 0';

        # Here we have 6 bought and sold bets. Two of them
        # were bought before the time interval considered by the 7day limits. In total, we
        # have a worth of USD 80 turnover and losses within the 7day interval.
        # There are no open bets. So, the loss limit is:
        #
        #     80 (realized loss) + 20 (current contract)

        dies_ok {
            my ($txnid, $fmbid, $balance_after) = buy_one_bet $acc_usd,
                +{
                limits => {
                    max_7day_turnover => 100 - 0.01,
                    max_7day_losses   => 100 - 0.01,
                },
                };
        }
        '7day turnover validation failed';
        is_deeply $@,
            [
            BI013 => 'ERROR:  maximum self-exclusion 7 day turnover limit exceeded',
            ],
            'maximum self-exclusion 7 day turnover limit exceeded';

        dies_ok {
            my ($txnid, $fmbid, $balance_after) = buy_one_bet $acc_usd,
                +{
                limits => {
                    max_7day_turnover => 100,
                    max_7day_losses   => 100 - 0.01,
                },
                };
        }
        '7day turnover validation failed';
        is_deeply $@,
            [
            BI014 => 'ERROR:  maximum self-exclusion 7 day limit on losses exceeded',
            ],
            'maximum self-exclusion 7 day limit on losses exceeded';

        lives_ok {
            my ($txnid, $fmbid, $balance_after) = buy_one_bet $acc_usd,
                +{
                limits => {
                    max_7day_turnover => 100,
                    max_7day_losses   => 100,
                },
                };
            $bal -= 20;
            is $balance_after + 0, $bal, 'correct balance_after';
        }
        '7day turnover validation passed with slightly higher limits';

        # now we have one open bet for USD 20. So, we should raise the limits
        # accordingly to buy the next

        dies_ok {
            my ($txnid, $fmbid, $balance_after) = buy_one_bet $acc_usd,
                +{
                limits => {
                    max_7day_turnover => 120 - 0.01,
                    max_7day_losses   => 120 - 0.01,
                },
                };
        }
        '7day turnover validation failed (with open bet)';
        is_deeply $@,
            [
            BI013 => 'ERROR:  maximum self-exclusion 7 day turnover limit exceeded',
            ],
            'maximum self-exclusion 7 day turnover limit exceeded (with open bet)';

        dies_ok {
            my ($txnid, $fmbid, $balance_after) = buy_one_bet $acc_usd,
                +{
                limits => {
                    max_7day_turnover => 120,
                    max_7day_losses   => 120 - 0.01,
                },
                };
        }
        '7day turnover validation failed (with open bet)';
        is_deeply $@,
            [
            BI014 => 'ERROR:  maximum self-exclusion 7 day limit on losses exceeded',
            ],
            'maximum self-exclusion 7 day limit on losses exceeded (with open bet)';

        lives_ok {
            my ($txnid, $fmbid, $balance_after) = buy_one_bet $acc_usd,
                +{
                limits => {
                    max_7day_turnover => 120,
                    max_7day_losses   => 120,
                },
                };
            $bal -= 20;
            is $balance_after + 0, $bal, 'correct balance_after';
        }
        '7day turnover validation passed with slightly higher limits (with open bet)';
    };

    subtest '30day limits', sub {
        lives_ok {
            $cl = create_client;

            top_up $cl, 'USD', 10000;
            isnt + ($acc_usd = $cl->find_account(query => [currency_code => 'USD'])->[0]), undef, 'got USD account';
            is + ($bal = $acc_usd->balance + 0), 10000, 'USD balance is 10000 got: ' . $bal;
        }
        'setup new client';

        my $today         = Date::Utility::today;
        my $_29daysbefore = $today->minus_time_interval('29d');

        note "today = " . $today->db_timestamp . ", _29daysbefore = " . $_29daysbefore->db_timestamp;

        my @bets_to_sell;
        lives_ok {
            my ($txnid, $fmbid, $balance_after) = buy_one_bet $acc_usd,
                +{
                purchase_time => $_29daysbefore->minus_time_interval('1s')->db_timestamp,
                };
            $bal -= 20;
            push @bets_to_sell, [$acc_usd, $fmbid];
            is $balance_after + 0, $bal, 'correct balance_after';

            ($txnid, $fmbid, $balance_after) = buy_one_bet $acc_usd,
                +{
                purchase_time => $_29daysbefore->minus_time_interval('1s')->db_timestamp,
                };
            $bal -= 20;
            push @bets_to_sell, [$acc_usd, $fmbid];
            is $balance_after + 0, $bal, 'correct balance_after';

            ($txnid, $fmbid, $balance_after) = buy_one_bet $acc_usd,
                +{
                purchase_time => $_29daysbefore->db_timestamp,
                };
            $bal -= 20;
            push @bets_to_sell, [$acc_usd, $fmbid];
            is $balance_after + 0, $bal, 'correct balance_after';

            ($txnid, $fmbid, $balance_after) = buy_one_bet $acc_usd,
                +{
                purchase_time => $_29daysbefore->db_timestamp,
                };
            $bal -= 20;
            push @bets_to_sell, [$acc_usd, $fmbid];
            is $balance_after + 0, $bal, 'correct balance_after';

            ($txnid, $fmbid, $balance_after) = buy_one_bet $acc_usd,
                +{
                purchase_time => $today->db_timestamp,
                };
            $bal -= 20;
            push @bets_to_sell, [$acc_usd, $fmbid];
            is $balance_after + 0, $bal, 'correct balance_after';

            ($txnid, $fmbid, $balance_after) = buy_one_bet $acc_usd,
                +{
                purchase_time => $today->db_timestamp,
                };
            $bal -= 20;
            push @bets_to_sell, [$acc_usd, $fmbid];
            is $balance_after + 0, $bal, 'correct balance_after';
        }
        'buy a few bets';

        lives_ok {
            while (@bets_to_sell) {
                my ($acc, $fmbid) = @{shift @bets_to_sell};
                my $txnid = sell_one_bet $acc,
                    +{
                    id         => $fmbid,
                    sell_price => 0,
                    sell_time  => Date::Utility->new->plus_time_interval('1s')->db_timestamp,
                    };
            }
        }
        'and sell them for 0';

        # Here we have 6 bought and sold bets. Two of them
        # were bought before the time interval considered by the 30day limits. In total, we
        # have a worth of USD 120 turnover and losses within the 30day interval.
        # There are no open bets. So, the loss limit is:
        #
        #     80 (realized loss) + 20 (current contract)

        dies_ok {
            my ($txnid, $fmbid, $balance_after) = buy_one_bet $acc_usd,
                +{
                limits => {
                    max_30day_turnover => 100 - 0.01,
                    max_30day_losses   => 100 - 0.01,
                },
                };
        }
        '30day turnover validation failed';
        is_deeply $@,
            [
            BI016 => 'ERROR:  maximum self-exclusion 30 day turnover limit exceeded',
            ],
            'maximum self-exclusion 30 day turnover limit exceeded';

        dies_ok {
            my ($txnid, $fmbid, $balance_after) = buy_one_bet $acc_usd,
                +{
                limits => {
                    max_30day_turnover => 100,
                    max_30day_losses   => 100 - 0.01,
                },
                };
        }
        '30day turnover validation failed';
        is_deeply $@,
            [
            BI017 => 'ERROR:  maximum self-exclusion 30 day limit on losses exceeded',
            ],
            'maximum self-exclusion 30 day limit on losses exceeded';

        lives_ok {
            my ($txnid, $fmbid, $balance_after) = buy_one_bet $acc_usd,
                +{
                limits => {
                    max_30day_turnover => 100,
                    max_30day_losses   => 100,
                },
                };
            $bal -= 20;
            is $balance_after + 0, $bal, 'correct balance_after';
        }
        '30day turnover validation passed with slightly higher limits';

        # now we have one open bet for USD 20. So, we should raise the limits
        # accordingly to buy the next

        dies_ok {
            my ($txnid, $fmbid, $balance_after) = buy_one_bet $acc_usd,
                +{
                limits => {
                    max_30day_turnover => 120 - 0.01,
                    max_30day_losses   => 120 - 0.01,
                },
                };
        }
        '30day turnover validation failed (with open bet)';
        is_deeply $@,
            [
            BI016 => 'ERROR:  maximum self-exclusion 30 day turnover limit exceeded',
            ],
            'maximum self-exclusion 30 day turnover limit exceeded (with open bet)';

        dies_ok {
            my ($txnid, $fmbid, $balance_after) = buy_one_bet $acc_usd,
                +{
                limits => {
                    max_30day_turnover => 120,
                    max_30day_losses   => 120 - 0.01,
                },
                };
        }
        '30day turnover validation failed (with open bet)';
        is_deeply $@,
            [
            BI017 => 'ERROR:  maximum self-exclusion 30 day limit on losses exceeded',
            ],
            'maximum self-exclusion 30 day limit on losses exceeded (with open bet)';

        lives_ok {
            my ($txnid, $fmbid, $balance_after) = buy_one_bet $acc_usd,
                +{
                limits => {
                    max_30day_turnover => 120,
                    max_30day_losses   => 120,
                },
                };
            $bal -= 20;
            is $balance_after + 0, $bal, 'correct balance_after';
        }
        '30day turnover validation passed with slightly higher limits (with open bet)';
    };

    subtest 'max_profit', sub {
        lives_ok {
            $cl = create_client;

            top_up $cl, 'USD', 10000;
            isnt + ($acc_usd = $cl->find_account(query => [currency_code => 'USD'])->[0]), undef, 'got USD account';
            is + ($bal = $acc_usd->balance + 0), 10000, 'USD balance is 10000 got: ' . $bal;
        }
        'setup new client';

        my $today         = Date::Utility::today;

        note "today = " . $today->db_timestamp;

        my @bets_to_sell;
        lives_ok {
            my ($txnid, $fmbid, $balance_after) = buy_one_bet $acc_usd,
                +{
                purchase_time => $today->minus_time_interval('1s')->db_timestamp,
                };
            $bal -= 20;
            push @bets_to_sell, [$acc_usd, $fmbid];
            is $balance_after + 0, $bal, 'correct balance_after';

            ($txnid, $fmbid, $balance_after) = buy_one_bet $acc_usd,
                +{
                purchase_time => $today->db_timestamp,
                };
            $bal -= 20;
            push @bets_to_sell, [$acc_usd, $fmbid];
            is $balance_after + 0, $bal, 'correct balance_after';

            ($txnid, $fmbid, $balance_after) = buy_one_bet $acc_usd,
                +{
                purchase_time => $today->plus_time_interval('1s')->db_timestamp,
                };
            $bal -= 20;
            push @bets_to_sell, [$acc_usd, $fmbid];
            is $balance_after + 0, $bal, 'correct balance_after';
        }
        'buy a few bets';

        lives_ok {
            while (@bets_to_sell) {
                my ($acc, $fmbid) = @{shift @bets_to_sell};
                my $txnid = sell_one_bet $acc,
                    +{
                    id         => $fmbid,
                    sell_price => 50,
                    sell_time  => Date::Utility->new->plus_time_interval('1s')->db_timestamp,
                    };
                $bal += 50;
            }
        }
        'and sell them for 50';

        # here we have a realized profit for today of 60. We bought 3 bets each
        # for 20 and sold them for 50. So, each bet brought 30 profit. But the
        # first bet was bought as of yesterday.
        # buy_price is 20, payout 60. So, we have a potential profit of
        # 60 - 20 = 40.
        #
        # limit = realized_profit + potential_profit
        #       = 60 + 40 = 100

        dies_ok {
            my ($txnid, $fmbid, $balance_after) = buy_one_bet $acc_usd,
                +{
                payout_price => 60,
                limits => {
                    max_daily_profit => 100 - 0.01,
                },
                };
        }
        'max_profit';
        is_deeply $@,
            [
            BI018 => 'ERROR:  maximum daily profit limit exceeded',
            ],
            'maximum daily profit limit exceeded';


        lives_ok {
            my ($txnid, $fmbid, $balance_after) = buy_one_bet $acc_usd,
                +{
                payout_price => 60,
                limits => {
                    max_daily_profit => 100,
                },
                };
            $bal -= 20;
            is $balance_after + 0, $bal, 'correct balance_after';
        }
        'max_daily_profit passed with slightly higher limits';

        # here we have a realized profit for today of 60. We bought 3 bets each
        # for 20 and sold them for 50. So, each bet brought 30 profit. But the
        # first bet was bought as of yesterday.

        # Further, we have one open bet with buy_price 20 and payout 60. Hence,
        # a potential profit of 40.

        # For this bet,
        # buy_price is 30, payout 60. So, we have a potential profit of
        # 60 - 30 = 30.
        #
        # limit = realized_profit + potential_profit
        #       = 60 + 40 + 30 = 130

        dies_ok {
            my ($txnid, $fmbid, $balance_after) = buy_one_bet $acc_usd,
                +{
                buy_price => 30,
                payout_price => 60,
                limits => {
                    max_daily_profit => 130 - 0.01,
                },
                };
        }
        'max_profit';
        is_deeply $@,
            [
            BI018 => 'ERROR:  maximum daily profit limit exceeded',
            ],
            'maximum daily profit limit exceeded (with open bet)';


        lives_ok {
            my ($txnid, $fmbid, $balance_after) = buy_one_bet $acc_usd,
                +{
                buy_price => 30,
                payout_price => 60,
                limits => {
                    max_daily_profit => 130,
                },
                };
            $bal -= 30;
            is $balance_after + 0, $bal, 'correct balance_after';
        }
        'max_daily_profit passed with slightly higher limits (with open bet)';

        # now let's repeat the same with 2 open bets to make sure aggregation works

        # We have two open bets with buy_price 20 and payout 60 and buy_price 30
        # and payout 60. Hence, a potential profit of 40 + 30 = 70.

        # For this bet,
        # buy_price is 30, payout 60. So, we have a potential profit of
        # 60 - 30 = 30.
        #
        # limit = realized_profit + potential_profit
        #       = 60 + 70 + 30 = 160

        dies_ok {
            my ($txnid, $fmbid, $balance_after) = buy_one_bet $acc_usd,
                +{
                buy_price => 30,
                payout_price => 60,
                limits => {
                    max_daily_profit => 160 - 0.01,
                },
                };
        }
        'max_profit';
        is_deeply $@,
            [
            BI018 => 'ERROR:  maximum daily profit limit exceeded',
            ],
            'maximum daily profit limit exceeded (with 2 open bets)';


        lives_ok {
            my ($txnid, $fmbid, $balance_after) = buy_one_bet $acc_usd,
                +{
                buy_price => 30,
                payout_price => 60,
                limits => {
                    max_daily_profit => 160,
                },
                };
            $bal -= 30;
            is $balance_after + 0, $bal, 'correct balance_after';
        }
        'max_daily_profit passed with slightly higher limits (with 2 open bets)';
    };
}

subtest 'batch_buy', sub {
    use DBD::Pg;
    use YAML::XS;

    my $config = YAML::XS::LoadFile('/etc/rmg/clientdb.yml');
    my $ip     = $config->{costarica}->{write}->{ip};           # create_client creates CR clients
    my $pw     = $config->{password};

    my $listener = DBI->connect(
        "dbi:Pg:dbname=regentmarkets@{[$ENV{DB_POSTFIX}//'']};host=$ip;port=5432;application_name=notify_pub",
        'write', $pw,
        {
            AutoCommit => 1,
            RaiseError => 1,
            PrintError => 0
        });

    my ($cl1, $cl2, $cl3, $cl4, $acc1, $acc2, $acc3, $acc4);
    lives_ok {
        $cl1 = create_client;
        $cl2 = create_client;
        $cl3 = create_client;
        $cl4 = create_client;

        top_up $cl1, 'USD', 5000;
        top_up $cl2, 'USD', 10;
        top_up $cl3, 'USD', 10000;
        top_up $cl4, 'AUD', 10000;

        isnt + ($acc1 = $cl1->find_account(query => [currency_code => 'USD'])->[0]), undef, 'got 1st account';
        isnt + ($acc2 = $cl2->find_account(query => [currency_code => 'USD'])->[0]), undef, 'got 2nd account';
        isnt + ($acc3 = $cl3->find_account(query => [currency_code => 'USD'])->[0]), undef, 'got 3rd account';
        isnt + ($acc4 = $cl4->find_account(query => [currency_code => 'AUD'])->[0]), undef, 'got 4th account';
    }
    'setup clients';

    $listener->do("LISTEN transaction_watchers");

    lives_ok {
        my $res = buy_multiple_bets [$acc1, $acc2, $acc3];
        # note explain $res;

        my %notifications;
        while (my $notify = $listener->pg_notifies) {
            # note "got notification: $notify->[-1]";
            my $n = {};
            @{$n}{
                qw/id account_id action_type referrer_type financial_market_bet_id payment_id amount balance_after transaction_time short_code currency_code purchase_time buy_price sell_time payment_remark/
                } =
                split ',', $notify->[-1];
            $notifications{$n->{id}} = $n;
        }
        # note explain \%notifications;

        my $acc     = $acc1;
        my $loginid = $acc->client_loginid;
        subtest 'testing result for ' . $loginid, sub {
            my $r = shift @$res;
            isnt $r, undef, 'got result hash';
            is $r->{loginid}, $loginid, 'found loginid';
            is $r->{e_code},        undef, 'e_code is undef';
            is $r->{e_description}, undef, 'e_description is undef';
            isnt $r->{fmb},         undef, 'got FMB';
            isnt $r->{txn},         undef, 'got TXN';

            my $fmb = $r->{fmb};
            is $fmb->{account_id}, $acc->id, 'fmb account id matches';

            my $txn = $r->{txn};
            is $txn->{account_id}, $acc->id, 'txn account id matches';
            is $txn->{referrer_type}, 'financial_market_bet', 'txn referrer_type is financial_market_bet';
            is $txn->{financial_market_bet_id}, $fmb->{id}, 'txn fmb id matches';
            is $txn->{amount},        '-20.0000',  'txn amount';
            is $txn->{balance_after}, '4980.0000', 'txn balance_after';
            is $txn->{staff_loginid}, '#CL001',    'txn staff_loginid';

            my $note = $notifications{$txn->{id}};
            isnt $note, undef, 'found notification';
            is $note->{currency_code}, 'USD', "note{currency_code} eq USD";
            for my $name (qw/account_id action_type amount balance_after financial_market_bet_id transaction_time/) {
                is $note->{$name}, $txn->{$name}, "note{$name} eq txn{$name}";
            }
            for my $name (qw/buy_price purchase_time sell_time short_code/) {
                is $note->{$name}, $fmb->{$name}, "note{$name} eq fmb{$name}";
            }
        };

        $acc     = $acc2;
        $loginid = $acc->client_loginid;
        subtest 'testing result for ' . $loginid, sub {
            my $r = shift @$res;
            isnt $r, undef, 'got result hash';
            is $r->{loginid}, $loginid, 'found loginid';
            is $r->{e_code},          'BI003',                  'e_code is BI003';
            like $r->{e_description}, qr/insufficient balance/, 'e_description mentions insufficient balance';
            is $r->{fmb},             undef,                    'no FMB';
            is $r->{txn},             undef,                    'no TXN';
        };

        $acc     = $acc3;
        $loginid = $acc->client_loginid;
        subtest 'testing result for ' . $loginid, sub {
            my $r = shift @$res;
            isnt $r, undef, 'got result hash';
            is $r->{loginid}, $loginid, 'found loginid';
            is $r->{e_code},        undef, 'e_code is undef';
            is $r->{e_description}, undef, 'e_description is undef';
            isnt $r->{fmb},         undef, 'got FMB';
            isnt $r->{txn},         undef, 'got TXN';

            my $fmb = $r->{fmb};
            is $fmb->{account_id}, $acc->id, 'fmb account id matches';

            my $txn = $r->{txn};
            is $txn->{account_id}, $acc->id, 'txn account id matches';
            is $txn->{referrer_type}, 'financial_market_bet', 'txn referrer_type is financial_market_bet';
            is $txn->{financial_market_bet_id}, $fmb->{id}, 'txn fmb id matches';
            is $txn->{amount},        '-20.0000',  'txn amount';
            is $txn->{balance_after}, '9980.0000', 'txn balance_after';
            is $txn->{staff_loginid}, '#CL001',    'txn staff_loginid';

            my $note = $notifications{$txn->{id}};
            isnt $note, undef, 'found notification';
            is $note->{currency_code}, 'USD', "note{currency_code} eq USD";
            for my $name (qw/account_id action_type amount balance_after financial_market_bet_id transaction_time/) {
                is $note->{$name}, $txn->{$name}, "note{$name} eq txn{$name}";
            }
            for my $name (qw/buy_price purchase_time sell_time short_code/) {
                is $note->{$name}, $fmb->{$name}, "note{$name} eq fmb{$name}";
            }
        };
    }
    'survived buy_multiple_bets';

    dies_ok {
        my $res = buy_multiple_bets [$acc1, $acc4, $acc3];
    }
    'buy_multiple_bets with differing currencies dies';
    # note "exception is $@";
    like $@, qr/^invalid currency/i, 'invalid currency';
};

done_testing;<|MERGE_RESOLUTION|>--- conflicted
+++ resolved
@@ -3,12 +3,8 @@
 use strict;
 use warnings;
 
-<<<<<<< HEAD
-use Test::More tests => 27;
-=======
-use Test::More tests => 29;
+use Test::More tests => 28;
 use Test::NoWarnings ();    # no END block test
->>>>>>> fbf5d989
 use Test::Exception;
 use BOM::Database::Helper::FinancialMarketBet;
 use BOM::Platform::Client;
