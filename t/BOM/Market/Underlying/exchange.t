--- conflicted
+++ resolved
@@ -86,12 +86,7 @@
 my $LSE = Quant::Framework::TradingCalendar->new({
         symbol => 'LSE',
         underlying_config => $ul_LSE->config,
-<<<<<<< HEAD
         chronicle_reader => $chronicle_r,
-        locale => 'EN',
-=======
-        chronicle_reader => $chronicle_r, 
->>>>>>> e5a24655
         for_date => $date});
 
 is $ul_LSE->exchange->symbol, $LSE->symbol, "This underlying's exchange is what we expect";
