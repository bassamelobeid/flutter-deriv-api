#!/usr/bin/env perl

use strict;
use warnings;

use Test::Most;
use Test::FailWarnings;

use BOM::Test::Runtime qw(:normal);
use BOM::Market::Registry;

subtest 'Build Registry' => sub {
    plan tests => 2;
    my $registry;

    lives_ok {
        $registry = BOM::Market::Registry->instance;
    }
    'Able to load registry';

    ok $registry->get('forex'), 'We get forex';
};

subtest 'display_markets' => sub {
    plan tests => 1;
    my $registry = BOM::Market::Registry->instance;

    eq_or_diff [sort map { $_->name } $registry->display_markets],
        [sort 'forex', 'indices', 'commodities', 'random', 'stocks'], "correct list of financial markets";
};

subtest 'Market builds or configs test' => sub {
    subtest 'config' => sub {
        my $registry = BOM::Market::Registry->instance;

        my $config = $registry->get('config');

        isa_ok $config, 'BOM::Market';
        ok !$config->display_name, 'Display Name';
        ok !$config->equity;
        ok !$config->disabled,                 'disabled';
        ok !$config->reduced_display_decimals, 'Reduced Display Decimals';
        is $config->asset_type,         'asset';
        is $config->deep_otm_threshold, 0.10;
        ok !$config->markups->digital_spread,              'Digital Spread';
        ok !$config->markups->apply_butterfly_markup,      'Butterfly Markup';
        ok !$config->markups->apply_traded_markets_markup, 'Market Markup';
        is $config->vol_cut_off, 'Default', 'Vol cut off';
        ok !$config->foreign_bs_probability;
        ok !$config->absolute_barrier_multiplier;
        ok !$config->display_order;

        ok !$config->providers->[0];
        is $config->license, 'realtime';
<<<<<<< HEAD
        ok !$config->official_ohlc, 'Official OHLC';
        ok !$config->integer_barrier, 'non integer barrier';
=======
        ok !$config->official_ohlc,         'Official OHLC';
        ok !$config->integer_number_of_day, 'integer number of day';
>>>>>>> b0b866d3
    };

    subtest 'forex' => sub {
        my $registry = BOM::Market::Registry->instance;

        my $forex = $registry->get('forex');

        isa_ok $forex, 'BOM::Market';
        is $forex->display_name, 'Forex', 'Correct display name';
        is $forex->display_order, 1;
        ok !$forex->equity;
        ok !$forex->disabled, 'But its not disabled';
        ok $forex->reduced_display_decimals;
        is $forex->asset_type,         'currency';
        is $forex->deep_otm_threshold, 0.05;

        cmp_deeply(
            $forex->markups->digital_spread,
            {
                'ASIAND'      => 3.5,
                'ASIANU'      => 3.5,
                'CALL'        => 3.5,
                'DIGITDIFF'   => 3.5,
                'DIGITMATCH'  => 3.5,
                'EXPIRYMISS'  => 3.5,
                'EXPIRYRANGE' => 3.5,
                'NOTOUCH'     => 4,
                'ONETOUCH'    => 4,
                'PUT'         => 3.5,
                'RANGE'       => 5,
                'UPORDOWN'    => 5,
            },
        );
        ok $forex->markups->apply_butterfly_markup,      'Butterfly Markup';
        ok $forex->markups->apply_traded_markets_markup, 'Market Markup';
        is $forex->vol_cut_off, 'NY1000', 'Vol cut off';
        ok $forex->foreign_bs_probability;
        ok $forex->absolute_barrier_multiplier;

        cmp_deeply($forex->providers, ['panda', 'idata', 'olsen']);

        is $forex->license, 'realtime';
        ok !$forex->official_ohlc;
<<<<<<< HEAD
        ok !$forex->integer_barrier, 'non integer barrier';
=======
        ok $forex->integer_number_of_day, 'integer number of day';
>>>>>>> b0b866d3
    };

    subtest 'commodities' => sub {
        my $registry = BOM::Market::Registry->instance;

        my $commodities = $registry->get('commodities');

        isa_ok $commodities, 'BOM::Market';
        is $commodities->display_name,  'Commodities';
        is $commodities->display_order, 4;
        ok !$commodities->equity;
        ok !$commodities->disabled;
        ok $commodities->reduced_display_decimals;
        is $commodities->deep_otm_threshold, 0.10;
        is $commodities->asset_type,         'currency';

        cmp_deeply(
            $commodities->markups->digital_spread,
            {
                'ASIAND'      => 4,
                'ASIANU'      => 4,
                'CALL'        => 4,
                'DIGITDIFF'   => 4,
                'DIGITMATCH'  => 4,
                'EXPIRYMISS'  => 4,
                'EXPIRYRANGE' => 4,
                'NOTOUCH'     => 7,
                'ONETOUCH'    => 7,
                'PUT'         => 4,
                'RANGE'       => 10,
                'UPORDOWN'    => 10,
            },
        );

        ok !$commodities->markups->apply_butterfly_markup, 'Butterfly Markup';
        ok $commodities->markups->apply_traded_markets_markup, 'Market Markup';
        is $commodities->vol_cut_off, 'NY1000', 'Vol cut off';
        ok !$commodities->foreign_bs_probability;
        ok $commodities->absolute_barrier_multiplier;

        cmp_deeply($commodities->providers,, ['panda', 'idata', 'sd'],);

        is $commodities->license, 'realtime';
        ok !$commodities->official_ohlc;
<<<<<<< HEAD
        ok !$commodities->integer_barrier, 'non integer barrier';
=======
        ok $commodities->integer_number_of_day, 'integer number of day';
>>>>>>> b0b866d3
    };

    subtest 'indices' => sub {
        my $registry = BOM::Market::Registry->instance;

        my $indices = $registry->get('indices');

        isa_ok $indices, 'BOM::Market';
        is $indices->display_name,  'Indices';
        is $indices->display_order, 2;
        ok $indices->equity;
        ok !$indices->disabled;
        ok !$indices->reduced_display_decimals;
        is $indices->deep_otm_threshold, 0.10;
        is $indices->asset_type,         'index';

        cmp_deeply(
            $indices->markups->digital_spread,
            {
                'ASIAND'      => 4,
                'ASIANU'      => 4,
                'CALL'        => 4,
                'DIGITDIFF'   => 4,
                'DIGITMATCH'  => 4,
                'EXPIRYMISS'  => 4,
                'EXPIRYRANGE' => 4,
                'NOTOUCH'     => 6,
                'ONETOUCH'    => 6,
                'PUT'         => 4,
                'RANGE'       => 8,
                'UPORDOWN'    => 8,
            },
        );

        ok !$indices->markups->apply_butterfly_markup, 'Butterfly Markup';
        ok $indices->markups->apply_traded_markets_markup, 'Market Markup';
        is $indices->vol_cut_off, 'Default', 'Vol cut off';
        ok !$indices->foreign_bs_probability;
        ok !$indices->absolute_barrier_multiplier;

        cmp_deeply($indices->providers, ['idata', 'telekurs', 'tenfore']);

        is $indices->license, 'daily';
        ok $indices->official_ohlc;
<<<<<<< HEAD
        ok $indices->integer_barrier, 'Integer barrier';
=======
        ok !$indices->integer_number_of_day, 'integer number of day';
>>>>>>> b0b866d3
    };

    subtest 'random' => sub {
        my $registry = BOM::Market::Registry->instance;

        my $random = $registry->get('random');

        isa_ok $random, 'BOM::Market';
        is $random->display_name,  'Randoms';
        is $random->display_order, 5;
        ok !$random->equity;
        ok !$random->disabled;
        ok $random->reduced_display_decimals;
        is $random->deep_otm_threshold, 0.025;
        is $random->asset_type,         'synthetic';

        cmp_deeply(
            $random->markups->digital_spread,
            {
                'ASIAND'      => 3,
                'ASIANU'      => 3,
                'CALL'        => 3,
                'DIGITDIFF'   => 3,
                'DIGITMATCH'  => 3,
                'EXPIRYMISS'  => 3,
                'EXPIRYRANGE' => 3,
                'NOTOUCH'     => 3,
                'ONETOUCH'    => 3,
                'PUT'         => 3,
                'RANGE'       => 3,
                'UPORDOWN'    => 3,
            },
        );
        ok !$random->markups->apply_butterfly_markup,      'Butterfly Markup';
        ok !$random->markups->apply_traded_markets_markup, 'Market Markup';
        is $random->vol_cut_off, 'Default', 'Vol cut off';
        ok !$random->foreign_bs_probability;
        ok $random->absolute_barrier_multiplier;

        cmp_deeply($random->providers, ['random',]);
        is $random->license, 'realtime';
        ok !$random->official_ohlc;
<<<<<<< HEAD
        ok !$random->integer_barrier, 'non integer barrier';
=======
        ok !$random->integer_number_of_day, 'integer number of day';
>>>>>>> b0b866d3
    };
};

done_testing;<|MERGE_RESOLUTION|>--- conflicted
+++ resolved
@@ -52,13 +52,9 @@
 
         ok !$config->providers->[0];
         is $config->license, 'realtime';
-<<<<<<< HEAD
-        ok !$config->official_ohlc, 'Official OHLC';
+        ok !$config->official_ohlc,         'Official OHLC';
         ok !$config->integer_barrier, 'non integer barrier';
-=======
-        ok !$config->official_ohlc,         'Official OHLC';
         ok !$config->integer_number_of_day, 'integer number of day';
->>>>>>> b0b866d3
     };
 
     subtest 'forex' => sub {
@@ -102,11 +98,8 @@
 
         is $forex->license, 'realtime';
         ok !$forex->official_ohlc;
-<<<<<<< HEAD
         ok !$forex->integer_barrier, 'non integer barrier';
-=======
         ok $forex->integer_number_of_day, 'integer number of day';
->>>>>>> b0b866d3
     };
 
     subtest 'commodities' => sub {
@@ -151,11 +144,8 @@
 
         is $commodities->license, 'realtime';
         ok !$commodities->official_ohlc;
-<<<<<<< HEAD
         ok !$commodities->integer_barrier, 'non integer barrier';
-=======
         ok $commodities->integer_number_of_day, 'integer number of day';
->>>>>>> b0b866d3
     };
 
     subtest 'indices' => sub {
@@ -200,11 +190,8 @@
 
         is $indices->license, 'daily';
         ok $indices->official_ohlc;
-<<<<<<< HEAD
         ok $indices->integer_barrier, 'Integer barrier';
-=======
         ok !$indices->integer_number_of_day, 'integer number of day';
->>>>>>> b0b866d3
     };
 
     subtest 'random' => sub {
@@ -247,11 +234,8 @@
         cmp_deeply($random->providers, ['random',]);
         is $random->license, 'realtime';
         ok !$random->official_ohlc;
-<<<<<<< HEAD
         ok !$random->integer_barrier, 'non integer barrier';
-=======
         ok !$random->integer_number_of_day, 'integer number of day';
->>>>>>> b0b866d3
     };
 };
 
