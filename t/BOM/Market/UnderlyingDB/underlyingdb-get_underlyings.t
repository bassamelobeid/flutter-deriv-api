--- conflicted
+++ resolved
@@ -18,11 +18,7 @@
 'Initialized';
 
 eq_or_diff [sort keys %{Finance::Contract::Category->get_all_contract_categories}],
-<<<<<<< HEAD
-    [sort qw(callput endsinout touchnotouch staysinout asian digits vanilla coinauction reset)],
-=======
-    [sort qw(callput endsinout touchnotouch staysinout asian digits vanilla coinauction lookback)],
->>>>>>> 6b6db140
+    [sort qw(callput endsinout touchnotouch staysinout asian digits vanilla coinauction lookback reset)],
     "Correct list of all contract categories";
 
 eq_or_diff [sort $udb->available_expiry_types], [sort qw(intraday daily tick)], 'Correct list of available expiry types.';
