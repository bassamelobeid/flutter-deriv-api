#!/etc/rmg/bin/perl
use strict;
use warnings;

use Test::Most 0.22;
use Test::MockTime qw(set_relative_time);
use YAML::XS qw(DumpFile LoadFile);

use Finance::Contract::Category;
use BOM::MarketData qw(create_underlying_db);
use BOM::Platform::Runtime;


my $udb;
lives_ok {
    $udb = create_underlying_db();
}
'Initialized';

eq_or_diff [sort keys %{Finance::Contract::Category->get_all_contract_categories}],
<<<<<<< HEAD
    [sort qw(callput endsinout touchnotouch staysinout asian digits vanilla coinauction lookback reset)],
=======
    [sort qw(callput endsinout touchnotouch staysinout asian digits vanilla lookback)],
>>>>>>> 6a82d611
    "Correct list of all contract categories";

eq_or_diff [sort $udb->available_expiry_types], [sort qw(intraday daily tick)], 'Correct list of available expiry types.';

eq_or_diff [sort $udb->available_start_types], [sort qw(spot forward)], 'Correct list of available start types.';

eq_or_diff [sort $udb->markets], [sort qw(commodities forex indices volidx stocks)], "Correct list of markets";

eq_or_diff [sort $udb->symbols_for_intraday_fx], [
    sort qw(frxAUDCAD frxAUDCHF frxAUDJPY frxAUDNZD frxAUDPLN frxAUDUSD frxEURAUD frxEURCAD frxEURCHF
        frxEURGBP frxEURJPY frxEURNZD frxEURUSD frxGBPAUD frxGBPCAD frxGBPCHF
        frxGBPJPY frxGBPNZD frxGBPUSD frxNZDUSD frxUSDCAD frxUSDCHF frxUSDJPY frxXAGUSD frxXAUUSD WLDAUD WLDEUR WLDGBP WLDUSD)
    ],
    'Correct list of intraday historical symbols.';

my @ul_indices_on_flash = qw(AEX AS51 BFX FCHI GDAXI HSI SSMI STI ISEQ DJI);
cmp_bag [
    sort $udb->get_symbols_for(
        market            => 'indices',
        contract_category => 'callput',
        start_type        => 'spot',
        expiry_type       => 'intraday',
    )
    ],
    \@ul_indices_on_flash,
    "introduced intraday callput on indices";
cmp_bag [
    sort $udb->get_symbols_for(
        market            => 'indices',
        contract_category => 'callput',
        start_type        => 'spot',
        expiry_type       => 'intraday',
    )
    ],
    \@ul_indices_on_flash, "Correct list of flashes for indices on virtual accounts";

my @ul_forex_on_endsinout = qw(
    frxAUDJPY frxAUDUSD frxEURAUD frxEURCAD frxEURCHF frxEURGBP frxEURJPY  frxEURUSD
    frxGBPAUD frxGBPJPY frxGBPUSD frxUSDCAD frxUSDCHF frxUSDJPY);

eq_or_diff [
    sort $udb->get_symbols_for(
        market            => 'forex',
        contract_category => 'endsinout',
    )
    ],
    \@ul_forex_on_endsinout, "Correct list of endsinout for forex on real accounts";
eq_or_diff [
    sort $udb->get_symbols_for(
        market            => 'forex',
        contract_category => 'endsinout',
    )
    ],
    \@ul_forex_on_endsinout, "Correct list of endsinout for forex on virtual accounts";

my @ul_indices_on_endsinout = qw(
    AEX AS51 DJI FCHI GDAXI HSI N225  SPC SSMI
);
eq_or_diff [
    sort $udb->get_symbols_for(
        market            => 'indices',
        contract_category => 'endsinout',
    )
    ],
    \@ul_indices_on_endsinout, "Correct list of endsinout for indices on real accounts";

eq_or_diff [
    sort $udb->get_symbols_for(
        market            => ['indices', 'forex',],
        contract_category => 'endsinout',
    )
    ],
    [sort @ul_forex_on_endsinout, @ul_indices_on_endsinout],
    "Correct list of endsinout for forex+indices on real accounts";

my @ul_forex_active = sort qw(
    WLDAUD    WLDEUR    WLDGBP    WLDUSD
    frxAUDJPY frxAUDUSD frxEURAUD frxEURCAD frxEURCHF frxEURGBP frxEURJPY
    frxEURUSD frxGBPAUD frxGBPCAD frxGBPCHF frxGBPJPY frxGBPNOK frxGBPPLN
    frxGBPUSD frxNZDUSD frxUSDCAD frxUSDCHF frxUSDJPY frxUSDNOK
    frxUSDSEK frxEURNZD frxGBPNZD frxAUDCHF frxAUDCAD frxAUDNZD frxAUDPLN
    frxNZDJPY frxUSDMXN frxUSDPLN);
eq_or_diff [
    sort $udb->get_symbols_for(
        market            => 'forex',
        contract_category => 'ANY'
    )
    ],
    \@ul_forex_active, "Correct list of active symbols for forex";

my @ul_commodities_active = qw( frxBROUSD frxXAGUSD frxXAUUSD frxXPDUSD frxXPTUSD);
eq_or_diff [
    sort $udb->get_symbols_for(
        market            => 'commodities',
        contract_category => 'ANY'
    )
    ],
    \@ul_commodities_active, "Correct list for commodities";

throws_ok { $udb->get_symbols_for(contract_category => 'IV'); } qr/market is not specified/, 'Could not get underlyings if market is not specified';

subtest "sub market related" => sub {
    my @ul_random_daily = qw( RDBEAR RDBULL );
    eq_or_diff [
        sort $udb->get_symbols_for(
            market            => 'volidx',
            submarket         => 'random_daily',
            contract_category => 'ANY',
        )
        ],
        \@ul_random_daily, "Correct list of active symbols for random_daily sub market";

    my @ul_random = qw( R_10 R_100 R_25 R_50 R_75 );
    eq_or_diff [
        sort $udb->get_symbols_for(
            market            => 'volidx',
            submarket         => 'random_index',
            contract_category => 'ANY',
        )
        ],
        \@ul_random, "Correct list of active symbols for random_index sub market";

    my @empty;
    eq_or_diff [
        sort $udb->get_symbols_for(
            market    => 'forex',
            submarket => 'invalid',
        )
        ],
        \@empty, "no matching sub market";

    eq_or_diff [
        sort $udb->get_symbols_for(
            market    => 'volidx',
            submarket => 'invalid',
        )
        ],
        \@empty, "no matching sub market";

    my @ul_indices = qw( DJI SPC);
    eq_or_diff [
        sort $udb->get_symbols_for(
            market            => 'indices',
            contract_category => 'endsinout',
            submarket         => 'americas',
        )
        ],
        \@ul_indices, "Correct list of endsinout for indices on VRTC accounts, for sub market americas";

    my @ul_commodities = qw( frxBROUSD frxXAGUSD frxXAUUSD frxXPDUSD frxXPTUSD);
    eq_or_diff [
        sort $udb->get_symbols_for(
            market            => 'commodities',
            contract_category => 'ANY',
            submarket         => 'ANY',
        )
        ],
        \@ul_commodities, "Correct list for commodities, for sub market ANY";
};

subtest 'including disabled' => sub {
    my $orig_buy = BOM::Platform::Runtime->instance->app_config->quants->underlyings->suspend_buy;
    BOM::Platform::Runtime->instance->app_config->quants->underlyings->suspend_buy(['frxUSDJPY']);
    ok(
        scalar grep { $_ eq 'frxUSDJPY' } (
            $udb->get_symbols_for(
                market            => 'forex',
                contract_category => 'endsinout',
            )
        ),
        "USD/JPY returned for when unfiltered for disabled."
    );
    ok(
        not scalar grep { $_ eq 'frxUSDJPY' } (
            $udb->get_symbols_for(
                market            => 'forex',
                contract_category => 'endsinout',
                exclude_disabled  => 1,
            )
        ),
        0,
        "USD/JPY is not returned for when unfiltered for disabled."
    );
    BOM::Platform::Runtime->instance->app_config->quants->underlyings->suspend_buy($orig_buy);
};

done_testing;<|MERGE_RESOLUTION|>--- conflicted
+++ resolved
@@ -18,11 +18,7 @@
 'Initialized';
 
 eq_or_diff [sort keys %{Finance::Contract::Category->get_all_contract_categories}],
-<<<<<<< HEAD
-    [sort qw(callput endsinout touchnotouch staysinout asian digits vanilla coinauction lookback reset)],
-=======
-    [sort qw(callput endsinout touchnotouch staysinout asian digits vanilla lookback)],
->>>>>>> 6a82d611
+    [sort qw(callput endsinout touchnotouch staysinout asian digits vanilla lookback reset)],
     "Correct list of all contract categories";
 
 eq_or_diff [sort $udb->available_expiry_types], [sort qw(intraday daily tick)], 'Correct list of available expiry types.';
