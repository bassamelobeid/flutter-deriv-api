--- conflicted
+++ resolved
@@ -18,11 +18,7 @@
 'Initialized';
 
 eq_or_diff [sort keys %{Finance::Contract::Category->get_all_contract_categories}],
-<<<<<<< HEAD
-    [sort qw(callput endsinout touchnotouch staysinout asian digits vanilla lookback reset highlowticks callputequal)],
-=======
-    [sort qw(callput endsinout touchnotouch staysinout asian digits vanilla lookback reset highlowticks callputspread)],
->>>>>>> f24a8217
+    [sort qw(callput endsinout touchnotouch staysinout asian digits vanilla lookback reset highlowticks callputspread callputequal)],
     "Correct list of all contract categories";
 
 eq_or_diff [sort $udb->available_expiry_types], [sort qw(intraday daily tick)], 'Correct list of available expiry types.';
