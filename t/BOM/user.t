--- conflicted
+++ resolved
@@ -305,13 +305,8 @@
         ok $status->{error} =~ 'Sorry, you have already had too many unsuccessful', "Correct error for too many wrong attempts";
 
         $failed_login = $user->failed_login;
-<<<<<<< HEAD
-        $failed_login->last_attempt(DateTime->now->subtract(days => 1));
+        $failed_login->last_attempt(Date::Utility->new->minus_time_interval('1d')->datetime_yyyymmdd_hhmmss);
         ok $user->login(%args)->{success}, 'clear failed login attempts; can now login';
-=======
-        $failed_login->last_attempt(Date::Utility->new->minus_time_interval('1d')->datetime_yyyymmdd_hhmmss);
-        ok $user->login(%pass)->{success}, 'clear failed login attempts; can now login';
->>>>>>> a8cdc36a
     };
 };
 
