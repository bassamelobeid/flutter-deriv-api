use Test::More tests => 1;
use strict;
use warnings;

if (my $r =
<<<<<<< HEAD
    `git grep BOM::|grep -v BOM::Test|grep -v BOM::Platform|grep -v BOM::Feed|grep -v BOM::Market|grep -v BOM::Product|grep -v BOM::WebSocketAPI|grep -v BOM::Database`
=======
    `git grep BOM::|grep -v BOM::Test|grep -v BOM::Platform|grep -v BOM::System|grep -v BOM::Feed|grep -v BOM::Market|grep -v BOM::Database|grep -v BOM::Product|grep -v BOM::WebSocketAPI`
>>>>>>> 718e0f6f
    )
{
    print $r;
    ok 0, "Wrong strucutre dependency $r";
} else {
    ok 1, "Strucutre dependency is OK";
}<|MERGE_RESOLUTION|>--- conflicted
+++ resolved
@@ -3,11 +3,7 @@
 use warnings;
 
 if (my $r =
-<<<<<<< HEAD
-    `git grep BOM::|grep -v BOM::Test|grep -v BOM::Platform|grep -v BOM::Feed|grep -v BOM::Market|grep -v BOM::Product|grep -v BOM::WebSocketAPI|grep -v BOM::Database`
-=======
     `git grep BOM::|grep -v BOM::Test|grep -v BOM::Platform|grep -v BOM::System|grep -v BOM::Feed|grep -v BOM::Market|grep -v BOM::Database|grep -v BOM::Product|grep -v BOM::WebSocketAPI`
->>>>>>> 718e0f6f
     )
 {
     print $r;
