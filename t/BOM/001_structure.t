use Test::More tests => 1;
use strict;
use warnings;

<<<<<<< HEAD
if (my $r = `git grep BOM:: | grep -v -e BOM::Test -e BOM::Platform -e BOM::Market -e BOM::Database -e BOM::Product -e BOM::Pricing`) {
=======
if (my $r =
    `git grep BOM:: | grep -v -e BOM::Test -e BOM::Platform -e BOM::Market -e BOM::Product -e BOM::Pricing`
    )
{
>>>>>>> 119a13c5
    print $r;
    ok 0, "Wrong structure dependency $r";
} else {
    ok 1, "Structure dependency is OK";
}<|MERGE_RESOLUTION|>--- conflicted
+++ resolved
@@ -2,14 +2,10 @@
 use strict;
 use warnings;
 
-<<<<<<< HEAD
-if (my $r = `git grep BOM:: | grep -v -e BOM::Test -e BOM::Platform -e BOM::Market -e BOM::Database -e BOM::Product -e BOM::Pricing`) {
-=======
 if (my $r =
     `git grep BOM:: | grep -v -e BOM::Test -e BOM::Platform -e BOM::Market -e BOM::Product -e BOM::Pricing`
     )
 {
->>>>>>> 119a13c5
     print $r;
     ok 0, "Wrong structure dependency $r";
 } else {
