--- conflicted
+++ resolved
@@ -55,11 +55,7 @@
         subscribe     => 1
     };
 
-<<<<<<< HEAD
-    my $is_open = create_underlying('frxUSDJPY')->calendar->is_open;
-=======
-    my $is_open = BOM::Market::Underlying->new('frxUSDJPY')->calendar->is_open_at($time);
->>>>>>> e366c721
+    my $is_open = create_underlying('frxUSDJPY')->calendar->is_open_at($time);
 
     $t->send_ok({json => $req_storage});
     $t   = $t->message_ok;
