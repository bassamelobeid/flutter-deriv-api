#!perl
use strict;
use warnings;
use Test::More tests => 6;
use JSON;
use FindBin qw/$Bin/;
use lib "$Bin/../lib";
use TestHelper qw/test_schema build_mojo_test call_mocked_client/;

use BOM::Test::Data::Utility::UnitTestDatabase qw(:init);
use BOM::Platform::Account::Virtual;

## do not send email
use Test::MockModule;
my $client_mocked = Test::MockModule->new('BOM::Platform::Client');
$client_mocked->mock('add_note', sub { return 1 });

my $email_mocked = Test::MockModule->new('BOM::Platform::Email');
$email_mocked->mock('send_email', sub { return 1 });

my $t = build_mojo_test();

my %client_details = (
    new_account_japan                           => 1,
    gender                                      => 'f',
    first_name                                  => 'first\'name',
    last_name                                   => 'last-name',
    date_of_birth                               => '1990-12-30',
    occupation                                  => 'Director',
    residence                                   => 'jp',
    address_line_1                              => 'Hiroo Miyata Bldg 3F',
    address_line_2                              => '9-16, Hiroo 1-chome',
    address_city                                => 'Shibuya-ku',
    address_state                               => 'Tokyo',
    address_postcode                            => '150-0012',
    phone                                       => '+81 3 4333 6908',
    secret_question                             => 'Favourite dish',
    secret_answer                               => 'nasi lemak,teh tarik',
    annual_income                               => '50-100 million JPY',
    financial_asset                             => 'Over 100 million JPY',
    daily_loss_limit                            => 100000,
    trading_experience_equities                 => 'Over 5 years',
    trading_experience_commodities              => 'Over 5 years',
    trading_experience_foreign_currency_deposit => '3-5 years',
    trading_experience_margin_fx                => '6 months to 1 year',
    trading_experience_investment_trust         => '3-5 years',
    trading_experience_public_bond              => 'Over 5 years',
    trading_experience_option_trading           => 'Less than 6 months',
    trading_purpose                             => 'Hedging',
    hedge_asset                                 => 'Foreign currency deposit',
    hedge_asset_amount                          => 1000000,
    agree_use_electronic_doc                    => 1,
    agree_warnings_and_policies                 => 1,
    confirm_understand_own_judgment             => 1,
    confirm_understand_trading_mechanism        => 1,
    confirm_understand_judgment_time            => 1,
    confirm_understand_total_loss               => 1,
    confirm_understand_sellback_loss            => 1,
    confirm_understand_shortsell_loss           => 1,
    confirm_understand_company_profit           => 1,
    confirm_understand_expert_knowledge         => 1,
    declare_not_fatca                           => 1,
);

subtest 'new JP real account' => sub {
    # create VR acc
    my ($vr_client, $user) = create_vr_account({
        email           => 'test@binary.com',
        client_password => 'abc123',
        residence       => 'jp',
    });

    like($vr_client->loginid, qr/^VRTJ\d+$/, "got VRTJ Virtual client " . $vr_client->loginid);

    # authorize
    my $token = BOM::Platform::SessionCookie->new(
        loginid => $vr_client->loginid,
        email   => $vr_client->email,
    )->token;
    $t = $t->send_ok({json => {authorize => $token}})->message_ok;

    subtest 'create JP account' => sub {
        my ($res, $call_params) = call_mocked_client($t, \%client_details);
        is $call_params->{token}, $token;
        is $res->{msg_type},      'new_account_japan';
        ok($res->{new_account_japan});
        test_schema('new_account_japan', $res);

        my $loginid = $res->{new_account_japan}->{client_id};
        like($loginid, qr/^JP\d+$/, "got JP client $loginid");
    };

    subtest 'jp_knowledge_test' => sub {
        my ($res, $call_params) = call_mocked_client(
            $t,
            {
                "jp_knowledge_test" => 1,
                "score"             => 12,
                "status"            => "pass"
            });
        is $call_params->{token}, $token;
<<<<<<< HEAD
        is $res->{msg_type},      'jp_knowledge_test';
        ok $res->{jp_knowledge_test};
=======
        $rpc_caller->unmock_all;

        $t = $t->send_ok({
                json => {
                    "jp_knowledge_test" => 1,
                    "score"             => 12,
                    "status"            => "pass"
                }})->message_ok;
        my $res = decode_json($t->message->[1]);

        is $res->{msg_type}, 'jp_knowledge_test';
        if ($res->{error}) {
            is $res->{error}->{code}, 'TestUnavailableNow', 'TestUnavailableNow';
        } else {
            ok $res->{jp_knowledge_test};
        }
>>>>>>> f83c632f
    };

    subtest 'no duplicate account - same email' => sub {
        $t = $t->send_ok({json => \%client_details})->message_ok;
        my $res = decode_json($t->message->[1]);

        is $res->{msg_type}, 'new_account_japan';
        is($res->{error}->{code},    'duplicate email', 'no duplicate account for JP');
        is($res->{new_account_real}, undef,             'NO account created');
    };

    subtest 'no duplicate - Name + DOB' => sub {
        my ($vr_client, $user) = create_vr_account({
            email           => 'test+test@binary.com',
            client_password => 'abc123',
            residence       => 'jp',
        });
        # authorize
        my $token = BOM::Platform::SessionCookie->new(
            loginid => $vr_client->loginid,
            email   => $vr_client->email,
        )->token;
        $t = $t->send_ok({json => {authorize => $token}})->message_ok;

        # create CR acc
        $t = $t->send_ok({json => \%client_details})->message_ok;
        my $res = decode_json($t->message->[1]);

        is($res->{error}->{code}, 'duplicate name DOB', 'no duplicate account: same name + DOB');
        is($res->{new_account_real}, undef, 'NO account created');
    };
};

subtest 'Japan a/c jp residence only' => sub {
    # create VR acc
    my ($vr_client, $user) = create_vr_account({
        email           => 'test+jp2@binary.com',
        client_password => 'abc123',
        residence       => 'jp',
    });
    # authorize
    my $token = BOM::Platform::SessionCookie->new(
        loginid => $vr_client->loginid,
        email   => $vr_client->email,
    )->token;
    $t = $t->send_ok({json => {authorize => $token}})->message_ok;

    # create JP real acc
    my %details = %client_details;
    $details{residence} = 'gb';
    $details{first_name} .= '-gb';

    subtest 'UK residence' => sub {
        $t = $t->send_ok({json => \%details})->message_ok;
        my $res = decode_json($t->message->[1]);

        is($res->{error}->{code},     'InputValidationFailed',              'residence must be "jp"');
        is($res->{error}->{message},  'Input validation failed: residence', 'jp only');
        is($res->{new_account_japan}, undef,                                'NO account created');
    };
};

subtest 'VR Residence check' => sub {
    subtest 'VR a/c nl residence' => sub {
        # create VR acc
        my ($vr_client, $user) = create_vr_account({
            email           => 'test+jp3@binary.com',
            client_password => 'abc123',
            residence       => 'jp',
        });
        $vr_client->residence('nl');
        $vr_client->save();

        # authorize
        my $token = BOM::Platform::SessionCookie->new(
            loginid => $vr_client->loginid,
            email   => $vr_client->email,
        )->token;
        $t = $t->send_ok({json => {authorize => $token}})->message_ok;

        # create JP real acc
        my %details = %client_details;
        $details{first_name} .= '-VR-nl';

        subtest 'VRTJ nl residence' => sub {
            $t = $t->send_ok({json => \%details})->message_ok;
            my $res = decode_json($t->message->[1]);

            is($res->{error}->{code},     'InvalidAccount',                         'NO VR nl residence');
            is($res->{error}->{message},  'Sorry, account opening is unavailable.', 'jp only');
            is($res->{new_account_japan}, undef,                                    'NO account created');
        };
    };

    subtest 'VR a/c NOT VRTJ, au residence' => sub {
        # create VR acc
        my ($vr_client, $user) = create_vr_account({
            email           => 'test+jp4@binary.com',
            client_password => 'abc123',
            residence       => 'au',
        });
        # authorize
        my $token = BOM::Platform::SessionCookie->new(
            loginid => $vr_client->loginid,
            email   => $vr_client->email,
        )->token;
        $t = $t->send_ok({json => {authorize => $token}})->message_ok;

        # create JP real acc
        my %details = %client_details;
        $details{first_name} .= '-au';

        subtest 'VRTC au residence' => sub {
            $t = $t->send_ok({json => \%details})->message_ok;
            my $res = decode_json($t->message->[1]);

            is($res->{error}->{code},     'InvalidAccount',                         'VR residence must be "jp"');
            is($res->{error}->{message},  'Sorry, account opening is unavailable.', 'VR jp only');
            is($res->{new_account_japan}, undef,                                    'NO account created');
        };
    };
};

subtest 'jp_knowledge_test' => sub {
    $t = $t->send_ok({
            json => {
                "jp_knowledge_test" => 1,
                "score"             => 12,
                "status"            => "pass"
            }})->message_ok;
    my $res = decode_json($t->message->[1]);

    is $res->{msg_type}, 'jp_knowledge_test';
    is $res->{error}->{code}, 'PermissionDenied';
};

sub create_vr_account {
    my $args = shift;
    my $acc  = BOM::Platform::Account::Virtual::create_account({
            details => {
                email           => $args->{email},
                client_password => $args->{client_password},
                residence       => $args->{residence},
            },
            email_verified => 1
        });

    return ($acc->{client}, $acc->{user});
}

$t->finish_ok;<|MERGE_RESOLUTION|>--- conflicted
+++ resolved
@@ -99,27 +99,12 @@
                 "status"            => "pass"
             });
         is $call_params->{token}, $token;
-<<<<<<< HEAD
         is $res->{msg_type},      'jp_knowledge_test';
-        ok $res->{jp_knowledge_test};
-=======
-        $rpc_caller->unmock_all;
-
-        $t = $t->send_ok({
-                json => {
-                    "jp_knowledge_test" => 1,
-                    "score"             => 12,
-                    "status"            => "pass"
-                }})->message_ok;
-        my $res = decode_json($t->message->[1]);
-
-        is $res->{msg_type}, 'jp_knowledge_test';
         if ($res->{error}) {
             is $res->{error}->{code}, 'TestUnavailableNow', 'TestUnavailableNow';
         } else {
             ok $res->{jp_knowledge_test};
         }
->>>>>>> f83c632f
     };
 
     subtest 'no duplicate account - same email' => sub {
