--- conflicted
+++ resolved
@@ -121,12 +121,8 @@
         json => {
             proposal_open_contract => 1,
             subscribe              => 1,
-<<<<<<< HEAD
             req_id                 => 123,
             passthrough            => {'sample' => 1},
-=======
-            passthrough            => 'sample'
->>>>>>> 8526a531
         }});
 
 $t   = $t->message_ok;
