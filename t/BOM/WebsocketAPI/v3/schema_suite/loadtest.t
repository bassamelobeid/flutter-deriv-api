use strict;
use warnings;
use Test::Most;
use FindBin qw/$Bin/;
use lib "$Bin/../../lib";
use lib "$Bin";

use Suite;

use Time::HiRes qw(tv_interval gettimeofday);
use List::Util qw(min max sum);
use POSIX qw(floor ceil);
# TODO Flag any warnings during initial development - note that this should be handled at
# prove level as per other repos, see https://github.com/regentmarkets/bom-rpc/pull/435 for example
use Test::FailWarnings;

use Mojo::UserAgent;

my @times;
for my $iteration (1 .. 10) {
    # Suite->run is likely to set the system date. Rely on the HW clock to give us times, if possible.
    system(qw(sudo hwclock --systohc)) and die "Failed to sync HW clock to system - $!";
    my $t0      = [gettimeofday];
    my $elapsed = Suite->run('loadtest.conf');
    system(qw(sudo hwclock --hctosys)) and die "Failed to sync system clock to HW - $!";
    my $wallclock = tv_interval($t0, [gettimeofday]);
    diag "Took $wallclock seconds wallclock time for loadtest including setup, $elapsed seconds cumulative step time";
    push @times, $elapsed;
}

<<<<<<< HEAD
my $min = min(@times);
my $avg = sum(@times) / @times;
my $max = max(@times);
diag sprintf "min/avg/max - %.3fs/%.3fs/%.3fs", $min, $avg, $max;
=======
my @sorted = (sort { $a <=> $b } @times);
# From https://help.datadoghq.com/hc/en-us/articles/206955236-Metric-types-in-Datadog
# histogram submits as multiple metrics:
# Name                | Web App type
# -----               | ------------
# metric.max          | GAUGE
# metric.avg          | GAUGE
# metric.median       | GAUGE
# metric.95percentile | GAUGE
# metric.count        | RATE
my %stats = (
    'min'          => min(@times),
    'avg'          => sum(@times) / @times,
    'median'       => @sorted[floor(@sorted/2)..ceil(@sorted/2)] / 2,
    '95percentile' => @sorted[0.95 * @sorted],
    'max'          => max(@times),
);
diag sprintf "min/avg/max - %.3fs/%.3fs/%.3fs", @stats{qw(min avg max)};

if(defined $ENV{TRAVIS_DATADOG_API_KEY}) {
    my $ua = Mojo::UserAgent->new;
    my $now = Time::HiRes::time;
    chomp(my $git_info = `git rev-parse --abbrev-ref HEAD`);
    # we only get 100 custom metrics per host with datadog, so we ignore PRs and branches,
    # just report on travis runs on master
    if($git_info eq 'master') {
        my $metric_base = 'bom_websocket_api.v_3.loadtest.timing';
        my %args = (
            tags   => [ ],
            host   => $ENV{TRAVIS_DATADOG_API_HOST} // 'travis',
        );
        my $tx = $ua->post(
            'https://app.datadoghq.com/api/v1/series?api_key=' . $ENV{TRAVIS_DATADOG_API_KEY},
            json => {
                series => [
                    (map +{
                        %args,
                        metric => $metric_base . '.' . $_,
                        points => [ [ $now, $stats{$_} ] ],
                        type   => 'gauge',
                    }, sort keys %stats), {
                        # Include count separately, since it's a different type
                        %args,
                        metric => $metric_base . '.count',
                        points => [ [ $now, scalar @times ] ],
                        type   => 'rate',
                    }
                ],
            }
        );
        unless($tx->success) {
            my $err = $tx->error;
            fail('unable to post datadog stats - ' . $err->{code} . ' ' . $err->{message});
        }
    }
}
>>>>>>> 9b6699f6

cmp_ok($stats{avg}, '>=', 12, 'average time was above the lower limit, i.e. tests are not suspiciously fast');
cmp_ok($stats{avg}, '<=', 21, 'average time was below our upper limit, i.e. we think overall test time has not increased to a dangerously high level');

done_testing();
<|MERGE_RESOLUTION|>--- conflicted
+++ resolved
@@ -17,23 +17,17 @@
 use Mojo::UserAgent;
 
 my @times;
-for my $iteration (1 .. 10) {
+for my $iteration (1..10) {
     # Suite->run is likely to set the system date. Rely on the HW clock to give us times, if possible.
     system(qw(sudo hwclock --systohc)) and die "Failed to sync HW clock to system - $!";
-    my $t0      = [gettimeofday];
+    my $t0 = [gettimeofday];
     my $elapsed = Suite->run('loadtest.conf');
     system(qw(sudo hwclock --hctosys)) and die "Failed to sync system clock to HW - $!";
-    my $wallclock = tv_interval($t0, [gettimeofday]);
+    my $wallclock = tv_interval( $t0, [gettimeofday]);
     diag "Took $wallclock seconds wallclock time for loadtest including setup, $elapsed seconds cumulative step time";
     push @times, $elapsed;
 }
 
-<<<<<<< HEAD
-my $min = min(@times);
-my $avg = sum(@times) / @times;
-my $max = max(@times);
-diag sprintf "min/avg/max - %.3fs/%.3fs/%.3fs", $min, $avg, $max;
-=======
 my @sorted = (sort { $a <=> $b } @times);
 # From https://help.datadoghq.com/hc/en-us/articles/206955236-Metric-types-in-Datadog
 # histogram submits as multiple metrics:
@@ -90,7 +84,6 @@
         }
     }
 }
->>>>>>> 9b6699f6
 
 cmp_ok($stats{avg}, '>=', 12, 'average time was above the lower limit, i.e. tests are not suspiciously fast');
 cmp_ok($stats{avg}, '<=', 21, 'average time was below our upper limit, i.e. we think overall test time has not increased to a dangerously high level');
