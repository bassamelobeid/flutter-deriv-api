use strict;
use warnings;
use Test::Most;
use JSON;
use Data::Dumper;
use FindBin qw/$Bin/;
use lib "$Bin/../../lib";
use TestHelper qw/test_schema build_mojo_test/;
use Test::MockModule;

use BOM::Database::Model::OAuth;
use BOM::System::RedisReplicated;
use BOM::Test::Data::Utility::UnitTestDatabase qw(:init);
use BOM::Test::Data::Utility::AuthTestDatabase qw(:init);
use BOM::Test::Data::Utility::UnitTestRedis qw(initialize_realtime_ticks_db);
use File::Slurp;

initialize_realtime_ticks_db();

for my $i (1 .. 10) {
    for my $symbol (qw/R_50 R_100/) {
        BOM::Test::Data::Utility::FeedTestDatabase::create_tick({
            underlying => $symbol,
            epoch      => Date::Utility->new->epoch,
            quote      => 100
        });
    }
    sleep 1;
}

my $stash  = {};
my $module = Test::MockModule->new('Mojolicious::Controller');
$module->mock(
    'stash',
    sub {
        my (undef, @params) = @_;
        if (@params > 1 || ref $params[0]) {
            my $values = ref $params[0] ? $params[0] : {@params};
            @$stash{keys %$values} = values %$values;
        }
        Mojo::Util::_stash(stash => @_);
    });

my @lines = File::Slurp::read_file('t/BOM/WebsocketAPI/v3/schema_suite/suite.conf');

my $response;
my $counter = 0;

my $t;
my ($lang, $last_lang, $reset) = '';
foreach my $line (@lines) {
    chomp $line;
    $counter++;
    next if ($line =~ /^(#.*|)$/);

    if ($line =~ s/^\[(\w+)\]//) {
        $lang = $1;
        next;
    }
    if ($line =~ s/^\{(\w+)\}//) {
        $reset = $1;
        next;
    }

    my $fail;
    if ($line =~ s/^!//) {
        $fail = 1;
    }

    my ($send_file, $receive_file, @template_func) = split(',', $line);
    chomp $receive_file;
    diag("Running line $counter [$send_file, $receive_file]\n");

    $send_file =~ /^(.*)\//;
    my $call = $1;

    my $content = File::Slurp::read_file('config/v3/' . $send_file);
    $content = _get_values($content, @template_func);

<<<<<<< HEAD
    if ($lang || !$t) {
        $t = build_mojo_test({language => $lang});
        $lang = '';
=======
    if ($lang || !$t || $reset) {
        $t = build_mojo_test({($lang ne '' ? (language=>$lang) : (language=>$last_lang))});
        $last_lang = $lang;
        $lang = '';
        $reset = '';
>>>>>>> 7596ead5
    }

    $t = $t->send_ok({json => JSON::from_json($content)})->message_ok;
    my $result = decode_json($t->message->[1]);
    $response->{$call} = $result->{$call};

    $content = File::Slurp::read_file('config/v3/' . $receive_file);

    $content = _get_values($content, @template_func);
    _test_schema($receive_file, $content, $result, $fail);
}

done_testing();

sub _get_values {
    my ($content, @template_func) = @_;
    my $c = 0;
    foreach my $f (@template_func) {
        $c++;
        $f =~ s/^\s+|\s+$//g;
        my $template_content;
        if ($f =~ /^\_.*$/) {
            $template_content = eval $f;
        } else {
            $f =~ s/^\'|\'$//g;
            $template_content = $f;
        }
        $content =~ s/\[_$c\]/$template_content/mg;
    }
    return $content;
}

sub _test_schema {
    my ($schema_file, $content, $data, $fail) = @_;

    my $validator = JSON::Schema->new(JSON::from_json($content));
    my $result    = $validator->validate($data);
    if ($fail) {
        ok(!$result, "$schema_file response is valid while it must fail.");
        if ($result) {
            diag Dumper(\$data);
            diag " - $_" foreach $result->errors;
        }
    } else {
        ok $result, "$schema_file response is valid";
        if (not $result) {
            diag Dumper(\$data);
            diag " - $_" foreach $result->errors;
        }
    }
}

# fetch the token related to a specific email
# e.g. _get_token('test@binary.com')
sub _get_token {
    my $email  = shift;
    my $redis  = BOM::System::RedisReplicated::redis_read;
    my $tokens = $redis->execute('keys', 'VERIFICATION_TOKEN::*');

    my $code;
    foreach my $key (@{$tokens}) {
        my $value = JSON::from_json($redis->get($key));

        if ($value->{email} eq $email) {
            $key =~ /^VERIFICATION_TOKEN::(\w+)$/;
            $code = $1;
            last;
        }
    }
    return $code;
}

# responses are stashed in a hash-ref. For example for a sucessful new_account_virtual there will be an new_account_virtual item and there {new_account_virtual}->{oauth_token}
# you can access the stashed values as a template in your test_receive ([_1]) like _get_stashed('new_account_virtual/oauth_token')
# you can also use array index like _get_stashed('api_token/tokens/0/token')
# look at suite.conf for examples
sub _get_stashed {
    my @hierarchy = split '/', shift;

    my $r = $response;

    foreach my $l (@hierarchy) {
        if ($l =~ /^[0-9,.E]+$/) {
            $r = @{$r}[$l];
        } else {
            $r = $r->{$l};
        }
    }

    return $r;
}<|MERGE_RESOLUTION|>--- conflicted
+++ resolved
@@ -77,17 +77,11 @@
     my $content = File::Slurp::read_file('config/v3/' . $send_file);
     $content = _get_values($content, @template_func);
 
-<<<<<<< HEAD
-    if ($lang || !$t) {
-        $t = build_mojo_test({language => $lang});
-        $lang = '';
-=======
     if ($lang || !$t || $reset) {
-        $t = build_mojo_test({($lang ne '' ? (language=>$lang) : (language=>$last_lang))});
+        $t         = build_mojo_test({($lang ne '' ? (language => $lang) : (language => $last_lang))});
         $last_lang = $lang;
-        $lang = '';
-        $reset = '';
->>>>>>> 7596ead5
+        $lang      = '';
+        $reset     = '';
     }
 
     $t = $t->send_ok({json => JSON::from_json($content)})->message_ok;
