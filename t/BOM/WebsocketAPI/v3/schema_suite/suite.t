use strict;
use warnings;
use Test::Most;
use JSON;
use Data::Dumper;
use FindBin qw/$Bin/;
use lib "$Bin/../../lib";
use TestHelper qw/test_schema build_mojo_test/;
use Test::MockModule;

use BOM::Database::Model::OAuth;
use BOM::System::RedisReplicated;
use BOM::Test::Data::Utility::UnitTestDatabase qw(:init);
use BOM::Test::Data::Utility::AuthTestDatabase qw(:init);
use File::Slurp;

my $stash  = {};
my $module = Test::MockModule->new('Mojolicious::Controller');
$module->mock(
    'stash',
    sub {
        my (undef, @params) = @_;
        if (@params > 1 || ref $params[0]) {
            my $values = ref $params[0] ? $params[0] : {@params};
            @$stash{keys %$values} = values %$values;
        }
        Mojo::Util::_stash(stash => @_);
    });

my $t = build_mojo_test();

my @lines = File::Slurp::read_file('t/BOM/WebsocketAPI/v3/schema_suite/suite.conf');

my $response;

foreach my $line (@lines) {
    next if ($line =~ /^(#.*|)$/);
    my ($send_file, $receive_file, @template_func) = split(',', $line);
    chomp $receive_file;
    diag("Running [$send_file, $receive_file]\n");

    $send_file =~ /^(.*)\//;
    my $call = $1;

    my $content = File::Slurp::read_file('config/v3/' . $send_file);
    my $c       = 0;
    foreach my $f (@template_func) {
        $c++;
        my $template_content = eval $f;
        $content =~ s/\[_$c\]/$template_content/mg;
    }

    $t = $t->send_ok({json => JSON::from_json($content)})->message_ok;
    my $result = decode_json($t->message->[1]);
    $response->{$call} = $result->{$call};

<<<<<<< HEAD
    my $content = $receive_file;
    my $c       = 0;
=======

    $content = File::Slurp::read_file('config/v3/' . $receive_file);
    $c       = 0;
>>>>>>> 1716249e
    foreach my $f (@template_func) {
        $c++;
        my $template_content = eval $f;
        $content =~ s/\[_$c\]/$template_content/mg;
    }
    _test_schema($receive_file, $content, $result);
}

done_testing();

sub _test_schema {
    my ($schema_file, $content, $data) = @_;

    my $validator = JSON::Schema->new(JSON::from_json($content));
    my $result = $validator->validate($data);
    ok $result, "$schema_file response is valid";
    if (not $result) {
        diag Dumper(\$data);
        diag " - $_" foreach $result->errors;
    }
}

# fetch the token related to an specific email
# e.x _get_token('test@binary.com')
sub _get_token {
    my $email  = shift;
    my $redis  = BOM::System::RedisReplicated::redis_read;
    my $tokens = $redis->execute('keys', 'VERIFICATION_TOKEN::*');

    my $code;
    foreach my $key (@{$tokens}) {
        my $value = JSON::from_json($redis->get($key));

        if ($value->{email} eq $email) {
            $key =~ /^VERIFICATION_TOKEN::(\w+)$/;
            $code = $1;
            last;
        }
    }
    return $code;
}

# responses are stashed in a hash-ref. For example for a sucessful new_account_virtual there will be an new_account_virtual item and there {new_account_virtual}->{oauth_token}
# you can access the stashed values as a template in your test_receive ([_1]) like _get_stashed('new_account_virtual/oauth_token')
# look at suite.conf for examples
sub _get_stashed {
    my @hierarchy = split '/', shift;

    my $r = $response;

    foreach my $l (@hierarchy) {
        $r = $r->{$l};
    }

    return $r;
}<|MERGE_RESOLUTION|>--- conflicted
+++ resolved
@@ -54,14 +54,9 @@
     my $result = decode_json($t->message->[1]);
     $response->{$call} = $result->{$call};
 
-<<<<<<< HEAD
-    my $content = $receive_file;
-    my $c       = 0;
-=======
-
     $content = File::Slurp::read_file('config/v3/' . $receive_file);
     $c       = 0;
->>>>>>> 1716249e
+
     foreach my $f (@template_func) {
         $c++;
         my $template_content = eval $f;
