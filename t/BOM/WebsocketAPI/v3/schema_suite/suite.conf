# The Format of this file is as follows:
# [%next if time>1000%]!landing_company_details/test_send.json,landing_company_details/test_receive_costarica.json, 'virtual'
# you can define a test that must fail by adding an exclamation mark at the start of the line:
# !send_file,receive_file,template_function
# if ! is at the start of line test must fail
# To set language just start a line in the following format
# [XX]
# Note: Changing language will create a new websocket session. This means authorization and setup for previous session will be lost.
# To start a new websocket connection (in case rate limit is reached etc) use {reset}
# To start a stream use '{start_stream:any_not_exists_key}balance/test_send_subscribe.json,balance/test_receive.json'
# To test a last stream message use '{test_last_stream_message:any_exists_key}balance/test_stream_message_1.json'

# Reconnect in English
[EN]

# UNAUTHENTICATED TESTS

# contract prices are very sensitive to time. Please avoid having anything before these test.
# invalid duration
proposal/test_send.json,proposal/test_receive_contract_error.json, 'ASIANU', 'R_100', '5', 'm'
# invalid contract type
proposal/test_send.json,proposal/test_receive_contract_error.json, 'INVALID', 'R_100', '5', 'm'
# invalid contract duration
proposal/test_send.json,proposal/test_receive_contract_error.json, 'ASIANU', 'R_100', '0', 't'
# invalid underlying symbol
proposal/test_send.json,proposal/test_receive_symbol_error.json, 'ASIANU', 'INVALID', '5', 't'

# R_100
proposal/test_send.json,proposal/test_receive.json, 'ASIANU', 'R_100', '5', 't',  'Win payout if the last tick of Volatility 100 Index is strictly higher than the average of the 5 ticks.', '51.49', '51.49', '65258.19'
proposal/test_send.json,proposal/test_receive.json, 'CALL', 'R_100', '30', 'd',  'Win payout if Volatility 100 Index is strictly higher than entry spot at close on 2016-09-08.', '45.74', '45.74', '65258.19'
proposal/test_send.json,proposal/test_receive.json, 'CALL', 'R_100', '15', 's',  'Win payout if Volatility 100 Index is strictly higher than entry spot at 15 seconds after contract start time.', '51.49', '51.49', '65258.19'
proposal/test_send_single_barrier.json,proposal/test_receive_single_barrier.json, 'DIGITMATCH', 'R_100', '10', 't', '0',  'Win payout if the last digit of Volatility 100 Index is 0 after 10 ticks.', '11.00', '11.00', '65258.19'
proposal/test_send_single_barrier.json,proposal/test_receive_single_barrier.json, 'CALL', 'R_100', '15', 'm', '+0.1',  'Win payout if Volatility 100 Index is strictly higher than entry spot plus 0.10 at 15 minutes after contract start time.', '51.38', '51.38', '65258.19'
proposal/test_send_single_barrier.json,proposal/test_receive_single_barrier.json, 'CALL', 'R_100', '30', 'd', '65268.19',  'Win payout if Volatility 100 Index is strictly higher than 65268.19 at close on 2016-09-08.', '45.71', '45.71', '65258.19'
proposal/test_send_single_barrier.json,proposal/test_receive_single_barrier.json, 'ONETOUCH', 'R_100', '2', 'm', '+200',  'Win payout if Volatility 100 Index touches entry spot plus 200.00 through 2 minutes after contract start time.', '11.50', '11.50', '65258.19'
proposal/test_send_single_barrier.json,proposal/test_receive_single_barrier.json, 'ONETOUCH', 'R_100', '30', 'd', '69968.19',  'Win payout if Volatility 100 Index touches 69968.19 through close on 2016-09-08.', '79.49', '79.49', '65258.19'
proposal/test_send_double_barrier.json,proposal/test_receive_double_barrier.json, 'EXPIRYMISS', 'R_100', '2', 'm', '+10', '-5',  'Win payout if Volatility 100 Index ends outside entry spot minus 5.00 to entry spot plus 10.00 at 2 minutes after contract start time.', '96.80', '96.80', '65258.19'
proposal/test_send_double_barrier.json,proposal/test_receive_double_barrier.json, 'EXPIRYRANGE', 'R_100', '30', 'd', '65968.19', '65068.19',  'Win payout if Volatility 100 Index ends strictly between 65068.19 to 65968.19 at close on 2016-09-08.', '3.37', '3.37', '65258.19'
proposal/test_send_double_barrier.json,proposal/test_receive_double_barrier.json, 'RANGE', 'R_100', '30', 'd', '65271.19', '65257.19',  'Win payout if Volatility 100 Index stays between 65257.19 to 65271.19 through close on 2016-09-08.', '2.50', '2.50', '65258.19'
proposal/test_send_double_barrier.json,proposal/test_receive_double_barrier.json, 'UPORDOWN', 'R_100', '2', 'm', '+200', '-50',  'Win payout if Volatility 100 Index goes outside entry spot minus 50.00 and entry spot plus 200.00 through 2 minutes after contract start time.', '74.50', '74.50', '65258.19'

# frxUSDJPY
proposal/test_send.json,proposal/test_receive.json, 'CALL', 'frxUSDJPY', '5', 't',  'Win payout if USD/JPY after 5 ticks is strictly higher than entry spot.', '49.6(0|1)', '49.6(0|1)', '97.140'
proposal/test_send.json,proposal/test_receive.json, 'CALL', 'frxUSDJPY', '1', 'm',  'Win payout if USD/JPY is strictly higher than entry spot at 1 minute after contract start time.', '55.31', '55.31', '97.140'
<<<<<<< HEAD
proposal/test_send.json,proposal/test_receive.json, 'CALL', 'frxUSDJPY', '1', 'd',  'Win payout if USD/JPY is strictly higher than entry spot at close on 2016-08-10.', '55.61', '55.61', '97.140'
proposal/test_send_single_barrier.json,proposal/test_receive_single_barrier.json, 'CALL', 'frxUSDJPY', '15', 'm', '+0.01',  'Win payout if USD/JPY is strictly higher than entry spot plus  10 pips at 15 minutes after contract start time.', '40.89', '40.89', '97.140'
proposal/test_send_single_barrier.json,proposal/test_receive_single_barrier.json, 'CALL', 'frxUSDJPY', '1', 'd', '97.150',  'Win payout if USD/JPY is strictly higher than 97.150 at close on 2016-08-10.', '54.78', '54.78', '97.140'
=======
proposal/test_send.json,proposal/test_receive.json, 'CALL', 'frxUSDJPY', '1', 'd',  'Win payout if USD/JPY is strictly higher than entry spot at close on 2016-08-10.', '55.63', '55.63', '97.140'
proposal/test_send_single_barrier.json,proposal/test_receive_single_barrier.json, 'CALL', 'frxUSDJPY', '15', 'm', '+0.01',  'Win payout if USD/JPY is strictly higher than entry spot plus  10 pips at 15 minutes after contract start time.', '40.70', '40.70', '97.140'
proposal/test_send_single_barrier.json,proposal/test_receive_single_barrier.json, 'CALL', 'frxUSDJPY', '1', 'd', '97.150',  'Win payout if USD/JPY is strictly higher than 97.150 at close on 2016-08-10.', '54.86', '54.86', '97.140'
>>>>>>> a34a4d9a
proposal/test_send_single_barrier.json,proposal/test_receive_single_barrier.json, 'ONETOUCH', 'frxUSDJPY', '1', 'd', '97.270',  'Win payout if USD/JPY touches 97.270 through close on 2016-08-10.', '87.83', '87.83', '97.140'
proposal/test_send_double_barrier.json,proposal/test_receive_double_barrier.json, 'EXPIRYMISS', 'frxUSDJPY', '1', 'd', '97.250', '97.100',  'Win payout if USD/JPY ends outside 97.100 to 97.250 at close on 2016-08-10.', '91.52', '91.52', '97.140'
proposal/test_send_double_barrier.json,proposal/test_receive_double_barrier.json, 'RANGE', 'frxUSDJPY', '1', 'd', '98.350', '96.830',  'Win payout if USD/JPY stays between 96.830 to 98.350 through close on 2016-08-10.', '50.22', '50.22', '97.140'
# FCHI
proposal/test_send.json,proposal/test_receive.json, 'CALL', 'FCHI', '15', 'm',  'Win payout if French Index is strictly higher than entry spot at 15 minutes after contract start time.', '54.99', '54.99', '3563.07'
proposal/test_send.json,proposal/test_receive.json, 'CALL', 'FCHI', '1', 'd',  'Win payout if French Index is strictly higher than entry spot at close on 2016-08-10.', '52.96', '52.96', '3563.07'
proposal/test_send_single_barrier.json,proposal/test_receive_single_barrier.json, 'CALL', 'FCHI', '7', 'd', '3564',  'Win payout if French Index is strictly higher than 3564.00 at close on 2016-08-16.', '51.12', '51.12', '3563.07'
proposal/test_send_single_barrier.json,proposal/test_receive_single_barrier.json, 'ONETOUCH', 'FCHI', '7', 'd', '3624',  'Win payout if French Index touches 3624.00 through close on 2016-08-16.', '40.86', '40.86', '3563.07'
proposal/test_send_double_barrier.json,proposal/test_receive_double_barrier.json, 'EXPIRYMISS', 'FCHI', '7', 'd', '3600', '3490',  'Win payout if French Index ends outside 3490.00 to 3600.00 at close on 2016-08-16.', '45.24', '45.24', '3563.07'
proposal/test_send_double_barrier.json,proposal/test_receive_double_barrier.json, 'RANGE', 'FCHI', '7', 'd', '3600', '3490',  'Win payout if French Index stays between 3490.00 to 3600.00 through close on 2016-08-16.', '37.52', '37.52', '3563.07'

# frxXAUUSD
<<<<<<< HEAD
proposal/test_send.json,proposal/test_receive.json, 'CALL', 'frxXAUUSD', '15', 'm',  'Win payout if Gold/USD is strictly higher than entry spot at 15 minutes after contract start time.', '58.28', '58.28', '111.00'
proposal/test_send.json,proposal/test_receive.json, 'CALL', 'frxXAUUSD', '1', 'd',  'Win payout if Gold/USD is strictly higher than entry spot at close on 2016-08-10.', '54.28', '54.28', '111.00'
=======
proposal/test_send.json,proposal/test_receive.json, 'CALL', 'frxXAUUSD', '15', 'm',  'Win payout if Gold/USD is strictly higher than entry spot at 15 minutes after contract start time.', '57.63', '57.63', '111.00'
proposal/test_send.json,proposal/test_receive.json, 'CALL', 'frxXAUUSD', '1', 'd',  'Win payout if Gold/USD is strictly higher than entry spot at close on 2016-08-10.', '54.30', '54.30', '111.00'
>>>>>>> a34a4d9a
proposal/test_send_single_barrier.json,proposal/test_receive_single_barrier.json, 'ONETOUCH', 'frxXAUUSD', '7', 'd', '112',  'Win payout if Gold/USD touches 112.00 through close on 2016-08-16.', '76.19', '76.19', '111.00'
proposal/test_send_double_barrier.json,proposal/test_receive_double_barrier.json, 'EXPIRYMISS', 'frxXAUUSD', '7', 'd', '113', '108',  'Win payout if Gold/USD ends outside 108.00 to 113.00 at close on 2016-08-16.', '41.73', '41.73', '111.00'
proposal/test_send_double_barrier.json,proposal/test_receive_double_barrier.json, 'RANGE', 'frxXAUUSD', '7', 'd', '113', '108',  'Win payout if Gold/USD stays between 108.00 to 113.00 through close on 2016-08-16.', '56.49', '56.49', '111.00'

# Connect in French
[FR]
# Doing a test that must fail
!payout_currencies/test_send.json,payout_currencies/test_receive_no_login_to_be_failed.json
!active_symbols/test_send_lc.json,active_symbols/test_receive_lc.json, 'costarica', 'forex', 'major_pairs'
!asset_index/test_send.json,asset_index/test_receive_to_fail.json
!landing_company/test_send.json,landing_company/test_receive_de.json, 'id'
!landing_company_details/test_send.json,landing_company_details/test_receive_costarica.json, 'virtual'

# Reconnect in English
[EN]

ping/test_send.json,ping/test_receive.json
time/test_send.json,time/test_receive.json
landing_company/test_send.json,landing_company/test_receive_de.json, 'de'
landing_company/test_send.json,landing_company/test_receive_id.json, 'id'
landing_company/test_send.json,landing_company/test_receive_jp.json, 'jp'
landing_company_details/test_send.json,landing_company_details/test_receive_costarica.json, 'costarica'
landing_company_details/test_send.json,landing_company_details/test_receive_virtual.json, 'virtual'
landing_company_details/test_send.json,landing_company_details/test_receive_iom.json, 'iom'
landing_company_details/test_send.json,landing_company_details/test_receive_japan.json, 'japan'
landing_company_details/test_send.json,landing_company_details/test_receive_japan_virtual.json, 'japan-virtual'
landing_company_details/test_send.json,landing_company_details/test_receive_malta.json, 'malta'
landing_company_details/test_send.json,landing_company_details/test_receive_maltainvest.json, 'maltainvest'
landing_company_details/test_send.json,landing_company_details/test_receive_error.json, 'unknown'
website_status/test_send.json,website_status/test_receive.json
payout_currencies/test_send.json,payout_currencies/test_receive_no_login.json
ticks_history/test_send_r50.json,ticks_history/test_receive_r50.json
active_symbols/test_send.json,active_symbols/test_receive_brief.json,'brief'
# active_symbols/test_send.json,active_symbols/test_receive_full.json,'full'
active_symbols/test_send_lc.json,active_symbols/test_receive_lc.json,'japan', 'forex', 'major_pairs'
active_symbols/test_send_lc.json,active_symbols/test_receive_lc.json,'malta', 'volidx', '.*'
active_symbols/test_send_lc.json,active_symbols/test_receive_lc.json,'maltainvest', '(?!^volidx$)(^.*$)', '.*'
asset_index/test_send.json,asset_index/test_receive.json
trading_times/test_send.json,trading_times/test_receive.json
# paymentagent_list/test_send.json,paymentagent_list/test_receive.json
residence_list/test_send.json,residence_list/test_receive.json
states_list/test_send.json,states_list/test_receive.json

# VIRTUAL ACCOUNT OPENING FOR (CR)
verify_email/test_send.json,verify_email/test_receive.json, 'test@binary.com', 'account_opening'
new_account_virtual/test_send.json,new_account_virtual/test_receive.json,_get_token('test@binary.com'), 'test@binary.com', 'id'
authorize/test_send.json,authorize/test_receive_vrtc.json,_get_stashed('new_account_virtual/oauth_token'), 'test@binary.com'
!new_account_virtual/test_send.json,new_account_virtual/test_receive.json,_get_token('test@binary.com'), 'test@binary.com', 'id'

# READ SCOPE CALLS (VRTC)
balance/test_send.json,balance/test_receive.json, '10000\\.00', 'USD', _get_stashed('authorize/loginid')
payout_currencies/test_send.json,payout_currencies/test_receive_vrt.json, 'USD'
login_history/test_send.json,login_history/test_receive.json
get_settings/test_send.json,get_settings/test_receive_vrtc.json, 'Indonesia', 'id'
get_account_status/test_send.json,get_account_status/test_receive.json

# TRADE SCOPE CALLS (VRTC)
topup_virtual/test_send.json,topup_virtual/test_receive_error.json
{start_stream:1}balance/test_send_subscribe.json,balance/test_receive.json, '10000\\.00', 'USD', _get_stashed('authorize/loginid')
proposal/test_send_buy.json,proposal/test_receive_buy.json
buy/test_send.json,buy/test_receive.json,_get_stashed('proposal/id'), '99\\d{2}\\.\\d{2}'
{test_last_stream_message:1}balance/test_receive.json, '99\\d{2}\\.\\d{2}', 'USD', _get_stashed('authorize/loginid')

# ADMIN SCOPE CALLS (GENERAL)
api_token/test_send_create.json,api_token/test_receive_create.json, 'test'
api_token/test_send.json,api_token/test_receive.json,_get_stashed('api_token/tokens/0/token')
api_token/test_send_delete.json,api_token/test_receive_delete.json,_get_stashed('api_token/tokens/0/token')
app_register/test_send.json,app_register/test_receive.json
app_get/test_send.json,app_get/test_receive.json,_get_stashed('app_register/app_id')
app_update/test_send.json,app_update/test_receive.json,_get_stashed('app_register/app_id')
!app_list/test_send.json,app_list/test_receive_to_fail.json,_get_stashed('app_register/app_id')
app_delete/test_send.json,app_delete/test_receive.json,_get_stashed('app_register/app_id'), '1'
app_list/test_send.json,app_list/test_receive.json,_get_stashed('app_register/app_id')
oauth_apps/test_send.json,oauth_apps/test_receive.json

# TESTS TO RETURN ERROR (VRTC)
get_limits/test_send.json,get_limits/test_receive_error.json
set_settings/test_send.json,set_settings/test_receive_error.json
get_financial_assessment/test_send.json,get_financial_assessment/test_receive_vrt.json

# TESTS TO RETURN ERROR (GENERAL)
api_token/test_send_create.json,api_token/test_receive_create.json, 'test'
api_token/test_send_create.json,api_token/test_receive_error.json, 'test'
app_delete/test_send.json,app_delete/test_receive.json,_get_stashed('app_register/app_id'), '0'
app_update/test_send.json,app_update/test_receive_error.json,_get_stashed('app_register/app_id')
app_get/test_send.json,app_get/test_receive_error.json,_get_stashed('app_register/app_id')
app_register/test_send.json,app_register/test_receive.json
app_register/test_send.json,app_register/test_receive_error.json
!login_history/test_send.json,login_history/test_receive_to_fail.json

# REAL ACCOUNT OPENING (CR)
!new_account_real/test_send.json,new_account_real/test_receive_cr.json, 'Peter', 'zq'
new_account_real/test_send.json,new_account_real/test_receive_cr.json, 'Peter', 'id'
authorize/test_send.json,authorize/test_receive_cr.json,_get_stashed('new_account_real/oauth_token')
balance/test_send.json,balance/test_receive.json, '0\\.00', '', _get_stashed('authorize/loginid')

# READ SCOPE CALLS (CR) BEFORE CHANGE
get_limits/test_send.json,get_limits/test_receive_cr.json
get_settings/test_send.json,get_settings/test_receive_cr_before.json

# ADMIN SCOPE CALLS (CR)
set_account_currency/test_send.json,set_account_currency/test_receive.json, 'USD'
set_account_currency/test_send.json,set_account_currency/test_receive_error.json, 'GBP'
balance/test_send.json,balance/test_receive.json, '0\\.00', 'USD', _get_stashed('authorize/loginid')
set_self_exclusion/test_send.json,set_self_exclusion/test_receive.json
set_settings/test_send.json,set_settings/test_receive.json

# READ SCOPE CALLS (CR) AFTER CHANGE
get_settings/test_send.json,get_settings/test_receive_cr_after.json
get_self_exclusion/test_send.json,get_self_exclusion/test_receive.json

# READ SCOPE TESTS TO FAIL
!get_settings/test_send.json,get_settings/test_receive_cr_before.json
!get_self_exclusion/test_send.json,get_self_exclusion/test_receive_to_fail.json

# TRADE SCOPE CALLS (CR)
topup_virtual/test_send.json,topup_virtual/test_receive_error.json

# PAYMENT SCOPE CALLS (CR)
cashier_password/test_send.json,cashier_password/test_receive.json, '0'
cashier_password/test_send_lock.json,cashier_password/test_receive.json, '1', 'Abc1234'
cashier/test_send_deposit.json,cashier/test_receive_error.json
verify_email/test_send.json,verify_email/test_receive.json, 'test@binary.com', 'payment_withdraw'
cashier/test_send_withdraw.json,cashier/test_receive_error.json,_get_token('test@binary.com')
cashier_password/test_send_lock.json,cashier_password/test_receive_error.json, '', 'Abc1234'
cashier_password/test_send.json,cashier_password/test_receive.json, '1'
cashier_password/test_send_unlock.json,cashier_password/test_receive.json, '0', 'Abc1234'
cashier_password/test_send_unlock.json,cashier_password/test_receive_error.json, '', 'Abc1234'
cashier_password/test_send_lock.json,cashier_password/test_receive_password_error.json, '', 'abc1234'
cashier_password/test_send_lock.json,cashier_password/test_receive_error.json, '', 'Abc123'

change_password/test_send.json,change_password/test_receive_error.json, 'Abc123', 'Abc123'
change_password/test_send.json,change_password/test_receive_error.json, 'Abc123', 'abc123'
change_password/test_send.json,change_password/test_receive_error.json, 'abc123', 'Abcd123'
change_password/test_send.json,change_password/test_receive.json, 'Abc123', 'Abcd1234'

# as we created token for payment_withdraw which returned with error so token was not expired
# so reset password is not allowed with that token
!reset_password/test_send_real.json,reset_password/test_receive.json,_get_token('test@binary.com'), 'Abc123'
verify_email/test_send.json,verify_email/test_receive.json, 'test@binary.com', 'reset_password'
reset_password/test_send_real.json,reset_password/test_receive.json,_get_token('test@binary.com'), 'Abc123'
# same token cannot be used twice
!reset_password/test_send_real.json,reset_password/test_receive.json,_get_token('test@binary.com'), 'Abc123'

# TESTS TO RETURN ERROR (LOGGED OUT)
logout/test_send.json,logout/test_receive.json
authorize/test_send.json,authorize/test_receive_error.json,_get_stashed('new_account_real/oauth_token')
balance/test_send.json,balance/test_receive_error.json
get_account_status/test_send.json,get_account_status/test_receive_error.json

# VIRTUAL ACCOUNT OPENING FOR (MLT)
verify_email/test_send.json,verify_email/test_receive.json, 'test-mlt@binary.com', 'account_opening'
new_account_virtual/test_send.json,new_account_virtual/test_receive.json,_get_token('test-mlt@binary.com'), 'test-mlt@binary.com', 'dk'
authorize/test_send.json,authorize/test_receive_vrtc.json,_get_stashed('new_account_virtual/oauth_token'), 'test-mlt@binary.com'

# REAL ACCOUNT OPENING (MLT)
new_account_real/test_send.json,new_account_real/test_receive_mlt.json, 'Jack', 'dk'
authorize/test_send.json,authorize/test_receive_mlt.json,_get_stashed('new_account_real/oauth_token')
balance/test_send.json,balance/test_receive.json, '0\\.00', '', _get_stashed('authorize/loginid')

# SUB ACCOUNT OPENING
new_sub_account/test_send.json,new_sub_account/test_receive.json,_set_allow_omnibus('new_account_real/client_id')
new_sub_account/test_send_details.json,new_sub_account/test_receive.json

# READ SCOPE CALLS (MLT) BEFORE CHANGE
reality_check/test_send.json,reality_check/test_receive.json, ''

# PAYMENT SCOPE CALLS (MLT)
set_account_currency/test_send.json,set_account_currency/test_receive.json, 'EUR'
set_account_currency/test_send.json,set_account_currency/test_receive_error.json, 'GBP'

# READ SCOPE CALLS (MLT) AFTER CHANGE
!reality_check/test_send.json,reality_check/test_receive.json, 'GBP'
reality_check/test_send.json,reality_check/test_receive.json, 'EUR'

# FINANCIAL ACCOUNT OPENING (MF)
new_account_maltainvest/test_send.json,new_account_maltainvest/test_receive_error.json, '0'
new_account_maltainvest/test_send.json,new_account_maltainvest/test_receive.json, '1'
authorize/test_send.json,authorize/test_receive_mf.json,_get_stashed('new_account_maltainvest/oauth_token')
balance/test_send.json,balance/test_receive.json, '0\\.00', '', _get_stashed('authorize/loginid')

# ADMIN SCOPE CALLS (MF)
set_financial_assessment/test_send.json,set_financial_assessment/test_receive.json
get_financial_assessment/test_send.json,get_financial_assessment/test_receive.json,_get_stashed('set_financial_assessment/score')

!logout/test_send_to_fail.json,logout/test_receive.json
logout/test_send.json,logout/test_receive.json

# have to restart the websocket connection because rate limit of verify_email call is reached
{reset}

# VIRTUAL ACCOUNT OPENING (VRTJ TO FAIL KNOWLEDGE TEST)
verify_email/test_send.json,verify_email/test_receive.json, 'test-jp@binary.com', 'account_opening'
new_account_virtual/test_send.json,new_account_virtual/test_receive_vrtj.json,_get_token('test-jp@binary.com'), 'test-jp@binary.com', 'jp'
authorize/test_send.json,authorize/test_receive_vrtj.json,_get_stashed('new_account_virtual/oauth_token'), 'test-jp@binary.com'

# READ SCOPE CALLS (VRTJ)
balance/test_send.json,balance/test_receive.json, '1000000\\.00', 'JPY', _get_stashed('authorize/loginid')
payout_currencies/test_send.json,payout_currencies/test_receive_vrt.json, 'JPY'
get_settings/test_send.json,get_settings/test_receive_vrtj_before.json
get_account_status/test_send.json,get_account_status/test_receive.json

# TESTS TO RETURN ERROR (VRTJ)
get_limits/test_send.json,get_limits/test_receive_error.json
get_financial_assessment/test_send.json,get_financial_assessment/test_receive_vrt.json

# REAL ACCOUNT OPENING (JP)
new_account_japan/test_send.json,new_account_japan/test_receive.json, 'Susan'
get_settings/test_send.json,get_settings/test_receive_vrtj_after.json, 'jp_knowledge_test_pending', 'test-jp@binary.com'
jp_knowledge_test/test_send.json,jp_knowledge_test/test_receive.json, '8', 'fail'
!jp_knowledge_test/test_send.json,jp_knowledge_test/test_receive_error.json, '230', 'succeed'
get_settings/test_send.json,get_settings/test_receive_vrtj_fail.json

# VIRTUAL ACCOUNT OPENING (VRTJ TO PASS KNOWLEDGE TEST)
verify_email/test_send.json,verify_email/test_receive.json, 'test-jp2@binary.com', 'account_opening'
new_account_virtual/test_send.json,new_account_virtual/test_receive_vrtj.json,_get_token('test-jp2@binary.com'), 'test-jp2@binary.com', 'jp'
authorize/test_send.json,authorize/test_receive_vrtj.json,_get_stashed('new_account_virtual/oauth_token'), 'test-jp2@binary.com'

# REAL ACCOUNT OPENING (JP)
new_account_japan/test_send.json,new_account_japan/test_receive_error.json, 'Susan'
new_account_japan/test_send.json,new_account_japan/test_receive.json, 'Julie'
jp_knowledge_test/test_send.json,jp_knowledge_test/test_receive.json, '12', 'pass'
get_settings/test_send.json,get_settings/test_receive_vrtj_after.json, 'jp_activation_pending', 'test-jp2@binary.com'

# VIRTUAL ACCOUNT OPENING FOR (MX)
verify_email/test_send.json,verify_email/test_receive.json, 'test-mx@binary.com', 'account_opening'
new_account_virtual/test_send.json,new_account_virtual/test_receive.json,_get_token('test-mx@binary.com'), 'test-mx@binary.com', 'gb'

# REAL ACCOUNT OPENING (MX)
authorize/test_send.json,authorize/test_receive_vrtc.json,_get_stashed('new_account_virtual/oauth_token'), 'test-mx@binary.com'
new_account_real/test_send.json,new_account_real/test_receive_mx.json, 'John', 'gb'
authorize/test_send.json,authorize/test_receive_mx.json,_get_stashed('new_account_real/oauth_token')
balance/test_send.json,balance/test_receive.json, '0\\.00', '', _get_stashed('authorize/loginid')

# PAYMENT SCOPE CALLS (MX)
cashier/test_send_deposit.json,cashier/test_receive_ukgc_error.json
tnc_approval/test_send_ukgc.json,tnc_approval/test_receive.json
cashier/test_send_deposit.json,cashier/test_receive_currency_error.json
set_account_currency/test_send.json,set_account_currency/test_receive.json, 'GBP'
balance/test_send.json,balance/test_receive.json, '0\\.00', 'GBP', _get_stashed('authorize/loginid')

# VIRTUAL ACCOUNT OPENING (VRTC)
verify_email/test_send.json,verify_email/test_receive.json, 'test2@binary.com', 'account_opening'
new_account_virtual/test_send.json,new_account_virtual/test_receive.json,_get_token('test2@binary.com'), 'test2@binary.com', 'au'
verify_email/test_send.json,verify_email/test_receive.json, 'test2@binary.com', 'reset_password'
reset_password/test_send_vrt.json,reset_password/test_receive.json,_get_token('test2@binary.com'), 'Abc123'<|MERGE_RESOLUTION|>--- conflicted
+++ resolved
@@ -42,15 +42,9 @@
 # frxUSDJPY
 proposal/test_send.json,proposal/test_receive.json, 'CALL', 'frxUSDJPY', '5', 't',  'Win payout if USD/JPY after 5 ticks is strictly higher than entry spot.', '49.6(0|1)', '49.6(0|1)', '97.140'
 proposal/test_send.json,proposal/test_receive.json, 'CALL', 'frxUSDJPY', '1', 'm',  'Win payout if USD/JPY is strictly higher than entry spot at 1 minute after contract start time.', '55.31', '55.31', '97.140'
-<<<<<<< HEAD
-proposal/test_send.json,proposal/test_receive.json, 'CALL', 'frxUSDJPY', '1', 'd',  'Win payout if USD/JPY is strictly higher than entry spot at close on 2016-08-10.', '55.61', '55.61', '97.140'
-proposal/test_send_single_barrier.json,proposal/test_receive_single_barrier.json, 'CALL', 'frxUSDJPY', '15', 'm', '+0.01',  'Win payout if USD/JPY is strictly higher than entry spot plus  10 pips at 15 minutes after contract start time.', '40.89', '40.89', '97.140'
-proposal/test_send_single_barrier.json,proposal/test_receive_single_barrier.json, 'CALL', 'frxUSDJPY', '1', 'd', '97.150',  'Win payout if USD/JPY is strictly higher than 97.150 at close on 2016-08-10.', '54.78', '54.78', '97.140'
-=======
 proposal/test_send.json,proposal/test_receive.json, 'CALL', 'frxUSDJPY', '1', 'd',  'Win payout if USD/JPY is strictly higher than entry spot at close on 2016-08-10.', '55.63', '55.63', '97.140'
 proposal/test_send_single_barrier.json,proposal/test_receive_single_barrier.json, 'CALL', 'frxUSDJPY', '15', 'm', '+0.01',  'Win payout if USD/JPY is strictly higher than entry spot plus  10 pips at 15 minutes after contract start time.', '40.70', '40.70', '97.140'
 proposal/test_send_single_barrier.json,proposal/test_receive_single_barrier.json, 'CALL', 'frxUSDJPY', '1', 'd', '97.150',  'Win payout if USD/JPY is strictly higher than 97.150 at close on 2016-08-10.', '54.86', '54.86', '97.140'
->>>>>>> a34a4d9a
 proposal/test_send_single_barrier.json,proposal/test_receive_single_barrier.json, 'ONETOUCH', 'frxUSDJPY', '1', 'd', '97.270',  'Win payout if USD/JPY touches 97.270 through close on 2016-08-10.', '87.83', '87.83', '97.140'
 proposal/test_send_double_barrier.json,proposal/test_receive_double_barrier.json, 'EXPIRYMISS', 'frxUSDJPY', '1', 'd', '97.250', '97.100',  'Win payout if USD/JPY ends outside 97.100 to 97.250 at close on 2016-08-10.', '91.52', '91.52', '97.140'
 proposal/test_send_double_barrier.json,proposal/test_receive_double_barrier.json, 'RANGE', 'frxUSDJPY', '1', 'd', '98.350', '96.830',  'Win payout if USD/JPY stays between 96.830 to 98.350 through close on 2016-08-10.', '50.22', '50.22', '97.140'
@@ -63,13 +57,8 @@
 proposal/test_send_double_barrier.json,proposal/test_receive_double_barrier.json, 'RANGE', 'FCHI', '7', 'd', '3600', '3490',  'Win payout if French Index stays between 3490.00 to 3600.00 through close on 2016-08-16.', '37.52', '37.52', '3563.07'
 
 # frxXAUUSD
-<<<<<<< HEAD
-proposal/test_send.json,proposal/test_receive.json, 'CALL', 'frxXAUUSD', '15', 'm',  'Win payout if Gold/USD is strictly higher than entry spot at 15 minutes after contract start time.', '58.28', '58.28', '111.00'
-proposal/test_send.json,proposal/test_receive.json, 'CALL', 'frxXAUUSD', '1', 'd',  'Win payout if Gold/USD is strictly higher than entry spot at close on 2016-08-10.', '54.28', '54.28', '111.00'
-=======
 proposal/test_send.json,proposal/test_receive.json, 'CALL', 'frxXAUUSD', '15', 'm',  'Win payout if Gold/USD is strictly higher than entry spot at 15 minutes after contract start time.', '57.63', '57.63', '111.00'
 proposal/test_send.json,proposal/test_receive.json, 'CALL', 'frxXAUUSD', '1', 'd',  'Win payout if Gold/USD is strictly higher than entry spot at close on 2016-08-10.', '54.30', '54.30', '111.00'
->>>>>>> a34a4d9a
 proposal/test_send_single_barrier.json,proposal/test_receive_single_barrier.json, 'ONETOUCH', 'frxXAUUSD', '7', 'd', '112',  'Win payout if Gold/USD touches 112.00 through close on 2016-08-16.', '76.19', '76.19', '111.00'
 proposal/test_send_double_barrier.json,proposal/test_receive_double_barrier.json, 'EXPIRYMISS', 'frxXAUUSD', '7', 'd', '113', '108',  'Win payout if Gold/USD ends outside 108.00 to 113.00 at close on 2016-08-16.', '41.73', '41.73', '111.00'
 proposal/test_send_double_barrier.json,proposal/test_receive_double_barrier.json, 'RANGE', 'frxXAUUSD', '7', 'd', '113', '108',  'Win payout if Gold/USD stays between 108.00 to 113.00 through close on 2016-08-16.', '56.49', '56.49', '111.00'
