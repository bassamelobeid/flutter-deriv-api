#!/usr/bin/perl

use strict;
use warnings;
use utf8;
use open ':std', ':encoding(utf8)';
use Test::Deep;
use Test::MockTime qw/:all/;
use Test::MockModule;
use Test::More;
use Test::Exception;

use BOM::User::Client;
use Date::Utility;
use ExpiryQueue ();
use Guard;

use BOM::MarketData qw(create_underlying);
use BOM::MarketData qw(create_underlying_db);
use BOM::MarketData::Types;
use BOM::User::Password;
use BOM::Product::ContractFactory qw( produce_contract );
use Finance::Contract::Longcode qw( shortcode_to_parameters );
use BOM::Transaction::Validation;
use BOM::Transaction;

use BOM::Test::Data::Utility::FeedTestDatabase qw(:init);
use BOM::Test::Data::Utility::UnitTestDatabase qw(:init);
use BOM::Test::Data::Utility::UnitTestMarketData qw(:init);
use BOM::Test::Data::Utility::UnitTestRedis qw(initialize_realtime_ticks_db);
use BOM::Test::Helper::Client qw( create_client top_up );

my $requestmod = Test::MockModule->new('BOM::Platform::Context::Request');
$requestmod->mock('session_cookie', sub { return bless({token => 1}, 'BOM::Platform::SessionCookie'); });

use Crypt::NamedKeys;
Crypt::NamedKeys::keyfile '/etc/rmg/aes_keys.yml';

my $datadog_mock = Test::MockModule->new('DataDog::DogStatsd');
my @datadog_actions;
for my $mock (qw(increment decrement timing gauge count)) {
    $datadog_mock->mock($mock => sub { shift; push @datadog_actions => {action_name => $mock, data => \@_} });
}

{
    no warnings 'redefine';
    *BOM::Config::env = sub { return 'production' };    # for testing datadog
}

sub reset_datadog {
    @datadog_actions = ();
}

sub check_datadog {
    my $item = +{@_};
    if ($item->{action_name} eq "timing") {
        for my $action (grep { $_->{action_name} eq "timing" } @datadog_actions) {
            # skip exact timing, compare only event name and tags
            next if $action->{data}[0] ne $item->{data}[0];
            cmp_deeply($item->{data}[1], $action->{data}[2], "found datadog action: timing");
        }
        return;
    }
    cmp_deeply($item, any(@datadog_actions), "found datadog action: @{[$item->{action_name}]}");
}

my $now = Date::Utility->new;
#create an empty un-used even so ask_price won't fail preparing market data for pricing engine
#Because the code to prepare market data is called for all pricings in Contract
BOM::Test::Data::Utility::UnitTestMarketData::create_doc(
    'economic_events',
    {
        events => [{
                symbol       => 'USD',
                release_date => 1,
                source       => 'forexfactory',
                impact       => 1,
                event_name   => 'FOMC',
            }]});

BOM::Test::Data::Utility::UnitTestMarketData::create_doc('currency', {symbol => $_}) for ('EUR', 'USD', 'JPY', 'JPY-EUR', 'EUR-JPY', 'EUR-USD');
BOM::Test::Data::Utility::UnitTestMarketData::create_doc(
    'volsurface_delta',
    {
        symbol        => $_,
        recorded_date => $now
    }) for ('frxEURUSD', 'frxEURJPY');
BOM::Test::Data::Utility::UnitTestMarketData::create_doc(
    'index',
    {
        symbol => 'WLDUSD',
        date   => Date::Utility->new,
    });

BOM::Test::Data::Utility::UnitTestMarketData::create_doc(
    'index',
    {
        symbol => 'R_100',
        date   => Date::Utility->new,
    });

BOM::Test::Data::Utility::UnitTestMarketData::create_doc(
    'currency',
    {
        symbol => $_,
        date   => Date::Utility->new,
    }) for (qw/USD EUR JPY JPY-USD/);

BOM::Test::Data::Utility::UnitTestMarketData::create_doc(
    'volsurface_delta',
    {
        symbol        => $_,
        recorded_date => Date::Utility->new,
    }) for qw/frxUSDJPY WLDUSD/;

BOM::Test::Data::Utility::UnitTestMarketData::create_doc(
    'volsurface_delta',
    {
        symbol        => 'R_50',
        recorded_date => Date::Utility->new,
    });

BOM::Test::Data::Utility::UnitTestMarketData::create_doc(
    'randomindex',
    {
        symbol => 'R_50',
        date   => Date::Utility->new,
    });

initialize_realtime_ticks_db();

my $tick = BOM::Test::Data::Utility::FeedTestDatabase::create_tick({
    epoch      => $now->epoch,
    underlying => 'frxUSDJPY',
});

my $underlying        = create_underlying('frxUSDJPY');
my $market            = $underlying->market->name;
my $underlying_GDAXI  = create_underlying('GDAXI');
my $underlying_WLDUSD = create_underlying('WLDUSD');
my $underlying_R50    = create_underlying('R_50');

sub db {
    return BOM::Database::ClientDB->new({
            broker_code => 'CR',
        })->db;
}

sub check_one_result {
    my ($title, $cl, $acc, $m, $balance_after) = @_;

    subtest $title, sub {
        my $err = 0;
        if (not $cl->status->professional and $cl->landing_company->short eq 'maltainvest') {
            $err++
                unless is $m->{error}, "Sorry, your account is not authorised for any further contract purchases.",
                "correct error for non professional MF client";
            return $err;
        }
        $err++ unless is $m->{error}, undef, "no error should be provided";
        $err++ unless is $m->{txn}->{account_id}, $acc->id, 'txn account_id';
        $err++ unless is $m->{fmb}->{account_id}, $acc->id, 'fmb account_id';
        $err++ unless is $m->{txn}->{financial_market_bet_id}, $m->{fmb}->{id}, 'txn financial_market_bet_id';
        $err++ unless is $m->{txn}->{balance_after}, sprintf('%.2f', $balance_after), 'balance_after';
        $err++ unless is $m->{loginid}, $cl->loginid, 'loginid';
    };
}

####################################################################
# real tests begin here
####################################################################

subtest 'batch-buy success + multisell', sub {
    plan tests => 12;
    lives_ok {
        my $clm = create_client;    # manager
        my $cl1 = create_client;
        my $cl2 = create_client;
        my $cl3 = create_client;

        $clm->account('USD');
        $cl1->account('USD');
        $cl2->account('USD');
        $cl3->account('USD');
        $clm->save;
        top_up $cl1, 'USD', 5000;
        top_up $cl2, 'USD', 5000;

        isnt + (my $acc1 = $cl1->account), 'USD', 'got USD account #1';
        isnt + (my $acc2 = $cl2->account), 'USD', 'got USD account #2';

        my $bal;
        is + ($bal = $acc1->balance + 0), 5000, 'USD balance #1 is 5000 got: ' . $bal;
        is + ($bal = $acc2->balance + 0), 5000, 'USD balance #2 is 5000 got: ' . $bal;

        my $contract = produce_contract({
            underlying   => $underlying,
            bet_type     => 'CALL',
            currency     => 'USD',
            payout       => 100,
            duration     => '5m',
            tick_expiry  => 1,
            tick_count   => 5,
            current_tick => $tick,
            barrier      => 'S0P',
        });

        my $txn = BOM::Transaction->new({
            client        => $clm,
            contract      => $contract,
            price         => 50.00,
            payout        => $contract->payout,
            amount_type   => 'payout',
            multiple      => [{loginid => $cl2->loginid}, {code => 'ignore'}, {loginid => $cl1->loginid}, {loginid => $cl2->loginid},],
            purchase_date => $contract->date_start,
        });

        subtest 'check limits' => sub {
            my $mock_client  = Test::MockModule->new('BOM::User::Client');
            my $mocked_limit = 100;
            $mock_client->mock(
                get_limit_for_account_balance => sub {
                    my $c = shift;
                    return ($c->loginid);
                });

            $txn->prepare_buy(1);
            foreach my $m (@{$txn->multiple}) {
                next if $m->{code} && $m->{code} eq 'ignore';
                ok(!$m->{code}, 'no error');
                ok($m->{client} && ref $m->{client} eq 'BOM::User::Client', 'check client');
                is($m->{limits}{max_balance}, $m->{client}->loginid, 'check_limit');
            }
        };

        my $error = do {
            my $mock_contract = Test::MockModule->new('BOM::Product::Contract');
            $mock_contract->mock(is_valid_to_buy => sub { note "mocked Contract->is_valid_to_buy returning true"; 1 });

            my $mock_validation = Test::MockModule->new('BOM::Transaction::Validation');
            # _validate_trade_pricing_adjustment() is tested in trade_validation.t
            $mock_validation->mock(_validate_trade_pricing_adjustment =>
                    sub { note "mocked Transaction::Validation->_validate_trade_pricing_adjustment returning nothing"; undef });
            $mock_validation->mock(validate_tnc => sub { note "mocked Transaction::Validation->validate_tnc returning nothing"; undef });

            my $mock_transaction = Test::MockModule->new('BOM::Transaction');
            $mock_transaction->mock(_build_pricing_comment => sub { note "mocked Transaction->_build_pricing_comment returning '[]'"; [] });

            ExpiryQueue::queue_flush;
            note explain +ExpiryQueue::queue_status;
            $txn->batch_buy;
        };

        is $error, undef, 'successful batch_buy';
        my $m = $txn->multiple;
        check_one_result 'result for client #1', $cl1, $acc1, $m->[2], 4950;
        check_one_result 'result for client #2', $cl2, $acc2, $m->[0], 4950;
        check_one_result 'result for client #3', $cl2, $acc2, $m->[3], 4900;

        my $expected_status = {
            active_queues  => 2,    # TICK_COUNT and SETTLEMENT_EPOCH
            open_contracts => 3,    # the ones just bought
            ready_to_sell  => 0,    # obviously
        };
        is_deeply ExpiryQueue::queue_status, $expected_status, 'ExpiryQueue';
        sleep 1;
        subtest "sell_by_shortcode", sub {
            plan tests => 8;
            my $contract_parameters = shortcode_to_parameters($contract->shortcode, $clm->currency);
            $contract_parameters->{landing_company} = $clm->landing_company->short;
            $contract = produce_contract($contract_parameters);
            ok($contract, 'contract have produced');
            my $trx = BOM::Transaction->new({
                    purchase_date => $contract->date_start,
                    client        => $clm,
                    multiple      => [{
                            loginid  => $cl2->loginid,
                            currency => $clm->currency
                        },
                        {loginid => $cl3->loginid},
                        {loginid => $cl1->loginid},
                        {loginid => $cl2->loginid},
                    ],
                    contract => $contract,
                    price    => 10,
                    source   => 1,
                });
            my $err = do {
                my $mock_contract = Test::MockModule->new('BOM::Product::Contract');
                $mock_contract->mock(is_valid_to_sell => sub { note "mocked Contract->is_valid_to_sell returning true"; 1 });
                my $mock_validation = Test::MockModule->new('BOM::Transaction::Validation');
                $mock_validation->mock(_validate_sell_pricing_adjustment =>
                        sub { note "mocked Transaction::Validation->_validate_sell_pricing_adjustment returning nothing"; () });
                $mock_validation->mock(_validate_offerings => sub { note "mocked Transaction::Validation->_validate_offerings returning nothing"; () }
                );
                $trx->sell_by_shortcode;
            };

            is $err, undef, 'successful multisell';
            $m = $trx->multiple;

            $_->{txn} = $_->{tnx} for @$m;

            ok(!$m->[1]->{fmb} && !$m->[1]->{tnx} && !$m->[1]->{buy_tr_id}, 'check undef fields for invalid sell');
            is($m->[1]->{code}, 'NoOpenPosition', 'check error code');
            is($m->[1]->{error}, 'This contract was not found among your open positions.', 'check error message');
            check_one_result 'result for client #1', $cl1, $acc1, $m->[2], 4960;
            check_one_result 'result for client #2', $cl2, $acc2, $m->[0], 4910;
            check_one_result 'result for client #3', $cl2, $acc2, $m->[3], 4920;
        };
    }
    'survived';
};

subtest 'batch-buy success 2', sub {
    plan tests => 3;
    lives_ok {
        my $clm = create_client;    # manager

        $clm->set_default_account('USD');
        $clm->save;

        my $contract = produce_contract({
            underlying   => $underlying,
            bet_type     => 'CALL',
            currency     => 'USD',
            payout       => 100,
            duration     => '5m',
            tick_expiry  => 1,
            tick_count   => 5,
            current_tick => $tick,
            barrier      => 'S0P',
        });

        my $txn = BOM::Transaction->new({
            client        => $clm,
            contract      => $contract,
            price         => 50.00,
            payout        => $contract->payout,
            amount_type   => 'payout',
            multiple      => [{code => 'ignore'}, {}, {code => 'ignore'},],
            purchase_date => $contract->date_start,
        });

        my $error = do {
            my $mock_contract = Test::MockModule->new('BOM::Product::Contract');
            $mock_contract->mock(is_valid_to_buy => sub { note "mocked Contract->is_valid_to_buy returning true"; 1 });

            my $mock_validation = Test::MockModule->new('BOM::Transaction::Validation');
            # _validate_trade_pricing_adjustment() is tested in trade_validation.t
            $mock_validation->mock(_validate_trade_pricing_adjustment =>
                    sub { note "mocked Transaction::Validation->_validate_trade_pricing_adjustment returning nothing"; undef });
            $mock_validation->mock(validate_tnc => sub { note "mocked Transaction::Validation->validate_tnc returning nothing"; undef });
            my $mock_transaction = Test::MockModule->new('BOM::Transaction');
            $mock_transaction->mock(_build_pricing_comment => sub { note "mocked Transaction->_build_pricing_comment returning '[]'"; [] });

            $txn->batch_buy;
        };

        is $error, undef, 'successful batch_buy';
        my $expected = [
            {code => 'ignore'},
            {
                code              => 'InvalidLoginid',
                error             => 'Invalid loginid',
                message_to_client => 'Invalid loginid',
            },
            {code => 'ignore'},
        ];

        delete $txn->multiple->[0]->{limits};
        delete $txn->multiple->[1]->{limits};
        is_deeply $txn->multiple, $expected, 'nothing bought';
    }
    'survived';
};

subtest 'contract already started', sub {
    plan tests => 3;
    lives_ok {
        my $clm = create_client;    # manager

        $clm->set_default_account('USD');
        $clm->save;

        my $contract = produce_contract({
            underlying   => $underlying,
            bet_type     => 'CALL',
            currency     => 'USD',
            payout       => 100,
            duration     => '5m',
            tick_expiry  => 1,
            tick_count   => 5,
            current_tick => $tick,
            barrier      => 'S0P',
        });

        my $txn = BOM::Transaction->new({
            client        => $clm,
            purchase_date => Date::Utility::today()->plus_time_interval('3d'),
            contract      => $contract,
            price         => 50.00,
            payout        => $contract->payout,
            amount_type   => 'payout',
            multiple      => [{code => 'ignore'}],
        });

        my $error = do {
            my $mock_contract = Test::MockModule->new('BOM::Product::Contract');
            $mock_contract->mock(is_valid_to_buy => sub { note "mocked Contract->is_valid_to_buy returning true"; 1 });

            my $mock_validation = Test::MockModule->new('BOM::Transaction::Validation');
            # _validate_trade_pricing_adjustment() is tested in trade_validation.t
            $mock_validation->mock(_validate_trade_pricing_adjustment =>
                    sub { note "mocked Transaction::Validation->_validate_trade_pricing_adjustment returning nothing"; undef });
            $mock_validation->mock(validate_tnc => sub { note "mocked Transaction::Validation->validate_tnc returning nothing"; undef });

            my $mock_transaction = Test::MockModule->new('BOM::Transaction');
            $mock_transaction->mock(_build_pricing_comment => sub { note "mocked Transaction->_build_pricing_comment returning '[]'"; [] });

            $txn->batch_buy;
        };

        isa_ok $error, 'Error::Base';
        is $error->{-type}, 'ContractAlreadyStarted', 'ContractAlreadyStarted';
    }
    'survived';
};

subtest 'single contract fails in database', sub {
    plan tests => 10;
    lives_ok {
        my $clm = create_client;    # manager
        my $cl1 = create_client;
        my $cl2 = create_client;

        $clm->set_default_account('USD');
        $clm->save;

        top_up $cl1, 'USD', 5000;
        top_up $cl2, 'USD', 90;

        isnt + (my $acc1 = $cl1->account), 'USD', 'got USD account #1';
        isnt + (my $acc2 = $cl2->account), 'USD', 'got USD account #2';

        my $bal;
        is + ($bal = $acc1->balance + 0), 5000, 'USD balance #1 is 5000 got: ' . $bal;
        is + ($bal = $acc2->balance + 0), 90,   'USD balance #2 is 90 got: ' . $bal;

        my $contract = produce_contract({
            underlying   => $underlying,
            bet_type     => 'CALL',
            currency     => 'USD',
            payout       => 100,
            duration     => '5m',
            tick_expiry  => 1,
            tick_count   => 5,
            current_tick => $tick,
            barrier      => 'S0P',
        });

        my $txn = BOM::Transaction->new({
            client        => $clm,
            contract      => $contract,
            price         => 50.00,
            payout        => $contract->payout,
            amount_type   => 'payout',
            multiple      => [{loginid => $cl2->loginid}, {code => 'ignore'}, {loginid => $cl1->loginid}, {loginid => $cl2->loginid},],
            purchase_date => $contract->date_start,
        });

        my $error = do {
            my $mock_contract = Test::MockModule->new('BOM::Product::Contract');
            $mock_contract->mock(is_valid_to_buy => sub { note "mocked Contract->is_valid_to_buy returning true"; 1 });

            my $mock_validation = Test::MockModule->new('BOM::Transaction::Validation');
            # _validate_trade_pricing_adjustment() is tested in trade_validation.t
            $mock_validation->mock(_validate_trade_pricing_adjustment =>
                    sub { note "mocked Transaction::Validation->_validate_trade_pricing_adjustment returning nothing"; undef });
            $mock_validation->mock(validate_tnc => sub { note "mocked Transaction::Validation->validate_tnc returning nothing"; undef });

            my $mock_transaction = Test::MockModule->new('BOM::Transaction');
            $mock_transaction->mock(_build_pricing_comment => sub { note "mocked Transaction->_build_pricing_comment returning '[]'"; [] });

            ExpiryQueue::queue_flush;
            note explain +ExpiryQueue::queue_status;
            $txn->batch_buy;
        };

        is $error, undef, 'successful batch_buy';
        my $m = $txn->multiple;
        check_one_result 'result for client #1', $cl1, $acc1, $m->[2], 4950;
        check_one_result 'result for client #2', $cl2, $acc2, $m->[0], 40;
        subtest 'result for client #3', sub {
            ok !exists($m->[3]->{fmb}), 'fmb does not exist';
            ok !exists($m->[3]->{txn}), 'txn does not exist';
            is $m->[3]->{code}, 'InsufficientBalance', 'code = InsufficientBalance';
            is $m->[3]->{error}, 'Your account balance (USD40.00) is insufficient to buy this contract (USD50.00).', 'correct description';
        };

        my $expected_status = {
            active_queues  => 2,    # TICK_COUNT and SETTLEMENT_EPOCH
            open_contracts => 2,    # the ones just bought
            ready_to_sell  => 0,    # obviously
        };
        is_deeply ExpiryQueue::queue_status, $expected_status, 'ExpiryQueue';
    }
    'survived';
};

subtest 'batch-buy multiple databases and datadog', sub {
    plan tests => 17;
    lives_ok {
        my $clm              = create_client 'VRTC';    # manager
        my @cl;
        push @cl, create_client;
        push @cl, create_client;
        push @cl, create_client 'VRTC';

        $clm->set_default_account('USD');
        $clm->save;


        top_up $_, 'USD', 5000 for (@cl);

        my @acc;
        isnt + (push @acc, $_->account), 'USD', 'got USD account #' . @acc for (@cl);

        my $contract = produce_contract({
            underlying   => $underlying,
            bet_type     => 'CALL',
            currency     => 'USD',
            payout       => 100,
            duration     => '5m',
            tick_expiry  => 1,
            tick_count   => 5,
            current_tick => $tick,
            barrier      => 'S0P',
        });

        my $txn = BOM::Transaction->new({
            client        => $clm,
            contract      => $contract,
            price         => 50.00,
            payout        => $contract->payout,
            amount_type   => 'payout',
            multiple      => [(map { +{loginid => $_->loginid} } @cl), {code => 'ignore'}, {loginid => 'NONE000'},],
            purchase_date => $contract->date_start,
        });

        my $error = do {
            my $mock_contract = Test::MockModule->new('BOM::Product::Contract');
            $mock_contract->mock(is_valid_to_buy => sub { note "mocked Contract->is_valid_to_buy returning true"; 1 });

            my $mock_validation = Test::MockModule->new('BOM::Transaction::Validation');
            # _validate_trade_pricing_adjustment() is tested in trade_validation.t
            $mock_validation->mock(_validate_trade_pricing_adjustment =>
                    sub { note "mocked Transaction::Validation->_validate_trade_pricing_adjustment returning nothing"; undef });
            $mock_validation->mock(validate_tnc => sub { note "mocked Transaction::Validation->validate_tnc returning nothing"; undef });

            my $mock_transaction = Test::MockModule->new('BOM::Transaction');
            $mock_transaction->mock(_build_pricing_comment => sub { note "mocked Transaction->_build_pricing_comment returning '[]'"; [] });

            $mock_validation->mock(compliance_checks => sub { note "mocked Transaction::Validation->compliance_checks returning nothing"; undef });
            $mock_validation->mock(
                check_tax_information => sub { note "mocked Transaction::Validation->check_tax_information returning nothing"; undef });

            ExpiryQueue::queue_flush;
            # note explain +ExpiryQueue::queue_status;
            reset_datadog;

            $txn->batch_buy;
        };

        is $error, undef, 'successful batch_buy';
        my $m = $txn->multiple;
        for (my $i = 0; $i < @cl; $i++) {
            check_one_result 'result for client ' . $m->[$i]->{loginid}, $cl[$i], $acc[$i], $m->[$i], 4950;
        }

        my $expected_status = {
            active_queues  => 2,    # TICK_COUNT and SETTLEMENT_EPOCH
            open_contracts => 3,    # the ones just bought
            ready_to_sell  => 0,    # obviously
        };
        is_deeply ExpiryQueue::queue_status, $expected_status, 'ExpiryQueue';
        check_datadog
            action_name => 'increment',
            data        => [
            "transaction.batch_buy.attempt" => {
                tags => [
                    qw/ broker:vrtc
                        virtual:yes
                        rmgenv:production
                        contract_class:higher_lower_bet
                        landing_company:virtual
                        market:forex
                        amount_type:payout
                        expiry_type:duration
                        /
                ]}];
        check_datadog
            action_name => 'increment',
            data        => [
            "transaction.batch_buy.success" => {
                tags => [
                    qw/ broker:vrtc
                        virtual:yes
                        rmgenv:production
                        contract_class:higher_lower_bet
                        landing_company:virtual
                        market:forex
                        amount_type:payout
                        expiry_type:duration
                        /
                ]}];
        check_datadog
            action_name => 'count',
            data        => [
            "transaction.buy.attempt" => 1,
            {
                tags => [
                    qw/ broker:vrtc
                        virtual:yes
                        rmgenv:production
                        contract_class:higher_lower_bet
                        landing_company:virtual
                        market:forex
                        amount_type:payout
                        expiry_type:duration
                        /
                ]}];
        check_datadog
            action_name => 'count',
            data        => [
            "transaction.buy.success" => 1,
            {
                tags => [
                    qw/ broker:vrtc
                        virtual:yes
                        rmgenv:production
                        contract_class:higher_lower_bet
                        landing_company:virtual
                        market:forex
                        amount_type:payout
                        expiry_type:duration
                        /
                ]}];
        check_datadog
            action_name => 'count',
            data        => [
            "transaction.buy.attempt" => 2,
            {
                tags => [
                    qw/ broker:cr
                        virtual:no
                        rmgenv:production
                        contract_class:higher_lower_bet
                        landing_company:virtual
                        market:forex
                        amount_type:payout
                        expiry_type:duration
                        /
                ]}];
        check_datadog
            action_name => 'count',
            data        => [
            "transaction.buy.success" => 2,
            {
                tags => [
                    qw/ broker:cr
                        virtual:no
                        rmgenv:production
                        contract_class:higher_lower_bet
                        landing_company:virtual
                        market:forex
                        amount_type:payout
                        expiry_type:duration
                        /
                ]}];
        check_datadog
            action_name => 'timing',
            data        => [
            "transaction.batch_buy.elapsed_time" => {
                tags => [
                    qw/ broker:vrtc
                        virtual:yes
                        rmgenv:production
                        contract_class:higher_lower_bet
                        landing_company:virtual
                        market:forex
                        amount_type:payout
                        expiry_type:duration
                        /
                ]}];
        check_datadog
            action_name => 'timing',
            data        => [
            "transaction.batch_buy.db_time" => {
                tags => [
                    qw/ broker:vrtc
                        virtual:yes
                        rmgenv:production
                        contract_class:higher_lower_bet
                        landing_company:virtual
                        market:forex
                        amount_type:payout
                        expiry_type:duration
                        /
                ]}];
    }
    'survived';
};

subtest 'batch_buy multiplier contract' => sub {

    lives_ok {
        my $clm = create_client;    # manager
        my $cl1 = create_client;
        my $cl2 = create_client;
        my $cl3 = create_client;

        $clm->account('USD');
        $cl1->account('USD');
        $cl2->account('USD');
        $cl3->account('USD');
        $clm->save;
        top_up $cl1, 'USD', 5000;
        top_up $cl2, 'USD', 5000;

        isnt + (my $acc1 = $cl1->account), 'USD', 'got USD account #1';
        isnt + (my $acc2 = $cl2->account), 'USD', 'got USD account #2';

        my $bal;
        is + ($bal = $acc1->balance + 0), 5000, 'USD balance #1 is 5000 got: ' . $bal;
        is + ($bal = $acc2->balance + 0), 5000, 'USD balance #2 is 5000 got: ' . $bal;

        my $contract = produce_contract({
<<<<<<< HEAD
            underlying  => $underlying,
=======
            underlying  => 'R_100',
>>>>>>> 7f261e82
            bet_type    => 'MULTUP',
            currency    => 'USD',
            amount_type => 'stake',
            amount      => 100,
<<<<<<< HEAD
            multiplier  => 5,
=======
            multiplier  => 10,
>>>>>>> 7f261e82
        });

        my $txn = BOM::Transaction->new({
            client        => $clm,
            contract      => $contract,
            price         => 100.00,
            stake         => $contract->ask_price,
            amount_type   => 'stake',
            multiple      => [{loginid => $cl2->loginid}, {code => 'ignore'}, {loginid => $cl1->loginid}, {loginid => $cl2->loginid},],
            purchase_date => $contract->date_start,
        });

        subtest 'batch_buy' => sub {
            my $error = do {
                my $mock_contract = Test::MockModule->new('BOM::Product::Contract');
                $mock_contract->mock(is_valid_to_buy => sub { note "mocked Contract->is_valid_to_buy returning true"; 1 });

                my $mock_validation = Test::MockModule->new('BOM::Transaction::Validation');
                # _validate_trade_pricing_adjustment() is tested in trade_validation.t
                $mock_validation->mock(_validate_trade_pricing_adjustment =>
                        sub { note "mocked Transaction::Validation->_validate_trade_pricing_adjustment returning nothing"; undef });
                $mock_validation->mock(validate_tnc => sub { note "mocked Transaction::Validation->validate_tnc returning nothing"; undef });

                my $mock_transaction = Test::MockModule->new('BOM::Transaction');
                $mock_transaction->mock(_build_pricing_comment => sub { note "mocked Transaction->_build_pricing_comment returning '[]'"; [] });

                $txn->batch_buy;
            };

            ok $error, 'unsuccessful batch_buy';

            is $error->{'-mesg'},              'Multiplier not supported in batch_buy',  'correct -mesg';
            is $error->{'-message_to_client'}, 'MULTUP and MULTDOWN are not supported.', 'correct -message_to_client';
        };

        subtest "sell_by_shortcode", sub {
            my $trx = BOM::Transaction->new({
                    purchase_date => $contract->date_start,
                    client        => $clm,
                    multiple      => [{
                            loginid  => $cl2->loginid,
                            currency => $clm->currency
                        },
                        {loginid => $cl3->loginid},
                        {loginid => $cl1->loginid},
                        {loginid => $cl2->loginid},
                    ],
                    contract_parameters => {
                        shortcode       => $contract->shortcode,
                        landing_company => $clm->landing_company->short,
                        limit_order     => $contract->available_orders,
                        currency        => $clm->currency
                    },
                    price  => 10,
                    source => 1,
                });
            my $err = do {
                my $mock_contract = Test::MockModule->new('BOM::Product::Contract');
                $mock_contract->mock(is_valid_to_sell => sub { note "mocked Contract->is_valid_to_sell returning true"; 1 });
                my $mock_validation = Test::MockModule->new('BOM::Transaction::Validation');
                $mock_validation->mock(_validate_sell_pricing_adjustment =>
                        sub { note "mocked Transaction::Validation->_validate_sell_pricing_adjustment returning nothing"; () });
                $mock_validation->mock(_validate_offerings => sub { note "mocked Transaction::Validation->_validate_offerings returning nothing"; () }
                );
                $trx->sell_by_shortcode;
            };
            ok $err, 'unsuccessful multisell';
            is $err->{'-mesg'},              'Multiplier not supported in sell_by_shortcode', 'correct -mesg';
            is $err->{'-message_to_client'}, 'MULTUP and MULTDOWN are not supported.',        'correct -message_to_client';
        };
    }
    'survived';
};

done_testing;<|MERGE_RESOLUTION|>--- conflicted
+++ resolved
@@ -736,20 +736,12 @@
         is + ($bal = $acc2->balance + 0), 5000, 'USD balance #2 is 5000 got: ' . $bal;
 
         my $contract = produce_contract({
-<<<<<<< HEAD
-            underlying  => $underlying,
-=======
             underlying  => 'R_100',
->>>>>>> 7f261e82
             bet_type    => 'MULTUP',
             currency    => 'USD',
             amount_type => 'stake',
             amount      => 100,
-<<<<<<< HEAD
-            multiplier  => 5,
-=======
             multiplier  => 10,
->>>>>>> 7f261e82
         });
 
         my $txn = BOM::Transaction->new({
