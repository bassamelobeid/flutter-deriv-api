--- conflicted
+++ resolved
@@ -826,11 +826,7 @@
     my ($cl, $contract_id, $expected_ttl) = @_;
 
     my $key = join '::', 'CONTRACT_PARAMS', $contract_id, $cl->landing_company->short;
-<<<<<<< HEAD
-    my $ttl = BOM::Config::RedisReplicated::redis_pricer()->ttl($key);
-=======
     my $ttl = BOM::Config::Redis::redis_pricer()->ttl($key);
->>>>>>> 921426e4
     ok $ttl <= $expected_ttl, 'ttl for ' . $key . ' is less than or equal to ' . $expected_ttl . '. Got [' . $ttl . ']';
 }
 
