#!/usr/bin/perl

use strict;
use warnings;

use Date::Utility;
use Test::MockTime qw/:all/;
use Test::MockModule;
use Test::More;    # tests => 4;
use Test::Exception;
use Guard;
use Client::Account;
use BOM::Platform::Password;
use BOM::Platform::Client::Utility;

use ExpiryQueue ();

use BOM::Transaction;
use BOM::Transaction::Validation;
use BOM::Product::ContractFactory qw( produce_contract );
use BOM::Product::ContractFactory::Parser qw( shortcode_to_parameters );

use BOM::Test::Data::Utility::UnitTestDatabase qw(:init);
use BOM::Test::Data::Utility::FeedTestDatabase qw(:init);
use BOM::Test::Data::Utility::UnitTestMarketData qw(:init);
use BOM::Test::Data::Utility::UnitTestRedis qw(initialize_realtime_ticks_db);
use BOM::MarketData qw(create_underlying_db);
use BOM::MarketData qw(create_underlying);
use BOM::MarketData::Types;
use LandingCompany::Offerings qw(reinitialise_offerings);

reinitialise_offerings(BOM::Platform::Runtime->instance->get_offerings_config);

my $requestmod = Test::MockModule->new('BOM::Platform::Context::Request');
$requestmod->mock('session_cookie', sub { return bless({token => 1}, 'BOM::Platform::SessionCookie'); });

use Crypt::NamedKeys;
Crypt::NamedKeys::keyfile '/etc/rmg/aes_keys.yml';

use JSON qw/to_json/;
my $datadog_mock = Test::MockModule->new('DataDog::DogStatsd');
my @datadog_actions;
$datadog_mock->mock(increment => sub { shift; push @datadog_actions, to_json + {increment => [@_]}; return; });
$datadog_mock->mock(decrement => sub { shift; push @datadog_actions, to_json + {decrement => [@_]}; return; });
$datadog_mock->mock(timing    => sub { shift; push @datadog_actions, to_json + {timing    => [@_]}; return; });
$datadog_mock->mock(gauge     => sub { shift; push @datadog_actions, to_json + {gauge     => [@_]}; return; });
$datadog_mock->mock(count     => sub { shift; push @datadog_actions, to_json + {count     => [@_]}; return; });

{
    no warnings 'redefine';
    *BOM::Platform::Config::env = sub { return 'production' };    # for testing datadog
}

sub reset_datadog {
    @datadog_actions = ();
}

sub check_datadog {
    my $item = to_json + {@_};
    if ($_[0] eq 'timing') {
        my ($p1, $p2) = split /,/, $item, 2;
        my $re = qr/\Q$p1\E,[\d.]+,\Q$p2\E/;
        ok + (!!grep { /$re/ } @datadog_actions), "found datadog action: $item";
    } else {
        ok + (!!grep { $_ eq $item } @datadog_actions), "found datadog action: $item";
    }
}

my $now = Date::Utility->new;
#create an empty un-used even so ask_price won't fail preparing market data for pricing engine
#Because the code to prepare market data is called for all pricings in Contract
BOM::Test::Data::Utility::UnitTestMarketData::create_doc(
    'economic_events',
    {
        events => [{
                symbol       => 'USD',
                release_date => 1,
                source       => 'forexfactory',
                impact       => 1,
                event_name   => 'FOMC',
            }]});

BOM::Test::Data::Utility::UnitTestMarketData::create_doc('currency', {symbol => $_}) for ('EUR', 'USD', 'JPY', 'JPY-EUR', 'EUR-JPY', 'EUR-USD');
BOM::Test::Data::Utility::UnitTestMarketData::create_doc(
    'volsurface_delta',
    {
        symbol        => $_,
        recorded_date => $now
    }) for ('frxEURUSD', 'frxEURJPY');
BOM::Test::Data::Utility::UnitTestMarketData::create_doc(
    'index',
    {
        symbol => 'WLDUSD',
        date   => Date::Utility->new,
    });

BOM::Test::Data::Utility::UnitTestMarketData::create_doc(
    'index',
    {
        symbol => 'R_100',
        date   => Date::Utility->new,
    });

BOM::Test::Data::Utility::UnitTestMarketData::create_doc(
    'currency',
    {
        symbol => $_,
        date   => Date::Utility->new,
    }) for (qw/USD EUR JPY JPY-USD/);

BOM::Test::Data::Utility::UnitTestMarketData::create_doc(
    'volsurface_delta',
    {
        symbol        => $_,
        recorded_date => Date::Utility->new,
    }) for qw/frxUSDJPY WLDUSD/;

BOM::Test::Data::Utility::UnitTestMarketData::create_doc(
    'volsurface_delta',
    {
        symbol        => 'R_50',
        recorded_date => Date::Utility->new,
    });

BOM::Test::Data::Utility::UnitTestMarketData::create_doc(
    'randomindex',
    {
        symbol => 'R_50',
        date   => Date::Utility->new,
    });

initialize_realtime_ticks_db();

my $tick = BOM::Test::Data::Utility::FeedTestDatabase::create_tick({
    epoch      => $now->epoch,
    underlying => 'frxUSDJPY',
});

my $underlying        = create_underlying('frxUSDJPY');
my $underlying_GDAXI  = create_underlying('GDAXI');
my $underlying_WLDUSD = create_underlying('WLDUSD');
my $underlying_R50    = create_underlying('R_50');

sub db {
    return BOM::Database::ClientDB->new({
            broker_code => 'CR',
        })->db;
}

sub create_client {
    my $broker = shift || 'CR';
    return Client::Account->register_and_return_new_client({
        broker_code      => $broker,
        client_password  => BOM::Platform::Password::hashpw('12345678'),
        salutation       => 'Ms',
        last_name        => 'Doe',
        first_name       => 'Jane' . time . '.' . int(rand 1000000000),
        email            => 'jane.doe' . time . '.' . int(rand 1000000000) . '@test.domain.nowhere',
        residence        => 'in',
        address_line_1   => '298b md rd',
        address_line_2   => '',
        address_city     => 'Place',
        address_postcode => '65432',
        address_state    => 'st',
        phone            => '+9145257468',
        secret_question  => 'What the f***?',
        secret_answer    => BOM::Platform::Client::Utility::encrypt_secret_answer('is that'),
        date_of_birth    => '1945-08-06',
    });
}

sub top_up {
    my ($c, $cur, $amount) = @_;

    my @acc = $c->account;
    if (@acc) {
        @acc = grep { $_->currency_code eq $cur } @acc;
        @acc = $c->add_account({
                currency_code => $cur,
                is_default    => 0
            }) unless @acc;
    } else {
        @acc = $c->add_account({
            currency_code => $cur,
            is_default    => 1
        });
    }

    my $acc = $acc[0];
    unless (defined $acc->id) {
        $acc->save;
        note 'Created account ' . $acc->id . ' for ' . $c->loginid . ' segment ' . $cur;
    }

    my ($pm) = $acc->add_payment({
        amount               => $amount,
        payment_gateway_code => "legacy_payment",
        payment_type_code    => "ewallet",
        status               => "OK",
        staff_loginid        => "test",
        remark               => __FILE__ . ':' . __LINE__,
    });
    $pm->legacy_payment({legacy_type => "ewallet"});
    my ($trx) = $pm->add_transaction({
        account_id    => $acc->id,
        amount        => $amount,
        staff_loginid => "test",
        remark        => __FILE__ . ':' . __LINE__,
        referrer_type => "payment",
        action_type   => ($amount > 0 ? "deposit" : "withdrawal"),
        quantity      => 1,
    });
    $acc->save(cascade => 1);
    $trx->load;    # to re-read (get balance_after)

    note $c->loginid . "'s balance is now $cur " . $trx->balance_after . "\n";
}

sub check_one_result {
    my ($title, $cl, $acc, $m, $balance_after) = @_;

    subtest $title, sub {
        my $err = 0;
        $err++ unless is $m->{loginid}, $cl->loginid, 'loginid';
        $err++ unless is $m->{txn}->{account_id}, $acc->id, 'txn account_id';
        $err++ unless is $m->{fmb}->{account_id}, $acc->id, 'fmb account_id';
        $err++ unless is $m->{txn}->{financial_market_bet_id}, $m->{fmb}->{id}, 'txn financial_market_bet_id';
        $err++ unless is $m->{txn}->{balance_after}, sprintf('%.2f', $balance_after), 'balance_after';
#        note explain $m if $err;
    };
}

####################################################################
# real tests begin here
####################################################################

subtest 'batch-buy success + multisell', sub {
    plan tests => 11;
    lives_ok {
        my $clm = create_client;    # manager
        my $cl1 = create_client;
        my $cl2 = create_client;
        my $cl3 = create_client;

        top_up $clm, 'USD', 0;      # the manager has no money
        top_up $cl1, 'USD', 5000;
        top_up $cl2, 'USD', 5000;

        isnt + (my $acc1 = $cl1->find_account(query => [currency_code => 'USD'])->[0]), undef, 'got USD account #1';
        isnt + (my $acc2 = $cl2->find_account(query => [currency_code => 'USD'])->[0]), undef, 'got USD account #2';

        my $bal;
        is + ($bal = $acc1->balance + 0), 5000, 'USD balance #1 is 5000 got: ' . $bal;
        is + ($bal = $acc2->balance + 0), 5000, 'USD balance #2 is 5000 got: ' . $bal;

        local $ENV{REQUEST_STARTTIME} = time;    # fix race condition
        my $contract = produce_contract({
            underlying   => $underlying,
            bet_type     => 'CALL',
            currency     => 'USD',
            payout       => 100,
            duration     => '5m',
            tick_expiry  => 1,
            tick_count   => 5,
            current_tick => $tick,
            barrier      => 'S0P',
        });

        my $txn = BOM::Transaction->new({
<<<<<<< HEAD
            client      => $clm,
            contract    => $contract,
            price       => 50,
            payout      => $contract->payout,
            amount_type => 'payout',
            multiple    => [{loginid => $cl2->loginid}, {code => 'ignore'}, {loginid => $cl1->loginid}, {loginid => $cl2->loginid},],
=======
            client        => $clm,
            contract      => $contract,
            price         => 50.00,
            payout        => $contract->payout,
            amount_type   => 'payout',
            multiple      => [{loginid => $cl2->loginid}, {code => 'ignore'}, {loginid => $cl1->loginid}, {loginid => $cl2->loginid},],
            purchase_date => Date::Utility->new,
>>>>>>> c9d0800f
        });

        my $error = do {
            my $mock_contract = Test::MockModule->new('BOM::Product::Contract');
            $mock_contract->mock(is_valid_to_buy => sub { note "mocked Contract->is_valid_to_buy returning true"; 1 });

            my $mock_validation = Test::MockModule->new('BOM::Transaction::Validation');
            # _validate_trade_pricing_adjustment() is tested in trade_validation.t
            $mock_validation->mock(_validate_trade_pricing_adjustment =>
                    sub { note "mocked Transaction::Validation->_validate_trade_pricing_adjustment returning nothing"; undef });
            $mock_validation->mock(validate_tnc => sub { note "mocked Transaction::Validation->validate_tnc returning nothing"; undef });

            my $mock_transaction = Test::MockModule->new('BOM::Transaction');
            $mock_transaction->mock(_build_pricing_comment => sub { note "mocked Transaction->_build_pricing_comment returning '[]'"; [] });

            ExpiryQueue::queue_flush;
            note explain +ExpiryQueue::queue_status;
            $txn->batch_buy;
        };

        is $error, undef, 'successful batch_buy';
        my $m = $txn->multiple;
        check_one_result 'result for client #1', $cl1, $acc1, $m->[2], 4950;
        check_one_result 'result for client #2', $cl2, $acc2, $m->[0], 4950;
        check_one_result 'result for client #3', $cl2, $acc2, $m->[3], 4900;

        my $expected_status = {
            active_queues  => 2,    # TICK_COUNT and SETTLEMENT_EPOCH
            open_contracts => 3,    # the ones just bought
            ready_to_sell  => 0,    # obviously
        };
        is_deeply ExpiryQueue::queue_status, $expected_status, 'ExpiryQueue';
        sleep 1;
        subtest "sell_by_shortcode", sub {
            plan tests => 8;
            my $contract_parameters = shortcode_to_parameters($contract->shortcode, $clm->currency);
            $contract_parameters->{landing_company} = $clm->landing_company->short;
            $contract = produce_contract($contract_parameters);
            ok($contract, 'contract have produced');
            my $trx = BOM::Transaction->new({
                    client   => $clm,
                    multiple => [{
                            loginid  => $cl2->loginid,
                            currency => $clm->currency
                        },
                        {loginid => $cl3->loginid},
                        {loginid => $cl1->loginid},
                        {loginid => $cl2->loginid},
                    ],
                    contract => $contract,
                    price    => 10,
                    source   => 1,
                });
            my $err = do {
                my $mock_contract = Test::MockModule->new('BOM::Product::Contract');
                $mock_contract->mock(is_valid_to_sell => sub { note "mocked Contract->is_valid_to_sell returning true"; 1 });
                my $mock_validation = Test::MockModule->new('BOM::Transaction::Validation');
                $mock_validation->mock(_validate_sell_pricing_adjustment =>
                        sub { note "mocked Transaction::Validation->_validate_sell_pricing_adjustment returning nothing"; () });
                $trx->sell_by_shortcode;
            };

            is $err, undef, 'successful multisell';
            $m = $trx->multiple;

            $_->{txn} = $_->{tnx} for @$m;

            ok(!$m->[1]->{fmb} && !$m->[1]->{tnx} && !$m->[1]->{buy_tr_id}, 'check undef fields for invalid sell');
            is($m->[1]->{code}, 'NoOpenPosition', 'check error code');
            is($m->[1]->{error}, 'This contract was not found among your open positions.', 'check error message');
            check_one_result 'result for client #1', $cl1, $acc1, $m->[2], 4960;
            check_one_result 'result for client #2', $cl2, $acc2, $m->[0], 4910;
            check_one_result 'result for client #3', $cl2, $acc2, $m->[3], 4920;
        };
    }
    'survived';
};

subtest 'batch-buy success 2', sub {
    plan tests => 3;
    lives_ok {
        my $clm = create_client;    # manager

        top_up $clm, 'USD', 0;      # the manager has no money

        local $ENV{REQUEST_STARTTIME} = time;    # fix race condition
        my $contract = produce_contract({
            underlying   => $underlying,
            bet_type     => 'CALL',
            currency     => 'USD',
            payout       => 100,
            duration     => '5m',
            tick_expiry  => 1,
            tick_count   => 5,
            current_tick => $tick,
            barrier      => 'S0P',
        });

        my $txn = BOM::Transaction->new({
            client        => $clm,
            contract      => $contract,
            price         => 50.00,
            payout        => $contract->payout,
            amount_type   => 'payout',
            multiple      => [{code => 'ignore'}, {}, {code => 'ignore'},],
            purchase_date => Date::Utility->new,
        });

        my $error = do {
            my $mock_contract = Test::MockModule->new('BOM::Product::Contract');
            $mock_contract->mock(is_valid_to_buy => sub { note "mocked Contract->is_valid_to_buy returning true"; 1 });

            my $mock_validation = Test::MockModule->new('BOM::Transaction::Validation');
            # _validate_trade_pricing_adjustment() is tested in trade_validation.t
            $mock_validation->mock(_validate_trade_pricing_adjustment =>
                    sub { note "mocked Transaction::Validation->_validate_trade_pricing_adjustment returning nothing"; undef });
            $mock_validation->mock(validate_tnc => sub { note "mocked Transaction::Validation->validate_tnc returning nothing"; undef });
            my $mock_transaction = Test::MockModule->new('BOM::Transaction');
            $mock_transaction->mock(_build_pricing_comment => sub { note "mocked Transaction->_build_pricing_comment returning '[]'"; [] });

            $txn->batch_buy;
        };

        is $error, undef, 'successful batch_buy';
        my $expected = [
            {code => 'ignore'},
            {
                code  => 'InvalidLoginid',
                error => 'Invalid loginid',
            },
            {code => 'ignore'},
        ];

        delete $txn->multiple->[0]->{limits};
        delete $txn->multiple->[1]->{limits};
        is_deeply $txn->multiple, $expected, 'nothing bought';
    }
    'survived';
};

subtest 'contract already started', sub {
    plan tests => 3;
    lives_ok {
        my $clm = create_client;    # manager

        top_up $clm, 'USD', 0;      # the manager has no money

        local $ENV{REQUEST_STARTTIME} = time;    # fix race condition
        my $contract = produce_contract({
            underlying   => $underlying,
            bet_type     => 'CALL',
            currency     => 'USD',
            payout       => 100,
            duration     => '5m',
            tick_expiry  => 1,
            tick_count   => 5,
            current_tick => $tick,
            barrier      => 'S0P',
        });

        my $txn = BOM::Transaction->new({
            client        => $clm,
            purchase_date => Date::Utility::today->plus_time_interval('3d'),
            contract      => $contract,
            price         => 50.00,
            payout        => $contract->payout,
            amount_type   => 'payout',
            multiple      => [{code => 'ignore'}],
        });

        my $error = do {
            my $mock_contract = Test::MockModule->new('BOM::Product::Contract');
            $mock_contract->mock(is_valid_to_buy => sub { note "mocked Contract->is_valid_to_buy returning true"; 1 });

            my $mock_validation = Test::MockModule->new('BOM::Transaction::Validation');
            # _validate_trade_pricing_adjustment() is tested in trade_validation.t
            $mock_validation->mock(_validate_trade_pricing_adjustment =>
                    sub { note "mocked Transaction::Validation->_validate_trade_pricing_adjustment returning nothing"; undef });
            $mock_validation->mock(validate_tnc => sub { note "mocked Transaction::Validation->validate_tnc returning nothing"; undef });

            my $mock_transaction = Test::MockModule->new('BOM::Transaction');
            $mock_transaction->mock(_build_pricing_comment => sub { note "mocked Transaction->_build_pricing_comment returning '[]'"; [] });

            $txn->batch_buy;
        };

        isa_ok $error, 'Error::Base';
        is $error->{-type}, 'ContractAlreadyStarted', 'ContractAlreadyStarted';
    }
    'survived';
};

subtest 'single contract fails in database', sub {
    plan tests => 10;
    lives_ok {
        my $clm = create_client;    # manager
        my $cl1 = create_client;
        my $cl2 = create_client;

        top_up $clm, 'USD', 0;      # the manager has no money
        top_up $cl1, 'USD', 5000;
        top_up $cl2, 'USD', 90;

        isnt + (my $acc1 = $cl1->find_account(query => [currency_code => 'USD'])->[0]), undef, 'got USD account #1';
        isnt + (my $acc2 = $cl2->find_account(query => [currency_code => 'USD'])->[0]), undef, 'got USD account #2';

        my $bal;
        is + ($bal = $acc1->balance + 0), 5000, 'USD balance #1 is 5000 got: ' . $bal;
        is + ($bal = $acc2->balance + 0), 90,   'USD balance #2 is 90 got: ' . $bal;

        local $ENV{REQUEST_STARTTIME} = time;    # fix race condition
        my $contract = produce_contract({
            underlying   => $underlying,
            bet_type     => 'CALL',
            currency     => 'USD',
            payout       => 100,
            duration     => '5m',
            tick_expiry  => 1,
            tick_count   => 5,
            current_tick => $tick,
            barrier      => 'S0P',
        });

        my $txn = BOM::Transaction->new({
            client        => $clm,
            contract      => $contract,
            price         => 50.00,
            payout        => $contract->payout,
            amount_type   => 'payout',
            multiple      => [{loginid => $cl2->loginid}, {code => 'ignore'}, {loginid => $cl1->loginid}, {loginid => $cl2->loginid},],
            purchase_date => Date::Utility->new,
        });

        my $error = do {
            my $mock_contract = Test::MockModule->new('BOM::Product::Contract');
            $mock_contract->mock(is_valid_to_buy => sub { note "mocked Contract->is_valid_to_buy returning true"; 1 });

            my $mock_validation = Test::MockModule->new('BOM::Transaction::Validation');
            # _validate_trade_pricing_adjustment() is tested in trade_validation.t
            $mock_validation->mock(_validate_trade_pricing_adjustment =>
                    sub { note "mocked Transaction::Validation->_validate_trade_pricing_adjustment returning nothing"; undef });
            $mock_validation->mock(validate_tnc => sub { note "mocked Transaction::Validation->validate_tnc returning nothing"; undef });

            my $mock_transaction = Test::MockModule->new('BOM::Transaction');
            $mock_transaction->mock(_build_pricing_comment => sub { note "mocked Transaction->_build_pricing_comment returning '[]'"; [] });

            ExpiryQueue::queue_flush;
            note explain +ExpiryQueue::queue_status;
            $txn->batch_buy;
        };

        is $error, undef, 'successful batch_buy';
        my $m = $txn->multiple;
        check_one_result 'result for client #1', $cl1, $acc1, $m->[2], 4950;
        check_one_result 'result for client #2', $cl2, $acc2, $m->[0], 40;
        subtest 'result for client #3', sub {
            ok !exists($m->[3]->{fmb}), 'fmb does not exist';
            ok !exists($m->[3]->{txn}), 'txn does not exist';
            is $m->[3]->{code}, 'InsufficientBalance', 'code = InsufficientBalance';
            is $m->[3]->{error}, 'Your account balance (USD40.00) is insufficient to buy this contract (USD50.00).', 'correct description';
        };

        my $expected_status = {
            active_queues  => 2,    # TICK_COUNT and SETTLEMENT_EPOCH
            open_contracts => 2,    # the ones just bought
            ready_to_sell  => 0,    # obviously
        };
        is_deeply ExpiryQueue::queue_status, $expected_status, 'ExpiryQueue';
    }
    'survived';
};

subtest 'batch-buy multiple databases and datadog', sub {
    plan tests => 23;
    lives_ok {
        my $clm = create_client 'VRTC';    # manager
        my @cl;
        push @cl, create_client;
        push @cl, create_client;
        push @cl, create_client 'MF';
        push @cl, create_client 'MF';
        push @cl, create_client 'VRTC';

        top_up $clm, 'USD', 0;              # the manager has no money
        top_up $_, 'USD', 5000 for (@cl);

        my @acc;
        isnt + (push @acc, $_->find_account(query => [currency_code => 'USD'])->[0]), undef, 'got USD account #' . @acc for (@cl);

        local $ENV{REQUEST_STARTTIME} = time;    # fix race condition
        my $contract = produce_contract({
            underlying   => $underlying,
            bet_type     => 'CALL',
            currency     => 'USD',
            payout       => 100,
            duration     => '5m',
            tick_expiry  => 1,
            tick_count   => 5,
            current_tick => $tick,
            barrier      => 'S0P',
        });

        my $txn = BOM::Transaction->new({
            client        => $clm,
            contract      => $contract,
            price         => 50.00,
            payout        => $contract->payout,
            amount_type   => 'payout',
            multiple      => [(map { +{loginid => $_->loginid} } @cl), {code => 'ignore'}, {loginid => 'NONE000'},],
            purchase_date => Date::Utility->new,
        });

        my $error = do {
            my $mock_contract = Test::MockModule->new('BOM::Product::Contract');
            $mock_contract->mock(is_valid_to_buy => sub { note "mocked Contract->is_valid_to_buy returning true"; 1 });

            my $mock_validation = Test::MockModule->new('BOM::Transaction::Validation');
            # _validate_trade_pricing_adjustment() is tested in trade_validation.t
            $mock_validation->mock(_validate_trade_pricing_adjustment =>
                    sub { note "mocked Transaction::Validation->_validate_trade_pricing_adjustment returning nothing"; undef });
            $mock_validation->mock(validate_tnc => sub { note "mocked Transaction::Validation->validate_tnc returning nothing"; undef });

            my $mock_transaction = Test::MockModule->new('BOM::Transaction');
            $mock_transaction->mock(_build_pricing_comment => sub { note "mocked Transaction->_build_pricing_comment returning '[]'"; [] });

            ExpiryQueue::queue_flush;
            # note explain +ExpiryQueue::queue_status;
            reset_datadog;

            $txn->batch_buy;
        };

        is $error, undef, 'successful batch_buy';
        my $m = $txn->multiple;
        for (my $i = 0; $i < @cl; $i++) {
            check_one_result 'result for client ' . $m->[$i]->{loginid}, $cl[$i], $acc[$i], $m->[$i], 4950;
        }

        my $expected_status = {
            active_queues  => 2,    # TICK_COUNT and SETTLEMENT_EPOCH
            open_contracts => 5,    # the ones just bought
            ready_to_sell  => 0,    # obviously
        };
        is_deeply ExpiryQueue::queue_status, $expected_status, 'ExpiryQueue';

        check_datadog increment => [
            "transaction.batch_buy.attempt" => {
                tags => [
                    qw/ broker:vrtc
                        virtual:yes
                        rmgenv:production
                        contract_class:higher_lower_bet
                        amount_type:payout
                        expiry_type:duration /
                ]}];
        check_datadog increment => [
            "transaction.batch_buy.success" => {
                tags => [
                    qw/ broker:vrtc
                        virtual:yes
                        rmgenv:production
                        contract_class:higher_lower_bet
                        amount_type:payout
                        expiry_type:duration /
                ]}];
        check_datadog count => [
            "transaction.buy.attempt" => 1,
            {
                tags => [
                    qw/ broker:vrtc
                        virtual:yes
                        rmgenv:production
                        contract_class:higher_lower_bet
                        amount_type:payout
                        expiry_type:duration /
                ]}];
        check_datadog count => [
            "transaction.buy.success" => 1,
            {
                tags => [
                    qw/ broker:vrtc
                        virtual:yes
                        rmgenv:production
                        contract_class:higher_lower_bet
                        amount_type:payout
                        expiry_type:duration /
                ]}];
        check_datadog count => [
            "transaction.buy.attempt" => 2,
            {
                tags => [
                    qw/ broker:cr
                        virtual:no
                        rmgenv:production
                        contract_class:higher_lower_bet
                        amount_type:payout
                        expiry_type:duration /
                ]}];
        check_datadog count => [
            "transaction.buy.success" => 2,
            {
                tags => [
                    qw/ broker:cr
                        virtual:no
                        rmgenv:production
                        contract_class:higher_lower_bet
                        amount_type:payout
                        expiry_type:duration /
                ]}];
        check_datadog count => [
            "transaction.buy.attempt" => 2,
            {
                tags => [
                    qw/ broker:mf
                        virtual:no
                        rmgenv:production
                        contract_class:higher_lower_bet
                        amount_type:payout
                        expiry_type:duration /
                ]}];
        check_datadog count => [
            "transaction.buy.success" => 2,
            {
                tags => [
                    qw/ broker:mf
                        virtual:no
                        rmgenv:production
                        contract_class:higher_lower_bet
                        amount_type:payout
                        expiry_type:duration /
                ]}];
        check_datadog timing => [
            "transaction.batch_buy.elapsed_time" => {
                tags => [
                    qw/ broker:vrtc
                        virtual:yes
                        rmgenv:production
                        contract_class:higher_lower_bet
                        amount_type:payout
                        expiry_type:duration /
                ]}];
        check_datadog timing => [
            "transaction.batch_buy.db_time" => {
                tags => [
                    qw/ broker:vrtc
                        virtual:yes
                        rmgenv:production
                        contract_class:higher_lower_bet
                        amount_type:payout
                        expiry_type:duration /
                ]}];
    }
    'survived';
};

done_testing;<|MERGE_RESOLUTION|>--- conflicted
+++ resolved
@@ -267,14 +267,6 @@
         });
 
         my $txn = BOM::Transaction->new({
-<<<<<<< HEAD
-            client      => $clm,
-            contract    => $contract,
-            price       => 50,
-            payout      => $contract->payout,
-            amount_type => 'payout',
-            multiple    => [{loginid => $cl2->loginid}, {code => 'ignore'}, {loginid => $cl1->loginid}, {loginid => $cl2->loginid},],
-=======
             client        => $clm,
             contract      => $contract,
             price         => 50.00,
@@ -282,7 +274,6 @@
             amount_type   => 'payout',
             multiple      => [{loginid => $cl2->loginid}, {code => 'ignore'}, {loginid => $cl1->loginid}, {loginid => $cl2->loginid},],
             purchase_date => Date::Utility->new,
->>>>>>> c9d0800f
         });
 
         my $error = do {
