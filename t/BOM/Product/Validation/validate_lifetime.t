--- conflicted
+++ resolved
@@ -23,12 +23,8 @@
 
 my $now = Date::Utility->new('2016-09-19 19:59:59');
 my $mocked = Test::MockModule->new('BOM::Market::DataDecimate');
-<<<<<<< HEAD
 $mocked->mock('get', sub {[map {{epoch => $_, decimate_epoch => $_, quote => 100 + rand(0.1)}} (0..80)]});
-=======
-$mocked->mock('get', sub {[map {{epoch => $_, quote => 100 + rand(0.1)}} (0..80)]});
 BOM::Test::Data::Utility::UnitTestMarketData::create_doc('economic_events', {recorded_date => $now});
->>>>>>> 57e83f6b
 BOM::Test::Data::Utility::UnitTestMarketData::create_doc(
     'volsurface_delta',
     {
