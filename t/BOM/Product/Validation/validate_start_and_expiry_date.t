use strict;
use warnings;

use Test::More tests => 4;
use Test::MockModule;
use BOM::Product::ContractFactory qw(produce_contract);
use BOM::MarketData qw(create_underlying);
use BOM::MarketData::Types;
use Date::Utility;

use BOM::Platform::Runtime;
use BOM::Test::Data::Utility::FeedTestDatabase qw(:init);
use BOM::Test::Data::Utility::UnitTestMarketData qw(:init);
use BOM::Test::Data::Utility::UnitTestRedis qw(initialize_realtime_ticks_db);

initialize_realtime_ticks_db;

my $weekday             = Date::Utility->new('2016-03-29');
my $usdjpy_weekday_tick = BOM::Test::Data::Utility::FeedTestDatabase::create_tick({
    underlying => 'frxAUDUSD',
    epoch      => $weekday->epoch
});
BOM::Test::Data::Utility::UnitTestMarketData::create_doc(
    'currency',
    {
        symbol        => $_,
        recorded_date => $weekday
    }) for qw(USD JPY HKD AUD-USD);
BOM::Test::Data::Utility::UnitTestMarketData::create_doc(
    'index',
    {
        symbol        => 'HSI',
        recorded_date => $weekday
    });
BOM::Test::Data::Utility::UnitTestMarketData::create_doc(
    'volsurface_delta',
    {
        symbol        => $_,
        recorded_date => $weekday
    }) for qw(frxAUDUSD frxUSDHKD frxAUDHKD);
BOM::Test::Data::Utility::UnitTestMarketData::create_doc(
    'volsurface_moneyness',
    {
        symbol        => 'HSI',
        recorded_date => $weekday
    });
BOM::Test::Data::Utility::UnitTestMarketData::create_doc(
    'correlation_matrix',
    {
        recorded_date => $weekday,
        symbol        => 'indices',
        correlations  => {
            'HSI' => {
                USD => {
                    '3M'  => 0.1,
                    '12M' => 0.1
                },
                GBP => {
                    '3M'  => 0.1,
                    '12M' => 0.1
                },
                AUD => {
                    '3M'  => 0.1,
                    '12M' => 0.1
                },
                EUR => {
                    '3M'  => 0.1,
                    '12M' => 0.1
                },
            }}});

subtest 'date start blackouts' => sub {
    my $mocked = Test::MockModule->new('BOM::Product::Contract');
    $mocked->mock('market_is_inefficient', sub { 0 });
    note('Testing date_start blackouts for frxAUDUSD');
    my $one_second_since_open = $weekday->plus_time_interval('1s');
    my $bet_params            = {
        bet_type     => 'CALL',
        underlying   => 'frxAUDUSD',
        currency     => 'USD',
        payout       => 10,
        barrier      => 'S0P',
        date_pricing => $one_second_since_open,
        date_start   => $one_second_since_open,
        duration     => '6h',
        current_tick => $usdjpy_weekday_tick,
    };
    my $c = produce_contract($bet_params);
    ok !$c->underlying->sod_blackout_start, 'no start of day blackout';
    ok $c->is_valid_to_buy, 'valid to buy';

    my $one_second_before_close = $weekday->plus_time_interval('1d')->minus_time_interval('1s');
    BOM::Test::Data::Utility::UnitTestMarketData::create_doc(
        'volsurface_delta',
        {
            symbol        => $_,
            recorded_date => $one_second_before_close,
        }) for qw(frxAUDUSD frxUSDHKD);
    $usdjpy_weekday_tick = BOM::Test::Data::Utility::FeedTestDatabase::create_tick({
        underlying => 'frxAUDUSD',
        quote      => 100,
        epoch      => $one_second_before_close->epoch
    });
    $bet_params->{date_pricing} = $bet_params->{date_start} = $one_second_before_close;
    $bet_params->{current_tick} = $usdjpy_weekday_tick;
    $c                          = produce_contract($bet_params);
    ok !$c->underlying->eod_blackout_start, 'no end of day blackout';
    ok $c->is_valid_to_buy, 'valid to buy';

    note('Testing date_start blackouts for frxAUDUSD tick expiry contract');
    my $few_second_before_close = $weekday->plus_time_interval('2d')->minus_time_interval('2m');

    use Test::MockModule;
    my $usdjpy_tick = BOM::Test::Data::Utility::FeedTestDatabase::create_tick({
        underlying => 'frxAUDUSD',
        quote      => 100,
        epoch      => $few_second_before_close->epoch
    });
    $bet_params = {
        bet_type     => 'CALL',
        underlying   => 'frxAUDUSD',
        currency     => 'USD',
        barrier      => 'S0P',
        payout       => 10,
        date_pricing => $few_second_before_close,
        date_start   => $few_second_before_close,
        duration     => '5t',
        current_tick => $usdjpy_tick,
        entry_tick   => $usdjpy_tick
    };

    $c = produce_contract($bet_params);
    # the reason we mock it here is because to get tick expiry pricing work, it need proper Aggtick setup which need to dump a lots of tick
    # since this test is mainly test for blackout period, it is not matter what price it is .
    $mocked = Test::MockModule->new('BOM::Product::Contract::Call');
    $mocked->mock('market_is_inefficient', sub { 0 });
    $mocked->mock(
        'theo_probability',
        Math::Util::CalculatedValue::Validatable->new({
                name        => 'ask_probability',
                description => 'test ask probability',
                set_by      => 'test',
                base_amount => '0.5',
            }));
    $mocked->mock(
        'ask_probability',
        Math::Util::CalculatedValue::Validatable->new({
                name        => 'ask_probability',
                description => 'test ask probability',
                set_by      => 'test',
                base_amount => '0.1',
            }));
    ok $c->is_valid_to_buy, 'valid to buy at one second before 30-Mar-16 close';

    my $friday_close                     = Date::Utility->new('2016-04-01 21:00:00');
    my $ten_minute_before_friday_close   = $friday_close->minus_time_interval('10m');
    my $three_minute_before_friday_close = $friday_close->minus_time_interval('3m');

    BOM::Test::Data::Utility::UnitTestMarketData::create_doc(
        'volsurface_delta',
        {
            symbol        => 'frxAUDUSD',
            recorded_date => $_,
        }) for ($ten_minute_before_friday_close, $three_minute_before_friday_close);
    my $usdjpy_friday_ten_minute_before_tick = BOM::Test::Data::Utility::FeedTestDatabase::create_tick({
        underlying => 'frxAUDUSD',
        epoch      => $ten_minute_before_friday_close->epoch
    });
    $bet_params->{date_pricing} = $bet_params->{date_start} = $ten_minute_before_friday_close;
    $bet_params->{current_tick} = $usdjpy_friday_ten_minute_before_tick;
    $c                          = produce_contract($bet_params);
    ok $c->is_valid_to_buy, 'valid to buy at 10 min before friday close';

    my $usdjpy_friday_three_minute_before_tick = BOM::Test::Data::Utility::FeedTestDatabase::create_tick({
        underlying => 'frxAUDUSD',
        epoch      => $three_minute_before_friday_close->epoch
    });
    $bet_params->{date_pricing} = $bet_params->{date_start} = $three_minute_before_friday_close;
    $bet_params->{current_tick} = $usdjpy_friday_three_minute_before_tick;
    $c                          = produce_contract($bet_params);
    ok !$c->is_valid_to_buy, 'not valid to buy at 3 mins before friday close';
    is_deeply(($c->primary_validation_error)[0]->{message_to_client}, ['Trading is not available from [_1] to [_2].', '20:55:00', '21:00:00']);

    note('Testing date_start blackouts for frxAUDUSD on Monday ');

    $bet_params->{date_start} = Date::Utility->new('2016-04-04');
    $bet_params->{duration}   = '10m';
    $c                        = produce_contract($bet_params);
    ok !$c->is_valid_to_buy, 'not valid to buy at 10 mins forward starting of forex on Monday morning';
    is_deeply(($c->primary_validation_error)[0]->{message_to_client}, ['Trading is not available from [_1] to [_2].', '00:00:00', '00:10:00']);

    $bet_params->{underlying} = 'R_100';
    $c = produce_contract($bet_params);
    ok $c->is_valid_to_buy, 'is valid to buy at 10 mins forward starting of random on Monday morning';

    $bet_params->{date_start} = Date::Utility->new('2016-04-05 00:00:00');
    $bet_params->{duration}   = '10m';
    $c                        = produce_contract($bet_params);
    ok $c->is_valid_to_buy, 'valid to buy at 10 mins forward starting of forex on Tuesday morning';

    my $one_second_after_monday             = Date::Utility->new('2016-04-04 00:00:00');
    my $usdjpy_one_second_after_monday_tick = BOM::Test::Data::Utility::FeedTestDatabase::create_tick({
        underlying => 'frxAUDUSD',
        epoch      => $one_second_after_monday->epoch
    });
    $bet_params->{date_pricing} = $bet_params->{date_start} = $one_second_after_monday;
    $bet_params->{current_tick} = $usdjpy_one_second_after_monday_tick;
    $c                          = produce_contract($bet_params);
    ok $c->is_valid_to_buy, 'valid to buy a start now contract on Monday morning';

    note('Testing date_start blackouts for HSI');
    my $hsi_open         = create_underlying('HSI')->calendar->opening_on($weekday);
    my $hsi_weekday_tick = BOM::Test::Data::Utility::FeedTestDatabase::create_tick({
        underlying => 'HSI',
        epoch      => $hsi_open->epoch + 600,
        quote      => 7195,
    });
    $bet_params->{underlying}   = 'HSI';
    $bet_params->{current_tick} = $hsi_weekday_tick;
    $bet_params->{date_start}   = $bet_params->{date_pricing} = $hsi_open->epoch + 599;
    $bet_params->{duration}     = '1h';
    $c                          = produce_contract($bet_params);
    ok !$c->is_valid_to_buy, 'not valid to buy';
    is_deeply(($c->primary_validation_error)[0]->{message_to_client}, ['Trading is not available from [_1] to [_2].', '01:30:00', '01:40:00']);
    $bet_params->{date_pricing} = $hsi_open->plus_time_interval('1m');
    $bet_params->{date_start}   = $hsi_open->epoch + 600;
    $bet_params->{duration}     = '1h';
    $c                          = produce_contract($bet_params);
    ok $c->is_valid_to_buy, 'valid to buy forward starting contract on first 1 minute of opening';
    my $hsi_close = create_underlying('HSI')->calendar->closing_on($weekday);
    $hsi_weekday_tick = BOM::Test::Data::Utility::FeedTestDatabase::create_tick({
        underlying => 'HSI',
        epoch      => $hsi_close->epoch - 900,
        quote      => 7195,
    });
    $bet_params->{date_start} = $bet_params->{date_pricing} = $hsi_close->epoch - 900;
    $bet_params->{duration} = '15m';
    $bet_params->{current_tick} = $hsi_weekday_tick;
    $c = produce_contract($bet_params);
    ok !$c->is_valid_to_buy, 'not valid to buy';
    is_deeply(($c->primary_validation_error)[0]->{message_to_client}, ['Trading is not available from [_1] to [_2].', '07:25:00', '07:40:00']);

    note('Multiday contract on HSI');
    my $new_day           = $weekday->plus_time_interval('1d');
    my $hour_before_close = create_underlying('HSI')->calendar->closing_on($new_day)->minus_time_interval('1h');
    $hsi_weekday_tick = BOM::Test::Data::Utility::FeedTestDatabase::create_tick({
        underlying => 'HSI',
        epoch      => $hour_before_close->epoch,
        quote      => 7195,
    });
    BOM::Test::Data::Utility::UnitTestMarketData::create_doc(
        'volsurface_moneyness',
        {
            symbol        => 'HSI',
            recorded_date => $hour_before_close
        });
    $bet_params->{current_tick} = $hsi_weekday_tick;
    $bet_params->{date_start}   = $bet_params->{date_pricing} = $hour_before_close;
    $bet_params->{duration}     = '8d';
    $c                          = produce_contract($bet_params);
    ok $c->is_valid_to_buy, 'valid to buy';
    $bet_params->{barrier} = 7200;
    $c = produce_contract($bet_params);
    ok $c->is_valid_to_buy, 'valid to buy';
    $bet_params->{duration} = '5d';
    $c = produce_contract($bet_params);
    ok !$c->is_valid_to_buy, 'not valid to buy';
    is_deeply(($c->primary_validation_error)[0]->{message_to_client}, ['Trading is not available from [_1] to [_2].', '06:40:00', '07:40:00']);

    BOM::Test::Data::Utility::UnitTestMarketData::create_doc(
        'volsurface_delta',
        {
            symbol        => $_,
            recorded_date => $hour_before_close
        }) for qw(frxAUDUSD frxUSDHKD);
    $bet_params->{underlying} = 'frxAUDUSD';
    $c = produce_contract($bet_params);
    ok $c->is_valid_to_buy, 'valid to buy';
    $bet_params->{date_start} = $bet_params->{date_pricing} = $hour_before_close->epoch - 1;
    $c = produce_contract($bet_params);
    ok $c->is_valid_to_buy, 'valid to buy';

    Cache::RedisDB->flushall;
    BOM::Test::Data::Utility::FeedTestDatabase->instance->truncate_tables;
    my $rollover    = Quant::Framework::VolSurface::Utils->new->NY1700_rollover_date_on(Date::Utility->new($weekday));
    my $date_start  = $rollover->minus_time_interval('59m59s');
    my $valid_start = $rollover->minus_time_interval('1h1s');
    BOM::Test::Data::Utility::UnitTestMarketData::create_doc(
        'volsurface_delta',
        {
            symbol        => $_,
            recorded_date => $valid_start,
        }) for qw(frxAUDUSD frxUSDHKD);
    $bet_params->{underlying}   = 'frxAUDUSD';
    $bet_params->{duration}     = '1d';
    $bet_params->{barrier}      = '110';
    $bet_params->{bet_type}     = 'CALL';
    $bet_params->{date_start}   = $bet_params->{date_pricing} = $date_start;
    $bet_params->{current_tick} = BOM::Test::Data::Utility::FeedTestDatabase::create_tick({
        underlying => 'frxAUDUSD',
        epoch      => $valid_start->epoch
    });
    $c = produce_contract($bet_params);
    ok $c->is_valid_to_buy, 'not valid to buy';
    $bet_params->{duration} = '3d';
    $c = produce_contract($bet_params);
    ok $c->is_valid_to_buy, 'valid to buy';
    $bet_params->{duration}   = '1d';
    $bet_params->{date_start} = $bet_params->{date_pricing} = $valid_start;
    $c                        = produce_contract($bet_params);
    ok $c->is_valid_to_buy, 'valid to buy';
    $bet_params->{date_start} = $bet_params->{date_pricing} = $date_start;
    $bet_params->{barrier}    = 'S0P';
    $c                        = produce_contract($bet_params);
    ok $c->is_valid_to_buy, 'valid to buy';

    my $GMT_21 = $bet_params->{date_pricing}->truncate_to_day->plus_time_interval('21h');
    $bet_params->{date_pricing} = $bet_params->{date_start} = $GMT_21;
    $bet_params->{duration}     = '5h';
    $bet_params->{current_tick} = BOM::Test::Data::Utility::FeedTestDatabase::create_tick({
        underlying => 'frxAUDUSD',
        epoch      => $GMT_21->epoch
    });
    $c = produce_contract($bet_params);
    ok $c->is_valid_to_buy, 'valid to buy';
    $bet_params->{duration} = '4h59m59s';
    $c = produce_contract($bet_params);
    ok !$c->is_valid_to_buy, 'invalid to buy';
<<<<<<< HEAD
    is_deeply(
        ($c->primary_validation_error)[0]->{message_to_client},
        ['Trading on forex contracts with duration less than 5 hours is not available from [_2] to [_3]', '21:00:00', '23:00:00'],
=======
    like(
        ($c->primary_validation_error)[0]->{message_to_client},
        qr/Trading on forex contracts with duration less than 5 hours is not available from 21:00:00 to 23:00:00/,
        'throws error'
>>>>>>> bfc5bfd9
    );
    $bet_params->{underlying} = 'R_100';
    $bet_params->{duration}   = '4h59m59s';
    $c                        = produce_contract($bet_params);
    ok $c->is_valid_to_buy, 'valid to buy for random';
    $bet_params->{underlying}      = 'frxAUDUSD';
    $bet_params->{barrier}         = 76.8999;
    $bet_params->{landing_company} = 'japan';
    $c                             = produce_contract($bet_params);
    ok $c->is_valid_to_buy, 'valid for japan';
    delete $bet_params->{landing_company};
};

subtest 'date_expiry blackouts' => sub {
    note('Testing date_expiry blackouts for HSI');
    my $new_week          = $weekday->plus_time_interval('7d');
    my $hsi_close         = create_underlying('HSI')->calendar->closing_on($new_week);
    my $hour_before_close = $hsi_close->minus_time_interval('1h');
    my $hsi_weekday_tick  = BOM::Test::Data::Utility::FeedTestDatabase::create_tick({
        underlying => 'HSI',
        epoch      => $hour_before_close->epoch,
        quote      => 7195,
    });
    BOM::Test::Data::Utility::UnitTestMarketData::create_doc(
        'volsurface_moneyness',
        {
            symbol        => 'HSI',
            recorded_date => $hour_before_close
        });
    my $bet_params = {
        bet_type     => 'CALL',
        underlying   => 'HSI',
        date_start   => $hour_before_close,
        date_pricing => $hour_before_close,
        barrier      => 'S0P',
        currency     => 'USD',
        payout       => 10,
        duration     => '58m59s',
        current_tick => $hsi_weekday_tick,
    };
    my $c = produce_contract($bet_params);
    ok $c->is_valid_to_buy, 'valid to buy';
    $bet_params->{duration} = '59m1s';
    $c = produce_contract($bet_params);
    ok !$c->is_valid_to_buy, 'not valid to buy';
    is_deeply(($c->primary_validation_error)[0]->{message_to_client}, ['Contract may not expire between [_1] and [_2].', '07:39:00', '07:40:00']);

    my $usdjpy_close = create_underlying('frxAUDUSD')->calendar->closing_on($new_week);
    my $pricing_date = $usdjpy_close->minus_time_interval('6h');
    BOM::Test::Data::Utility::UnitTestMarketData::create_doc(
        'volsurface_delta',
        {
            symbol        => $_,
            recorded_date => $pricing_date,
        }) for qw(frxAUDUSD frxUSDHKD);
    my $usdjpy_tick = BOM::Test::Data::Utility::FeedTestDatabase::create_tick({
        underlying => 'frxAUDUSD',
        epoch      => $pricing_date->epoch,
    });
    $bet_params->{date_pricing} = $bet_params->{date_start} = $pricing_date;
    $bet_params->{duration}     = '5h59m1s';
    $bet_params->{underlying}   = 'frxAUDUSD';
    $bet_params->{current_tick} = $usdjpy_tick;
    $c                          = produce_contract($bet_params);
    ok $c->is_valid_to_buy, 'valid to buy';
};

subtest 'date expiry blackout - year end holidays for equity' => sub {
    my $year_end   = Date::Utility->new('2016-12-30');
    my $date_start = create_underlying('HSI')->calendar->opening_on($year_end)->plus_time_interval('15m');
    my $tick       = BOM::Test::Data::Utility::FeedTestDatabase::create_tick({
        underlying => 'HSI',
        epoch      => $date_start->epoch,
        quote      => 7195,
    });
    BOM::Test::Data::Utility::UnitTestMarketData::create_doc(
        'volsurface_moneyness',
        {
            symbol        => 'HSI',
            recorded_date => $date_start
        });
    my $bet_params = {
        bet_type     => 'CALL',
        underlying   => 'HSI',
        date_start   => $date_start,
        date_pricing => $date_start,
        barrier      => 7205,
        currency     => 'USD',
        payout       => 10,
        duration     => '5d',
        current_tick => $tick,
    };
    my $c = produce_contract($bet_params);
    ok !$c->is_atm_bet,      'not ATM contract';
    ok !$c->is_valid_to_buy, 'not valid to buy';
    is_deeply(($c->primary_validation_error)[0]->{message_to_client}, ['Contract may not expire between [_1] and [_2].', '2016-12-30', '2017-01-05']);
    $bet_params->{barrier} = 'S0P';
    $c = produce_contract($bet_params);
    ok $c->is_valid_to_buy, 'valid to buy for ATM';
    $bet_params->{barrier}  = 7205;
    $bet_params->{duration} = '7d';
    $c                      = produce_contract($bet_params);
    ok $c->is_valid_to_buy, 'valid to buy for non ATM past holiday blackout period';
    BOM::Test::Data::Utility::UnitTestMarketData::create_doc(
        'volsurface_delta',
        {
            symbol        => $_,
            recorded_date => $date_start
        }) for qw(frxAUDUSD frxUSDHKD);
    $bet_params->{underlying} = 'frxAUDUSD';
    $bet_params->{duration}   = '5d';
    $bet_params->{barrier}    = 'S0P';
    $c                        = produce_contract($bet_params);
    ok $c->is_valid_to_buy, 'valid to buy for Forex during holiday blackout period';
};

subtest 'market_risk blackouts' => sub {
    note('Testing inefficient periods for frxXAUUSD');
    my $inefficient_period = $weekday->plus_time_interval('20h59m59s');
    BOM::Test::Data::Utility::UnitTestMarketData::create_doc(
        'currency',
        {
            symbol        => 'XAU',
            recorded_date => $inefficient_period->minus_time_interval('1h')});
    BOM::Test::Data::Utility::UnitTestMarketData::create_doc(
        'index',
        {
            symbol        => 'frxXAUUSD',
            recorded_date => $inefficient_period->minus_time_interval('1h')});
    BOM::Test::Data::Utility::UnitTestMarketData::create_doc(
        'volsurface_delta',
        {
            symbol        => $_,
            recorded_date => $inefficient_period->minus_time_interval('1h'),
        }) for qw(frxXAUUSD);
    my $xauusd_tick = BOM::Test::Data::Utility::FeedTestDatabase::create_tick({
        underlying => 'frxXAUUSD',
        epoch      => $inefficient_period->minus_time_interval('1h')->epoch,
    });
    my $bet_params = {
        bet_type                  => 'CALL',
        underlying                => 'frxXAUUSD',
        date_start                => $inefficient_period->minus_time_interval('1h'),
        date_pricing              => $inefficient_period->minus_time_interval('1h'),
        barrier                   => 'S0P',
        currency                  => 'USD',
        payout                    => 10,
        duration                  => '59m59s',
        current_tick              => $xauusd_tick,
        pricing_vol               => 0.1,
        news_adjusted_pricing_vol => 0.1,
    };
    my $c = produce_contract($bet_params);
    ok $c->is_valid_to_buy, 'valid to buy';
    $bet_params->{date_start} = $bet_params->{date_pricing} = $inefficient_period;
    $bet_params->{duration}   = '15m';
    $xauusd_tick              = BOM::Test::Data::Utility::FeedTestDatabase::create_tick({
        underlying => 'frxXAUUSD',
        epoch      => $inefficient_period->epoch,
    });
    $bet_params->{current_tick} = $xauusd_tick;
    $c = produce_contract($bet_params);
    ok !$c->is_valid_to_buy, 'not valid to buy';
    is_deeply(($c->primary_validation_error)[0]->{message_to_client}, ['Trading is not available from [_1] to [_2].', '21:00:00', '23:59:59']);
};<|MERGE_RESOLUTION|>--- conflicted
+++ resolved
@@ -326,16 +326,10 @@
     $bet_params->{duration} = '4h59m59s';
     $c = produce_contract($bet_params);
     ok !$c->is_valid_to_buy, 'invalid to buy';
-<<<<<<< HEAD
     is_deeply(
         ($c->primary_validation_error)[0]->{message_to_client},
         ['Trading on forex contracts with duration less than 5 hours is not available from [_2] to [_3]', '21:00:00', '23:00:00'],
-=======
-    like(
-        ($c->primary_validation_error)[0]->{message_to_client},
-        qr/Trading on forex contracts with duration less than 5 hours is not available from 21:00:00 to 23:00:00/,
         'throws error'
->>>>>>> bfc5bfd9
     );
     $bet_params->{underlying} = 'R_100';
     $bet_params->{duration}   = '4h59m59s';
