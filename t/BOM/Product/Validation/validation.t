--- conflicted
+++ resolved
@@ -1353,7 +1353,6 @@
     ok $c->date_pricing->epoch == $c->date_start->epoch, 'date_pricing == date_start when pricing_new is set';
 };
 
-<<<<<<< HEAD
 subtest 'zero payout' => sub {
     lives_ok {
         my $fake_tick = BOM::Market::Data::Tick->new({
@@ -1374,7 +1373,8 @@
         ok !$c->is_valid_to_buy, 'not valid to buy';
         like ($c->primary_validation_error->{message}, qr/Empty or zero stake/, 'throws error');
     } 'does not die if payout is zero';
-=======
+};
+
 subtest 'sellback tick expiry contracts' => sub {
     my $now       = Date::Utility->new;
     my $fake_tick = BOM::Market::Data::Tick->new({
@@ -1406,7 +1406,6 @@
     $c = produce_contract($params);
     ok $c->is_expired,       'expired';
     ok $c->is_valid_to_sell, 'valid to sell';
->>>>>>> f8f37477
 };
 
 # Let's not surprise anyone else
