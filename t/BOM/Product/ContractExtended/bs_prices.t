--- conflicted
+++ resolved
@@ -72,15 +72,9 @@
     } elsif (defined $bits[3]) {
         $bet_args{barrier} = BOM::Product::Contract::Strike->strike_string($bits[3], $underlying, $bet_args{bet_type}, $bet_args{date_start});
     }
-<<<<<<< HEAD
     $bet_args{payout}     = 250;
     $bet_args{currency}   = $currency;
-    $bet_args{entry_tick} = $bet_args{current_tick} = BOM::Market::Data::Tick->new({
-=======
-    $bet_args{payout}       = 250;
-    $bet_args{currency}     = $currency;
     $bet_args{entry_tick} = $bet_args{current_tick} = Quant::Framework::Spot::Tick->new({
->>>>>>> 13950be8
         symbol => $underlying->symbol,
         epoch  => $start_time->epoch + 300,
         quote  => 1.6084
