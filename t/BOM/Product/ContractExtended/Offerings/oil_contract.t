#!/usr/bin/perl

use strict;
use warnings;

use Test::More tests => 8;

use BOM::Product::ContractFactory qw(produce_contract);
use BOM::Market::Data::Tick;
use BOM::Test::Data::Utility::UnitTestMarketData qw(:init);
use Date::Utility;
use BOM::Market::Underlying;

my @date_start = ('2016-02-15 08:15:00', '2016-02-15 08:30:00', '2016-02-16 08:30:00');
my @duration   = ('20m',                 '24h',                 '2m');
my @error      = (
<<<<<<< HEAD
    qr/Trading is available after the first 10 minutes of the session. Try out the Volatility Indices which are always open./,
=======
    qr/Trading is not available from 08:15:00 to 08:25:00/,
>>>>>>> 556d945c
    qr/Contracts on Oil\/USD with durations under 24 hours must expire on the same trading day./,
    qr/Trading is not offered for this duration./,
);
my $u     = BOM::Market::Underlying->new('frxBROUSD');
my $count = 0;
foreach my $ds (@date_start) {
    $ds = Date::Utility->new($ds);
    my $tick = BOM::Market::Data::Tick->new({
        symbol => $u,
        quote  => 100,
        epoch  => $ds->epoch,
    });
    BOM::Test::Data::Utility::UnitTestMarketData::create_doc(
        'currency',
        {
            symbol        => $_,
            recorded_date => Date::Utility->new($ds->epoch - 600),
        }) for qw (USD BRO);

    my $pp = {
        bet_type     => 'CALL',
        underlying   => $u,
        barrier      => 'S0P',
        date_start   => $ds,
        date_pricing => Date::Utility->new($ds->epoch - 600),
        currency     => 'USD',
        payout       => 100,
        duration     => $duration[$count],
        current_tick => $tick,
    };
    my $c = produce_contract($pp);
    ok !$c->is_valid_to_buy, 'not valid to buy';
    like $c->primary_validation_error->message_to_client, $error[$count], "underlying $u->symbol, error is as expected [$error[$count]]";
    $count++;
}

my @date_start_2 = ('2016-02-15 08:25:01', '2016-02-15 08:30:00');
my @duration_2   = ('20m',                 '10h58m59s');
my $count_2      = 0;
foreach my $ds_2 (@date_start_2) {
    $ds_2 = Date::Utility->new($ds_2);
    my $tick_2 = BOM::Market::Data::Tick->new({
        symbol => $u,
        quote  => 100,
        epoch  => $ds_2->epoch,
    });
    BOM::Test::Data::Utility::UnitTestMarketData::create_doc(
        'currency',
        {
            symbol        => $_,
            recorded_date => $ds_2,
        }) for qw (USD BRO);

    my $pp_2 = {
        bet_type     => 'CALL',
        underlying   => $u,
        barrier      => 'S0P',
        date_start   => $ds_2,
        date_pricing => Date::Utility->new($ds_2->epoch - 600),
        currency     => 'USD',
        payout       => 100,
        duration     => $duration_2[$count_2],
        current_tick => $tick_2,
    };
    my $c_2 = produce_contract($pp_2);
    ok $c_2->is_valid_to_buy, 'valid to buy';

    $count_2++;
}<|MERGE_RESOLUTION|>--- conflicted
+++ resolved
@@ -14,11 +14,7 @@
 my @date_start = ('2016-02-15 08:15:00', '2016-02-15 08:30:00', '2016-02-16 08:30:00');
 my @duration   = ('20m',                 '24h',                 '2m');
 my @error      = (
-<<<<<<< HEAD
-    qr/Trading is available after the first 10 minutes of the session. Try out the Volatility Indices which are always open./,
-=======
     qr/Trading is not available from 08:15:00 to 08:25:00/,
->>>>>>> 556d945c
     qr/Contracts on Oil\/USD with durations under 24 hours must expire on the same trading day./,
     qr/Trading is not offered for this duration./,
 );
