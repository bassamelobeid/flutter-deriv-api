--- conflicted
+++ resolved
@@ -336,10 +336,7 @@
         date         => $now
     });
     cmp_bag($contract->{available_barriers}, $expected_barriers{call_intraday}{available_barriers}, "Expected available barriers for intraday call");
-<<<<<<< HEAD
     cmp_bag($contract->{expired_barriers},   $expected_barriers{call_intraday}{expired_barriers},   "Expected expired barriers for intraday call");
-=======
->>>>>>> c14a3b32
     is($contract->{barrier}, $expected_barriers{call_intraday}{barrier}, "Expected default barrier for intraday call");
 
     my $contract_2 = {
