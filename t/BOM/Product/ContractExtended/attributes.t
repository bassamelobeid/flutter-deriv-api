use strict;
use warnings;

use Test::Most;
use Test::Exception;
use Test::Warnings qw/warning/;
use Test::FailWarnings;
use Scalar::Util qw( looks_like_number );
use Test::MockModule;
use File::Spec;
use JSON qw(decode_json);
use Date::Utility;

use LandingCompany::Offerings qw(reinitialise_offerings);

use BOM::Product::ContractFactory qw( produce_contract );
use BOM::Product::ContractFactory::Parser qw( shortcode_to_parameters );
use BOM::Test::Data::Utility::FeedTestDatabase qw(:init);
use BOM::Test::Data::Utility::UnitTestRedis;
use BOM::Test::Data::Utility::UnitTestMarketData qw(:init);
use BOM::MarketData qw(create_underlying_db);
use BOM::MarketData qw(create_underlying);
use BOM::MarketData::Types;

reinitialise_offerings(BOM::Platform::Runtime->instance->get_offerings_config);

BOM::Test::Data::Utility::UnitTestMarketData::create_doc(
    'volsurface_delta',
    {
        symbol        => 'frxUSDJPY',
        recorded_date => Date::Utility->new('2008-01-01'),
    });
BOM::Test::Data::Utility::UnitTestMarketData::create_doc(
    'currency',
    {
        symbol        => 'USD',
        recorded_date => Date::Utility->new(1200614400),
    });
BOM::Test::Data::Utility::UnitTestMarketData::create_doc(
    'currency',
    {
        symbol        => 'JPY',
        recorded_date => Date::Utility->new('6-Feb-08'),
    });

BOM::Test::Data::Utility::UnitTestMarketData::create_doc(
    'randomindex',
    {
        symbol => 'R_100',
        date   => Date::Utility->new
    });

BOM::Test::Data::Utility::UnitTestMarketData::create_doc(
    'currency',
    {
        symbol => 'JPY-USD',
        rates  => {
            1   => 0.2,
            2   => 0.15,
            7   => 0.18,
            32  => 0.25,
            62  => 0.2,
            92  => 0.18,
            186 => 0.1,
            365 => 0.13,
        },
        recorded_date => Date::Utility->new(1200614400),
        type          => 'implied',
        implied_from  => 'USD'
    });

#create an empty un-used even so ask_price won't fail preparing market data for pricing engine
#Because the code to prepare market data is called for all pricings in Contract
BOM::Test::Data::Utility::UnitTestMarketData::create_doc(
    'economic_events',
    {
        events => [{
                symbol       => 'USD',
                release_date => 1,
                source       => 'forexfactory',
                impact       => 1,
                event_name   => 'FOMC',
            }]});

use BOM::Product::ContractFactory qw( produce_contract );

my $res;
subtest 'Numbers and stuff.' => sub {
<<<<<<< HEAD
=======
    plan tests => 13;
>>>>>>> 4930a516

    my $tick = BOM::Test::Data::Utility::FeedTestDatabase::create_tick({
        underlying => 'frxUSDJPY',
        epoch      => 1200614400,
        quote      => 76
    });
    my $bet_params = {
        bet_type     => 'CALL',
        date_expiry  => '13-Feb-08',    # 13-Feb-08 107.36 108.38 106.99 108.27
        date_pricing => '2008-02-13 23:59:59',
        date_start   => 1200614400,     # 18-Jan-08 106.42 107.59 106.38 106.88
        underlying   => 'frxUSDJPY',
        payout       => 1,
        currency     => 'USD',
        barrier      => 108.26,
        current_spot => 76,
    };

    my $bet = produce_contract($bet_params);
    $res = $bet->pricing_vol;
    ok(looks_like_number($res),             'Pricing iv looks like a number.');
    ok(looks_like_number($bet->pricing_mu), 'Pricing mu looks like a number.');
<<<<<<< HEAD
    $res = $bet->bid_price;
=======
>>>>>>> 4930a516
    ok(looks_like_number($res), 'Bid price looks like a number.');

    ok(looks_like_number($bet->payout),     'Payout looks like a number.');
    ok(looks_like_number($bet->ask_price),  'Ask price looks like a number.');
    ok(looks_like_number($bet->theo_price), 'Theo price looks like a number.');

    lives_ok { shortcode_to_parameters($bet->shortcode) } 'Can extracts parameters from shortcode.';

    ok(not($bet->pricing_new), 'Pricing in the past, so we expect pricing_new to be false.');
    my $remaining_time = $bet->remaining_time;
    isa_ok($remaining_time, 'Time::Duration::Concise', 'remaining_time');
    cmp_ok($remaining_time->seconds, '==', 0, ' of 0 on expired.');

    my $max_ted = $bet->_max_tick_expiry_duration;
    isa_ok($max_ted, 'Time::Duration::Concise', 'max_tick_expiry_duration');
    cmp_ok($max_ted->minutes, '>=', 1, ' of at least one minute.');

    done_testing;
};

subtest 'Probabilities etc.' => sub {
    plan tests => 2;

    my $bet_params = {
        bet_type     => 'RANGE',
        date_expiry  => '6-Feb-08',
        date_pricing => '6-Feb-08',
        date_start   => 1199836800,
        underlying   => 'frxUSDJPY',
        payout       => 1000,
        high_barrier => 110.0,
        low_barrier  => 106.0,
        current_spot => 109.87,
        currency     => 'JPY',
    };

    my $bet = produce_contract($bet_params);
    isa_ok($bet->discounted_probability, 'Math::Util::CalculatedValue::Validatable', 'isa CalculatedValue.');

    lives_ok {
        warning { $res = $bet->bid_probability }, qr/Volatility error:/;
    }
    "can call bid_probability for expired contract.";
};

subtest 'Forward starting.' => sub {
    plan tests => 2;

    # 1am tomorrow.
    my $date_start  = Date::Utility->new(Date::Utility->new->truncate_to_day->epoch + 86400 + 3600);
    my $date_expiry = Date::Utility->new($date_start->epoch + 600);
    my $bet         = produce_contract({
        bet_type                   => 'PUT',
        date_start                 => $date_start,
        date_expiry                => $date_expiry,
        underlying                 => 'R_100',
        payout                     => 100,
        currency                   => 'USD',
        current_spot               => 70000,
        is_forward_starting        => 1,
        starts_as_forward_starting => 1,
    });

    ok(looks_like_number($bet->bid_price), 'Bid price is a number.');
    cmp_ok($bet->bid_price, '<', $bet->payout, 'Bid price is less than payout.');
};

subtest 'Range on R_100.' => sub {
    plan tests => 2;

    my $bet_params = {
        bet_type     => 'RANGE',
        date_start   => '1-Nov-12',
        date_expiry  => '2-Nov-12',
        underlying   => 'R_100',
        high_barrier => 80000,
        low_barrier  => 70000,
        payout       => 100,
        currency     => 'USD',
        current_spot => 70000,
    };

    my $bet          = produce_contract($bet_params);
    my $pricing_args = $bet->_pricing_args;
    is(ref $pricing_args, 'HASH', 'Pricing args is a HashRef.');

    cmp_bag(
        [keys %{$pricing_args}],
        [qw(barrier1 barrier2 iv payouttime_code q_rate r_rate spot t mu discount_rate)],
        'pricing_args has expected keys.'
    );
};

done_testing;<|MERGE_RESOLUTION|>--- conflicted
+++ resolved
@@ -86,10 +86,7 @@
 
 my $res;
 subtest 'Numbers and stuff.' => sub {
-<<<<<<< HEAD
-=======
-    plan tests => 13;
->>>>>>> 4930a516
+
 
     my $tick = BOM::Test::Data::Utility::FeedTestDatabase::create_tick({
         underlying => 'frxUSDJPY',
@@ -112,10 +109,8 @@
     $res = $bet->pricing_vol;
     ok(looks_like_number($res),             'Pricing iv looks like a number.');
     ok(looks_like_number($bet->pricing_mu), 'Pricing mu looks like a number.');
-<<<<<<< HEAD
+
     $res = $bet->bid_price;
-=======
->>>>>>> 4930a516
     ok(looks_like_number($res), 'Bid price looks like a number.');
 
     ok(looks_like_number($bet->payout),     'Payout looks like a number.');
