--- conflicted
+++ resolved
@@ -1262,14 +1262,8 @@
         });
 
         my $error = do {
-<<<<<<< HEAD
             note "Set max_payout_open_positions for MF Client => 29.99";
             BOM::Platform::Static::Config::quants->{client_limits}->{max_payout_open_positions}->{maltainvest}->{USD} = 29.99;
-=======
-            my $mock_client = Test::MockModule->new('BOM::Platform::Client');
-            $mock_client->mock(landing_company_open_positions_payout_limit =>
-                    sub { note "mocked Client->landing_company_open_positions_payout_limit returning 29.99"; 29.99 });
->>>>>>> 7e65782f
 
             is +BOM::Product::Transaction->new({
                     client      => $cl,
