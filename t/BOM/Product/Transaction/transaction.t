--- conflicted
+++ resolved
@@ -1720,13 +1720,8 @@
 
         my $error = do {
             # need to do this because these limits are not by landing company anymore
-<<<<<<< HEAD
-            my $mock_client = Test::MockModule->new('BOM::Platform::Client');
-            $mock_client->mock(get_limit_for_payout => sub { note "mocked Client->get_limit_for_payout returning 1000.00"; 1000.00 });
-=======
             my $mock_client = Test::MockModule->new('Client::Account');
             $mock_client->mock(get_limit_for_payout => sub { note "mocked Client->get_limit_for_payout returning 1000.00"; 1000.00});
->>>>>>> 47df192c
             note "change quants->{bet_limits}->{open_positions_payout_per_symbol_and_bet_type_limit->{USD}} to 29.99";
             local BOM::System::Config::quants->{bet_limits}->{open_positions_payout_per_symbol_and_bet_type_limit}->{USD} = 29.99;
 
