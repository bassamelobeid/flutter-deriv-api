--- conflicted
+++ resolved
@@ -33,15 +33,9 @@
     );
     eq_or_diff([$fb->values_for_key('expiry_type')], [qw( daily intraday tick )], '..with, at least, the expected values for expiry_type');
     subtest 'example queries' => sub {
-<<<<<<< HEAD
         is(scalar $fb->query('"start_type" IS "forward" -> "market"'),          5,  'Forward-starting is offered on 6 markets.');
         is(scalar $fb->query('"expiry_type" IS "tick" -> "underlying_symbol"'), 30, 'Tick expiries are offered on 30 underlyings.');
-        is(scalar $fb->query('"contract_category" IS "callput" AND "underlying_symbol" IS "frxUSDJPY"'), 12, 'Twelve callput options on frxUSDJPY');
-=======
-        is(scalar $fb->query('"start_type" IS "forward" -> "market"'),          5,  'Forward-starting is offered on 5 markets.');
-        is(scalar $fb->query('"expiry_type" IS "tick" -> "underlying_symbol"'), 12, 'Tick expiries are offered on 12 underlyings.');
-        is(scalar $fb->query('"contract_category" IS "callput" AND "underlying_symbol" IS "frxUSDJPY" AND "landing_company" IS "iom"'), 10, '10 callput options on frxUSDJPY');
->>>>>>> c14a3b32
+        is(scalar $fb->query('"contract_category" IS "callput" AND "underlying_symbol" IS "frxUSDJPY" AND "landing_company" IS "iom"'), 12, 'Twelve callput options on frxUSDJPY');
         is(scalar $fb->query('"exchange_name" IS "RANDOM" -> "underlying_symbol"'), 8,  'Eight underlyings trade on the RANDOM exchange');
         is(scalar $fb->query('"market" IS "random" -> "underlying_symbol"'),        12, '...out of 12 total random market symbols.');
     };
