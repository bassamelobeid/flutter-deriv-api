--- conflicted
+++ resolved
@@ -21,20 +21,12 @@
     virtual         => [
         'ASIAND',     'ASIANU',     'CALL',        'DIGITDIFF', 'DIGITEVEN', 'DIGITMATCH', 'DIGITODD', 'DIGITOVER',
         'DIGITUNDER', 'EXPIRYMISS', 'EXPIRYRANGE', 'NOTOUCH',   'ONETOUCH',  'PUT',        'PUTE',     'RANGE',
-<<<<<<< HEAD
-        'UPORDOWN',   'CALLE',      'EXPIRYRANGEE', 'LBFIXEDCALL', 'LBFIXEDPUT', 'LBFLOATCALL', 'LBFLOATPUT', 'LBHIGHLOW'
-=======
         'UPORDOWN',   'CALLE',      'EXPIRYRANGEE', 
->>>>>>> d6d952f3
     ],
     costarica => [
         'ASIAND',     'ASIANU',     'CALL',        'DIGITDIFF', 'DIGITEVEN', 'DIGITMATCH', 'DIGITODD', 'DIGITOVER',
         'DIGITUNDER', 'EXPIRYMISS', 'EXPIRYRANGE', 'NOTOUCH',   'ONETOUCH',  'PUT',        'PUTE',     'RANGE',
-<<<<<<< HEAD
-        'UPORDOWN',   'CALLE',      'EXPIRYRANGEE', 'LBFIXEDCALL', 'LBFIXEDPUT', 'LBFLOATCALL', 'LBFLOATPUT', 'LBHIGHLOW'
-=======
         'UPORDOWN',   'CALLE',      'EXPIRYRANGEE',
->>>>>>> d6d952f3
     ],
     maltainvest => ['CALL', 'EXPIRYMISS', 'EXPIRYRANGE', 'NOTOUCH', 'ONETOUCH', 'PUT', 'PUTE', 'RANGE', 'UPORDOWN', 'CALLE', 'EXPIRYRANGEE'],
     japan => ['CALLE', 'NOTOUCH', 'ONETOUCH', 'PUT', 'RANGE', 'UPORDOWN', 'EXPIRYRANGEE', 'EXPIRYMISS'],
