#!/etc/rmg/bin/perl

use strict;
use warnings;

use Test::More tests => 589;
use Test::Exception;
use Test::NoWarnings;

use Format::Util::Numbers qw(roundnear);
use BOM::Product::ContractFactory qw(produce_contract);
use BOM::Product::Offerings qw(get_offerings_with_filter);
use BOM::Market::Underlying;
use BOM::MarketData::Fetcher::VolSurface;
use Date::Utility;
use YAML::XS qw(LoadFile DumpFile);

use BOM::Test::Data::Utility::FeedTestDatabase qw(:init);
use BOM::Test::Data::Utility::UnitTestPrice qw(:init);

my $now = Date::Utility->new('2016-02-01');
note('Pricing on ' . $now->datetime);

my %skip_category = (
    asian   => 1,
    digits  => 1,
    spreads => 1,
);

my $expectation        = LoadFile('/home/git/regentmarkets/bom/t/BOM/Product/Pricing/vv_config.yml');
my @underlying_symbols = ('frxBROUSD', 'AEX', 'frxXAUUSD', 'RDBEAR', 'RDBULL', 'R_100', 'R_25', 'WLDEUR', 'frxEURSEK', 'frxUSDJPY');
my $payout_currency    = 'USD';
my $spot               = 100;

foreach my $ul (map { BOM::Market::Underlying->new($_) } @underlying_symbols) {
    BOM::Test::Data::Utility::UnitTestPrice::create_pricing_data($ul->symbol, $payout_currency, $now);
    BOM::Test::Data::Utility::FeedTestDatabase::create_tick({
        underlying => $ul->symbol,
        quote      => $spot,
        epoch      => $now->epoch,
    });
    my $volsurface = BOM::MarketData::Fetcher::VolSurface->new->fetch_surface({underlying => $ul, for_date => $now});
    foreach my $contract_category (grep { not $skip_category{$_} } get_offerings_with_filter('contract_category', {underlying_symbol => $ul->symbol}))
    {
        my $category_obj = BOM::Product::Contract::Category->new($contract_category);
        next if not $category_obj->is_path_dependent;
        my @duration = map { $_ * 86400 } (7, 14);
        foreach my $duration (@duration) {
            my @barriers = @{
                BOM::Test::Data::Utility::UnitTestPrice::get_barrier_range({
                        type => ($category_obj->two_barriers ? 'double' : 'single'),
                        underlying => $ul,
                        duration   => $duration,
                        spot       => $spot,
<<<<<<< HEAD
                        volatility => BOM::MarketData::Fetcher::VolSurface->new->fetch_surface({
                                underlying => $ul,
                                for_date   => $now
                            }
                            )->get_volatility({
=======
                        volatility => $volsurface->get_volatility({
>>>>>>> a2064d2c
                                delta => 50,
                                from  => $volsurface->recorded_date,
                                to    => $volsurface->recorded_date->plus_time_interval($duration),
                            }
                            ),
                    })};
            foreach my $barrier (@barriers) {
                foreach my $contract_type (get_offerings_with_filter('contract_type', {contract_category => $contract_category})) {
                    my $args = {
                        bet_type     => $contract_type,
                        underlying   => $ul,
                        date_start   => $now,
                        date_pricing => $now,
                        duration     => $duration . 's',
                        currency     => $payout_currency,
                        payout       => 1000,
                        %$barrier,
                    };
                    lives_ok {
                        my $c = produce_contract($args);
                        my @codes = ($c->code, $c->underlying->symbol, $c->date_start->epoch, $c->date_expiry->epoch);
                        if ($c->category->two_barriers) {
                            push @codes, ($c->high_barrier->as_absolute, $c->low_barrier->as_absolute);
                        } else {
                            push @codes, $c->barrier->as_absolute;
                        }
                        my $code = join '_', @codes;
                        isa_ok $c->pricing_engine, 'BOM::Product::Pricing::Engine::VannaVolga::Calibrated';
<<<<<<< HEAD
                        is roundnear(0.00001, $c->theo_probability->amount), roundnear(0.00001, $c->risk_markup->amount + $expectation->{$code}),
                            'theo probability matches [' . $code . ']';
=======
                        is roundnear(0.00001,$c->theo_probability->amount), roundnear(0.00001, $expectation->{$code}), 'theo probability matches [' . $code . ']';
>>>>>>> a2064d2c
                    }
                    'survived';
                }
            }
        }
    }
}<|MERGE_RESOLUTION|>--- conflicted
+++ resolved
@@ -52,15 +52,7 @@
                         underlying => $ul,
                         duration   => $duration,
                         spot       => $spot,
-<<<<<<< HEAD
-                        volatility => BOM::MarketData::Fetcher::VolSurface->new->fetch_surface({
-                                underlying => $ul,
-                                for_date   => $now
-                            }
-                            )->get_volatility({
-=======
                         volatility => $volsurface->get_volatility({
->>>>>>> a2064d2c
                                 delta => 50,
                                 from  => $volsurface->recorded_date,
                                 to    => $volsurface->recorded_date->plus_time_interval($duration),
@@ -89,12 +81,7 @@
                         }
                         my $code = join '_', @codes;
                         isa_ok $c->pricing_engine, 'BOM::Product::Pricing::Engine::VannaVolga::Calibrated';
-<<<<<<< HEAD
-                        is roundnear(0.00001, $c->theo_probability->amount), roundnear(0.00001, $c->risk_markup->amount + $expectation->{$code}),
-                            'theo probability matches [' . $code . ']';
-=======
                         is roundnear(0.00001,$c->theo_probability->amount), roundnear(0.00001, $expectation->{$code}), 'theo probability matches [' . $code . ']';
->>>>>>> a2064d2c
                     }
                     'survived';
                 }
