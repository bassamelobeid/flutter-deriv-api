#!/etc/rmg/bin/perl

use strict;
use warnings;

use Test::More tests => 2;
use Test::FailWarnings;

use Format::Util::Numbers qw(roundnear);

use BOM::Product::ContractFactory qw(produce_contract);

use BOM::Test::Data::Utility::FeedTestDatabase qw(:init);
use BOM::Test::Data::Utility::UnitTestMarketData qw(:init);
use BOM::Test::Data::Utility::UnitTestRedis qw(initialize_realtime_ticks_db);
initialize_realtime_ticks_db();
my $now = Date::Utility->new('2014-11-11');

BOM::Test::Data::Utility::UnitTestMarketData::create_doc(
    'currency',
    {
        symbol => 'USD',
        date   => $now,
    });
BOM::Test::Data::Utility::UnitTestMarketData::create_doc(
    'index',
    {
        symbol => 'R_50',
        date   => $now,
    });
BOM::Test::Data::Utility::UnitTestMarketData::create_doc(
    'volsurface_delta',
    {
        symbol        => 'R_50',
        recorded_date => $now,
    });

subtest 'prices' => sub {

    my $params = {
        currency    => 'USD',
        amount      => 100,
        date_start  => time,
        underlying  => 'R_50',
        tick_expiry => 1,
        tick_count  => 10,
        amount_type => 'payout',
        barrier     => 5,
    };

    my %expectations = (
        DIGITMATCH => {
            bs_prob => 0.10,
            markup  => 0.01,
        },
        DIGITDIFF => {
            bs_prob => 0.90,
            markup  => 0.01,
        },
        DIGITODD => {
            bs_prob => 0.50,
            markup  => 0.01,
        },
        DIGITEVEN => {
            bs_prob => 0.50,
            markup  => 0.01,
        },
        DIGITOVER => {
            bs_prob => 0.40,
            markup  => 0.01,
        },
        DIGITUNDER => {
            bs_prob => 0.50,
            markup  => 0.01,
        },
    );

    foreach my $bt_code (sort keys %expectations) {
        subtest $bt_code => sub {

            my $c = produce_contract({%$params, bet_type => $bt_code});

            my $expect = $expectations{$bt_code};

            is $c->pricing_code, $bt_code, 'contract type';
<<<<<<< HEAD
            is $c->pricing_engine_name, 'Pricing::Engine::Digits', 'pricing engine';
            _check_amount($c->bs_probability, $expect->{bs_prob}, 'bs_prob');
            _check_amount($c->commission_markup,   $expect->{markup},  'markup');
=======
            is $c->pricing_engine_name, 'BOM::Product::Pricing::Engine::Digits', 'pricing engine';
            _check_amount($c->bs_probability,    $expect->{bs_prob}, 'bs_prob');
            _check_amount($c->commission_markup, $expect->{markup},  'markup');
>>>>>>> fcf83c15
        };
    }

    $params->{barrier}  = 9;
    $params->{bet_type} = 'DIGITDIFF';
    my $c = produce_contract($params);
    _check_amount($c->bs_probability,    0.9,  'bs_prob');
    _check_amount($c->commission_markup, 0.01, 'markup not the minmum');
};

subtest 'invalid selections' => sub {

    my $now = time;
    BOM::Test::Data::Utility::FeedTestDatabase::create_tick({
        underlying => 'R_50',
        epoch      => $now,
    });
    my $params = {
        currency     => 'USD',
        amount       => 100,
        date_start   => $now,
        date_pricing => $now,
        underlying   => 'R_50',
        tick_expiry  => 1,
        tick_count   => 10,
        amount_type  => 'payout',
    };

    my %cannots = (
        DIGITUNDER => 0,
        DIGITOVER  => 9,
    );

    foreach my $bt_code (sort keys %cannots) {
        subtest $bt_code => sub {
            my $bad_digit = $cannots{$bt_code};
            my $c         = produce_contract({
                %$params,
                bet_type => $bt_code,
                barrier  => $bad_digit
            });
            cmp_ok $c->ask_price, '>=', 0, 'We can compute a price for ' . $bt_code . ' with digit of ' . $bad_digit;
            ok !$c->is_valid_to_buy, '... but it is not valid to sell';
            like($c->primary_validation_error->message, qr/No winning digits/, '... and among the reasons is that the digit cannot win.');

        };

    }
};

sub _check_amount {
    my ($which, $amount, $desc) = @_;

    cmp_ok(roundnear(1e-4, $which->amount), '==', roundnear(1e-4, $amount), $desc . ' rounds to the correct number');
}

1;<|MERGE_RESOLUTION|>--- conflicted
+++ resolved
@@ -83,15 +83,10 @@
             my $expect = $expectations{$bt_code};
 
             is $c->pricing_code, $bt_code, 'contract type';
-<<<<<<< HEAD
+
             is $c->pricing_engine_name, 'Pricing::Engine::Digits', 'pricing engine';
             _check_amount($c->bs_probability, $expect->{bs_prob}, 'bs_prob');
             _check_amount($c->commission_markup,   $expect->{markup},  'markup');
-=======
-            is $c->pricing_engine_name, 'BOM::Product::Pricing::Engine::Digits', 'pricing engine';
-            _check_amount($c->bs_probability,    $expect->{bs_prob}, 'bs_prob');
-            _check_amount($c->commission_markup, $expect->{markup},  'markup');
->>>>>>> fcf83c15
         };
     }
 
