#!/etc/rmg/bin/perl

use strict;
use warnings;

use Test::More tests => 217;
use Test::Warnings;
use Test::Exception;
use Date::Utility;
use YAML::XS qw(LoadFile);
use Test::MockModule;
use Format::Util::Numbers qw/roundcommon/;
use LandingCompany::Registry;
use Test::BOM::UnitTestPrice;

use BOM::Product::ContractFactory qw(produce_contract);
use BOM::Platform::Runtime;
use BOM::MarketData qw(create_underlying);
use BOM::MarketData::Types;
use BOM::Test::Data::Utility::FeedTestDatabase qw(:init);

my $offerings_cfg = BOM::Platform::Runtime->instance->get_offerings_config;
my $now           = Date::Utility->new('2016-02-01');
note('Pricing on ' . $now->datetime);

my %skip_category = (
    asian   => 1,
    digits  => 1,
    spreads => 1,
);

my $expectation        = LoadFile('/home/git/regentmarkets/bom/t/BOM/Product/Pricing/bs_config.yml');
my @underlying_symbols = ('RDBEAR', 'RDBULL', 'R_100', 'R_25');
my $payout_currency    = 'USD';
my $spot               = 100;

BOM::Test::Data::Utility::UnitTestMarketData::create_doc(
    'index',
    {
        symbol        => $_,
        recorded_date => $now,
        rates         => {365 => 0},
    }) for qw(R_100 R_25);

BOM::Test::Data::Utility::UnitTestMarketData::create_doc(
    'index',
    {
        symbol        => 'RDBULL',
        recorded_date => $now,
        rates         => {365 => -35},
    });

BOM::Test::Data::Utility::UnitTestMarketData::create_doc(
    'index',
    {
        symbol        => 'RDBEAR',
        recorded_date => $now,
        rates         => {365 => 20},
    });

foreach my $ul (map { create_underlying($_) } @underlying_symbols) {
    Test::BOM::UnitTestPrice::create_pricing_data($ul->symbol, $payout_currency, $now);
    BOM::Test::Data::Utility::FeedTestDatabase::create_tick({
        underlying => $ul->symbol,
        quote      => $spot,
        epoch      => $now->epoch,
    });
    my $offerings_obj = LandingCompany::Registry::get('costarica')->basic_offerings($offerings_cfg);
    foreach my $contract_category (grep { not $skip_category{$_} } $offerings_obj->query({underlying_symbol => $ul->symbol}, ['contract_category'])) {
        my $category_obj = Finance::Contract::Category->new($contract_category);
        my @duration = map { $_ * 86400 } (7, 14);
        foreach my $duration (@duration) {
            my @barriers = (
                {barrier => 'S0P'},
                {barrier => 'S100P'},
                {
                    high_barrier => '103',
                    low_barrier  => '94'
                });

            foreach my $barrier (@barriers) {
                my %equal = (
                    CALLE        => 1,
                    PUTE         => 1,
                    EXPIRYMISSE  => 1,
                    EXPIRYRANGEE => 1,
                );
                foreach my $contract_type (grep { !$equal{$_} } $offerings_obj->query({contract_category => $contract_category}, ['contract_type'])) {
                    $duration /= 15;
                    next if $duration < 1;
                    my $args = {
                        bet_type     => $contract_type,
                        underlying   => $ul,
                        date_start   => $now,
                        date_pricing => $now,
                        duration     => $duration . 's',
                        currency     => $payout_currency,
                        payout       => 1000,
                        pricing_vol  => 0.12,
                        spot         => 100,
                        %$barrier,
                    };

                    #Go to the next contract, if current setting has one barrier and contract type needs two or vice versa
                    next if $contract_type =~ /^(EXPIRY|RANGE|UPORDOWN)/ and not exists $barrier->{high_barrier};
                    next if $contract_type !~ /^(EXPIRY|RANGE|UPORDOWN)/ and exists $barrier->{high_barrier};

<<<<<<< HEAD
                    next if $contract_type =~ /^(LBFIXEDCALL|LBFIXEDPUT|LBFLOATCALL|LBFLOATPUT|LBHIGHLOW)/;
                    
                    next if $contract_type =~ /^(TICKHIGH|TICKLOW)/;
=======
                    next if $contract_type =~ /^(RESETCALL|RESETPUT|LBFLOATCALL|LBFLOATPUT|LBHIGHLOW)/;
>>>>>>> 17d721cf

                    lives_ok {
                        my $c = produce_contract($args);

                        my @codes = ($c->code, $c->underlying->symbol, $c->date_start->epoch, $c->date_expiry->epoch);
                        if ($c->category->two_barriers) {
                            push @codes, ($c->high_barrier->as_absolute, $c->low_barrier->as_absolute);
                        } else {
                            push @codes, $c->barrier->as_absolute;
                        }
                        my $code = join '_', @codes;
                        isa_ok $c->pricing_engine_name, 'Pricing::Engine::BlackScholes';
                        is roundcommon(0.00001, $c->theo_probability->amount), roundcommon(0.00001, $expectation->{$code}),
                            'theo probability matches [' . $code . " - " . $c->shortcode . ']';
                    }
                    'survived';
                }
            }
        }
    }
}
<|MERGE_RESOLUTION|>--- conflicted
+++ resolved
@@ -104,14 +104,7 @@
                     #Go to the next contract, if current setting has one barrier and contract type needs two or vice versa
                     next if $contract_type =~ /^(EXPIRY|RANGE|UPORDOWN)/ and not exists $barrier->{high_barrier};
                     next if $contract_type !~ /^(EXPIRY|RANGE|UPORDOWN)/ and exists $barrier->{high_barrier};
-
-<<<<<<< HEAD
-                    next if $contract_type =~ /^(LBFIXEDCALL|LBFIXEDPUT|LBFLOATCALL|LBFLOATPUT|LBHIGHLOW)/;
-                    
                     next if $contract_type =~ /^(TICKHIGH|TICKLOW)/;
-=======
-                    next if $contract_type =~ /^(RESETCALL|RESETPUT|LBFLOATCALL|LBFLOATPUT|LBHIGHLOW)/;
->>>>>>> 17d721cf
 
                     lives_ok {
                         my $c = produce_contract($args);
