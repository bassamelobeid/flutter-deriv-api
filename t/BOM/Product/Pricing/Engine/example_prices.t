use strict;
use warnings;

use BOM::Test::Data::Utility::UnitTestMarketData qw( :init );
use Test::Most 0.22 (tests => 131);
use Test::NoWarnings;
use Test::MockModule;
use File::Spec;
use JSON qw(decode_json);

use Date::Utility;
use Format::Util::Numbers qw( roundnear );
use BOM::Product::ContractFactory qw( produce_contract );

use BOM::Test::Data::Utility::FeedTestDatabase qw(:init);
use BOM::Test::Data::Utility::UnitTestRedis;

use BOM::Market::Underlying;
use Path::Tiny;
use YAML::XS qw(LoadFile);
use Test::MockModule;

use Quant::Framework::Holiday;
use Quant::Framework::StorageAccessor;


my $storage_accessor = Quant::Framework::StorageAccessor->new(
    chronicle_reader => BOM::System::Chronicle::get_chronicle_reader(),
    chronicle_writer => BOM::System::Chronicle::get_chronicle_writer(),
);

my $data_file       = path(__FILE__)->parent->child('config.yml');
my $config_data     = LoadFile($data_file);
my $volsurface      = $config_data->{volsurface};
my $interest_rate   = $config_data->{currency};
my $dividend        = $config_data->{index};
my $expected_result = $config_data->{expected_result};

# Tue, 22 Apr 2014 07:43:56 GMT
my $date_start   = 1398152636;
my $date_pricing = $date_start;

my $recorded_date = Date::Utility->new($date_start);
# This test are benchmarked againsts market rates.
# The intermittent failure of the test is due to the switching between implied and market rates in app settings.
my $u_c = Test::MockModule->new('Quant::Framework::Utils::UnderlyingConfig');
$u_c->mock('uses_implied_rate', sub { return 0 });
$u_c->mock('uses_implied_rate_for_asset', sub { return 0 });
$u_c->mock('uses_implied_rate_for_quoted_currency', sub { return 0 });

<<<<<<< HEAD

Quant::Framework::Holiday->create(
        storage_accessor => $storage_accessor,
        for_date         => $recorded_date,
    )->update({
        '2014-04-18' => {
            'Good Friday' => ['EUR', 'GBP', 'USD', 'FSE', 'LSE'],
=======
BOM::Test::Data::Utility::UnitTestMarketData::create_doc(
    'holiday',
    {
        recorded_date => $recorded_date,
        calendar      => {
            '2014-04-18' => {
                'Good Friday' => ['EUR', 'GBP', 'USD', 'FSE', 'LSE'],
            },
            '2014-04-21' => {
                'Easter Monday' => ['EUR', 'GBP', 'FSE', 'LSE'],
            },
            '2014-04-29' => {
                "Showa Day" => ['JPY'],
            },
            '2014-05-01' => {
                'Labour Day' => ['EUR', 'FSE'],
            },
            '2014-05-05' => {
                "Children's Day"         => ['JPY'],
                "Early May Bank Holiday" => ['GBP', 'LSE'],
            },
            '2014-05-06' => {
                'Greenery Day' => ['JPY'],
            },
            '2014-05-26' => {
                'Late May Bank Holiday' => ['GBP', 'LSE'],
                'Memorial Day'          => ['USD'],
            },
            '2014-07-04' => {
                "Independence Day" => ['USD'],
            },
            '2014-07-21' => {
                'Marine Day' => ['JPY'],
            },
            '2014-08-25' => {
                'Summer Bank Holiday' => ['GBP', 'LSE'],
            },
            '2014-09-01' => {
                "Labor Day" => ['USD'],
            },
            '2014-09-15' => {
                'Respect for the aged Day' => ['JPY'],
            },
            '2014-09-23' => {
                'Autumnal Equinox Day' => ['JPY'],
            },
            '2014-10-03' => {
                'Day Of German Unity' => ['FSE'],
            },
            '2014-10-13' => {
                'Health Sport Day' => ['JPY'],
                'Columbus Day'     => ['USD'],
            },
            '2014-11-03' => {
                'Culture Day' => ['JPY'],
            },
            '2014-11-11' => {
                "Veterans' Day" => ['USD'],
            },
            '2014-11-24' => {
                'Labor Thanksgiving' => ['JPY'],
            },
            '2014-11-27' => {
                "Thanksgiving Day" => ['USD'],
            },
            '2014-12-23' => {
                "Emperor's Birthday" => ['JPY'],
            },
            '2014-12-24' => {
                'pseudo-holiday' => ['JPY', 'EUR', 'GBP', 'USD'],
                'Christmas Eve'  => ['FSE'],
            },
            '2014-12-25' => {
                'Christmas Day' => ['USD', 'EUR', 'GBP', 'FSE', 'LSE', 'FOREX', 'SAS', 'METAL'],
            },
            '2014-12-26' => {
                'Christmas Day'     => ['EUR'],
                'Christmas Holiday' => ['FSE'],
                'Boxing Day'        => ['GBP', 'LSE'],
            },
            '2014-12-31' => {
                "New Year's eve" => ['JPY', 'FSE'],
                "pseudo-holiday" => ['EUR', 'GBP', 'USD'],
            },
            '2015-01-01' => {
                "New Year's Day" => ['FSE', 'LSE'],
            },
            '2015-04-03' => {
                'Good Friday' => ['FSE', 'LSE'],
            },
            '2015-04-06' => {
                'Easter Monday' => ['FSE', 'LSE'],
            },
>>>>>>> 7cd3c69a
        },
        '2014-04-21' => {
            'Easter Monday' => ['EUR', 'GBP', 'FSE', 'LSE'],
        },
        '2014-04-29' => {
            "Showa Day" => ['JPY'],
        },
        '2014-05-01' => {
            'Labour Day' => ['EUR', 'FSE'],
        },
        '2014-05-05' => {
            "Children's Day"         => ['JPY'],
            "Early May Bank Holiday" => ['GBP', 'LSE'],
        },
        '2014-05-06' => {
            'Greenery Day' => ['JPY'],
        },
        '2014-05-26' => {
            'Late May Bank Holiday' => ['GBP', 'LSE'],
            'Memorial Day'          => ['USD'],
        },
        '2014-07-04' => {
            "Independence Day" => ['USD'],
        },
        '2014-07-21' => {
            'Marine Day' => ['JPY'],
        },
        '2014-08-25' => {
            'Summer Bank Holiday' => ['GBP', 'LSE'],
        },
        '2014-09-01' => {
            "Labor Day" => ['USD'],
        },
        '2014-09-15' => {
            'Respect for the aged Day' => ['JPY'],
        },
        '2014-09-23' => {
            'Autumnal Equinox Day' => ['JPY'],
        },
        '2014-10-03' => {
            'Day Of German Unity' => ['FSE'],
        },
        '2014-10-13' => {
            'Health Sport Day' => ['JPY'],
            'Columbus Day'     => ['USD'],
        },
        '2014-11-03' => {
            'Culture Day' => ['JPY'],
        },
        '2014-11-11' => {
            "Veterans' Day" => ['USD'],
        },
        '2014-11-24' => {
            'Labor Thanksgiving' => ['JPY'],
        },
        '2014-11-27' => {
            "Thanksgiving Day" => ['USD'],
        },
        '2014-12-23' => {
            "Emperor's Birthday" => ['JPY'],
        },
        '2014-12-24' => {
            'pseudo-holiday' => ['JPY', 'EUR', 'GBP', 'USD'],
            'Christmas Eve'  => ['FSE'],
        },
        '2014-12-25' => {
            'Christmas Day' => ['USD', 'EUR', 'GBP', 'FSE', 'LSE', 'FOREX', 'SAS'],
        },
        '2014-12-26' => {
            'Christmas Day'     => ['EUR'],
            'Christmas Holiday' => ['FSE'],
            'Boxing Day'        => ['GBP', 'LSE'],
        },
        '2014-12-31' => {
            "New Year's eve" => ['JPY', 'FSE'],
            "pseudo-holiday" => ['EUR', 'GBP', 'USD'],
        },
        '2015-01-01' => {
            "New Year's Day" => ['FSE', 'LSE'],
        },
        '2015-04-03' => {
            'Good Friday' => ['FSE', 'LSE'],
        },
        '2015-04-06' => {
            'Easter Monday' => ['FSE', 'LSE'],
        },
    }, $recorded_date)
    ->save;

BOM::Test::Data::Utility::UnitTestMarketData::create_doc(
    'currency',
    {
        symbol        => $_,
        rates         => $interest_rate->{$_}->{rates},
        recorded_date => Date::Utility->new($date_pricing),
    }) for qw( GBP JPY USD EUR JPY-USD EUR-USD GBP-USD);
BOM::Test::Data::Utility::UnitTestMarketData::create_doc(
    'currency',
    {
        symbol => $_,
    }) for qw( SAR SAR-USD);

BOM::Test::Data::Utility::UnitTestMarketData::create_doc(
    'volsurface_delta',
    {
        symbol        => $_,
        recorded_date => $recorded_date,
        surface       => $volsurface->{$_}{surfaces},
    }) for qw(frxUSDJPY frxEURUSD frxGBPUSD);

BOM::Test::Data::Utility::UnitTestMarketData::create_doc(
    'volsurface_moneyness',
    {
        symbol        => $_,
        recorded_date => $recorded_date,
        surface       => $volsurface->{$_}{surfaces},
    }) for qw(FTSE GDAXI);

BOM::Test::Data::Utility::UnitTestMarketData::create_doc(
    'index',
    {
        symbol        => $_,
        date          => Date::Utility->new,
        recorded_date => $recorded_date,
        rates         => $dividend->{$_}{rates},
    }) for qw( FTSE GDAXI);
BOM::Test::Data::Utility::UnitTestMarketData::create_doc(
    'index',
    {
        symbol => 'SASEIDX',
    });
BOM::Test::Data::Utility::UnitTestMarketData::create_doc('correlation_matrix', {recorded_date => $recorded_date});

foreach my $underlying ('frxUSDJPY', 'frxEURUSD', 'FTSE', 'GDAXI') {
    foreach my $bet_type ('CALL', 'NOTOUCH', 'RANGE', 'EXPIRYRANGE', 'DIGITMATCH') {
        my $expectations = $expected_result->{$underlying}->{$bet_type};
        next unless scalar keys %$expectations;

        BOM::Test::Data::Utility::FeedTestDatabase::create_tick({
            underlying => $underlying,
            epoch      => $date_pricing,
            quote      => $expectations->{spot},
        });

        my $mock = Test::MockModule->new('Quant::Framework::Utils::UnderlyingConfig');
        $mock->mock('spot', sub { return $expectations->{spot} });

        my %barriers =
            $expectations->{barrier2}
            ? (
            high_barrier => $expectations->{barrier},
            low_barrier  => $expectations->{barrier2})
            : (barrier => $expectations->{barrier});
        my $bet_params = {
            bet_type     => $bet_type,
            date_pricing => $date_pricing,
            date_start   => $date_start,
            duration     => $expectations->{duration},
            underlying   => $underlying,
            payout       => 100,
            currency     => 'USD',
            %barriers,
        };
        my $bet;
        lives_ok { $bet = produce_contract($bet_params); } "Can create example $bet_type bet on $underlying";
        is($bet->volsurface->recorded_date->datetime_iso8601, '2014-04-22T07:43:56Z',        'We loaded the correct volsurface');
        is($bet->pricing_engine_name,                         $expectations->{price_engine}, 'Contract selected ' . $expectations->{price_engine});

        if ($bet->two_barriers) {
            is($bet->high_barrier->supplied_barrier, $expectations->{barrier}, 'Barrier is set as expected.');
            is($bet->low_barrier->supplied_barrier, $expectations->{barrier2}, ' .. and so is barrier2.') if (defined $expectations->{barrier2});
        } else {
            is($bet->barrier->supplied_barrier, $expectations->{barrier}, 'Barrier is set as expected.');
        }
        my $theo = $bet->theo_probability;
        is(roundnear(1e-4, $theo->amount),                          roundnear(1e-4,$expectations->{theo_prob}),         'Theo probability is correct.');
        is(roundnear(1e-4, $bet->commission_markup->amount), $expectations->{commission_markup}, 'Commission markup is correct.');
        is(roundnear(1e-4, $bet->risk_markup->amount),       roundnear(1e-4, $expectations->{risk_markup}),       'Risk markup is correct.');
        $date_pricing++;
        $date_start++;

        $mock->unmock('spot');
    }
}

my $middle_east_intraday = produce_contract('CALL_SASEIDX_10_1447921800F_1447929000_S0P_0', 'USD');
is(roundnear(1e-4, $middle_east_intraday->commission_markup->amount), 0.025, 'Commission markup for middle east is 5%');

my $middle_east_daily = produce_contract('CALL_SASEIDX_10_1447921800_1448022600F_S0P_0', 'USD');
is(roundnear(1e-4, $middle_east_daily->commission_markup->amount), 0.025, 'Commission markup for middle east is 5%');

my $GDAXI_intraday = produce_contract('CALL_GDAXI_10_1448013600F_1448020800_S0P_0', 'USD');
my $GDAXI_intraday_ask = $GDAXI_intraday->ask_probability;
is(roundnear(1e-4, $GDAXI_intraday->commission_markup->amount), 0.025, 'Commission markup for indices is 3%');

1;<|MERGE_RESOLUTION|>--- conflicted
+++ resolved
@@ -48,109 +48,12 @@
 $u_c->mock('uses_implied_rate_for_asset', sub { return 0 });
 $u_c->mock('uses_implied_rate_for_quoted_currency', sub { return 0 });
 
-<<<<<<< HEAD
-
 Quant::Framework::Holiday->create(
         storage_accessor => $storage_accessor,
         for_date         => $recorded_date,
     )->update({
         '2014-04-18' => {
             'Good Friday' => ['EUR', 'GBP', 'USD', 'FSE', 'LSE'],
-=======
-BOM::Test::Data::Utility::UnitTestMarketData::create_doc(
-    'holiday',
-    {
-        recorded_date => $recorded_date,
-        calendar      => {
-            '2014-04-18' => {
-                'Good Friday' => ['EUR', 'GBP', 'USD', 'FSE', 'LSE'],
-            },
-            '2014-04-21' => {
-                'Easter Monday' => ['EUR', 'GBP', 'FSE', 'LSE'],
-            },
-            '2014-04-29' => {
-                "Showa Day" => ['JPY'],
-            },
-            '2014-05-01' => {
-                'Labour Day' => ['EUR', 'FSE'],
-            },
-            '2014-05-05' => {
-                "Children's Day"         => ['JPY'],
-                "Early May Bank Holiday" => ['GBP', 'LSE'],
-            },
-            '2014-05-06' => {
-                'Greenery Day' => ['JPY'],
-            },
-            '2014-05-26' => {
-                'Late May Bank Holiday' => ['GBP', 'LSE'],
-                'Memorial Day'          => ['USD'],
-            },
-            '2014-07-04' => {
-                "Independence Day" => ['USD'],
-            },
-            '2014-07-21' => {
-                'Marine Day' => ['JPY'],
-            },
-            '2014-08-25' => {
-                'Summer Bank Holiday' => ['GBP', 'LSE'],
-            },
-            '2014-09-01' => {
-                "Labor Day" => ['USD'],
-            },
-            '2014-09-15' => {
-                'Respect for the aged Day' => ['JPY'],
-            },
-            '2014-09-23' => {
-                'Autumnal Equinox Day' => ['JPY'],
-            },
-            '2014-10-03' => {
-                'Day Of German Unity' => ['FSE'],
-            },
-            '2014-10-13' => {
-                'Health Sport Day' => ['JPY'],
-                'Columbus Day'     => ['USD'],
-            },
-            '2014-11-03' => {
-                'Culture Day' => ['JPY'],
-            },
-            '2014-11-11' => {
-                "Veterans' Day" => ['USD'],
-            },
-            '2014-11-24' => {
-                'Labor Thanksgiving' => ['JPY'],
-            },
-            '2014-11-27' => {
-                "Thanksgiving Day" => ['USD'],
-            },
-            '2014-12-23' => {
-                "Emperor's Birthday" => ['JPY'],
-            },
-            '2014-12-24' => {
-                'pseudo-holiday' => ['JPY', 'EUR', 'GBP', 'USD'],
-                'Christmas Eve'  => ['FSE'],
-            },
-            '2014-12-25' => {
-                'Christmas Day' => ['USD', 'EUR', 'GBP', 'FSE', 'LSE', 'FOREX', 'SAS', 'METAL'],
-            },
-            '2014-12-26' => {
-                'Christmas Day'     => ['EUR'],
-                'Christmas Holiday' => ['FSE'],
-                'Boxing Day'        => ['GBP', 'LSE'],
-            },
-            '2014-12-31' => {
-                "New Year's eve" => ['JPY', 'FSE'],
-                "pseudo-holiday" => ['EUR', 'GBP', 'USD'],
-            },
-            '2015-01-01' => {
-                "New Year's Day" => ['FSE', 'LSE'],
-            },
-            '2015-04-03' => {
-                'Good Friday' => ['FSE', 'LSE'],
-            },
-            '2015-04-06' => {
-                'Easter Monday' => ['FSE', 'LSE'],
-            },
->>>>>>> 7cd3c69a
         },
         '2014-04-21' => {
             'Easter Monday' => ['EUR', 'GBP', 'FSE', 'LSE'],
@@ -217,7 +120,7 @@
             'Christmas Eve'  => ['FSE'],
         },
         '2014-12-25' => {
-            'Christmas Day' => ['USD', 'EUR', 'GBP', 'FSE', 'LSE', 'FOREX', 'SAS'],
+            'Christmas Day' => ['USD', 'EUR', 'GBP', 'FSE', 'LSE', 'FOREX', 'SAS', 'METAL'],
         },
         '2014-12-26' => {
             'Christmas Day'     => ['EUR'],
