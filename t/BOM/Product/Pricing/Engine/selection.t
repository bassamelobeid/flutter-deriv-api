#!/etc/rmg/bin/perl

use strict;
use warnings;

use Test::More tests => 2;
use Test::Warnings;
use Test::MockModule;

use BOM::Test::Data::Utility::UnitTestMarketData qw(:init);
use BOM::Test::Data::Utility::FeedTestDatabase qw(:init);

use LandingCompany::Registry;
use BOM::Product::ContractFinder;
use BOM::Product::ContractFactory qw(produce_contract);
use YAML::XS;
use List::Util;

use BOM::Test::Data::Utility::UnitTestRedis qw(initialize_realtime_ticks_db);
initialize_realtime_ticks_db;

my $mocked_delta = Test::MockModule->new('Quant::Framework::VolSurface::Delta');
$mocked_delta->mock('get_volatility',          sub { 0.1 });
$mocked_delta->mock('get_surface_volatility',  sub { 0.1 });
$mocked_delta->mock('original_term_for_smile', sub { [1] });
my $mocked_money = Test::MockModule->new('Quant::Framework::VolSurface::Moneyness');
$mocked_money->mock('get_volatility',          sub { 0.1 });
$mocked_money->mock('get_surface_volatility',  sub { 0.1 });
$mocked_money->mock('original_term_for_smile', sub { [1] });
my $mocked_emp = Test::MockModule->new('VolSurface::Empirical');
$mocked_emp->mock('get_volatility', sub { 0.1 });

my $now  = Date::Utility->new('2016-06-12 01:00:00');
my $tick = BOM::Test::Data::Utility::FeedTestDatabase::create_tick({
    underlying => 'XYZ',
    quote      => 100,
    epoch      => $now->epoch,
});
my $mocked_underlying = Test::MockModule->new('Quant::Framework::Underlying');
$mocked_underlying->mock('spot_tick', sub { return $tick });
my $offerings_cfg = BOM::Platform::Runtime->instance->get_offerings_config;

subtest 'test everything' => sub {
    my $expected = YAML::XS::LoadFile('/home/git/regentmarkets/bom/t/BOM/Product/Pricing/Engine/selection_config.yml');
    foreach my $symbol (LandingCompany::Registry::get('costarica')->basic_offerings($offerings_cfg)->values_for_key('underlying_symbol')) {
        foreach my $ref (@{BOM::Product::ContractFinder->new->basic_contracts_for({symbol => $symbol})->{available}}) {
            my (%barriers, %selected_tick);
            if ($ref->{contract_category} eq 'digits') {
                %barriers = (barrier => 1);
            } elsif ($ref->{contract_category} eq 'highlowticks') {
                %selected_tick = (selected_tick => 1);
            } else {
                %barriers =
                    $ref->{barriers} == 2
                    ? (
                    high_barrier => $ref->{high_barrier},
                    low_barrier  => $ref->{low_barrier})
                    : (barrier => $ref->{barrier});
            }
            my $contract_args = {
                bet_type     => $ref->{contract_type},
                underlying   => $symbol,
                date_start   => $now,
                date_pricing => $now,
                duration     => $ref->{min_contract_duration},
                currency     => 'USD',
                payout       => 100,
            };
            if (List::Util::any { $ref->{contract_type} eq $_ } qw(LBFLOATCALL LBFLOATPUT LBHIGHLOW)) {
                $contract_args->{multiplier}  = 1;
                $contract_args->{amount_type} = 'multiplier';
<<<<<<< HEAD
            } elsif (grep {$ref->{contract_type} eq $_} qw(TICKHIGH TICKLOW)) {
                $contract_args->{selected_tick} =1;
=======
            } elsif (
                List::Util::any {
                    $ref->{contract_type} eq $_
                }
                qw(TICKHIGH TICKLOW)
                )
            {
                $contract_args->{selected_tick} = 1;
>>>>>>> ce6b3c3c
            } else {
                $contract_args = {%$contract_args, %barriers};
            }
            my $c = produce_contract($contract_args);

            next unless exists $expected->{$c->shortcode};
            is $c->pricing_engine_name, $expected->{$c->shortcode}, "correct pricing engine select for " . $c->shortcode;
        }
    }
};<|MERGE_RESOLUTION|>--- conflicted
+++ resolved
@@ -69,10 +69,6 @@
             if (List::Util::any { $ref->{contract_type} eq $_ } qw(LBFLOATCALL LBFLOATPUT LBHIGHLOW)) {
                 $contract_args->{multiplier}  = 1;
                 $contract_args->{amount_type} = 'multiplier';
-<<<<<<< HEAD
-            } elsif (grep {$ref->{contract_type} eq $_} qw(TICKHIGH TICKLOW)) {
-                $contract_args->{selected_tick} =1;
-=======
             } elsif (
                 List::Util::any {
                     $ref->{contract_type} eq $_
@@ -81,7 +77,6 @@
                 )
             {
                 $contract_args->{selected_tick} = 1;
->>>>>>> ce6b3c3c
             } else {
                 $contract_args = {%$contract_args, %barriers};
             }
