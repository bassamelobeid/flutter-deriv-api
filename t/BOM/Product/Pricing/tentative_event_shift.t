--- conflicted
+++ resolved
@@ -90,23 +90,13 @@
 
 #key is "contract type_pip diff" and value is expected barrier(s)
 my $expected = {
-<<<<<<< HEAD
-    'CALL_0'        => 52.27,
+    'CALL_0'        => 52.26,
     'CALL_1000'     => 61.75,
     'NOTOUCH_0'     => 3.5,
     'NOTOUCH_1000'  => 42.18,
     'ONETOUCH_2000' => 100,
     'PUT_1000'      => 70.93,
-    'PUT_0'         => 52.3,
-=======
-    'CALL_0'        => 55.26,
-    'CALL_1000'     => 64.75,
-    'NOTOUCH_0'     => 5.28,
-    'NOTOUCH_1000'  => 45.18,
-    'ONETOUCH_2000' => 100,
-    'PUT_1000'      => 73.93,
-    'PUT_0'         => 55.29,
->>>>>>> 5d47745f
+    'PUT_0'         => 52.29,
 };
 
 my $underlying = create_underlying('frxEURUSD');
