--- conflicted
+++ resolved
@@ -93,19 +93,11 @@
 #key is "contract type_pip diff" and value is expected barrier(s)
 my $expected = {
     'CALL_0'        => 52.26,
-<<<<<<< HEAD
-    'CALL_1000'     => 65.65,
-    'NOTOUCH_0'     => 3.5,
-    'NOTOUCH_1000'  => 57.64,
-    'ONETOUCH_2000' => 100,
-    'PUT_1000'      => 78.20,
-=======
     'CALL_1000'     => 61.46,
     'NOTOUCH_0'     => 3.5,
     'NOTOUCH_1000'  => 41.12,
     'ONETOUCH_2000' => 100,
     'PUT_1000'      => 70.43,
->>>>>>> 62dc6a31
     'PUT_0'         => 52.29,
 };
 
