#!/usr/bin/perl

use strict;
use warnings;

use BOM::Test::Data::Utility::UnitTestMarketData qw(:init);
use BOM::Product::ContractFactory qw(produce_contract);
use Test::More;
use Test::MockModule;
use Test::Warn;
use Test::Warnings;
use Date::Utility;

subtest 'monday mornings intraday' => sub {
    my $mocked = Test::MockModule->new('BOM::Market::DataDecimate');
<<<<<<< HEAD
    my $dp     = Date::Utility->new('2017-06-13 00:19:59');
    my $args   = {
        bet_type     => 'CALL',
        underlying   => 'frxUSDJPY',
        date_start   => $dp,
=======
    my $dp = Date::Utility->new('2017-06-13 00:19:59');
    BOM::Test::Data::Utility::UnitTestMarketData::create_doc('economic_events', {recorded_date => $dp});
    my $args = {
        bet_type => 'CALL',
        underlying => 'frxUSDJPY',
        date_start => $dp,
>>>>>>> 57e83f6b
        date_pricing => $dp,
        duration     => '1h',
        barrier      => 'S0P',
        currency     => 'USD',
        payout       => 100,
    };
    my $c = produce_contract($args);
    isa_ok $c->pricing_engine, 'BOM::Product::Pricing::Engine::Intraday::Forex';
    my $vol;
    is $c->historical_volatility, 0.1, 'vol is 10%';
    is $c->empirical_volsurface->validation_error, 'Insufficient ticks to calculate historical volatility.',
        'error at first 20 minutes on a tuesday morning';
    $dp = Date::Utility->new('2017-06-12 00:19:59');
    BOM::Test::Data::Utility::UnitTestMarketData::create_doc('economic_events', {recorded_date => $dp});
    $args->{date_pricing} = $args->{date_start} = $dp;
    $c = produce_contract($args);
    is $c->historical_volatility, 0.1, '10% vol on monday morning before first 20 minutes';
    ok !$c->empirical_volsurface->validation_error, 'no error on monday morning';
    $dp = Date::Utility->new('2017-06-12 00:20:01');
    $args->{date_pricing} = $args->{date_start} = $dp;
    $c = produce_contract($args);
    is $c->historical_volatility, 0.1, 'vol is 10%';
    is $c->empirical_volsurface->validation_error, 'Insufficient ticks to calculate historical volatility.',
        'warn if historical tick not found after first 20 minutes of a monday morning';
    $mocked->mock(
        'get',
        sub {
            [map { {epoch => $_, decimate_epoch => $_, quote => 100 + rand(0.1)} } (0 .. 80)];
        });
    $c = produce_contract($args);
    ok $c->historical_volatility, 'no warnings';
    ok !$c->empirical_volsurface->validation_error, 'no error if we have enough ticks';
};

done_testing();<|MERGE_RESOLUTION|>--- conflicted
+++ resolved
@@ -13,20 +13,12 @@
 
 subtest 'monday mornings intraday' => sub {
     my $mocked = Test::MockModule->new('BOM::Market::DataDecimate');
-<<<<<<< HEAD
-    my $dp     = Date::Utility->new('2017-06-13 00:19:59');
-    my $args   = {
-        bet_type     => 'CALL',
-        underlying   => 'frxUSDJPY',
-        date_start   => $dp,
-=======
     my $dp = Date::Utility->new('2017-06-13 00:19:59');
     BOM::Test::Data::Utility::UnitTestMarketData::create_doc('economic_events', {recorded_date => $dp});
     my $args = {
         bet_type => 'CALL',
         underlying => 'frxUSDJPY',
         date_start => $dp,
->>>>>>> 57e83f6b
         date_pricing => $dp,
         duration     => '1h',
         barrier      => 'S0P',
