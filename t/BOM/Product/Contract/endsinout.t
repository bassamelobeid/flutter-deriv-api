#!/etc/rmg/bin/perl

use strict;
use warnings;

use Test::More tests => 2;
use Test::Exception;
use BOM::Test::Data::Utility::UnitTestMarketData qw(:init);
use BOM::Test::Data::Utility::FeedTestDatabase qw(:init);
use BOM::Test::Data::Utility::UnitTestRedis qw(initialize_realtime_ticks_db);

use Date::Utility;
use BOM::Product::ContractFactory qw(produce_contract);

initialize_realtime_ticks_db();
my $now = Date::Utility->new('10-Mar-2015');
BOM::Test::Data::Utility::UnitTestMarketData::create_doc(
    'currency',
    {
        symbol        => $_,
        recorded_date => $now
    }) for ('USD', 'JPY', 'JPY-USD');
BOM::Test::Data::Utility::UnitTestMarketData::create_doc(
    'volsurface_delta',
    {
        symbol        => 'frxUSDJPY',
        recorded_date => $now
    });
BOM::Test::Data::Utility::FeedTestDatabase::create_tick({
    underlying => 'frxUSDJPY',
    epoch      => $now->epoch,
    quote      => 100,
});

my $args = {
    bet_type     => 'EXPIRYMISS',
    underlying   => 'frxUSDJPY',
    date_start   => $now,
    date_pricing => $now,
    duration     => '1d',
    currency     => 'USD',
    payout       => 10,
    high_barrier => 100.020,
    low_barrier  => 99.080,
};

subtest 'expiry miss' => sub {
    lives_ok {
        my $c = produce_contract($args);
        isa_ok $c, 'BOM::Product::Contract::Expirymiss';
        is $c->code,         'EXPIRYMISS';
        is $c->pricing_code, 'EXPIRYMISS';
        is $c->sentiment,    'high_vol';
        ok !$c->is_path_dependent;
        is_deeply $c->supported_expiries, ['intraday', 'daily'];
        is_deeply $c->supported_start_types, ['spot'];
        isa_ok $c->pricing_engine_name, 'Pricing::Engine::EuropeanDigitalSlope';
        isa_ok $c->greek_engine,   'BOM::Product::Pricing::Greeks::BlackScholes';
    }
    'generic';

    lives_ok {
        $args->{date_pricing} = $now->plus_time_interval('10s');
        my $c = produce_contract($args);
        ok $c->high_barrier;
        cmp_ok $c->high_barrier->as_absolute, '==', 100.020, 'correct high barrier';
        ok $c->low_barrier;
        cmp_ok $c->low_barrier->as_absolute, '==', 99.080, 'correct low barrier';
        ok !$c->is_expired, 'not expired';
        BOM::Test::Data::Utility::FeedTestDatabase::create_tick({
            underlying => 'frxUSDJPY',
            epoch      => $now->epoch + 5,
            quote      => 100,
        });
        ok !$c->is_expired, 'not expired';
        cmp_ok $c->value, '==', 0.00, 'zero payout';
        BOM::Test::Data::Utility::FeedTestDatabase::create_tick({
            underlying => 'frxUSDJPY',
            epoch      => $c->date_expiry->epoch,
            quote      => 100.020,
        });
        BOM::Test::Data::Utility::FeedTestDatabase::create_tick({
            underlying => 'frxUSDJPY',
            epoch      => $c->date_expiry->epoch + 1,
            quote      => 100.020,
        });
        $args->{date_pricing} = $c->date_expiry;
        $c = produce_contract($args);
        ok $c->is_expired, 'expired';
        cmp_ok $c->value, '==', 0, 'full payout';
        $args->{high_barrier} = 100.050;
        $c = produce_contract($args);
        ok $c->is_expired, 'expired';
        cmp_ok $c->value, '==', 0.00, 'zero payout';
    }
    'expiry checks';
};

subtest 'expiry range' => sub {
    lives_ok {
        $args->{date_pricing} = $now->plus_time_interval('1s');
        $args->{bet_type}     = 'EXPIRYRANGE';
        my $c = produce_contract($args);
        isa_ok $c, 'BOM::Product::Contract::Expiryrange';
        is $c->code,         'EXPIRYRANGE';
        is $c->pricing_code, 'EXPIRYRANGE';
        ok $c->sentiment,    'low_vol';
        is_deeply $c->supported_expiries, ['intraday', 'daily'];
        is_deeply $c->supported_start_types, ['spot'];
        isa_ok $c->pricing_engine_name, 'Pricing::Engine::EuropeanDigitalSlope';
        isa_ok $c->greek_engine,   'BOM::Product::Pricing::Greeks::BlackScholes';
    }
    'generic';

    BOM::Test::Data::Utility::UnitTestMarketData::create_doc(
        'index',
        {
            symbol        => 'R_100',
            recorded_date => $now,
        });
    BOM::Test::Data::Utility::UnitTestMarketData::create_doc(
        'index',
        {
            symbol => 'R_100',
            date   => Date::Utility->new
        });
    BOM::Test::Data::Utility::UnitTestMarketData::create_doc(
        'currency',
        {
            symbol => 'USD',
            date   => Date::Utility->new
        });
    BOM::Test::Data::Utility::FeedTestDatabase::create_tick({
        underlying => 'R_100',
        epoch      => $now->epoch + 1,
        quote      => 100,
    });
    lives_ok {
        $args->{date_pricing} = $now->plus_time_interval('10s');
        $args->{duration}     = '2m';
        $args->{underlying}   = 'R_100';
        $args->{low_barrier}  = 'S-10P';
        $args->{high_barrier} = 'S10P';
        my $c = produce_contract($args);
        ok $c->is_intraday;
<<<<<<< HEAD
        isa_ok $c->pricing_engine_name, 'Pricing::Engine::EuropeanDigitalSlope';
=======
        isa_ok $c->pricing_engine, 'Pricing::Engine::BlackScholes';
>>>>>>> dd46fe43
        ok $c->high_barrier;
        cmp_ok $c->high_barrier->as_absolute, '==', 100.10, 'correct high barrier';
        ok $c->low_barrier;
        cmp_ok $c->low_barrier->as_absolute, '==', 99.900, 'correct low barrier';
        BOM::Test::Data::Utility::FeedTestDatabase::create_tick({
            underlying => 'R_100',
            epoch      => $now->epoch + 5,
            quote      => 100.50,
        });
        BOM::Test::Data::Utility::FeedTestDatabase::create_tick({
            underlying => 'R_100',
            epoch      => $now->plus_time_interval('2m')->epoch,
            quote      => 100.01,
        });
        BOM::Test::Data::Utility::FeedTestDatabase::create_tick({
            underlying => 'R_100',
            epoch      => $now->plus_time_interval('2m')->epoch + 1,
            quote      => 100.02,
        });
        ok !$c->is_expired, 'not expired';
        cmp_ok $c->value, '==', 0.00, 'zero payout';
        $args->{date_pricing} = $now->plus_time_interval('2m');
        $c = produce_contract($args);
        ok $c->is_expired, 'expired';
        ok $c->exit_tick;
        cmp_ok $c->value, '==', $c->payout, 'full payout';
        $args->{duration}     = '3m';
        $args->{date_pricing} = $now->plus_time_interval('3m');
        $c                    = produce_contract($args);
        BOM::Test::Data::Utility::FeedTestDatabase::create_tick({
            underlying => 'R_100',
            epoch      => $now->plus_time_interval('3m')->epoch,
            quote      => 100.50,
        });
        BOM::Test::Data::Utility::FeedTestDatabase::create_tick({
            underlying => 'R_100',
            epoch      => $now->plus_time_interval('3m1s')->epoch,
            quote      => 100.40,
        });
        ok $c->is_expired, 'expired';
        ok $c->exit_tick;
        cmp_ok $c->value, '==', 0.00, 'zero payout';
    }
    'expiry checks';
};<|MERGE_RESOLUTION|>--- conflicted
+++ resolved
@@ -143,11 +143,7 @@
         $args->{high_barrier} = 'S10P';
         my $c = produce_contract($args);
         ok $c->is_intraday;
-<<<<<<< HEAD
-        isa_ok $c->pricing_engine_name, 'Pricing::Engine::EuropeanDigitalSlope';
-=======
         isa_ok $c->pricing_engine, 'Pricing::Engine::BlackScholes';
->>>>>>> dd46fe43
         ok $c->high_barrier;
         cmp_ok $c->high_barrier->as_absolute, '==', 100.10, 'correct high barrier';
         ok $c->low_barrier;
