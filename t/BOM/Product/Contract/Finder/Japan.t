#!/usr/bin/perl

use strict;
use warnings;

use Test::More tests => 6;
use Test::Exception;
use Test::NoWarnings;
use Test::Deep;
use BOM::Test::Data::Utility::FeedTestDatabase qw(:init);
use BOM::Test::Data::Utility::UnitTestMarketData qw(:init);
use BOM::Test::Data::Utility::UnitTestRedis;
use BOM::Product::Contract::Finder::Japan qw(available_contracts_for_symbol);
use BOM::Product::Offerings qw(get_offerings_flyby);
use BOM::Market::Underlying;
use Date::Utility;
<<<<<<< HEAD
BOM::Test::Data::Utility::UnitTestMarketData::create_doc('currency',        {symbol => $_}) for qw(USD JPY AUD CAD EUR);
subtest "predefined contracts for symbol" => sub {
    my $now = Date::Utility->new('2015-08-21 05:30:00');

    BOM::Test::Data::Utility::UnitTestMarketData::create_doc(
        'holiday', {
=======
BOM::Test::Data::Utility::UnitTestCouchDB::create_doc('currency', {symbol => $_}) for qw(USD JPY AUD CAD EUR);
subtest "predefined contracts for symbol" => sub {
    my $now = Date::Utility->new('2015-08-21 05:30:00');

    BOM::Test::Data::Utility::UnitTestCouchDB::create_doc(
        'holiday',
        {
>>>>>>> c54680ef
            recorded_date => $now,
            calendar      => {
                "01-Jan-15" => {
                    "Christmas Day" => ['FOREX'],
                },
            },
        });
    BOM::Test::Data::Utility::UnitTestMarketData::create_doc(
        'volsurface_delta',
        {
            symbol        => $_,
            recorded_date => $now
        }) for qw(frxUSDJPY frxAUDCAD frxUSDCAD frxAUDUSD);

    my %expected = (
        frxUSDJPY => {
            contract_count => {
                callput      => 16,
                touchnotouch => 8,
                staysinout   => 8,
                endsinout    => 10,
            },
            hit_count => 42,
        },
        frxAUDCAD => {hit_count => 0},
    );
    foreach my $u (keys %expected) {
        BOM::Test::Data::Utility::FeedTestDatabase::create_tick({
            underlying => $u,
            epoch      => $now->epoch,
            quote      => 100
        });
        my $f = available_contracts_for_symbol({
            symbol => $u,
            date   => $now
        });
        my %got;
        $got{$_->{contract_category}}++ for (@{$f->{available}});
        is($f->{hit_count}, $expected{$u}{hit_count}, "Expected total contract for $u");
        cmp_ok $got{$_}, '==', $expected{$u}{contract_count}{$_}, "Expected total contract  for $u on this $_ type"
            for (keys %{$expected{$u}{contract_count}});
    }
};
subtest "predefined trading_period" => sub {
    my %expected_count = (
        offering                                => 12,
        offering_with_predefined_trading_period => 40,
        trading_period                          => {
            call_intraday => 2,
            call_daily    => 5,
            range_daily   => 4,
        });

    my %expected_trading_period = (
        call_intraday => {
            duration => ['2h15m', '5h15m'],
            date_expiry => [map { Date::Utility->new($_)->epoch } ('2015-09-04 18:00:00', '2015-09-04 18:00:00',)],
            date_start  => [map { Date::Utility->new($_)->epoch } ('2015-09-04 15:45:00', '2015-09-04 12:45:00',)],
        },
        range_daily => {
            duration => ['1W', '1M', '3M', '1Y'],
            date_expiry =>
                [map { Date::Utility->new($_)->epoch } ('2015-09-04 21:00:00', '2015-09-30 23:59:59', '2015-09-30 23:59:59', '2015-12-31 23:59:59',)],
            date_start =>
                [map { Date::Utility->new($_)->epoch } ('2015-08-31 00:00:00', '2015-09-01 00:00:00', '2015-07-01 00:00:00', '2015-01-02 00:00:00',)],
        },
    );

    my $flyby     = BOM::Product::Offerings::get_offerings_flyby;
    my @offerings = $flyby->query({
            underlying_symbol => 'frxUSDJPY',
            start_type        => 'spot',
            expiry_type       => ['daily', 'intraday'],
            barrier_category  => ['euro_non_atm', 'american']});
    is(scalar(keys @offerings), $expected_count{'offering'}, 'Expected total contract before included predefined trading period');
    my $exchange = BOM::Market::Underlying->new('frxUSDJPY')->exchange;
    my $now      = Date::Utility->new('2015-09-04 17:00:00');
    @offerings = BOM::Product::Contract::Finder::Japan::_predefined_trading_period({
        offerings => \@offerings,
        exchange  => $exchange,
        date      => $now,
        symbol    => 'frxUSDJPY',
    });

    my %got;
    foreach (keys @offerings) {
        $offerings[$_]{contract_type} eq 'CALL'
            and $offerings[$_]{expiry_type} eq 'intraday' ? push @{$got{call_intraday}}, $offerings[$_]{trading_period} : push @{$got{call_daily}},
            $offerings[$_]{trading_period};
        $offerings[$_]{contract_type} eq 'RANGE'
            and $offerings[$_]{expiry_type} eq 'intraday' ? push @{$got{range_intraday}}, $offerings[$_]{trading_period} : push @{$got{range_daily}},
            $offerings[$_]{trading_period};
    }
    is(
        scalar(keys @offerings),
        $expected_count{'offering_with_predefined_trading_period'},
        'Expected total contract after included predefined trading period'
    );
    is(scalar(@{$got{$_}}), $expected_count{trading_period}{$_}, "Expected total trading period on $_") for (keys %{$expected_count{trading_period}});
    foreach my $bet_type (keys %expected_trading_period) {

        my @got_duration = map { $got{$bet_type}[$_]{duration} } keys $got{$bet_type};
        cmp_deeply(\@got_duration, $expected_trading_period{$bet_type}{duration}, "Expected duration for $bet_type");
        my @got_date_start = map { $got{$bet_type}[$_]{date_start}{epoch} } keys $got{$bet_type};
        cmp_deeply(\@got_date_start, $expected_trading_period{$bet_type}{date_start}, "Expected date_start for $bet_type");

        my @got_date_expiry = map { $got{$bet_type}[$_]{date_expiry}{epoch} } keys $got{$bet_type};
        cmp_deeply(\@got_date_expiry, $expected_trading_period{$bet_type}{date_expiry}, "Expected date_expiry for $bet_type");
    }
};

subtest "check_intraday trading_period_JPY" => sub {
    my %expected_intraday_trading_period = (
        # monday
        '2015-11-23 00:00:00' => {
            date_start  => [Date::Utility->new('2015-11-23 00:00:00')->epoch],
            date_expiry => [Date::Utility->new('2015-11-23 02:00:00')->epoch],
        },
        '2015-11-23 01:00:00' => {
            date_start  => [map { Date::Utility->new($_)->epoch } ('2015-11-23 00:00:00', '2015-11-23 00:45:00',)],
            date_expiry => [map { Date::Utility->new($_)->epoch } ('2015-11-23 02:00:00', '2015-11-23 06:00:00',)],

        },
        '2015-11-23 18:00:00' => {},
        '2015-11-23 22:00:00' => {
            date_start  => [Date::Utility->new('2015-11-23 21:45:00')->epoch],
            date_expiry => [Date::Utility->new('2015-11-24 00:00:00')->epoch],
        },
        # tues
        '2015-11-24 00:00:00' => {
            date_start  => [Date::Utility->new('2015-11-23 23:45:00')->epoch],
            date_expiry => [Date::Utility->new('2015-11-24 02:00:00')->epoch],
        },
        '2015-11-24 01:00:00' => {
            date_start  => [map { Date::Utility->new($_)->epoch } ('2015-11-23 23:45:00', '2015-11-24 00:45:00',)],
            date_expiry => [map { Date::Utility->new($_)->epoch } ('2015-11-24 02:00:00', '2015-11-24 06:00:00',)],

        },
        '2015-11-24 21:00:00' => {},
        '2015-11-24 23:00:00' => {
            date_start  => [Date::Utility->new('2015-11-24 21:45:00')->epoch],
            date_expiry => [Date::Utility->new('2015-11-25 00:00:00')->epoch],
        },
        # Friday
        '2015-11-27 00:00:00' => {
            date_start  => [Date::Utility->new('2015-11-26 23:45:00')->epoch],
            date_expiry => [Date::Utility->new('2015-11-27 02:00:00')->epoch],
        },
        '2015-11-27 02:00:00' => {
            date_start  => [map { Date::Utility->new($_)->epoch } ('2015-11-27 01:45:00', '2015-11-27 00:45:00',)],
            date_expiry => [map { Date::Utility->new($_)->epoch } ('2015-11-27 04:00:00', '2015-11-27 06:00:00',)],

        },
        '2015-11-27 18:00:00' => {},
        '2015-11-27 19:00:00' => {},
    );

    my @i_offerings = BOM::Product::Offerings::get_offerings_flyby->query({
            underlying_symbol => 'frxUSDJPY',
            start_type        => 'spot',
            expiry_type       => ['intraday'],
            barrier_category  => ['euro_non_atm']});
    my $ex = BOM::Market::Underlying->new('frxUSDJPY')->exchange;
    foreach my $date (keys %expected_intraday_trading_period) {
        my $now                = Date::Utility->new($date);
        my @intraday_offerings = BOM::Product::Contract::Finder::Japan::_predefined_trading_period({
            offerings => \@i_offerings,
            exchange  => $ex,
            date      => $now,
            symbol    => 'frxUSDJPY',
        });
        cmp_deeply(
            $intraday_offerings[0]{trading_period}{date_expiry}{epoch},
            $expected_intraday_trading_period{$date}{date_expiry}[0],
            "Expected date_expiry for $date"
        );
        cmp_deeply(
            $intraday_offerings[0]{trading_period}{date_start}{epoch},
            $expected_intraday_trading_period{$date}{date_start}[0],
            "Expected date_start for $date"
        );
    }

};
subtest "check_intraday trading_period_non_JPY" => sub {
    my %expected_eur_intraday_trading_period = (
        # monday
        '2015-11-23 00:00:00' => {
            date_start  => [Date::Utility->new('2015-11-23 00:00:00')->epoch],
            date_expiry => [Date::Utility->new('2015-11-23 02:00:00')->epoch],
        },
        '2015-11-23 18:00:00' => {},
        '2015-11-23 22:00:00' => {},
        # tues
        '2015-11-24 00:00:00' => {
            date_start  => [Date::Utility->new('2015-11-23 23:45:00')->epoch],
            date_expiry => [Date::Utility->new('2015-11-24 02:00:00')->epoch],
        },
        '2015-11-24 21:00:00' => {},
        '2015-11-24 23:00:00' => {},
        # Friday
        '2015-11-27 18:00:00' => {},
        '2015-11-27 19:00:00' => {},
    );

    my @e_offerings = BOM::Product::Offerings::get_offerings_flyby->query({
            underlying_symbol => 'frxEURUSD',
            start_type        => 'spot',
            expiry_type       => ['intraday'],
            barrier_category  => ['euro_non_atm']});
    my $ex = BOM::Market::Underlying->new('frxEURUSD')->exchange;
    foreach my $date (keys %expected_eur_intraday_trading_period) {
        my $now              = Date::Utility->new($date);
        my @eurusd_offerings = BOM::Product::Contract::Finder::Japan::_predefined_trading_period({
            offerings => \@e_offerings,
            exchange  => $ex,
            date      => $now,
            symbol    => 'frxEURUSD',
        });

        cmp_deeply(
            $eurusd_offerings[0]{trading_period}{date_expiry}{epoch},
            $expected_eur_intraday_trading_period{$date}{date_expiry}[0],
            "Expected date_expiry for $date"
        );
        cmp_deeply(
            $eurusd_offerings[0]{trading_period}{date_start}{epoch},
            $expected_eur_intraday_trading_period{$date}{date_start}[0],
            "Expected date_start for $date"
        );
    }

};
subtest "predefined barriers" => sub {

    my %expected_barriers = (
        call_intraday => {
            available_barriers => [
                1.15581, 1.15601, 1.15571, 1.15611, 1.15561, 1.15621, 1.15551, 1.15631, 1.15541, 1.15641, 1.15521, 1.15661,
                1.15501, 1.15681, 1.15451, 1.15731, 1.15351, 1.15831, 1.15151, 1.16031, 1.15591
            ],
            barrier => 1.15591,
        },
        range_daily => {
            available_barriers => [
                [1.15559, 1.15527, 1.15495, 1.15463, 1.15431, 1.15367, 1.15303, 1.15143, 1.14823, 1.14183],
                [1.15623, 1.15655, 1.15687, 1.15719, 1.15751, 1.15815, 1.15879, 1.16039, 1.16359, 1.16999]
            ],
            high_barrier => 1.15623,
            low_barrier  => 1.15559,
        },
    );

    my $contract = {
        trading_period => {
            date_start => {
                epoch => 1440374400,
                date  => '2015-08-24 00:45:00'
            },
            date_expiry => {
                epoch => 1440392400,
                date  => '2015-08-24 06:00:00'
            },
            duration => '5h15m',
        },
        barriers => 1,
    };
    my $underlying = BOM::Market::Underlying->new('frxEURUSD');
    my $now        = Date::Utility->new('2015-08-24 00:00:00');
    BOM::Test::Data::Utility::FeedTestDatabase::create_tick({
        underlying => 'frxEURUSD',
        epoch      => $now->epoch,
        quote      => 1.15591,
    });
    BOM::Test::Data::Utility::UnitTestMarketData::create_doc(
        'volsurface_delta',
        {
            symbol        => 'frxEURUSD',
            recorded_date => $now
        });
    BOM::Product::Contract::Finder::Japan::_set_predefined_barriers({
        underlying   => $underlying,
        contract     => $contract,
        current_tick => $underlying->tick_at($now),
        date         => $now
    });
    cmp_deeply(
        $contract->{available_barriers},
        $expected_barriers{call_intraday}{available_barriers},
        "Expected available barriers for intraday call"
    );
    is($contract->{barrier}, $expected_barriers{call_intraday}{barrier}, "Expected default barrier for intraday call");

    my $contract_2 = {
        trading_period => {
            date_start => {
                epoch => 1440374400,
                date  => '2015-08-24 00:00:00'
            },
            date_expiry => {
                epoch => 1440547199,
                date  => '2015-08-25 23:59:59'
            },
            duration => '1d',
        },
        barriers => 2,
    };
    BOM::Product::Contract::Finder::Japan::_set_predefined_barriers({
        underlying   => $underlying,
        contract     => $contract_2,
        current_tick => $underlying->tick_at($now),
        date         => $now
    });
    cmp_deeply(
        $contract_2->{available_barriers}[$_],
        $expected_barriers{range_daily}{available_barriers}[$_],
        "Expected available barriers for daily range"
    ) for keys @{$expected_barriers{range_daily}{available_barriers}};
    is($contract_2->{high_barrier}, $expected_barriers{range_daily}{high_barrier}, "Expected high barrier for daily range");
    is($contract_2->{low_barrier},  $expected_barriers{range_daily}{low_barrier},  "Expected low barrier for daily range");

};<|MERGE_RESOLUTION|>--- conflicted
+++ resolved
@@ -14,22 +14,14 @@
 use BOM::Product::Offerings qw(get_offerings_flyby);
 use BOM::Market::Underlying;
 use Date::Utility;
-<<<<<<< HEAD
-BOM::Test::Data::Utility::UnitTestMarketData::create_doc('currency',        {symbol => $_}) for qw(USD JPY AUD CAD EUR);
-subtest "predefined contracts for symbol" => sub {
-    my $now = Date::Utility->new('2015-08-21 05:30:00');
-
-    BOM::Test::Data::Utility::UnitTestMarketData::create_doc(
-        'holiday', {
-=======
-BOM::Test::Data::Utility::UnitTestCouchDB::create_doc('currency', {symbol => $_}) for qw(USD JPY AUD CAD EUR);
+
+BOM::Test::Data::Utility::UnitTestMarketData::create_doc('currency', {symbol => $_}) for qw(USD JPY AUD CAD EUR);
 subtest "predefined contracts for symbol" => sub {
     my $now = Date::Utility->new('2015-08-21 05:30:00');
 
     BOM::Test::Data::Utility::UnitTestCouchDB::create_doc(
         'holiday',
         {
->>>>>>> c54680ef
             recorded_date => $now,
             calendar      => {
                 "01-Jan-15" => {
