--- conflicted
+++ resolved
@@ -218,17 +218,12 @@
         amount_per_point => 2,
         stop_loss        => 10
     });
-<<<<<<< HEAD
     is $c->ask_price, 20, 'ask is 20';
     like(
         $c->longcode,
         qr/with stop loss of <strong>10 points<\/strong> and stop profit of <strong>10 points<\/strong>/,
         'correct longcode for stop_type: point and stop_loss of 10'
     );
-=======
-    is $c->ask_price, 20.00, 'ask is 20.00';
-    like($c->longcode, qr/with stop loss of 10 points and stop profit of 10 points/, 'correct longcode for stop_type: point and stop_loss of 10');
->>>>>>> 5601be24
     $c = produce_contract({
         %$params,
         stop_type        => 'point',
@@ -259,17 +254,12 @@
         amount_per_point => 2,
         stop_loss        => 10
     });
-<<<<<<< HEAD
     is $c->ask_price, 10, 'ask is 10';
     like(
         $c->longcode,
         qr/with stop loss of <strong>USD 10<\/strong> and stop profit of <strong>USD 10<\/strong>/,
         'correct longcode for stop_type: dollar'
     );
-=======
-    is $c->ask_price, 10.00, 'ask is 10.00';
-    like($c->longcode, qr/with stop loss of USD 10 and stop profit of USD 10/, 'correct longcode for stop_type: dollar');
->>>>>>> 5601be24
     is $c->shortcode, 'SPREADU_R_100_2_' . $now->epoch . '_10_10_DOLLAR';
 
     # decimals longcode
