--- conflicted
+++ resolved
@@ -3,11 +3,7 @@
 use strict;
 use warnings;
 
-<<<<<<< HEAD
 use Test::More tests => 10;
-=======
-use Test::More tests => 8;
->>>>>>> 2aea0d70
 use Test::Exception;
 use Test::NoWarnings;
 use Test::MockModule;
@@ -276,7 +272,6 @@
     });
     ok !$c->supported_expiries, 'no expiry concept';
     is_deeply $c->supported_start_types, ['spot'], 'spot';
-<<<<<<< HEAD
     ok !$c->is_path_dependent,      'non path dependent';
     ok !$c->allow_forward_starting, 'non forward-starting';
     ok !$c->two_barriers,           'non two barriers';
@@ -307,9 +302,4 @@
     ok !$c->is_atm_bet,          'not is_atm_bet';
     ok !$c->expiry_daily,        'not expiry_daily';
     ok !$c->pricing_engine_name, 'pricing engine name is \'\'';
-=======
-    ok !$c->is_path_dependent, 'non path dependent';
-    ok !$c->allow_forward_starting, 'non forward-starting';
-    ok !$c->two_barriers, 'non two barriers';
->>>>>>> 2aea0d70
 };