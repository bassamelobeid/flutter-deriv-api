#!/usr/bin/perl

use strict;
use warnings;

<<<<<<< HEAD
use Test::More tests => 5;
=======
use Test::More tests => 7;
>>>>>>> 30e2d882
use Test::Exception;
use Test::NoWarnings;
use BOM::Test::Data::Utility::UnitTestMarketData qw(:init);
use BOM::Test::Data::Utility::FeedTestDatabase qw(:init);
use BOM::Test::Data::Utility::UnitTestRedis qw(initialize_realtime_ticks_db);

use Date::Utility;
use BOM::Product::ContractFactory qw(produce_contract);

initialize_realtime_ticks_db();
my $now = Date::Utility->new('10-Mar-2015');
BOM::Test::Data::Utility::UnitTestMarketData::create_doc(
    'currency',
    {
        recorded_date => $now,
        symbol        => $_,
    }) for qw( USD JPY JPY-USD );
BOM::Test::Data::Utility::UnitTestMarketData::create_doc(
    'currency',
    {
        recorded_date => $now,
        symbol        => $_,
    }) for qw( USD AUD CAD-AUD);
BOM::Test::Data::Utility::UnitTestMarketData::create_doc(
    'volsurface_delta',
    {
        symbol        => $_,
        recorded_date => $now
    }) for qw (frxUSDJPY frxAUDCAD frxUSDCAD frxAUDUSD);
BOM::Test::Data::Utility::FeedTestDatabase::create_tick({
    underlying => 'frxUSDJPY',
    epoch      => $now->epoch
});
BOM::Test::Data::Utility::FeedTestDatabase::create_tick({
    underlying => 'frxUSDJPY',
    epoch      => $now->epoch + 1,
    quote      => 100,
});

BOM::Test::Data::Utility::FeedTestDatabase::create_tick({
    underlying => 'frxAUDCAD',
    epoch      => $now->epoch,
    quote      => 0.9935
});
BOM::Test::Data::Utility::FeedTestDatabase::create_tick({
    underlying => 'frxAUDCAD',
    epoch      => $now->epoch + 1,
    quote      => 0.9936,
});

my $args = {
    bet_type     => 'CALL',
    underlying   => 'frxUSDJPY',
    date_start   => $now,
    date_pricing => $now,
    duration     => '10m',
    currency     => 'USD',
    payout       => 10,
    barrier      => 'S0P',
};

subtest 'call variations' => sub {
    lives_ok {
        my $c = produce_contract($args);
        isa_ok $c, 'BOM::Product::Contract::Call';
        is $c->code,        'CALL';
        ok $c->is_intraday, 'is intraday';
        ok !$c->expiry_daily, 'not expiry daily';
        isa_ok $c->pricing_engine, 'BOM::Product::Pricing::Engine::Intraday::Forex';
        isa_ok $c->barrier,        'BOM::Product::Contract::Strike';
        cmp_ok $c->barrier->as_absolute, '==', 76.900, 'correct absolute barrier';
        ok $c->theo_probability;
    }
    'generic';
    lives_ok {
        my $c = produce_contract($args);
        isa_ok $c, 'BOM::Product::Contract::Call';
        isa_ok $c->pricing_engine, 'BOM::Product::Pricing::Engine::Intraday::Forex';

        $args->{duration} = '5h1s';
        $c = produce_contract($args);
        isa_ok $c, 'BOM::Product::Contract::Call';
        isa_ok $c->pricing_engine, 'Pricing::Engine::EuropeanDigitalSlope';

        $args->{duration}     = '10m';
        $args->{date_pricing} = $now->plus_time_interval('10m');
        $args->{date_start}   = $now->plus_time_interval('20m');
        $c                    = produce_contract($args);
        isa_ok $c, 'BOM::Product::Contract::Call';
        ok $c->is_forward_starting, 'forward starting';
        isa_ok $c->pricing_engine,  'Pricing::Engine::EuropeanDigitalSlope';

        $args->{date_pricing} = $now;
        $args->{date_start}   = $now;
        $args->{duration}     = '15m';
        $args->{barrier}      = 'S10P';
        $c                    = produce_contract($args);
        isa_ok $c, 'BOM::Product::Contract::Call';
        isa_ok $c->pricing_engine, 'BOM::Product::Pricing::Engine::Intraday::Forex';

        $args->{duration} = '5h1s';
        $c = produce_contract($args);
        isa_ok $c, 'BOM::Product::Contract::Call';
        isa_ok $c->pricing_engine, 'Pricing::Engine::EuropeanDigitalSlope';
    }
    'pricing engine selection';
};

subtest 'entry conditions' => sub {
    $args->{date_pricing} = $now->plus_time_interval('1s');
    my $c = produce_contract($args);
    ok !$c->pricing_new;
    ok !$c->is_forward_starting;
    ok $c->entry_tick, 'has entry tick';
    is $c->entry_tick->epoch, $now->epoch + 1, 'got the right entry tick for contract starting now';
};

subtest 'expiry conditions' => sub {
    $args->{date_pricing} = $now->plus_time_interval('1s');
    my $c = produce_contract($args);
    ok !$c->is_expired, 'not expired';
    cmp_ok $c->value, '==', 0, 'value 0';
    $args->{duration}     = '10m';
    $args->{date_start}   = $now;
    $args->{date_pricing} = $now->plus_time_interval('10m');
    BOM::Test::Data::Utility::FeedTestDatabase::create_tick({
        underlying => 'frxUSDJPY',
        epoch      => $now->epoch + 509,
        quote      => 101,
    });
    $c = produce_contract($args);
    ok !$c->exit_tick,  'no exit tick';
    ok !$c->is_expired, 'not expired without exit tick';
    cmp_ok $c->value, '==', 0;
    BOM::Test::Data::Utility::FeedTestDatabase::create_tick({
        underlying => 'frxUSDJPY',
        epoch      => $now->epoch + 601,
        quote      => 101,
    });
    $c = produce_contract($args);
    ok $c->is_expired, 'expired';
    ok $c->exit_tick,  'has exit tick';
    ok $c->exit_tick->quote > $c->barrier->as_absolute;
    cmp_ok $c->value, '==', $c->payout, 'full payout';
};

<<<<<<< HEAD
=======
subtest 'missing market data conditions' => sub {
    $args->{duration}     = '15m';
    $args->{date_start}   = $now;
    $args->{date_pricing} = $now->plus_time_interval('15m');
    BOM::Test::Data::Utility::FeedTestDatabase::create_tick({
        underlying => 'frxUSDJPY',
        epoch      => $now->epoch + 899,
        quote      => 101,
    });
    BOM::Test::Data::Utility::FeedTestDatabase::create_tick({
        underlying => 'frxUSDJPY',
        epoch      => $now->epoch + 901,
        quote      => 101,
    });
    my $c = produce_contract($args);
    ok $c->is_expired, 'expired';
    ok $c->exit_tick,  'has exit tick';
    ok !$c->missing_market_data, 'has no misisng market data';

    $args->{duration}     = '30m';
    $args->{date_start}   = $now;
    $args->{date_pricing} = $now->plus_time_interval('30m');
    BOM::Test::Data::Utility::FeedTestDatabase::create_tick({
        underlying => 'frxUSDJPY',
        epoch      => $now->epoch + 1499,
        quote      => 101,
    });
    BOM::Test::Data::Utility::FeedTestDatabase::create_tick({
        underlying => 'frxUSDJPY',
        epoch      => $now->epoch + 1801,
        quote      => 101,
    });
    $c = produce_contract($args);
    ok $c->is_expired,          'expired';
    ok $c->exit_tick,           'has exit tick';
    ok $c->missing_market_data, 'has misisng market data';
};

>>>>>>> 30e2d882
subtest 'shortcodes' => sub {
    lives_ok {
        my $c =
            produce_contract('CALL_FRXUSDJPY_10_' . $now->plus_time_interval('10m')->epoch . 'F_' . $now->plus_time_interval('20m')->epoch . '_S0P_0',
            'USD');
        isa_ok $c, 'BOM::Product::Contract::Call';
        ok $c->is_forward_starting;
    }
    'builds forward starting call from shortcode';
    lives_ok {
        my $c = produce_contract('CALL_FRXUSDJPY_10_' . $now->epoch . '_' . $now->plus_time_interval('20m')->epoch . '_S0P_0', 'USD');
        isa_ok $c, 'BOM::Product::Contract::Call';
        ok !$c->is_forward_starting;
    }
    'builds spot call from shortcode';
    lives_ok {
        my $c = produce_contract({
            bet_type     => 'CALL',
            date_start   => $now,
            date_pricing => $now->minus_time_interval('10m'),
            duration     => '20m',
            barrier      => 'S0P',
            underlying   => 'frxUSDJPY',
            currency     => 'USD',
            payout       => 10,
        });
        isa_ok $c, 'BOM::Product::Contract::Call';
        my $expected_shortcode = 'CALL_FRXUSDJPY_10_' . $now->epoch . 'F_' . $now->plus_time_interval('20m')->epoch . '_S0P_0';
        is $c->shortcode, $expected_shortcode, 'shortcode matches';
    }
    'builds shortcode from params for forward starting call';
    lives_ok {
        my $c = produce_contract({
            bet_type     => 'CALL',
            date_start   => $now,
            date_pricing => $now,
            duration     => '20m',
            barrier      => 'S0P',
            underlying   => 'frxUSDJPY',
            currency     => 'USD',
            payout       => 10,
        });
        isa_ok $c, 'BOM::Product::Contract::Call';
        my $expected_shortcode = 'CALL_FRXUSDJPY_10_' . $now->epoch . '_' . $now->plus_time_interval('20m')->epoch . '_S0P_0';
        is $c->shortcode, $expected_shortcode, 'shortcode matches';
    }
    'builds shortcode from params for spot call';
};

$args = {
    bet_type     => 'CALL',
    underlying   => 'frxAUDCAD',
    date_start   => $now,
    date_pricing => $now->plus_time_interval('1s'),
    duration     => '10m',
    currency     => 'USD',
    payout       => 10,
    barrier      => 'S0P',
};

subtest 'pips size changes' => sub {
    lives_ok {
        my $c = produce_contract($args);
        isa_ok $c, 'BOM::Product::Contract::Call';
        is $c->code,               'CALL';
        ok $c->is_intraday,        'is intraday';
        isa_ok $c->pricing_engine, 'BOM::Product::Pricing::Engine::Intraday::Forex';
        cmp_ok $c->barrier->as_absolute, 'eq', '0.99360', 'correct absolute barrier (it will be pipsized) ';
        cmp_ok $c->entry_tick->quote, 'eq', '0.9936', 'correct entry tick';
        cmp_ok $c->current_spot, 'eq', '0.99360', 'correct current spot (it will be pipsized)';
        cmp_ok $c->ask_price, 'eq', '5.35', 'correct ask price';
        $args->{date_pricing} = $now->plus_time_interval('10m');
        BOM::Test::Data::Utility::FeedTestDatabase::create_tick({
            underlying => 'frxAUDCAD',
            epoch      => $now->epoch + 599,
            quote      => 0.9939,
        });
        BOM::Test::Data::Utility::FeedTestDatabase::create_tick({
            underlying => 'frxAUDCAD',
            epoch      => $now->epoch + 601,
            quote      => 0.9938,
        });
        $c = produce_contract($args);
        ok $c->is_expired, 'expired';
        ok $c->exit_tick,  'has exit tick';
        ok $c->exit_tick->quote > $c->barrier->as_absolute;
        cmp_ok $c->value, '==', $c->payout, 'full payout';
        cmp_ok $c->exit_tick->quote, 'eq', '0.9939', 'correct exit tick';

    }
    'variable checking';
};
<|MERGE_RESOLUTION|>--- conflicted
+++ resolved
@@ -3,11 +3,7 @@
 use strict;
 use warnings;
 
-<<<<<<< HEAD
-use Test::More tests => 5;
-=======
-use Test::More tests => 7;
->>>>>>> 30e2d882
+use Test::More tests => 6;
 use Test::Exception;
 use Test::NoWarnings;
 use BOM::Test::Data::Utility::UnitTestMarketData qw(:init);
@@ -154,47 +150,6 @@
     cmp_ok $c->value, '==', $c->payout, 'full payout';
 };
 
-<<<<<<< HEAD
-=======
-subtest 'missing market data conditions' => sub {
-    $args->{duration}     = '15m';
-    $args->{date_start}   = $now;
-    $args->{date_pricing} = $now->plus_time_interval('15m');
-    BOM::Test::Data::Utility::FeedTestDatabase::create_tick({
-        underlying => 'frxUSDJPY',
-        epoch      => $now->epoch + 899,
-        quote      => 101,
-    });
-    BOM::Test::Data::Utility::FeedTestDatabase::create_tick({
-        underlying => 'frxUSDJPY',
-        epoch      => $now->epoch + 901,
-        quote      => 101,
-    });
-    my $c = produce_contract($args);
-    ok $c->is_expired, 'expired';
-    ok $c->exit_tick,  'has exit tick';
-    ok !$c->missing_market_data, 'has no misisng market data';
-
-    $args->{duration}     = '30m';
-    $args->{date_start}   = $now;
-    $args->{date_pricing} = $now->plus_time_interval('30m');
-    BOM::Test::Data::Utility::FeedTestDatabase::create_tick({
-        underlying => 'frxUSDJPY',
-        epoch      => $now->epoch + 1499,
-        quote      => 101,
-    });
-    BOM::Test::Data::Utility::FeedTestDatabase::create_tick({
-        underlying => 'frxUSDJPY',
-        epoch      => $now->epoch + 1801,
-        quote      => 101,
-    });
-    $c = produce_contract($args);
-    ok $c->is_expired,          'expired';
-    ok $c->exit_tick,           'has exit tick';
-    ok $c->missing_market_data, 'has misisng market data';
-};
-
->>>>>>> 30e2d882
 subtest 'shortcodes' => sub {
     lives_ok {
         my $c =
