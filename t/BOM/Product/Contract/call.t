--- conflicted
+++ resolved
@@ -220,11 +220,7 @@
         cmp_ok $c->barrier->as_absolute, 'eq', '0.99360', 'correct absolute barrier (it will be pipsized) ';
         cmp_ok $c->entry_tick->quote,    'eq', '0.9936',  'correct entry tick';
         cmp_ok $c->current_spot, 'eq', '0.99360', 'correct current spot (it will be pipsized)';
-<<<<<<< HEAD
-        cmp_ok $c->ask_price,    'eq', '5.64',    'correct ask price';
-=======
         cmp_ok $c->ask_price, 'eq', '5.24', 'correct ask price';
->>>>>>> bfd457a3
         $args->{date_pricing} = $now->plus_time_interval('10m');
         BOM::Test::Data::Utility::FeedTestDatabase::create_tick({
             underlying => 'frxAUDCAD',
