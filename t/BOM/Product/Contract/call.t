#!/etc/rmg/bin/perl

use strict;
use warnings;

use Test::More tests => 5;
use Test::Exception;
use BOM::Test::Data::Utility::UnitTestMarketData qw(:init);
use BOM::Test::Data::Utility::FeedTestDatabase qw(:init);
use BOM::Test::Data::Utility::UnitTestRedis qw(initialize_realtime_ticks_db);
use Format::Util::Numbers qw(roundnear);
use Date::Utility;
use BOM::Product::ContractFactory qw(produce_contract);
use LandingCompany::Offerings qw(reinitialise_offerings);

use Cache::RedisDB;
use BOM::Platform::RedisReplicated;

reinitialise_offerings(BOM::Platform::Runtime->instance->get_offerings_config);
initialize_realtime_ticks_db();
my $now = Date::Utility->new('10-Mar-2015');
BOM::Test::Data::Utility::UnitTestMarketData::create_doc(
    'currency',
    {
        recorded_date => $now,
        symbol        => $_,
    }) for qw( USD JPY JPY-USD );
BOM::Test::Data::Utility::UnitTestMarketData::create_doc(
    'currency',
    {
        recorded_date => $now,
        symbol        => $_,
    }) for qw( USD AUD CAD-AUD);
BOM::Test::Data::Utility::UnitTestMarketData::create_doc(
    'volsurface_delta',
    {
        symbol        => $_,
        recorded_date => $now
    }) for qw (frxUSDJPY frxAUDCAD frxUSDCAD frxAUDUSD);
BOM::Test::Data::Utility::FeedTestDatabase::create_tick({
    underlying => 'frxUSDJPY',
    epoch      => $now->epoch
});
BOM::Test::Data::Utility::FeedTestDatabase::create_tick({
    underlying => 'frxUSDJPY',
    epoch      => $now->epoch + 1,
    quote      => 100,
});

BOM::Test::Data::Utility::FeedTestDatabase::create_tick({
    underlying => 'frxAUDCAD',
    epoch      => $now->epoch,
    quote      => 0.9935
});
BOM::Test::Data::Utility::FeedTestDatabase::create_tick({
    underlying => 'frxAUDCAD',
    epoch      => $now->epoch + 1,
    quote      => 0.9936,
});

my $redis     = BOM::Platform::RedisReplicated::redis_write();
my $undec_key = "DECIMATE_frxAUDCAD" . "_31m_FULL";
my $encoder   = Sereal::Encoder->new({
    canonical => 1,
});
my %defaults = (
    symbol => 'frxAUDCAD',
    epoch  => $now->epoch,
    quote  => 0.9935,
    bid    => 0.9935,
    ask    => 0.9935,
    count  => 1,
);
$redis->zadd($undec_key, $defaults{epoch}, $encoder->encode(\%defaults));

$defaults{epoch} = $now->epoch + 1;
$defaults{quote} = 0.9936;
$redis->zadd($undec_key, $defaults{epoch}, $encoder->encode(\%defaults));

BOM::Test::Data::Utility::FeedTestDatabase::create_tick({
    underlying => 'frxUSDCAD',
    epoch      => $now->epoch + 1,
    quote      => 0.9936,
});
BOM::Test::Data::Utility::FeedTestDatabase::create_tick({
    underlying => 'frxAUDUSD',
    epoch      => $now->epoch + 1,
    quote      => 0.9936,
});

my $args = {
    bet_type     => 'CALL',
    underlying   => 'frxUSDJPY',
    date_start   => $now,
    date_pricing => $now,
    duration     => '10m',
    currency     => 'USD',
    payout       => 10,
    barrier      => 'S0P',
};

subtest 'call variations' => sub {
    lives_ok {
        my $c = produce_contract($args);
        isa_ok $c, 'BOM::Product::Contract::Call';
        is $c->code,        'CALL';
        ok $c->is_intraday, 'is intraday';
        ok !$c->expiry_daily, 'not expiry daily';

        is $c->ask_price, 5.31, 'correct ask price';
<<<<<<< HEAD
        is roundnear(0.001, $c->pricing_vol), 0.103, 'correct pricing vol';
=======
        is roundnear(0.001,$c->pricing_vol), 0.107, 'correct pricing vol';
>>>>>>> f00a497f
        isa_ok $c->pricing_engine, 'BOM::Product::Pricing::Engine::Intraday::Forex';
        isa_ok $c->barrier,        'BOM::Product::Contract::Strike';
        cmp_ok $c->barrier->as_absolute, '==', 76.900, 'correct absolute barrier';
        ok $c->theo_probability;
    }
    'generic';
    lives_ok {
        my $c = produce_contract($args);
        isa_ok $c, 'BOM::Product::Contract::Call';
        isa_ok $c->pricing_engine, 'BOM::Product::Pricing::Engine::Intraday::Forex';

        $args->{duration} = '5h1s';
        $c = produce_contract($args);
        isa_ok $c, 'BOM::Product::Contract::Call';
        isa_ok $c->pricing_engine_name, 'Pricing::Engine::EuropeanDigitalSlope';

        $args->{duration}     = '10m';
        $args->{date_pricing} = $now->plus_time_interval('10m');
        $args->{date_start}   = $now->plus_time_interval('20m');
        $c                    = produce_contract($args);
        isa_ok $c, 'BOM::Product::Contract::Call';
        ok $c->is_forward_starting,     'forward starting';
        isa_ok $c->pricing_engine_name, 'Pricing::Engine::EuropeanDigitalSlope';

        $args->{date_pricing} = $now;
        $args->{date_start}   = $now;
        $args->{duration}     = '15m';
        $args->{barrier}      = 'S10P';
        $c                    = produce_contract($args);
        isa_ok $c, 'BOM::Product::Contract::Call';
        isa_ok $c->pricing_engine, 'BOM::Product::Pricing::Engine::Intraday::Forex';

        $args->{duration} = '5h1s';
        $c = produce_contract($args);
        isa_ok $c, 'BOM::Product::Contract::Call';
        isa_ok $c->pricing_engine_name, 'Pricing::Engine::EuropeanDigitalSlope';
    }
    'pricing engine selection';
};

subtest 'entry conditions' => sub {
    $args->{date_pricing} = $now->plus_time_interval('1s');
    my $c = produce_contract($args);
    ok !$c->pricing_new;
    ok !$c->is_forward_starting;
    ok $c->entry_tick, 'has entry tick';
    is $c->entry_tick->epoch, $now->epoch + 1, 'got the right entry tick for contract starting now';
};

subtest 'expiry conditions' => sub {
    $args->{date_pricing} = $now->plus_time_interval('1s');
    my $c = produce_contract($args);
    ok !$c->is_expired, 'not expired';
    cmp_ok $c->value, '==', 0, 'value 0';
    $args->{duration}     = '10m';
    $args->{date_start}   = $now;
    $args->{date_pricing} = $now->plus_time_interval('10m');
    BOM::Test::Data::Utility::FeedTestDatabase::create_tick({
        underlying => 'frxUSDJPY',
        epoch      => $now->epoch + 509,
        quote      => 101,
    });
    $c = produce_contract($args);
    ok !$c->exit_tick,  'no exit tick';
    ok !$c->is_expired, 'not expired without exit tick';
    cmp_ok $c->value, '==', 0;
    BOM::Test::Data::Utility::FeedTestDatabase::create_tick({
        underlying => 'frxUSDJPY',
        epoch      => $now->epoch + 601,
        quote      => 101,
    });
    $c = produce_contract($args);
    ok $c->is_expired, 'expired';
    ok $c->exit_tick,  'has exit tick';
    ok $c->exit_tick->quote > $c->barrier->as_absolute;
    cmp_ok $c->value, '==', $c->payout, 'full payout';
};

subtest 'shortcodes' => sub {
    lives_ok {
        my $c =
            produce_contract('CALL_FRXUSDJPY_10_' . $now->plus_time_interval('10m')->epoch . 'F_' . $now->plus_time_interval('20m')->epoch . '_S0P_0',
            'USD');
        isa_ok $c, 'BOM::Product::Contract::Call';
        ok $c->starts_as_forward_starting;
    }
    'builds forward starting call from shortcode';
    lives_ok {
        my $c = produce_contract('CALL_FRXUSDJPY_10_' . $now->epoch . '_' . $now->plus_time_interval('20m')->epoch . '_S0P_0', 'USD');
        isa_ok $c, 'BOM::Product::Contract::Call';
        ok !$c->is_forward_starting;
    }
    'builds spot call from shortcode';
    lives_ok {
        my $c = produce_contract({
            bet_type     => 'CALL',
            date_start   => $now,
            date_pricing => $now->minus_time_interval('10m'),
            duration     => '20m',
            barrier      => 'S0P',
            underlying   => 'frxUSDJPY',
            currency     => 'USD',
            payout       => 10,
        });
        isa_ok $c, 'BOM::Product::Contract::Call';
        my $expected_shortcode = 'CALL_FRXUSDJPY_10_' . $now->epoch . 'F_' . $now->plus_time_interval('20m')->epoch . '_S0P_0';
        is $c->shortcode, $expected_shortcode, 'shortcode matches';
    }
    'builds shortcode from params for forward starting call';
    lives_ok {
        my $c = produce_contract({
            bet_type     => 'CALL',
            date_start   => $now,
            date_pricing => $now,
            duration     => '20m',
            barrier      => 'S0P',
            underlying   => 'frxUSDJPY',
            currency     => 'USD',
            payout       => 10,
        });
        isa_ok $c, 'BOM::Product::Contract::Call';
        my $expected_shortcode = 'CALL_FRXUSDJPY_10_' . $now->epoch . '_' . $now->plus_time_interval('20m')->epoch . '_S0P_0';
        is $c->shortcode, $expected_shortcode, 'shortcode matches';
    }
    'builds shortcode from params for spot call';
};

$args = {
    bet_type     => 'CALL',
    underlying   => 'frxAUDCAD',
    date_start   => $now,
    date_pricing => $now->plus_time_interval('1s'),
    duration     => '10m',
    currency     => 'USD',
    payout       => 10,
    barrier      => 'S0P',
};

subtest 'pips size changes' => sub {
    lives_ok {
        my $c = produce_contract($args);
        isa_ok $c, 'BOM::Product::Contract::Call';
        is $c->code,               'CALL';
        ok $c->is_intraday,        'is intraday';
        isa_ok $c->pricing_engine, 'BOM::Product::Pricing::Engine::Intraday::Forex';
        cmp_ok $c->barrier->as_absolute, 'eq', '0.99360', 'correct absolute barrier (it will be pipsized) ';
        cmp_ok $c->entry_tick->quote,    'eq', '0.9936',  'correct entry tick';
        cmp_ok $c->current_spot, 'eq', '0.99360', 'correct current spot (it will be pipsized)';
        cmp_ok $c->ask_price,    'eq', '5.36',    'correct ask price';
        $args->{date_pricing} = $now->plus_time_interval('10m');
        BOM::Test::Data::Utility::FeedTestDatabase::create_tick({
            underlying => 'frxAUDCAD',
            epoch      => $now->epoch + 599,
            quote      => 0.9939,
        });
        BOM::Test::Data::Utility::FeedTestDatabase::create_tick({
            underlying => 'frxAUDCAD',
            epoch      => $now->epoch + 601,
            quote      => 0.9938,
        });
        $c = produce_contract($args);
        ok $c->is_expired, 'expired';
        ok $c->exit_tick,  'has exit tick';
        ok $c->exit_tick->quote > $c->barrier->as_absolute;
        cmp_ok $c->value, '==', $c->payout, 'full payout';
        cmp_ok $c->exit_tick->quote, 'eq', '0.9939', 'correct exit tick';

    }
    'variable checking';
};
<|MERGE_RESOLUTION|>--- conflicted
+++ resolved
@@ -108,11 +108,7 @@
         ok !$c->expiry_daily, 'not expiry daily';
 
         is $c->ask_price, 5.31, 'correct ask price';
-<<<<<<< HEAD
-        is roundnear(0.001, $c->pricing_vol), 0.103, 'correct pricing vol';
-=======
         is roundnear(0.001,$c->pricing_vol), 0.107, 'correct pricing vol';
->>>>>>> f00a497f
         isa_ok $c->pricing_engine, 'BOM::Product::Pricing::Engine::Intraday::Forex';
         isa_ok $c->barrier,        'BOM::Product::Contract::Strike';
         cmp_ok $c->barrier->as_absolute, '==', 76.900, 'correct absolute barrier';
