--- conflicted
+++ resolved
@@ -38,7 +38,6 @@
         recorded_date => $now,
     });
 
-<<<<<<< HEAD
 my $mocked = Test::MockModule->new('BOM::Product::Pricing::Engine::Intraday::Forex');
 $mocked->mock(
     '_get_economic_events',
@@ -50,7 +49,6 @@
                 'release_time' => 1389096000,
             }];
     });
-=======
 BOM::Test::Data::Utility::UnitTestCouchDB::create_doc(
     'economic_events',
     {
@@ -59,7 +57,6 @@
         recorded_date         => Date::Utility->new(),
     },
 );
->>>>>>> e70e20ed
 
 my $bet = produce_contract({
     bet_type     => 'CALL',
