#!/etc/rmg/bin/perl

use strict;
use warnings;

use Test::More tests => 15;
use Test::NoWarnings;

use Time::HiRes;
use Cache::RedisDB;
use BOM::Test::Data::Utility::FeedTestDatabase qw(:init);
use BOM::Test::Data::Utility::UnitTestMarketData qw(:init);
use BOM::Test::Data::Utility::UnitTestRedis qw(initialize_realtime_ticks_db);
initialize_realtime_ticks_db();

use BOM::Product::ContractFactory qw(produce_contract make_similar_contract);

my $now = Date::Utility->new;

BOM::Test::Data::Utility::UnitTestMarketData::create_doc('currency', {symbol => 'USD'});

<<<<<<< HEAD
#create an empty un-used even so ask_price won't fail preparing market data for pricing engine
#Because the code to prepare market data is called for all pricings in Contract
BOM::Test::Data::Utility::UnitTestMarketData::create_doc('economic_events',
    {
        events           => [{
                symbol       => 'USD',
                release_date => 1,
                source       => 'forexfactory',
                impact       => 1,
                event_name   => 'FOMC',
            }]
=======
BOM::Test::Data::Utility::UnitTestMarketData::create_doc(
    'partial_trading',
    {
        type          => 'early_closes',
        recorded_date => Date::Utility->new('2016-01-01'),
        # dummy early close 
        calendar      => {
            '22-Dec-2016' => {
                '18h00m' => ['FOREX'],
            },
        },
>>>>>>> 94c510aa
    });

my $bet_params = {
    bet_type   => 'CALL',
    underlying => 'R_100',
    barrier    => 'S0P',
    payout     => 10,
    currency   => 'USD',
    duration   => '5m',
};

subtest 'prices at different times' => sub {
    create_ticks(([100, $now->epoch - 1, 'R_100']));
    my $c = produce_contract($bet_params);
    ok $c->is_valid_to_buy, 'valid to buy';
    ok $c->pricing_new,     'pricing new';
    ok !$c->entry_tick, 'entry tick is undefined';
    is $c->barrier->as_absolute + 0, 100, 'barrier is current spot';
    is $c->pricing_spot + 0, 100, 'pricing spot is current spot';
    ok $c->ask_price, 'can price';

    create_ticks(([101, $now->epoch, 'R_100'], [103, $now->epoch + 1, 'R_100']));
    $bet_params->{date_start}   = $now->epoch - 1;
    $bet_params->{date_pricing} = $now->epoch + 61;
    $c                          = produce_contract($bet_params);
    ok $c->is_valid_to_sell, 'valid to sell';
    ok !$c->pricing_new, 'not pricing new';
    ok $c->entry_tick, 'entry tick is defined';
    is $c->entry_tick->quote, 101, 'entry tick is 101';
    is $c->barrier->as_absolute + 0, 101, 'barrier is entry spot';
    is $c->pricing_spot + 0, 103, 'pricing spot is current spot';
    ok $c->bid_price, 'can price';
};

subtest 'entry tick == exit tick' => sub {
    my $contract_duration = 5 * 60;
    create_ticks(([101, $now->epoch - 2, 'R_100'], [103, $now->epoch + $contract_duration, 'R_100']));
    $bet_params->{date_start}   = $now;
    $bet_params->{duration}     = $contract_duration . 's';
    $bet_params->{date_pricing} = $now->epoch + $contract_duration + 1;
    my $c = produce_contract($bet_params);
    ok $c->is_expired, 'contract expired';
    is $c->entry_tick->quote + 0, 103, 'entry tick is 103';
    is $c->exit_tick->quote + 0,  103, 'entry tick is 103';
    ok !$c->is_valid_to_sell, 'not valid to sell';
    like($c->primary_validation_error->message, qr/only one tick throughout contract period/, 'throws error');
};

subtest 'entry tick before contract start (only forward starting contracts)' => sub {
    my $contract_duration = 5 * 60;
    create_ticks(([101, $now->epoch - 2, 'R_100'], [103, $now->epoch + $contract_duration, 'R_100']));
    $bet_params->{date_start}          = $now;
    $bet_params->{duration}            = $contract_duration . 's';
    $bet_params->{is_forward_starting} = 1;
    $bet_params->{starts_as_forward_starting} = 1;
    $bet_params->{date_pricing}        = $now->epoch + $contract_duration + 1;
    my $c = produce_contract($bet_params);
    ok $c->is_expired, 'contract expired';
    is $c->entry_tick->quote + 0, 101, 'entry tick is 101';
    is $c->exit_tick->quote + 0,  103, 'exit tick is 103';
    ok $c->is_valid_to_sell, 'valid to sell';
};

subtest 'waiting for entry tick' => sub {
    create_ticks();
    $bet_params->{date_start}          = $now;
    $bet_params->{date_pricing}        = $now->epoch + 1;
    $bet_params->{duration}            = '1h';
    delete $bet_params->{is_forward_starting};
    delete $bet_params->{starts_as_forward_starting};
    my $c = produce_contract($bet_params);
    ok !$c->is_valid_to_sell, 'not valid to sell';
    like($c->primary_validation_error->message, qr/Waiting for entry tick/, 'throws error');
    create_ticks([101, $now->epoch+1, 'R_100']);
    $c = produce_contract($bet_params);
    ok $c->entry_tick,       'entry tick defined';
    ok $c->is_valid_to_sell, 'valid to sell';
    $bet_params->{date_pricing} = $now->epoch + 302;    # 1 second too far
    $c = produce_contract($bet_params);
    ok !$c->is_expired,       'not expired';
    ok !$c->is_valid_to_sell, 'not valid to sell';
    like($c->primary_validation_error->message, qr/Quote too old/, 'throws error');
    $bet_params->{date_pricing} = $now->epoch + 301;
    $c = produce_contract($bet_params);
    ok $c->is_valid_to_sell, 'valid to sell once you have a close enough tick';
};

subtest 'tick expiry contract settlement' => sub {
    create_ticks([100, $now->epoch - 1, 'R_100'],[101, $now->epoch + 1, 'R_100']);
    $bet_params->{date_start} = $now;
    $bet_params->{date_pricing} = $now->epoch + 299;
    $bet_params->{duration} = '5t';
    my $c = produce_contract($bet_params);
    ok $c->tick_expiry, 'tick expiry contract';
    ok !$c->is_expired, 'not expired';
    ok !$c->exit_tick, 'no exit tick';
    ok !$c->is_after_expiry, 'not after expiry';
    ok !$c->is_valid_to_sell, 'not valid to sell';
    like ($c->primary_validation_error->message, qr/resale of tick expiry contract/, 'throws error');

    $bet_params->{date_pricing} = $now->epoch + 301;
    $c = produce_contract($bet_params);
    ok $c->tick_expiry, 'tick expiry contract';
    ok !$c->is_expired, 'not expired';
    ok !$c->exit_tick, 'no exit tick';
    ok $c->is_after_expiry, 'is after expiry';
    ok !$c->is_valid_to_sell, 'not valid to sell';
    like($c->primary_validation_error->message, qr/exit tick undefined after 5 minutes of contract start/, 'throws error');

    create_ticks(
        [100, $now->epoch - 1,   'R_100'],
        [101, $now->epoch + 1,   'R_100'],
        [101, $now->epoch + 2,   'R_100'],
        [102, $now->epoch + 3,   'R_100'],
        [104, $now->epoch + 4,   'R_100'],
        [102, $now->epoch + 5,   'R_100'],
        [102, $now->epoch + 299, 'R_100']);
    $bet_params->{date_pricing} = $now->epoch + 299;
    $c = produce_contract($bet_params);
    ok $c->tick_expiry, 'tick expiry contract';
    ok $c->is_expired, 'expired';
    ok $c->exit_tick, 'has exit tick';
    ok $c->is_valid_to_sell, 'valid to sell';
};

subtest 'intraday duration contract settlement' => sub {
    delete $bet_params->{is_forward_starting};
    create_ticks([101, $now->epoch - 1, 'R_100'], [102, $now->epoch + 301, 'R_100'], [103, $now->epoch + 302, 'R_100']);
    $bet_params->{date_start}   = $now;
    $bet_params->{duration}     = '5m';
    $bet_params->{date_pricing} = $now->epoch + 301;
    my $c = produce_contract($bet_params);
    ok $c->is_expired, 'is expired';
    ok !$c->is_valid_to_sell, 'not valid to sell';
    ok $c->missing_market_data, 'missing market data if entry tick is undef after expiry';
    like($c->primary_validation_error->message, qr/entry tick is after exit tick/, 'throws error');

    create_ticks([101, $now->epoch + 1, 'R_100'], [102, $now->epoch + 301, 'R_100']);
    $bet_params->{date_start}   = $now;
    $bet_params->{duration}     = '5m';
    $bet_params->{date_pricing} = $now->epoch + 301;
    $c                          = produce_contract($bet_params);
    ok $c->is_expired, 'is expired';
    ok !$c->is_valid_to_sell, 'not valid to sell';
    ok $c->missing_market_data, 'missing market data if entry tick is undef after expiry';
    like($c->primary_validation_error->message, qr/only one tick throughout contract period/, 'throws error');

    create_ticks([100, $now->epoch - 1, 'R_100']);
    $c = produce_contract($bet_params);
    ok $c->is_after_expiry, 'after expiry';
    ok !$c->entry_tick,       'no entry tick';
    ok !$c->is_valid_to_sell, 'not valid to sell';
    ok $c->missing_market_data, 'missing market data if entry tick is undef after expiry';
    like($c->primary_validation_error->message, qr/Waiting for entry tick/, 'throws error');

    create_ticks([101, $now->epoch + 1, 'R_100']);
    $c = produce_contract($bet_params);
    ok $c->is_after_expiry, 'after expiry';
    ok !$c->exit_tick,        'no exit tick';
    ok !$c->is_valid_to_sell, 'not valid to sell';
    ok !$c->missing_market_data, 'no missing market data while waiting for exit tick after expiry';
    like($c->primary_validation_error->message, qr/exit tick is undefined/, 'throws error');
};

subtest 'longcode misbehaving for daily contracts' => sub {
    $bet_params->{duration} = '2d';
    my $c = produce_contract($bet_params);
    ok $c->expiry_daily, 'multiday contract';
    is $c->effective_daily_trading_seconds, 86399;
    is $c->expiry_type, 'daily';
    my $expiry_daily_longcode = $c->longcode;
    $bet_params->{date_pricing} = $c->date_start->plus_time_interval('2d');
    $c = produce_contract($bet_params);
    is $c->effective_daily_trading_seconds, 86399;
    is $c->expiry_type, 'intraday';
    ok $c->is_intraday, 'date_pricing reaches intraday';
    is $c->longcode, $expiry_daily_longcode, 'longcode does not change';
};

subtest 'longcode of daily contracts crossing Thursday 21GMT expiring on Friday' => sub {
    my $c = produce_contract('PUT_FRXGBPUSD_166.27_1463087154_1463173200_S0P_0', 'USD');
    my $c2 = make_similar_contract($c, {date_pricing => $c->date_start});
    ok $c2->expiry_daily, 'multiday contract';
    is $c2->longcode, 'Win payout if GBP/USD is strictly lower than entry spot at close on 2016-05-13.';
    is $c->effective_daily_trading_seconds, 75600;
    is $c->expiry_type, 'daily';
    my $expiry_daily_longcode = $c2->longcode;
    $c2 = make_similar_contract($c , {date_pricing => $c->date_start->plus_time_interval('5h')});
    ok $c2->is_intraday, 'date_pricing reaches intraday';
    is $c2->longcode, $expiry_daily_longcode, 'longcode does not change';
    is $c->effective_daily_trading_seconds, 75600;
    is $c->expiry_type, 'daily';
 
};

subtest 'longcode of daily contracts at 10 minutes before friday close' => sub {
    my $c = produce_contract('PUT_FRXGBPUSD_166.27_1463172600_1463173200_S0P_0', 'usd');
    my $c2 = make_similar_contract($c, {date_pricing => $c->date_start});
    is $c2->longcode, 'Win payout if GBP/USD is strictly lower than entry spot at 10 minutes after contract start time.';
    is $c2->effective_daily_trading_seconds, 75600;
    is $c2->expiry_type, 'intraday';
    ok $c2->is_intraday, 'is an intraday contract';
};

subtest 'longcode of 22 hours contract from Thursday 3GMT' => sub {
    my $c = produce_contract('PUT_FRXGBPUSD_166.27_1463022000_1463101200_S0P_0', 'usd');
    my $c2 = make_similar_contract($c, {date_pricing => $c->date_start});
    is $c2->longcode, 'Win payout if GBP/USD is strictly lower than entry spot at 22 hours after contract start time.';
    is $c2->effective_daily_trading_seconds, 75600;
    is $c2->expiry_type, 'intraday';
    ok $c2->is_intraday, 'is an intraday contract';
};



subtest 'longcode of index daily contracts' => sub {
    my $c = produce_contract('PUT_GDAXI_166.27_1469523600_1469633400_S0P_0', 'USD');
    my $c2 = make_similar_contract($c, {date_pricing => $c->date_start});
    ok $c2->expiry_daily, 'is daily contract';
    is $c2->longcode, 'Win payout if German Index is strictly lower than entry spot at close on 2016-07-27.';
    is $c->effective_daily_trading_seconds, 30600;
    is $c->expiry_type, 'daily';
    my $expiry_daily_longcode = $c2->longcode;
    $c2 = make_similar_contract($c , {date_pricing => $c->date_start->plus_time_interval('8h')});
    ok $c2->expiry_daily, 'is daily contract';
    is $c2->longcode, $expiry_daily_longcode, 'longcode does not change';
    is $c->effective_daily_trading_seconds, 30600;
    is $c->expiry_type, 'daily';
    $c2 = make_similar_contract($c , {date_pricing => $c->date_start->plus_time_interval('24h')});
    ok $c2->is_intraday, 'date_pricing reaches intraday';
    is $c2->longcode, $expiry_daily_longcode, 'longcode does not change';
    is $c->effective_daily_trading_seconds, 30600;
    is $c->expiry_type, 'daily';
 
};

subtest 'longcode of daily contract on early close day' => sub {
    my $c = produce_contract('PUT_FRXGBPUSD_166.27_1482332400_1482429600_S0P_0', 'USD');
    my $c2 = make_similar_contract($c, {date_pricing => $c->date_start});
    ok $c2->expiry_daily, 'is a multiday contract';
    is $c2->longcode, 'Win payout if GBP/USD is strictly lower than entry spot at close on 2016-12-22.';
    is $c->effective_daily_trading_seconds, 64800;
    is $c->expiry_type, 'daily';
};

subtest 'longcode of intraday contracts' => sub {
    my $c = produce_contract('PUT_FRXGBPUSD_166.27_1463126400_1463173200_S0P_0', 'USD');
    my $c2 = make_similar_contract($c, {date_pricing => $c->date_start});
    ok $c2->is_intraday, 'is an contract';
    is $c2->longcode, 'Win payout if GBP/USD is strictly lower than entry spot at 13 hours after contract start time.';
};

subtest 'ATM and non ATM switches on sellback' => sub {
    my $now = Date::Utility->new;
    create_ticks([101, $now->epoch, 'R_100'], [100, $now->epoch + 1, 'R_100'], [100.1, $now->epoch + 2, 'R_100']);
    $bet_params->{duration} = '15m';
    $bet_params->{date_start} = $now;
    $bet_params->{date_pricing} = $now->epoch + 2;
    $bet_params->{barrier} = 'S10P';
    my $c = produce_contract($bet_params);
    is $c->current_spot+0, 100.1, 'current tick is 100.1';
    is $c->barrier->as_absolute+0, 100.1, 'barrier is 100.1';
    ok !$c->is_atm_bet, 'not atm bet';
};

sub create_ticks {
    my @ticks = @_;

    Cache::RedisDB->flushall;
    BOM::Test::Data::Utility::FeedTestDatabase->instance->truncate_tables;

    for my $tick (@ticks) {
        BOM::Test::Data::Utility::FeedTestDatabase::create_tick({
            quote      => $tick->[0],
            epoch      => $tick->[1],
            underlying => $tick->[2],
        });
    }
    Time::HiRes::sleep(0.1);

    return;
}<|MERGE_RESOLUTION|>--- conflicted
+++ resolved
@@ -19,7 +19,6 @@
 
 BOM::Test::Data::Utility::UnitTestMarketData::create_doc('currency', {symbol => 'USD'});
 
-<<<<<<< HEAD
 #create an empty un-used even so ask_price won't fail preparing market data for pricing engine
 #Because the code to prepare market data is called for all pricings in Contract
 BOM::Test::Data::Utility::UnitTestMarketData::create_doc('economic_events',
@@ -31,20 +30,20 @@
                 impact       => 1,
                 event_name   => 'FOMC',
             }]
-=======
+    });
+
 BOM::Test::Data::Utility::UnitTestMarketData::create_doc(
-    'partial_trading',
-    {
-        type          => 'early_closes',
-        recorded_date => Date::Utility->new('2016-01-01'),
-        # dummy early close 
-        calendar      => {
-            '22-Dec-2016' => {
-                '18h00m' => ['FOREX'],
-            },
-        },
->>>>>>> 94c510aa
-    });
+      'partial_trading',
+      {
+          type          => 'early_closes',
+          recorded_date => Date::Utility->new('2016-01-01'),
+          # dummy early close 
+          calendar      => {
+              '22-Dec-2016' => {
+                  '18h00m' => ['FOREX'],
+              },
+          },
+      });
 
 my $bet_params = {
     bet_type   => 'CALL',
