--- conflicted
+++ resolved
@@ -224,18 +224,13 @@
     $c = produce_contract($bet_params);
     is $c->expiry_type, 'intraday';
     ok $c->is_intraday, 'date_pricing reaches intraday';
-<<<<<<< HEAD
     is_deeply($c->longcode, $expiry_daily_longcode);
-=======
-    is $c->longcode,    $expiry_daily_longcode, 'longcode does not change';
->>>>>>> 572b761b
 };
 
 subtest 'longcode of daily contracts crossing Thursday 21GMT expiring on Friday' => sub {
     my $c = produce_contract('PUT_FRXGBPUSD_166.27_1463087154_1463173200_S0P_0', 'USD');
     my $c2 = make_similar_contract($c, {date_pricing => $c->date_start});
     ok $c2->expiry_daily, 'multiday contract';
-<<<<<<< HEAD
     is_deeply($c2->longcode,
         ['Win payout if [_3] is strictly lower than [_6] at [_5].', 'USD', '166.27', 'GBP/USD', [], ['close on [_1]', '2016-05-13'], ['entry spot']]);
     is $c->expiry_type, 'daily';
@@ -244,30 +239,17 @@
     ok $c2->is_intraday, 'date_pricing reaches intraday';
     is_deeply($c2->longcode, $expiry_daily_longcode);
     is $c->expiry_type, 'daily';
-=======
-    is $c2->longcode,     'Win payout if GBP/USD is strictly lower than entry spot at close on 2016-05-13.';
-    is $c->expiry_type,   'daily';
-    my $expiry_daily_longcode = $c2->longcode;
-    $c2 = make_similar_contract($c, {date_pricing => $c->date_start->plus_time_interval('5h')});
-    ok $c2->is_intraday, 'date_pricing reaches intraday';
-    is $c2->longcode,    $expiry_daily_longcode, 'longcode does not change';
-    is $c->expiry_type,  'daily';
->>>>>>> 572b761b
 
 };
 
 subtest 'longcode of daily contracts at 10 minutes before friday close' => sub {
     my $c = produce_contract('PUT_FRXGBPUSD_166.27_1463172600_1463173200_S0P_0', 'usd');
     my $c2 = make_similar_contract($c, {date_pricing => $c->date_start});
-<<<<<<< HEAD
     is_deeply(
         $c2->longcode,
         [
             'Win payout if [_3] is strictly lower than [_6] at [_5] after [_4].',
             'usd', '166.27', 'GBP/USD', ['contract start time'], ['10 minutes'], ['entry spot']]);
-=======
-    is $c2->longcode,    'Win payout if GBP/USD is strictly lower than entry spot at 10 minutes after contract start time.';
->>>>>>> 572b761b
     is $c2->expiry_type, 'intraday';
     ok $c2->is_intraday, 'is an intraday contract';
 };
@@ -275,15 +257,11 @@
 subtest 'longcode of 22 hours contract from Thursday 3GMT' => sub {
     my $c = produce_contract('PUT_FRXGBPUSD_166.27_1463022000_1463101200_S0P_0', 'usd');
     my $c2 = make_similar_contract($c, {date_pricing => $c->date_start});
-<<<<<<< HEAD
     is_deeply(
         $c2->longcode,
         [
             'Win payout if [_3] is strictly lower than [_6] at [_5] after [_4].',
             'usd', '166.27', 'GBP/USD', ['contract start time'], ['22 hours'], ['entry spot']]);
-=======
-    is $c2->longcode,    'Win payout if GBP/USD is strictly lower than entry spot at 22 hours after contract start time.';
->>>>>>> 572b761b
     is $c2->expiry_type, 'intraday';
     ok $c2->is_intraday, 'is an intraday contract';
 };
@@ -292,7 +270,6 @@
     my $c = produce_contract('PUT_GDAXI_166.27_1469523600_1469633400_S0P_0', 'USD');
     my $c2 = make_similar_contract($c, {date_pricing => $c->date_start});
     ok $c2->expiry_daily, 'is daily contract';
-<<<<<<< HEAD
     is_deeply(
         $c2->longcode,
         [
@@ -309,34 +286,15 @@
     ok $c2->is_intraday, 'date_pricing reaches intraday';
     is_deeply($c2->longcode, $expiry_daily_longcode);
     is $c->expiry_type, 'daily';
-=======
-    is $c2->longcode,     'Win payout if German Index is strictly lower than entry spot at close on 2016-07-27.';
-    is $c->expiry_type,   'daily';
-    my $expiry_daily_longcode = $c2->longcode;
-    $c2 = make_similar_contract($c, {date_pricing => $c->date_start->plus_time_interval('8h')});
-    ok $c2->expiry_daily, 'is daily contract';
-    is $c2->longcode,     $expiry_daily_longcode, 'longcode does not change';
-    is $c->expiry_type,   'daily';
-    $c2 = make_similar_contract($c, {date_pricing => $c->date_start->plus_time_interval('24h')});
-    ok $c2->is_intraday, 'date_pricing reaches intraday';
-    is $c2->longcode,    $expiry_daily_longcode, 'longcode does not change';
-    is $c->expiry_type,  'daily';
->>>>>>> 572b761b
-
 };
 
 subtest 'longcode of daily contract on early close day' => sub {
     my $c = produce_contract('PUT_FRXGBPUSD_166.27_1482332400_1482429600_S0P_0', 'USD');
     my $c2 = make_similar_contract($c, {date_pricing => $c->date_start});
     ok $c2->expiry_daily, 'is a multiday contract';
-<<<<<<< HEAD
     is_deeply($c2->longcode,
         ['Win payout if [_3] is strictly lower than [_6] at [_5].', 'USD', '166.27', 'GBP/USD', [], ['close on [_1]', '2016-12-22'], ['entry spot']]);
     is $c2->expiry_type, 'daily';
-=======
-    is $c2->longcode,     'Win payout if GBP/USD is strictly lower than entry spot at close on 2016-12-22.';
-    is $c2->expiry_type,  'daily';
->>>>>>> 572b761b
 };
 
 subtest 'longcode of intraday contracts' => sub {
