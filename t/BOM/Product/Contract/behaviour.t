--- conflicted
+++ resolved
@@ -23,16 +23,6 @@
 #Because the code to prepare market data is called for all pricings in Contract
 BOM::Test::Data::Utility::UnitTestMarketData::create_doc('economic_events',
     {
-<<<<<<< HEAD
-        type          => 'early_closes',
-        recorded_date => Date::Utility->new('2016-01-01'),
-        # dummy early close
-        calendar => {
-            '22-Dec-2016' => {
-                '18h00m' => ['FOREX'],
-            },
-        },
-=======
         events           => [{
                 symbol       => 'USD',
                 release_date => 1,
@@ -40,7 +30,6 @@
                 impact       => 1,
                 event_name   => 'FOMC',
             }]
->>>>>>> fcf83c15
     });
 
 BOM::Test::Data::Utility::UnitTestMarketData::create_doc(
