#!/etc/rmg/bin/perl

use strict;
use warnings;

use Test::More tests => 3;
use Test::Warnings;
use Test::Exception;
use Test::Deep qw( cmp_deeply );
use BOM::Test::Data::Utility::FeedTestDatabase qw(:init);
use BOM::Test::Data::Utility::UnitTestMarketData qw(:init);

use BOM::Product::ContractFinder;
use Date::Utility;
use Scalar::Util::Numeric qw(isint);

my $now = Date::Utility->new;
BOM::Test::Data::Utility::UnitTestMarketData::create_doc('currency', {symbol => $_}) for qw(USD JPY AUD CAD EUR);
BOM::Test::Data::Utility::UnitTestMarketData::create_doc('index',    {symbol => $_}) for qw(AEX SYNAEX frxAUDUSD frxXPDUSD);
BOM::Test::Data::Utility::UnitTestMarketData::create_doc(
    'volsurface_delta',
    {
        symbol        => $_,
        recorded_date => $now
    }) for qw(frxUSDJPY frxAUDCAD frxXAUUSD frxXPDUSD frxEURUSD);
BOM::Test::Data::Utility::UnitTestMarketData::create_doc(
    'volsurface_moneyness',
    {
        symbol        => $_,
        recorded_date => $now
    }) for qw(AEX FPCS);

my $finder = BOM::Product::ContractFinder->new;

subtest "basic_contracts_for" => sub {
    my %input = (
        random  => ['R_100',     'RDBEAR'],
        forex   => ['frxUSDJPY', 'frxAUDCAD', 'frxEURUSD', 'WLDUSD'],
        indices => ['AEX',       'SYNAEX'],
        stocks      => ['USAAPL'],
        commodities => ['frxXAUUSD', 'frxXPDUSD'],
    );
    my %expected = (
        R_100 => {
            callput      => 14,
            touchnotouch => 4,    # intraday and daily separated
            staysinout   => 4,
            endsinout    => 4,
            digits       => 6,
            asian        => 2,
        },
        RDBEAR => {
            callput      => 10,
            touchnotouch => 2,    # intraday and daily separated
            staysinout   => 2,
            endsinout    => 2,
            digits       => 6,
        },
        frxUSDJPY => {
            callput      => 10,
            touchnotouch => 2,    # only daily
            staysinout   => 2,
            endsinout    => 2,
        },
        frxAUDCAD => {
            callput => 6,
        },
        WLDUSD => {
            callput => 4,
        },
        AEX => {
            callput      => 8,
            touchnotouch => 2,    # only daily
            staysinout   => 2,
            endsinout    => 2,
        },
        FPCS => {
            callput => 8,
        },
        frxXAUUSD => {
            callput      => 8,
            touchnotouch => 2,    # only daily
            staysinout   => 2,
            endsinout    => 2,
        },
        frxXPDUSD => {
            callput => 2,
        },
    );

    my $expected_blackouts = [['11:00:00', '13:00:00'], ['20:00:00', '23:59:59']];

    foreach my $market (keys %input) {
        foreach my $u (@{$input{$market}}) {
            BOM::Test::Data::Utility::FeedTestDatabase::create_tick({
                underlying => $u,
                epoch      => time,
                quote      => 100
            });
<<<<<<< HEAD
            my $f = $finder->basic_contracts_for({symbol => $u});
=======
            my $f = BOM::Product::ContractFinder->new->basic_contracts_for({symbol => $u});
>>>>>>> a2be4184

            if ($u eq 'frxEURUSD') {
                foreach my $contract (@{$f->{'available'}}) {
                    cmp_deeply $contract->{'forward_starting_options'}[0]{'blackouts'}, $expected_blackouts, "expected blackouts"
                        if $contract->{start_type} eq 'forward';
                }
            }

            ok $f->{feed_license}, 'has feed license key available';
            is($f->{feed_license}, 'realtime', 'correct feed license key available') if ($market eq 'volidx');
            my %got;
            $got{$_->{contract_category}}++ for (@{$f->{available}});
            cmp_ok $got{$_}, '==', $expected{$u}{$_}, "expected outcome for $u-$_" for (keys %{$expected{$u}});
        }
    }
};

subtest 'default barrier(s)' => sub {
    note("barriers for AEX");
<<<<<<< HEAD
    my $aex_contracts = $finder->basic_contracts_for({symbol => 'AEX'});
=======
    my $aex_contracts = BOM::Product::ContractFinder->new->basic_contracts_for({symbol => 'AEX'});
>>>>>>> a2be4184
    my @daily_contracts = grep { $_->{expiry_type} eq 'daily' } @{$aex_contracts->{available}};
    foreach my $data (@daily_contracts) {
        ok isint($data->{barrier}),      'barrier is integer'      if $data->{barrier};
        ok isint($data->{high_barrier}), 'high_barrier is integer' if $data->{high_barrier};
        ok isint($data->{low_barrier}),  'low_barrier is integer'  if $data->{low_barrier};
    }

    note("barriers for frxUSDJPY");
<<<<<<< HEAD
    my $usdjpy_contracts = $finder->basic_contracts_for({symbol => 'frxUSDJPY'});
=======
    my $usdjpy_contracts = BOM::Product::ContractFinder->new->basic_contracts_for({symbol => 'frxUSDJPY'});
>>>>>>> a2be4184
    @daily_contracts = grep { $_->{barriers} > 0 } @{$usdjpy_contracts->{available}};
    foreach my $data (@daily_contracts) {
        ok !isint($data->{barrier}),      'barrier is non integer'      if $data->{barrier};
        ok !isint($data->{high_barrier}), 'high_barrier is non integer' if $data->{high_barrier};
        ok !isint($data->{low_barrier}),  'low_barrier is non integer'  if $data->{low_barrier};
    }
};<|MERGE_RESOLUTION|>--- conflicted
+++ resolved
@@ -97,11 +97,7 @@
                 epoch      => time,
                 quote      => 100
             });
-<<<<<<< HEAD
             my $f = $finder->basic_contracts_for({symbol => $u});
-=======
-            my $f = BOM::Product::ContractFinder->new->basic_contracts_for({symbol => $u});
->>>>>>> a2be4184
 
             if ($u eq 'frxEURUSD') {
                 foreach my $contract (@{$f->{'available'}}) {
@@ -121,11 +117,7 @@
 
 subtest 'default barrier(s)' => sub {
     note("barriers for AEX");
-<<<<<<< HEAD
     my $aex_contracts = $finder->basic_contracts_for({symbol => 'AEX'});
-=======
-    my $aex_contracts = BOM::Product::ContractFinder->new->basic_contracts_for({symbol => 'AEX'});
->>>>>>> a2be4184
     my @daily_contracts = grep { $_->{expiry_type} eq 'daily' } @{$aex_contracts->{available}};
     foreach my $data (@daily_contracts) {
         ok isint($data->{barrier}),      'barrier is integer'      if $data->{barrier};
@@ -134,11 +126,7 @@
     }
 
     note("barriers for frxUSDJPY");
-<<<<<<< HEAD
     my $usdjpy_contracts = $finder->basic_contracts_for({symbol => 'frxUSDJPY'});
-=======
-    my $usdjpy_contracts = BOM::Product::ContractFinder->new->basic_contracts_for({symbol => 'frxUSDJPY'});
->>>>>>> a2be4184
     @daily_contracts = grep { $_->{barriers} > 0 } @{$usdjpy_contracts->{available}};
     foreach my $data (@daily_contracts) {
         ok !isint($data->{barrier}),      'barrier is non integer'      if $data->{barrier};
