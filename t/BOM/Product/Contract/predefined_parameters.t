#!/usr/bin/perl

use strict;
use warnings;

use Test::More;
use Test::Deep;
use Test::FailWarnings;

use List::Util qw(first);
use Date::Utility;
use LandingCompany::Offerings qw(reinitialise_offerings);

use BOM::MarketData qw(create_underlying);
use BOM::Product::Contract::PredefinedParameters qw(generate_trading_periods get_predefined_offerings update_predefined_highlow);
use BOM::Test::Data::Utility::FeedTestDatabase qw(:init);
use BOM::Test::Data::Utility::UnitTestMarketData qw(:init);
use BOM::Test::Data::Utility::UnitTestRedis qw(initialize_realtime_ticks_db);

reinitialise_offerings(BOM::Platform::Runtime->instance->get_offerings_config);

my $supported_symbol = 'frxUSDJPY';
my $monday           = Date::Utility->new('2016-11-14');    # monday

subtest 'non trading day' => sub {
    my $saturday = Date::Utility->new('2016-11-19');        # saturday
    generate_trading_periods($supported_symbol, $saturday);
    my $offerings = get_predefined_offerings({
        symbol => $supported_symbol,
        date   => $saturday
    });
    ok !@$offerings, 'no offerings were generated on non trading day';
    setup_ticks($supported_symbol, [[$monday->minus_time_interval('400d')], [$monday]]);
    generate_trading_periods($supported_symbol, $monday);
    $offerings = get_predefined_offerings({
        symbol => $supported_symbol,
        date   => $monday
    });
    ok @$offerings, 'generates predefined offerings on a trading day';
};

subtest 'intraday trading period' => sub {
    # 0 - underlying symbol
    # 1 - expected contract category
    # 2 - generation time
    # 3 - expected offerings count
    # 4 - expected trading periods (order matters)
    my @test_inputs = (
        # monday at 00:00GMT
        [
            'frxUSDJPY', 'callput', '2016-11-14 00:00:00',
            2, [['2016-11-14 00:00:00', '2016-11-14 02:00:00'], ['2016-11-14 00:00:00', '2016-11-14 02:00:00']]
        ],
        # monday at 00:44GMT
        [
            'frxUSDJPY', 'callput', '2016-11-14 00:44:00',
            2, [['2016-11-14 00:00:00', '2016-11-14 02:00:00'], ['2016-11-14 00:00:00', '2016-11-14 02:00:00']]
        ],
        # monday at 00:45GMT
        [
            'frxUSDJPY',
            'callput',
            '2016-11-14 00:45:00',
            4,
            [
                ['2016-11-14 00:00:00', '2016-11-14 02:00:00'],
                ['2016-11-14 00:45:00', '2016-11-14 06:00:00'],
                ['2016-11-14 00:00:00', '2016-11-14 02:00:00'],
                ['2016-11-14 00:45:00', '2016-11-14 06:00:00']]
        ],
        # monday at 01:45GMT
        [
            'frxUSDJPY',
            'callput',
            '2016-11-14 01:45:00',
            6,
            [
                ['2016-11-14 00:00:00', '2016-11-14 02:00:00'],
                ['2016-11-14 01:45:00', '2016-11-14 04:00:00'],
                ['2016-11-14 00:45:00', '2016-11-14 06:00:00'],
                ['2016-11-14 00:00:00', '2016-11-14 02:00:00'],
                ['2016-11-14 01:45:00', '2016-11-14 04:00:00'],
                ['2016-11-14 00:45:00', '2016-11-14 06:00:00']]
        ],
        # monday at 02:00GMT
        [
            'frxUSDJPY',
            'callput',
            '2016-11-14 02:00:00',
            4,
            [
                ['2016-11-14 01:45:00', '2016-11-14 04:00:00'],
                ['2016-11-14 00:45:00', '2016-11-14 06:00:00'],
                ['2016-11-14 01:45:00', '2016-11-14 04:00:00'],
                ['2016-11-14 00:45:00', '2016-11-14 06:00:00']]
        ],
        # monday at 18:00GMT
        ['frxUSDJPY', 'callput', '2016-11-14 18:00:00', 0, [],],
        # monday at 21:44GMT
        ['frxUSDJPY', 'callput', '2016-11-14 21:44:00', 0, [],],
        # monday at 21:45GMT
        [
            'frxUSDJPY', 'callput', '2016-11-14 21:45:00',
            2, [['2016-11-14 21:45:00', '2016-11-14 23:59:59'], ['2016-11-14 21:45:00', '2016-11-14 23:59:59'],],
        ],
        # monday at 21:45GMT
        ['frxGBPJPY', 'callput', '2016-11-14 21:45:00', 0, [],],
    );

    foreach my $input (@test_inputs) {
        my ($symbol, $category, $date, $count, $periods) = map { $input->[$_] } (0 .. 4);
        $date = Date::Utility->new($date);
        setup_ticks($symbol, [[$date->minus_time_interval('400d')], [$date]]);
        note('generating for ' . $symbol . '. Time set to ' . $date->day_as_string . ' at ' . $date->time);
        generate_trading_periods($symbol, $date);
        my $offerings = get_predefined_offerings({
            symbol => $symbol,
            date   => $date
        });
        my @intraday = grep { $_->{expiry_type} eq 'intraday' } @$offerings;
        is scalar(@intraday), $count, 'expected two offerings on intraday at 00:00GMT';

        if ($count == 0 and scalar(@intraday) == 0) {
            pass('no intraday offerings found for ' . $symbol);
        } else {
            for (0 .. $#intraday) {
                my $got      = $intraday[$_];
                my $expected = $periods->[$_];
                like $got->{contract_category}, qr/$category/, 'valid contract category ' . $category;
                is $got->{trading_period}->{date_start}->{date},  $expected->[0], 'period starts at ' . $expected->[0];
                is $got->{trading_period}->{date_expiry}->{date}, $expected->[1], 'period ends at ' . $expected->[1];
            }
        }
    }
};

subtest 'predefined barriers' => sub {
    my $symbol = 'frxEURUSD';
    my $date   = Date::Utility->new("2015-08-24 00:00:00");
    setup_ticks($symbol, [[$date->minus_time_interval('400d')], [$date, 1.1521], [$date->plus_time_interval('10m'), 1.15591]]);

    my @inputs = ({
            match => {
                contract_category => 'callput',
                duration          => '5h15m',
                expiry_type       => 'intraday'
            },
            ticks => [[$date->minus_time_interval('400d')], [$date, 1.1521], [$date->plus_time_interval('10m'), 1.15591]],
            available_barriers => [1.15141, 1.15241, 1.15341, 1.15471, 1.15591, 1.15711, 1.15841, 1.15941, 1.16041,],
            expired_barriers   => [],
        },
        {
            match => {
                contract_category => 'touchnotouch',
                duration          => '1W',
                expiry_type       => 'daily'
            },
            ticks => [
                [$date->minus_time_interval('400d')],
                [$date,                            1.1521],
                [$date->plus_time_interval(1),     1.14621],
                [$date->plus_time_interval(3),     1.15799],
                [$date->plus_time_interval('10m'), 1.15591]
            ],
            available_barriers => [1.13005, 1.13495, 1.13985, 1.14622, 1.15798, 1.16435, 1.16925, 1.17415,],
            expired_barriers   => [1.14622, 1.15798],
        },
        {
            match => {
                contract_category => 'staysinout',
                duration          => '1W',
                expiry_type       => 'daily'
            },
            ticks => [
                [$date->minus_time_interval('400d')],
                [$date,                            1.1521],
                [$date->plus_time_interval(1),     1.13984],
                [$date->plus_time_interval(3),     1.15667],
                [$date->plus_time_interval('10m'), 1.15591]
            ],
            available_barriers => [[1.13985, 1.16435], [1.13495, 1.16925], [1.13005, 1.17415]],
            expired_barriers => [[1.13985, 1.16435]],
        },
        {
            match => {
                contract_category => 'endsinout',
                duration          => '1W',
                expiry_type       => 'daily'
            },
            ticks => [
                [$date->minus_time_interval('400d')],
                [$date,                            1.1521],
                [$date->plus_time_interval(1),     1.1520],
                [$date->plus_time_interval(3),     1.15667],
                [$date->plus_time_interval('10m'), 1.15591]
            ],
            available_barriers => [
                [1.16435,   1.17415],
                [1.15798,   1.16925],
                ["1.15210", 1.16435],
                [1.14622,   1.15798],
                [1.13985,   "1.15210"],
                [1.13495,   1.14622],
                [1.13005,   1.13985],
            ],
            expired_barriers => [],
        },
    );

    BOM::Test::Data::Utility::UnitTestMarketData::create_doc(
        'volsurface_delta',
        {
            symbol        => $symbol,
            recorded_date => $date
        });

    my $generation_date = $date->plus_time_interval('1h');
    generate_trading_periods($symbol, $generation_date);

    foreach my $test (@inputs) {
        setup_ticks($symbol, $test->{ticks});
        my $offerings = get_predefined_offerings({
            symbol => $symbol,
            date   => $generation_date
        });
        my $m        = $test->{match};
        my $offering = first {
            $_->{expiry_type} eq $m->{expiry_type}
                and $_->{contract_category} eq $m->{contract_category}
                and $_->{trading_period}->{duration} eq $m->{duration}
        }
        @$offerings;
        my $testname = join '_', map { $m->{$_} } qw(contract_category expiry_type duration);
        cmp_bag($offering->{available_barriers}, $test->{available_barriers}, 'available barriers for ' . $testname);
        cmp_bag($offering->{expired_barriers},   $test->{expired_barriers},   'expired barriers for ' . $testname);
    }
};

subtest 'update_predefined_highlow' => sub {
    my $now    = Date::Utility->new;
    my $symbol = 'frxGBPUSD';
    SKIP: {
<<<<<<< HEAD
        my $u = create_underlying($symbol);
        skip 'non trading day', 4, unless $u->calendar->trades_on($u->exchange, $now);
        setup_ticks($symbol, [[$now->minus_time_interval('100d'), 100], [$now, 69], [$now->plus_time_interval('10s'), 69.1]]);
=======
        skip 'non trading day', 4, unless create_underlying($symbol)->calendar->trades_on($now);
        setup_ticks($symbol, [[$now->minus_time_interval('365d'), 100], [$now, 69], [$now->plus_time_interval('10s'), 69.1]]);
>>>>>>> 86bd1ace
        my $new_tick = {
            symbol => $symbol,
            epoch  => $now->plus_time_interval('30s')->epoch,
            quote  => 69.2
        };
        my $tp = generate_trading_periods($symbol);
        ok update_predefined_highlow($new_tick), 'updated highlow';
        my $offering = get_predefined_offerings({symbol => $symbol});
        my $touch = first { $_->{contract_category} eq 'touchnotouch' and $_->{trading_period}->{duration} eq '3M' } @$offering;
        ok !scalar(@{$touch->{expired_barriers}}), 'no expired barrier detected';
        $new_tick->{epoch} += 1;
        $new_tick->{quote} = 125;
        ok update_predefined_highlow($new_tick), 'next update';
        $offering = get_predefined_offerings({symbol => $symbol});
        $touch = first { $_->{contract_category} eq 'touchnotouch' and $_->{trading_period}->{duration} eq '3M' } @$offering;
        ok scalar(@{$touch->{expired_barriers}}), 'expired barrier detected';
    }
};

sub setup_ticks {
    my ($symbol, $data) = @_;

    BOM::Test::Data::Utility::FeedTestDatabase->instance->truncate_tables();
    foreach my $d (@$data) {
        my ($date, $quote) = map { $d->[$_] } (0, 1);
        BOM::Test::Data::Utility::FeedTestDatabase::create_tick({
            underlying => $symbol,
            epoch      => $date->epoch,
            $quote ? (quote => $quote) : (),
        });
    }
}

done_testing();<|MERGE_RESOLUTION|>--- conflicted
+++ resolved
@@ -240,14 +240,9 @@
     my $now    = Date::Utility->new;
     my $symbol = 'frxGBPUSD';
     SKIP: {
-<<<<<<< HEAD
         my $u = create_underlying($symbol);
         skip 'non trading day', 4, unless $u->calendar->trades_on($u->exchange, $now);
-        setup_ticks($symbol, [[$now->minus_time_interval('100d'), 100], [$now, 69], [$now->plus_time_interval('10s'), 69.1]]);
-=======
-        skip 'non trading day', 4, unless create_underlying($symbol)->calendar->trades_on($now);
         setup_ticks($symbol, [[$now->minus_time_interval('365d'), 100], [$now, 69], [$now->plus_time_interval('10s'), 69.1]]);
->>>>>>> 86bd1ace
         my $new_tick = {
             symbol => $symbol,
             epoch  => $now->plus_time_interval('30s')->epoch,
