--- conflicted
+++ resolved
@@ -19,14 +19,8 @@
     'currency',
     {
         symbol => $_,
-<<<<<<< HEAD
         recorded_date   => $now
     }) for ('USD', 'JPY-USD');
-=======
-        recorded_date   => $now,
-    }) for ('USD', 'JPY');
-
->>>>>>> a30caa53
 BOM::Test::Data::Utility::UnitTestMarketData::create_doc(
     'volsurface_delta',
     {
