#!/usr/bin/perl

use strict;
use warnings;

use Test::More tests => 6;
use Test::Exception;
use Test::NoWarnings;
use Test::MockTime qw(set_absolute_time);
use Time::HiRes qw(sleep);

use BOM::Product::ContractFactory qw(produce_contract make_similar_contract);
use BOM::Test::Data::Utility::FeedTestDatabase qw(:init);
use BOM::Test::Data::Utility::UnitTestRedis qw(initialize_realtime_ticks_db);
initialize_realtime_ticks_db();

use Date::Utility;

my $now = Date::Utility->new;
use BOM::Test::Data::Utility::UnitTestCouchDB;
BOM::Test::Data::Utility::UnitTestCouchDB::create_doc(
    'exchange',
    {
<<<<<<< HEAD
        symbol      => 'RANDOM',
        trading_day => 'everyday',
        date        => $now,
=======
        symbol => 'RANDOM',
        trading_days => 'everyday',
        date   => $now,
>>>>>>> 99d1615c
    });
BOM::Test::Data::Utility::UnitTestCouchDB::create_doc(
    'exchange',
    {
<<<<<<< HEAD
        symbol       => 'RANDOM_NOCTURNE',
        trading_day  => 'everyday',
        date         => $now,
        market_times => {
=======
        symbol => 'RANDOM_NOCTURNE',
        trading_days => 'everyday',
        date   => $now,
        market_times             => {
>>>>>>> 99d1615c
            early_closes => {},
            standard     => {
                daily_close      => '11h59m59s',
                daily_open       => '-12h',
                daily_settlement => '11h59m59s',
            },
            partial_trading => {},
        },
    });
BOM::Test::Data::Utility::UnitTestCouchDB::create_doc(
    'exchange',
    {
<<<<<<< HEAD
        symbol      => 'FOREX',
        trading_day => 'weekdays',
        date        => $now,
=======
        symbol => 'FOREX',
        trading_days => 'weekdays',
        date   => $now,
>>>>>>> 99d1615c
    });
subtest 'forward starting with payout/stake' => sub {
    my $c = produce_contract({
        bet_type     => 'CALL',
        underlying   => 'frxUSDJPY',
        duration     => '10m',
        barrier      => 'S0P',
        currency     => 'USD',
        amount_type  => 'payout',
        amount       => 10,
        date_pricing => $now->epoch - 300,
        date_start   => $now
    });
    ok $c->is_forward_starting;
    is $c->payout, 10, 'payout of 10';
};

subtest 'forward starting with stake' => sub {
    BOM::Test::Data::Utility::FeedTestDatabase::create_tick({
            epoch      => $_,
            underlying => 'frxUSDJPY',
            quote      => 100
        }) for ($now->epoch - 300, $now->epoch + 299);
    my $c = produce_contract({
        bet_type     => 'CALL',
        underlying   => 'frxUSDJPY',
        duration     => '10m',
        barrier      => 'S0P',
        currency     => 'USD',
        amount_type  => 'stake',
        amount       => 10,
        date_pricing => $now->epoch - 300,
        date_start   => $now
    });
    ok $c->is_forward_starting;
    cmp_ok $c->payout, ">", 10, 'payout is > 10';
};

subtest 'forward starting on random nightly' => sub {
    $now = Date::Utility->new->truncate_to_day;
    my $c = produce_contract({
        bet_type     => 'CALL',
        underlying   => 'RDBULL',
        duration     => '10m',
        barrier      => 'S0P',
        currency     => 'USD',
        amount_type  => 'payout',
        amount       => 10,
        date_pricing => $now->epoch - 300,
        date_start   => $now
    });
    ok $c->is_forward_starting;
    ok $c->_validate_start_date;
    my @err = $c->_validate_start_date;
    like($err[0]->{message}, qr/is in starting blackout/);
    $c = produce_contract({
        bet_type     => 'CALL',
        underlying   => 'RDBULL',
        duration     => '10m',
        barrier      => 'S0P',
        currency     => 'USD',
        amount_type  => 'payout',
        amount       => 10,
        date_pricing => $now->epoch - 300,
        date_start   => $now->epoch + 301
    });
    ok !$c->_validate_start_date;
};

subtest 'forward starting on random daily' => sub {
    $now = Date::Utility->new->truncate_to_day->plus_time_interval('12h');
    my $c = produce_contract({
        bet_type     => 'CALL',
        underlying   => 'RDMARS',
        duration     => '10m',
        barrier      => 'S0P',
        currency     => 'USD',
        amount_type  => 'payout',
        amount       => 10,
        date_pricing => $now->epoch - 300,
        date_start   => $now
    });
    ok $c->is_forward_starting;
    ok $c->_validate_start_date;
    my @err = $c->_validate_start_date;
    like($err[0]->{message}, qr/is in starting blackout/);
    $c = produce_contract({
        bet_type     => 'CALL',
        underlying   => 'RDMARS',
        duration     => '10m',
        barrier      => 'S0P',
        currency     => 'USD',
        amount_type  => 'payout',
        amount       => 10,
        date_pricing => $now->epoch - 300,
        date_start   => $now->epoch + 301
    });
    ok !$c->_validate_start_date;
};

subtest 'end of day blockout period for random nightly and random daily' => sub {
    $now = Date::Utility->new->truncate_to_day->plus_time_interval('23h49m');
    my $c = produce_contract({
        bet_type     => 'CALL',
        underlying   => 'RDBULL',
        duration     => '10m',
        barrier      => 'S0P',
        currency     => 'USD',
        amount_type  => 'payout',
        amount       => 10,
        date_pricing => $now->epoch,
        date_start   => $now->epoch,
    });
    ok $c->_validate_expiry_date, 'throw error if contract ends in 1m before expiry';
    my $valid_c = make_similar_contract($c, {duration => '8m59s'});
    ok !$valid_c->_validate_expiry_date;

    $now = Date::Utility->new->truncate_to_day->plus_time_interval('11h49m');
    $c   = produce_contract({
        bet_type     => 'CALL',
        underlying   => 'RDYIN',
        duration     => '10m',
        barrier      => 'S0P',
        currency     => 'USD',
        amount_type  => 'payout',
        amount       => 10,
        date_pricing => $now->epoch,
        date_start   => $now->epoch,
    });
    ok $c->_validate_expiry_date, 'throw error if contract ends in 1m before expiry';
    $valid_c = make_similar_contract($c, {duration => '8m59s'});
    ok !$valid_c->_validate_expiry_date;
};
<|MERGE_RESOLUTION|>--- conflicted
+++ resolved
@@ -21,30 +21,17 @@
 BOM::Test::Data::Utility::UnitTestCouchDB::create_doc(
     'exchange',
     {
-<<<<<<< HEAD
-        symbol      => 'RANDOM',
-        trading_day => 'everyday',
-        date        => $now,
-=======
         symbol => 'RANDOM',
         trading_days => 'everyday',
         date   => $now,
->>>>>>> 99d1615c
     });
 BOM::Test::Data::Utility::UnitTestCouchDB::create_doc(
     'exchange',
     {
-<<<<<<< HEAD
-        symbol       => 'RANDOM_NOCTURNE',
-        trading_day  => 'everyday',
-        date         => $now,
-        market_times => {
-=======
         symbol => 'RANDOM_NOCTURNE',
         trading_days => 'everyday',
         date   => $now,
         market_times             => {
->>>>>>> 99d1615c
             early_closes => {},
             standard     => {
                 daily_close      => '11h59m59s',
@@ -57,15 +44,9 @@
 BOM::Test::Data::Utility::UnitTestCouchDB::create_doc(
     'exchange',
     {
-<<<<<<< HEAD
-        symbol      => 'FOREX',
-        trading_day => 'weekdays',
-        date        => $now,
-=======
         symbol => 'FOREX',
         trading_days => 'weekdays',
         date   => $now,
->>>>>>> 99d1615c
     });
 subtest 'forward starting with payout/stake' => sub {
     my $c = produce_contract({
