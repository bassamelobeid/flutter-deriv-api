--- conflicted
+++ resolved
@@ -13,15 +13,9 @@
 BOM::Test::Data::Utility::UnitTestCouchDB::create_doc(
     'exchange',
     {
-<<<<<<< HEAD
-        symbol      => 'RANDOM',
-        trading_day => 'everyday',
-        date        => Date::Utility->new,
-=======
         symbol => 'RANDOM',
         trading_days => 'everyday',
         date   => Date::Utility->new,
->>>>>>> 90025afc
     });
 my $time   = time;
 my $params = {
