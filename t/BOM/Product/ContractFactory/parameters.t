--- conflicted
+++ resolved
@@ -27,13 +27,7 @@
     is($legacy->{bet_type}, 'Invalid', 'Legacy shortcode.');
 
     my $rmg_dated_call = shortcode_to_parameters('CALL_frxUSDJPY_100_10_OCT_12_17_OCT_12_S1P_S2P', 'USD');
-<<<<<<< HEAD
-    is($rmg_dated_call->{bet_type},    'CALL',                                           'parsed bet_type');
-    is($rmg_dated_call->{date_start},  Date::Utility->new('2012-10-10')->epoch,          'parsed start time');
-    is($rmg_dated_call->{date_expiry}, '17-OCT-12', 'parsed expiry time');
-=======
     is($legacy->{bet_type}, 'Invalid', 'Legacy shortcode.');
->>>>>>> 572b761b
 
     my $call = shortcode_to_parameters('CALL_frxUSDJPY_100.00_1352351000_1352354600_S1P_S2P', 'USD');
     my $expected = {
