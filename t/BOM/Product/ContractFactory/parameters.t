use strict;
use warnings;

use Test::Deep qw( cmp_deeply );
use Test::More (tests => 2);
use Test::FailWarnings;
use Test::Exception;
use Test::MockModule;

use File::Spec;
use JSON qw(decode_json);
use Date::Utility;
use BOM::Market::Underlying;
use BOM::Test::Data::Utility::UnitTestMarketData qw( :init );
use BOM::Test::Data::Utility::UnitTestDatabase qw( :init );

use BOM::Market::Data::Tick;
use BOM::Product::ContractFactory qw( produce_contract );
use BOM::Product::ContractFactory::Parser qw(
    shortcode_to_parameters
    financial_market_bet_to_parameters
);

subtest 'financial_market_bet_to_parameters' => sub {
    plan tests => 11;

    throws_ok {
        financial_market_bet_to_parameters('NotAFMBInstance.', 'USD');
    }
    qr/Expected BOM::Database::Model::FinancialMarketBet instance/;

    my $fmb = BOM::Test::Data::Utility::UnitTestDatabase::create_fmb({
        type    => 'fmb_range_bet',
        buy_bet => 0,
    });

    my $params = financial_market_bet_to_parameters($fmb, 'USD');
    is($params->{bet_type}, 'RANGE', 'RangeBet is a RANGE.');

    $fmb = BOM::Test::Data::Utility::UnitTestDatabase::create_fmb({
        type    => 'fmb_touch_bet_buy',
        buy_bet => 0,
    });
    $params = financial_market_bet_to_parameters($fmb, 'USD');
    is($params->{bet_type}, 'ONETOUCH', 'TouchBet is a ONETOUCH.');
    is($params->{is_sold},  0,          'Have correct is_sold param');

    my $tick_expiry_fmb = BOM::Test::Data::Utility::UnitTestDatabase::create_fmb({
        type       => 'fmb_higher_lower',
        buy_bet    => 0,
        tick_count => 5,
    });
    my $new_params = financial_market_bet_to_parameters($tick_expiry_fmb, 'USD');
    ok($new_params->{tick_expiry}, 'is a tick expiry contract');
    is($new_params->{tick_count}, 5, 'tick count is 5');

    my $spread_bet_fmb = BOM::Test::Data::Utility::UnitTestDatabase::create_fmb({type => 'fmb_spread_bet'});
    my $spread_params = financial_market_bet_to_parameters($spread_bet_fmb, 'USD');
    is $spread_params->{stop_type},        'point', 'stop type';
    is $spread_params->{stop_loss},        10,      'stop_loss is 10';
    is $spread_params->{stop_profit},      10,      'stop_profit is 10';
    is $spread_params->{amount_per_point}, 1,       'amount_per_point 1';
    is $spread_params->{spread},           1,       'spread is 1';
};

subtest 'shortcode_to_parameters' => sub {
<<<<<<< HEAD
    plan tests => 4;

=======
>>>>>>> 5261386e
    my $frxUSDJPY = BOM::Market::Underlying->new('frxUSDJPY');

    my $legacy = shortcode_to_parameters('DOUBLEDBL_frxUSDJPY_100_10_OCT_12_I_10H10_U_11H10_D_12H10', 'USD');
    is($legacy->{bet_type}, 'Invalid', 'Legacy shortcode.');

<<<<<<< HEAD
=======
    my $rmg_dated_call = shortcode_to_parameters('CALL_frxUSDJPY_100_10_OCT_12_17_OCT_12_S1P_S2P', 'USD');
    is($rmg_dated_call->{bet_type}, 'CALL', 'parsed bet_type');
    is($rmg_dated_call->{date_start}, Date::Utility->new('2012-10-10')->epoch, 'parsed start time');
    is($rmg_dated_call->{date_expiry}, Date::Utility->new('2012-10-17 23:59:59')->epoch, 'parsed expiry time');

>>>>>>> 5261386e
    my $call = shortcode_to_parameters('CALL_frxUSDJPY_100.00_1352351000_1352354600_S1P_S2P', 'USD');
    my $expected = {
        underlying   => $frxUSDJPY,
        high_barrier => 'S1P',
        shortcode    => 'CALL_frxUSDJPY_100.00_1352351000_1352354600_S1P_S2P',
        low_barrier  => 'S2P',
        date_expiry  => '1352354600',
        bet_type     => 'CALL',
        currency     => 'USD',
        date_start   => '1352351000',
        prediction   => undef,
        amount_type  => 'payout',
        amount       => '100.00',
        fixed_expiry => undef,
        tick_count   => undef,
        tick_expiry  => undef,
        is_sold      => undef
    };
    cmp_deeply($call, $expected, 'CALL shortcode.');

<<<<<<< HEAD
=======
    my $put = shortcode_to_parameters('PUT_frxUSDJPY_100.00_1352351000_9_NOV_12_80_90', 'USD');
    is($put->{bet_type}, 'PUT', 'parsed bet_type');
    is($put->{date_start}, Date::Utility->new(1352351000)->epoch, 'parsed start time');
    is($put->{date_expiry}, Date::Utility->new('2012-11-09 21:00:00')->epoch, 'parsed expiry time');

>>>>>>> 5261386e
    my $tickup = shortcode_to_parameters('FLASHU_frxUSDJPY_100.00_1352351000_9T_0_0', 'USD');
    $expected = {
        underlying   => $frxUSDJPY,
        barrier      => '0',
        shortcode    => 'FLASHU_frxUSDJPY_100.00_1352351000_9T_0_0',
        date_expiry  => undef,
        bet_type     => 'FLASHU',
        currency     => 'USD',
        date_start   => '1352351000',
        prediction   => undef,
        amount_type  => 'payout',
        amount       => '100.00',
        fixed_expiry => undef,
        tick_count   => 9,
        tick_expiry  => 1,
        is_sold      => undef
    };
    cmp_deeply($tickup, $expected, 'FLASH tick expiry shortcode.');

    $call = shortcode_to_parameters('CALL_frxUSDJPY_100.00_1352351000_1352354600_S1P_S2P', 'USD', 1);
    $expected = {
        underlying   => $frxUSDJPY,
        high_barrier => 'S1P',
        shortcode    => 'CALL_frxUSDJPY_100.00_1352351000_1352354600_S1P_S2P',
        low_barrier  => 'S2P',
        date_expiry  => '1352354600',
        bet_type     => 'CALL',
        currency     => 'USD',
        date_start   => '1352351000',
        prediction   => undef,
        amount_type  => 'payout',
        amount       => '100.00',
        fixed_expiry => undef,
        tick_count   => undef,
        tick_expiry  => undef,
        is_sold      => 1
    };
    cmp_deeply($call, $expected, 'CALL shortcode. for is_sold');
};

1;<|MERGE_RESOLUTION|>--- conflicted
+++ resolved
@@ -64,24 +64,16 @@
 };
 
 subtest 'shortcode_to_parameters' => sub {
-<<<<<<< HEAD
-    plan tests => 4;
-
-=======
->>>>>>> 5261386e
     my $frxUSDJPY = BOM::Market::Underlying->new('frxUSDJPY');
 
     my $legacy = shortcode_to_parameters('DOUBLEDBL_frxUSDJPY_100_10_OCT_12_I_10H10_U_11H10_D_12H10', 'USD');
     is($legacy->{bet_type}, 'Invalid', 'Legacy shortcode.');
 
-<<<<<<< HEAD
-=======
     my $rmg_dated_call = shortcode_to_parameters('CALL_frxUSDJPY_100_10_OCT_12_17_OCT_12_S1P_S2P', 'USD');
     is($rmg_dated_call->{bet_type}, 'CALL', 'parsed bet_type');
     is($rmg_dated_call->{date_start}, Date::Utility->new('2012-10-10')->epoch, 'parsed start time');
     is($rmg_dated_call->{date_expiry}, Date::Utility->new('2012-10-17 23:59:59')->epoch, 'parsed expiry time');
 
->>>>>>> 5261386e
     my $call = shortcode_to_parameters('CALL_frxUSDJPY_100.00_1352351000_1352354600_S1P_S2P', 'USD');
     my $expected = {
         underlying   => $frxUSDJPY,
@@ -102,14 +94,11 @@
     };
     cmp_deeply($call, $expected, 'CALL shortcode.');
 
-<<<<<<< HEAD
-=======
     my $put = shortcode_to_parameters('PUT_frxUSDJPY_100.00_1352351000_9_NOV_12_80_90', 'USD');
     is($put->{bet_type}, 'PUT', 'parsed bet_type');
     is($put->{date_start}, Date::Utility->new(1352351000)->epoch, 'parsed start time');
     is($put->{date_expiry}, Date::Utility->new('2012-11-09 21:00:00')->epoch, 'parsed expiry time');
 
->>>>>>> 5261386e
     my $tickup = shortcode_to_parameters('FLASHU_frxUSDJPY_100.00_1352351000_9T_0_0', 'USD');
     $expected = {
         underlying   => $frxUSDJPY,
