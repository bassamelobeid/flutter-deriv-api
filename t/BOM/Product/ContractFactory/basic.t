--- conflicted
+++ resolved
@@ -15,7 +15,7 @@
 use BOM::MarketData qw(create_underlying_db);
 use BOM::MarketData qw(create_underlying);
 use BOM::MarketData::Types;
-use BOM::Product::ContractFactory qw( produce_contract make_similar_contract simple_contract_info );
+use BOM::Product::ContractFactory qw( produce_contract make_similar_contract );
 
 BOM::Test::Data::Utility::UnitTestMarketData::create_doc(
     'volsurface_delta',
@@ -57,12 +57,7 @@
         implied_from => 'USD'
     });
 
-<<<<<<< HEAD
-use BOM::Product::ContractFactory qw( produce_contract make_similar_contract );
-
-=======
 reinitialise_offerings(BOM::Platform::Runtime->instance->get_offerings_config);
->>>>>>> dda5116a
 subtest 'produce_contract' => sub {
     plan tests => 3;
 
