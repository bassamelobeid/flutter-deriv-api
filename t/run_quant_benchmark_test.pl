--- conflicted
+++ resolved
@@ -54,11 +54,7 @@
                 $rates{$tenor} = $rate;
             }
 
-<<<<<<< HEAD
             $chronicle_writer->set(
-=======
-            BOM::Platform::Chronicle::get_chronicle_writer->set(
->>>>>>> bf9adeb2
                 'interest_rates',
                 $symbol,
                 {
@@ -67,13 +63,9 @@
                     rates  => \%rates,
                     date   => '2010-01-01T00:00:00Z'
                 },
-<<<<<<< HEAD
-                Date::Utility->new("2010-01-01"));
-=======
+#                Date::Utility->new("2010-01-01"));
                 Date::Utility->new(),
             );
->>>>>>> bf9adeb2
-
         } else {
             warn "Line could not be parsed: $line\n";
         }
@@ -81,11 +73,7 @@
 
     close $data;
 
-<<<<<<< HEAD
     $chronicle_writer->set('partial_trading', 'late_opens', {}, Date::Utility->new("2010-01-01"));
-=======
-    BOM::Platform::Chronicle::get_chronicle_writer->set('partial_trading', 'late_opens', {}, Date::Utility->new("2010-01-01"));
->>>>>>> bf9adeb2
 
     return 1;
 }
