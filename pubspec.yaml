--- conflicted
+++ resolved
@@ -13,17 +13,13 @@
   flutter:
     sdk: flutter
 
-<<<<<<< HEAD
-  build: ^2.3.1
-=======
   deriv_dependency_injector:
     git:
       url: git@github.com:regentmarkets/flutter-deriv-packages.git
       path: packages/deriv_dependency_injector
       ref: dev
 
-  build: ^2.3.0
->>>>>>> 756411a4
+  build: ^2.3.1
   dart_style: ^2.2.1
   equatable: ^2.0.3
   flutter_bloc: ^7.0.0
