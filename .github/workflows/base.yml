--- conflicted
+++ resolved
@@ -1,17 +1,6 @@
 name: Repository Tests
 run-name: Repository Tests
 on:
-<<<<<<< HEAD
-  workflow_dispatch:
-  push:
-    branches:
-      - master
-    tags:
-      - '*'
-  pull_request:
-    branches: [ develop_ghactions ]
-=======
->>>>>>> d2a8b8b8
   workflow_call:
     inputs:
       repository:
