name: Repository Test
run-name: Repository Test
on:
<<<<<<< HEAD
  workflow_dispatch:
  push:
    branches:
      - master
    tags:
      - '*'
  pull_request:
    branches: [ develop_ghactions ]
=======
>>>>>>> ba335d0f
  workflow_call:
    inputs:
      repository:
        description: 'Repository name for running tests'
        required: true
        type: string 
concurrency:
  group: ${{ github.workflow }}-${{ github.ref }}-${{inputs.repository}}
  cancel-in-progress: true
jobs:
  core_unit_syntax_diff:
    uses: regentmarkets/github-actions/.github/workflows/core_unit_syntax_diff.yml@master
    secrets: inherit
    with:
      repository: ${{ inputs.repository }}<|MERGE_RESOLUTION|>--- conflicted
+++ resolved
@@ -1,17 +1,6 @@
 name: Repository Test
 run-name: Repository Test
 on:
-<<<<<<< HEAD
-  workflow_dispatch:
-  push:
-    branches:
-      - master
-    tags:
-      - '*'
-  pull_request:
-    branches: [ develop_ghactions ]
-=======
->>>>>>> ba335d0f
   workflow_call:
     inputs:
       repository:
