--- conflicted
+++ resolved
@@ -17,15 +17,9 @@
       this.amount,
       this.currency,
       this.transferBetweenAccounts = 1,
-<<<<<<< HEAD
       Map<String, dynamic> passthrough,
       int reqId})
       : super(passthrough: passthrough, reqId: reqId);
-=======
-      int reqId,
-      Map<String, dynamic> passthrough})
-      : super(reqId: reqId, passthrough: passthrough);
->>>>>>> 5694c380
 
   /// Creates instance from JSON
   factory TransferBetweenAccountsRequest.fromJson(Map<String, dynamic> json) =>
