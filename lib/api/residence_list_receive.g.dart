// GENERATED CODE - DO NOT MODIFY BY HAND

part of 'residence_list_receive.dart';

// **************************************************************************
// JsonSerializableGenerator
// **************************************************************************

ResidenceListResponse _$ResidenceListResponseFromJson(
    Map<String, dynamic> json) {
  return ResidenceListResponse(
    residenceList: (json['residence_list'] as List)
<<<<<<< HEAD
        .map((e) => e as Map<String, dynamic>)
        .toList(),
=======
        ?.map((e) => e as Map<String, dynamic>)
        ?.toList(),
    reqId: json['req_id'] as int,
>>>>>>> daab09a6
    echoReq: json['echo_req'] as Map<String, dynamic>,
    error: json['error'] as Map<String, dynamic>,
    msgType: json['msg_type'] as String,
    reqId: json['req_id'] as int,
  );
}

Map<String, dynamic> _$ResidenceListResponseToJson(
        ResidenceListResponse instance) =>
    <String, dynamic>{
      'echo_req': instance.echoReq,
      'error': instance.error,
      'msg_type': instance.msgType,
      'req_id': instance.reqId,
      'residence_list': instance.residenceList,
    };<|MERGE_RESOLUTION|>--- conflicted
+++ resolved
@@ -10,14 +10,8 @@
     Map<String, dynamic> json) {
   return ResidenceListResponse(
     residenceList: (json['residence_list'] as List)
-<<<<<<< HEAD
-        .map((e) => e as Map<String, dynamic>)
-        .toList(),
-=======
         ?.map((e) => e as Map<String, dynamic>)
         ?.toList(),
-    reqId: json['req_id'] as int,
->>>>>>> daab09a6
     echoReq: json['echo_req'] as Map<String, dynamic>,
     error: json['error'] as Map<String, dynamic>,
     msgType: json['msg_type'] as String,
