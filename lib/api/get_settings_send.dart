--- conflicted
+++ resolved
@@ -11,13 +11,8 @@
 class GetSettingsRequest extends Request {
   /// Initialize GetSettingsRequest
   GetSettingsRequest(
-<<<<<<< HEAD
       {this.getSettings = 1, Map<String, dynamic> passthrough, int reqId})
       : super(passthrough: passthrough, reqId: reqId);
-=======
-      {this.getSettings = 1, int reqId, Map<String, dynamic> passthrough})
-      : super(reqId: reqId, passthrough: passthrough);
->>>>>>> daab09a6
 
   /// Creates instance from JSON
   factory GetSettingsRequest.fromJson(Map<String, dynamic> json) =>
