/// Autogenerated from flutter_deriv_api|lib/api/account_statistics_send.json
import 'dart:async';
import 'dart:convert';
import 'package:json_annotation/json_annotation.dart';
import 'request.dart';

part 'account_statistics_send.g.dart';

/// JSON conversion for 'account_statistics_send'
@JsonSerializable(nullable: true, fieldRename: FieldRename.snake)
class AccountStatisticsRequest extends Request {
  /// Initialize AccountStatisticsRequest
  AccountStatisticsRequest(
<<<<<<< HEAD
      {this.accountStatistics = 1, Map<String, dynamic> passthrough, int reqId})
      : super(passthrough: passthrough, reqId: reqId);
=======
      {this.accountStatistics = 1, int reqId, Map<String, dynamic> passthrough})
      : super(reqId: reqId, passthrough: passthrough);
>>>>>>> 5694c380

  /// Creates instance from JSON
  factory AccountStatisticsRequest.fromJson(Map<String, dynamic> json) =>
      _$AccountStatisticsRequestFromJson(json);

  // Properties
  /// Must be `1`
  int accountStatistics;

  /// Converts to JSON
  @override
  Map<String, dynamic> toJson() => _$AccountStatisticsRequestToJson(this);
}<|MERGE_RESOLUTION|>--- conflicted
+++ resolved
@@ -11,13 +11,8 @@
 class AccountStatisticsRequest extends Request {
   /// Initialize AccountStatisticsRequest
   AccountStatisticsRequest(
-<<<<<<< HEAD
       {this.accountStatistics = 1, Map<String, dynamic> passthrough, int reqId})
       : super(passthrough: passthrough, reqId: reqId);
-=======
-      {this.accountStatistics = 1, int reqId, Map<String, dynamic> passthrough})
-      : super(reqId: reqId, passthrough: passthrough);
->>>>>>> 5694c380
 
   /// Creates instance from JSON
   factory AccountStatisticsRequest.fromJson(Map<String, dynamic> json) =>
