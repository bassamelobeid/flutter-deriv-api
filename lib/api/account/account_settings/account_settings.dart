import 'package:flutter_deriv_api/api/account/account_settings/exceptions/account_settings_exception.dart';
import 'package:flutter_deriv_api/api/account/models/account_settings_model.dart';
import 'package:flutter_deriv_api/api/account/models/set_account_setting_model.dart';
import 'package:flutter_deriv_api/basic_api/generated/api.dart';
import 'package:flutter_deriv_api/services/connection/api_manager/base_api.dart';
import 'package:flutter_deriv_api/services/dependency_injector/injector.dart';
import 'package:flutter_deriv_api/utils/helpers.dart';

/// User information and settings (email, date of birth, address etc).
class AccountSettings extends AccountSettingsModel {
  /// Initializes
  AccountSettings({
    String accountOpeningReason,
    String addressCity,
    String addressLine1,
    String addressLine2,
    String addressPostcode,
    String addressState,
    bool allowCopiers,
    String citizen,
    String clientTncStatus,
    String country,
    String countryCode,
    DateTime dateOfBirth,
    String email,
    bool emailConsent,
    String firstName,
    bool hasSecretAnswer,
    bool isAuthenticatedPaymentAgent,
    String lastName,
    String phone,
    String placeOfBirth,
    bool requestProfessionalStatus,
    String residence,
    String salutation,
    String taxIdentificationNumber,
    String taxResidence,
    String userHash,
  }) : super(
          accountOpeningReason: accountOpeningReason,
          addressCity: addressCity,
          addressLine1: addressLine1,
          addressLine2: addressLine2,
          addressPostcode: addressPostcode,
          addressState: addressState,
          allowCopiers: allowCopiers,
          citizen: citizen,
          clientTncStatus: clientTncStatus,
          country: country,
          countryCode: countryCode,
          dateOfBirth: dateOfBirth,
          email: email,
          emailConsent: emailConsent,
          firstName: firstName,
          hasSecretAnswer: hasSecretAnswer,
          isAuthenticatedPaymentAgent: isAuthenticatedPaymentAgent,
          lastName: lastName,
          phone: phone,
          placeOfBirth: placeOfBirth,
          requestProfessionalStatus: requestProfessionalStatus,
          residence: residence,
          salutation: salutation,
          taxIdentificationNumber: taxIdentificationNumber,
          taxResidence: taxResidence,
          userHash: userHash,
        );

  /// Generates an instance from JSON
  factory AccountSettings.fromJson(Map<String, dynamic> json) =>
      AccountSettings(
        accountOpeningReason: json['account_opening_reason'],
        addressCity: json['address_city'],
        addressLine1: json['address_line_1'],
        addressLine2: json['address_line_2'],
        addressPostcode: json['address_postcode'],
        addressState: json['address_state'],
        allowCopiers: getBool(json['allow_copiers']),
        citizen: json['citizen'],
        clientTncStatus: json['client_tnc_status'],
        country: json['country'],
        countryCode: json['country_code'],
        dateOfBirth: getDateTime(json['date_of_birth']),
        email: json['email'],
        emailConsent: getBool(json['email_consent']),
        firstName: json['first_name'],
        hasSecretAnswer: getBool(json['has_secret_answer']),
        isAuthenticatedPaymentAgent:
            getBool(json['is_authenticated_payment_agent']),
        lastName: json['last_name'],
        phone: json['phone'],
        placeOfBirth: json['place_of_birth'],
        requestProfessionalStatus: getBool(json['request_professional_status']),
        residence: json['residence'],
        salutation: json['salutation'],
        taxIdentificationNumber: json['tax_identification_number'],
        taxResidence: json['tax_residence'],
        userHash: json['user_hash'],
      );

  /// API instance
  static final BaseAPI _api = Injector.getInjector().get<BaseAPI>();

  /// Gets user's settings (email, date of birth, address etc)
  ///
  /// Throws an [AccountSettingsException] if API response contains an error
  static Future<AccountSettings> fetchAccountSetting([
    GetSettingsRequest request,
  ]) async {
    final GetSettingsResponse response = await _api.call(
      request: request ?? const GetSettingsRequest(),
    );

    checkException(
      response: response,
      exceptionCreator: (String message) =>
          AccountSettingsException(message: message),
    );

    return AccountSettings.fromJson(response.getSettings);
  }

<<<<<<< HEAD
  /// Change account's setting
  static Future<SetAccountSettingModel> changeAccountSetting(
=======
  /// Changes the account's settings with parameters specified as [SetSettingsRequest]
  ///
  /// Throws an [AccountSettingsException] if API response contains an error
  Future<SetAccountSettingModel> changeSetting(
>>>>>>> 8d182d64
    SetSettingsRequest request,
  ) async {
    final SetSettingsResponse response = await _api.call(request: request);

    checkException(
      response: response,
      exceptionCreator: (String message) =>
          AccountSettingsException(message: message),
    );

    return SetAccountSettingModel(succeeded: getBool(response.setSettings));
  }

<<<<<<< HEAD
  /// Change account's setting
  Future<SetAccountSettingModel> changeSetting({
    String secretAnswer,
    String secretQuestion,
  }) =>
      changeAccountSetting(
        SetSettingsRequest(
          accountOpeningReason: accountOpeningReason,
          addressCity: addressCity,
          addressLine1: addressLine1,
          addressLine2: addressLine2,
          addressPostcode: addressPostcode,
          addressState: addressState,
          allowCopiers: getInt(allowCopiers),
          citizen: citizen,
          dateOfBirth: dateOfBirth
              .toString(), // TODO(hamed): change format to `yyyy-MM-dd` after adding intl package
          emailConsent: getInt(emailConsent),
          firstName: firstName,
          lastName: lastName,
          phone: phone,
          placeOfBirth: placeOfBirth
              .toString(), // TODO(hamed): change format to `yyyy-MM-dd` after adding intl package
          requestProfessionalStatus: getInt(requestProfessionalStatus),
          residence: residence,
          salutation: salutation,
          secretAnswer: secretAnswer,
          secretQuestion: secretQuestion,
          taxIdentificationNumber: taxIdentificationNumber,
          taxResidence: taxResidence,
        ),
      );

  /// Generate a copy of instance with given parameters
=======
  /// Generates a copy of instance with given parameters
>>>>>>> 8d182d64
  AccountSettings copyWith({
    String accountOpeningReason,
    String addressCity,
    String addressLine1,
    String addressLine2,
    String addressPostcode,
    String addressState,
    bool allowCopiers,
    String citizen,
    String clientTncStatus,
    String country,
    String countryCode,
    DateTime dateOfBirth,
    String email,
    bool emailConsent,
    String firstName,
    bool hasSecretAnswer,
    bool isAuthenticatedPaymentAgent,
    String lastName,
    String phone,
    String placeOfBirth,
    bool requestProfessionalStatus,
    String residence,
    String salutation,
    String taxIdentificationNumber,
    String taxResidence,
    String userHash,
  }) =>
      AccountSettings(
        accountOpeningReason: accountOpeningReason ?? this.accountOpeningReason,
        addressCity: addressCity ?? this.addressCity,
        addressLine1: addressLine1 ?? this.addressLine1,
        addressLine2: addressLine2 ?? this.addressLine2,
        addressPostcode: addressPostcode ?? this.addressPostcode,
        addressState: addressState ?? this.addressState,
        allowCopiers: allowCopiers ?? this.allowCopiers,
        citizen: citizen ?? this.citizen,
        clientTncStatus: clientTncStatus ?? this.clientTncStatus,
        country: country ?? this.country,
        countryCode: countryCode ?? this.countryCode,
        dateOfBirth: dateOfBirth ?? this.dateOfBirth,
        email: email ?? this.email,
        emailConsent: emailConsent ?? this.emailConsent,
        firstName: firstName ?? this.firstName,
        hasSecretAnswer: hasSecretAnswer ?? this.hasSecretAnswer,
        isAuthenticatedPaymentAgent:
            isAuthenticatedPaymentAgent ?? this.isAuthenticatedPaymentAgent,
        lastName: lastName ?? this.lastName,
        phone: phone ?? this.phone,
        placeOfBirth: placeOfBirth ?? this.placeOfBirth,
        requestProfessionalStatus:
            requestProfessionalStatus ?? this.requestProfessionalStatus,
        residence: residence ?? this.residence,
        salutation: salutation ?? this.salutation,
        taxIdentificationNumber:
            taxIdentificationNumber ?? this.taxIdentificationNumber,
        taxResidence: taxResidence ?? this.taxResidence,
        userHash: userHash ?? this.userHash,
      );
}<|MERGE_RESOLUTION|>--- conflicted
+++ resolved
@@ -119,15 +119,10 @@
     return AccountSettings.fromJson(response.getSettings);
   }
 
-<<<<<<< HEAD
-  /// Change account's setting
-  static Future<SetAccountSettingModel> changeAccountSetting(
-=======
   /// Changes the account's settings with parameters specified as [SetSettingsRequest]
   ///
   /// Throws an [AccountSettingsException] if API response contains an error
-  Future<SetAccountSettingModel> changeSetting(
->>>>>>> 8d182d64
+  static Future<SetAccountSettingModel> changeAccountSetting(
     SetSettingsRequest request,
   ) async {
     final SetSettingsResponse response = await _api.call(request: request);
@@ -141,7 +136,6 @@
     return SetAccountSettingModel(succeeded: getBool(response.setSettings));
   }
 
-<<<<<<< HEAD
   /// Change account's setting
   Future<SetAccountSettingModel> changeSetting({
     String secretAnswer,
@@ -175,10 +169,7 @@
         ),
       );
 
-  /// Generate a copy of instance with given parameters
-=======
   /// Generates a copy of instance with given parameters
->>>>>>> 8d182d64
   AccountSettings copyWith({
     String accountOpeningReason,
     String addressCity,
