// GENERATED CODE - DO NOT MODIFY BY HAND

part of 'app_markup_details_send.dart';

// **************************************************************************
// JsonSerializableGenerator
// **************************************************************************

AppMarkupDetailsRequest _$AppMarkupDetailsRequestFromJson(
    Map<String, dynamic> json) {
  return AppMarkupDetailsRequest(
    appId: json['app_id'] as int,
    appMarkupDetails: json['app_markup_details'] as int,
    clientLoginid: json['client_loginid'] as String,
    dateFrom: json['date_from'] as String,
    dateTo: json['date_to'] as String,
    description: json['description'] as int,
    limit: json['limit'] as num,
    offset: json['offset'] as num,
    sort: json['sort'] as String,
<<<<<<< HEAD
    sortFields: (json['sort_fields'] as List).map((e) => e as String).toList(),
=======
    sortFields:
        (json['sort_fields'] as List)?.map((e) => e as String)?.toList(),
    reqId: json['req_id'] as int,
>>>>>>> daab09a6
    passthrough: json['passthrough'] as Map<String, dynamic>,
    reqId: json['req_id'] as int,
  );
}

Map<String, dynamic> _$AppMarkupDetailsRequestToJson(
        AppMarkupDetailsRequest instance) =>
    <String, dynamic>{
      'passthrough': instance.passthrough,
      'req_id': instance.reqId,
      'app_id': instance.appId,
      'app_markup_details': instance.appMarkupDetails,
      'client_loginid': instance.clientLoginid,
      'date_from': instance.dateFrom,
      'date_to': instance.dateTo,
      'description': instance.description,
      'limit': instance.limit,
      'offset': instance.offset,
      'sort': instance.sort,
      'sort_fields': instance.sortFields,
    };<|MERGE_RESOLUTION|>--- conflicted
+++ resolved
@@ -18,13 +18,8 @@
     limit: json['limit'] as num,
     offset: json['offset'] as num,
     sort: json['sort'] as String,
-<<<<<<< HEAD
-    sortFields: (json['sort_fields'] as List).map((e) => e as String).toList(),
-=======
     sortFields:
         (json['sort_fields'] as List)?.map((e) => e as String)?.toList(),
-    reqId: json['req_id'] as int,
->>>>>>> daab09a6
     passthrough: json['passthrough'] as Map<String, dynamic>,
     reqId: json['req_id'] as int,
   );
