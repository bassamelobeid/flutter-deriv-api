/// This represent the current status for proof of identity document
/// submitted for authentication.
enum AccountIdentityStatus {
  /// None
  none,

  /// Document proof is pending
  pending,

  /// Document rejected
  rejected,

  /// Document verified
  verified,

  /// Document expired
  expired,

  /// Suspected document
  suspected,
}

/// This represent the current status for proof of identity document
/// submitted for authentication.
enum AccountRiskClassification {
  /// Low
  low,

  /// Standard
  standard,

  /// High
  high,
}

/// Account status
enum AccountStatusType {
  /// client is age-verified.
  ageVerification,

  /// client is fully authenticated.
  authenticated,

  /// cashier is locked.
  cashierLocked,

  /// client has updated tax related information.
  crsTinInformation,

  /// account is disabled.
  disabled,

  /// client's submitted proof-of-identity documents have expired.
  documentExpired,

  /// client's submitted proof-of-identity documents are expiring within a month.
  documentExpiringSoon,

  /// client has not completed financial assessment.
  financialAssessmentNotComplete,

  /// client has not completed financial information.
  financialInformationNotComplete,

  /// this client has opted for a professional account.
  professional,

  /// Trading experience not completed
  tradingExperienceNotComplete,

  /// client has acknowledged UKGC funds protection notice.
  ukgcFundsProtection,

  /// client cannot deposit or buy contracts, but can withdraw or sell contracts.
  unwelcome,

  /// deposits allowed but withdrawals locked.
  withdrawalLocked,
}

/// Payment result
enum PaymentResult {
  /// Noun, this value is not a valid value
  noun,

  /// Transfer success
  success,

  /// dry-run success
  dryrunSuccess,
}

/// Account type
enum AccountType {
  /// Demo
  demo,

  /// Gaming
  gaming,

  /// Financial
  financial,
}

/// Sub account type, present only when account type is either `demo` or `financial`.
enum MT5AccountType {
  /// Standard
  standard,

  /// advanced
  advanced,
}

/// Api token scopes
enum TokenScope {
  /// Read Access
  read,

  /// Trade Access
  trade,

  /// Trading Information Access
  tradingInformation,

  /// Payments Access
  payments,

  /// Admin Access
  admin,
}

/// Transaction action type
enum TransactionActionType {
  /// Buy
  buy,

  /// Sell
  sell,

  /// Deposit
  deposit,

  /// Withdrawal
  withdrawal,

  /// Escrow
  escrow,
}

/// Currency types
enum CurrencyType {
  /// Fiat currencies
  fiat,

  /// Crypto Currencies
  crypto,
}

/// Indicates site's status
enum SiteStatus {
  /// Site is up
  up,

  /// Site is down
  down,
}

/// Order type
enum OrderType {
  /// Order is buy type
  buy,

  /// Order is sell type
  sell,
}

/// Status of an order
/// Initial status is [OrderStatusType.pending]
enum OrderStatusType {
  /// Buyer of account has not yet transferred the equivalent amount of local
  /// currency to advert has not yet confirmed this order
  pending,

  /// After the buyer of account currency confirmed his/her payment
  buyerConfirmed,

  /// Order is cancelled by client or advertiser
  /// cancel action has some restrictions that is based on order's current status
  cancelled,

  /// When both buyer and seller do not confirm the order during
  /// [Order.expiryTime] period, the order will go to [OrderStatusType.timedOut]
  timedOut,

  /// When order is in [OrderStatusType.buyerConfirmed] status and seller doesn't
  /// release the cash before [Order.expiryTime]
  timedOutBuyerConfirmed,

  /// Order process completed
  completed,
}

/// Type of the account for transfer.
enum TransferAccountType {
  /// Binary account
  binary,

  /// MT5 account
  mt5,
}

/// Type of login action.
enum LoginAction {
  /// Login
  login,

  /// Logout
  logout,
}

/// Type of transaction from the opposite party perspective
enum TransactionType {
  /// Buy
  buy,

  /// Sell
  sell,
}

/// The payment method
enum PaymentMethod {
  /// Bank Transfer
  bankTransfer,
}

/// Contract status
enum ContractStatus {
  /// Open contract
  open,

  /// Sold contract
  sold,

  /// Won contract
  won,

  /// Lost contract
  lost,

  /// Cancelled contract
  cancelled,
}

<<<<<<< HEAD
/// Contract basis Indicates type of the contract amount
enum ContractBasis {
  /// Defining the payout that user wants from contract.
  /// Stake will be calculated based on the defined payout
  payout,

  /// User will define how much stake he/she is going to put for this contract
  stake,
=======
/// Type of the password to reset
enum PasswordType {
  /// Main
  main,

  /// Investor
  investor,
>>>>>>> 793b8a44
}

/// Valid stream types that can be used to unsubscribe from
enum ForgetStreamType {
  /// Balance
  balance,

  /// Candle
  candles,

  /// P2P advertiser
  p2pAdvertiser,

  /// P2P Order
  p2pOrder,

  /// Proposal
  proposal,

  /// Proposal array
  proposalArray,

  /// Proposal open contract
  proposalOpenContract,

  /// Ticks
  ticks,

  /// Transactions
  transaction,

  /// Website status
  websiteStatus
}<|MERGE_RESOLUTION|>--- conflicted
+++ resolved
@@ -251,7 +251,6 @@
   cancelled,
 }
 
-<<<<<<< HEAD
 /// Contract basis Indicates type of the contract amount
 enum ContractBasis {
   /// Defining the payout that user wants from contract.
@@ -260,7 +259,7 @@
 
   /// User will define how much stake he/she is going to put for this contract
   stake,
-=======
+}
 /// Type of the password to reset
 enum PasswordType {
   /// Main
@@ -268,7 +267,6 @@
 
   /// Investor
   investor,
->>>>>>> 793b8a44
 }
 
 /// Valid stream types that can be used to unsubscribe from
