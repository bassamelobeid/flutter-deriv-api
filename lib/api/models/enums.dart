--- conflicted
+++ resolved
@@ -251,7 +251,6 @@
   cancelled,
 }
 
-<<<<<<< HEAD
 /// Type of the password to reset
 enum PasswordType {
   /// Main
@@ -259,7 +258,8 @@
 
   /// Investor
   investor,
-=======
+}
+
 /// Valid stream types that can be used to unsubscribe from
 enum ForgetStreamType {
   /// Balance
@@ -291,5 +291,4 @@
 
   /// Website status
   websiteStatus
->>>>>>> 3a2c72f9
 }