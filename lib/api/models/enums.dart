--- conflicted
+++ resolved
@@ -251,7 +251,6 @@
   cancelled,
 }
 
-<<<<<<< HEAD
 /// Contract basis Indicates type of the contract amount
 enum ContractBasis {
   /// Defining the payout that user wants from contract.
@@ -260,7 +259,8 @@
 
   /// User will define how much stake he/she is going to put for this contract
   stake,
-=======
+}
+
 /// Valid stream types that can be used to unsubscribe from
 enum ForgetStreamType {
   /// Balance
@@ -292,5 +292,4 @@
 
   /// Website status
   websiteStatus
->>>>>>> f3be59c5
 }