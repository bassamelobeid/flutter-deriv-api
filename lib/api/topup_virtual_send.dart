--- conflicted
+++ resolved
@@ -11,13 +11,8 @@
 class TopupVirtualRequest extends Request {
   /// Initialize TopupVirtualRequest
   TopupVirtualRequest(
-<<<<<<< HEAD
       {this.topupVirtual = 1, Map<String, dynamic> passthrough, int reqId})
       : super(passthrough: passthrough, reqId: reqId);
-=======
-      {this.topupVirtual = 1, int reqId, Map<String, dynamic> passthrough})
-      : super(reqId: reqId, passthrough: passthrough);
->>>>>>> daab09a6
 
   /// Creates instance from JSON
   factory TopupVirtualRequest.fromJson(Map<String, dynamic> json) =>
