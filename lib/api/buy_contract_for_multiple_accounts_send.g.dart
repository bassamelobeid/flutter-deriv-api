// GENERATED CODE - DO NOT MODIFY BY HAND

part of 'buy_contract_for_multiple_accounts_send.dart';

// **************************************************************************
// JsonSerializableGenerator
// **************************************************************************

BuyContractForMultipleAccountsRequest
    _$BuyContractForMultipleAccountsRequestFromJson(Map<String, dynamic> json) {
  return BuyContractForMultipleAccountsRequest(
    buyContractForMultipleAccounts:
        json['buy_contract_for_multiple_accounts'] as String,
    parameters: json['parameters'] as Map<String, dynamic>,
    price: json['price'] as num,
<<<<<<< HEAD
    tokens: (json['tokens'] as List).map((e) => e as String).toList(),
=======
    tokens: (json['tokens'] as List)?.map((e) => e as String)?.toList(),
    reqId: json['req_id'] as int,
>>>>>>> 5694c380
    passthrough: json['passthrough'] as Map<String, dynamic>,
    reqId: json['req_id'] as int,
  );
}

Map<String, dynamic> _$BuyContractForMultipleAccountsRequestToJson(
        BuyContractForMultipleAccountsRequest instance) =>
    <String, dynamic>{
      'passthrough': instance.passthrough,
      'req_id': instance.reqId,
      'buy_contract_for_multiple_accounts':
          instance.buyContractForMultipleAccounts,
      'parameters': instance.parameters,
      'price': instance.price,
      'tokens': instance.tokens,
    };<|MERGE_RESOLUTION|>--- conflicted
+++ resolved
@@ -13,12 +13,7 @@
         json['buy_contract_for_multiple_accounts'] as String,
     parameters: json['parameters'] as Map<String, dynamic>,
     price: json['price'] as num,
-<<<<<<< HEAD
-    tokens: (json['tokens'] as List).map((e) => e as String).toList(),
-=======
     tokens: (json['tokens'] as List)?.map((e) => e as String)?.toList(),
-    reqId: json['req_id'] as int,
->>>>>>> 5694c380
     passthrough: json['passthrough'] as Map<String, dynamic>,
     reqId: json['req_id'] as int,
   );
