/// Autogenerated from flutter_deriv_api|lib/api/sell_send.json
import 'dart:async';
import 'dart:convert';
import 'package:json_annotation/json_annotation.dart';
import 'request.dart';

part 'sell_send.g.dart';

/// JSON conversion for 'sell_send'
@JsonSerializable(nullable: true, fieldRename: FieldRename.snake)
class SellRequest extends Request {
  /// Initialize SellRequest
  SellRequest(
<<<<<<< HEAD
      {this.price, this.sell = 1, Map<String, dynamic> passthrough, int reqId})
      : super(passthrough: passthrough, reqId: reqId);
=======
      {this.price, this.sell = 1, int reqId, Map<String, dynamic> passthrough})
      : super(reqId: reqId, passthrough: passthrough);
>>>>>>> daab09a6

  /// Creates instance from JSON
  factory SellRequest.fromJson(Map<String, dynamic> json) =>
      _$SellRequestFromJson(json);

  // Properties
  /// Minimum price at which to sell the contract, or '0' for 'sell at market'
  num price;

  /// Pass contract_id received from the Portfolio call
  int sell;

  /// Converts to JSON
  @override
  Map<String, dynamic> toJson() => _$SellRequestToJson(this);
}<|MERGE_RESOLUTION|>--- conflicted
+++ resolved
@@ -11,13 +11,8 @@
 class SellRequest extends Request {
   /// Initialize SellRequest
   SellRequest(
-<<<<<<< HEAD
       {this.price, this.sell = 1, Map<String, dynamic> passthrough, int reqId})
       : super(passthrough: passthrough, reqId: reqId);
-=======
-      {this.price, this.sell = 1, int reqId, Map<String, dynamic> passthrough})
-      : super(reqId: reqId, passthrough: passthrough);
->>>>>>> daab09a6
 
   /// Creates instance from JSON
   factory SellRequest.fromJson(Map<String, dynamic> json) =>
