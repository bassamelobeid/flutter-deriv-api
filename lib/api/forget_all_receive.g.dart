// GENERATED CODE - DO NOT MODIFY BY HAND

part of 'forget_all_receive.dart';

// **************************************************************************
// JsonSerializableGenerator
// **************************************************************************

ForgetAllResponse _$ForgetAllResponseFromJson(Map<String, dynamic> json) {
  return ForgetAllResponse(
<<<<<<< HEAD
    forgetAll: (json['forget_all'] as List).map((e) => e as String).toList(),
=======
    forgetAll: (json['forget_all'] as List)?.map((e) => e as String)?.toList(),
    reqId: json['req_id'] as int,
>>>>>>> daab09a6
    echoReq: json['echo_req'] as Map<String, dynamic>,
    error: json['error'] as Map<String, dynamic>,
    msgType: json['msg_type'] as String,
    reqId: json['req_id'] as int,
  );
}

Map<String, dynamic> _$ForgetAllResponseToJson(ForgetAllResponse instance) =>
    <String, dynamic>{
      'echo_req': instance.echoReq,
      'error': instance.error,
      'msg_type': instance.msgType,
      'req_id': instance.reqId,
      'forget_all': instance.forgetAll,
    };<|MERGE_RESOLUTION|>--- conflicted
+++ resolved
@@ -8,12 +8,7 @@
 
 ForgetAllResponse _$ForgetAllResponseFromJson(Map<String, dynamic> json) {
   return ForgetAllResponse(
-<<<<<<< HEAD
-    forgetAll: (json['forget_all'] as List).map((e) => e as String).toList(),
-=======
     forgetAll: (json['forget_all'] as List)?.map((e) => e as String)?.toList(),
-    reqId: json['req_id'] as int,
->>>>>>> daab09a6
     echoReq: json['echo_req'] as Map<String, dynamic>,
     error: json['error'] as Map<String, dynamic>,
     msgType: json['msg_type'] as String,
