/// Autogenerated from flutter_deriv_api|lib/api/get_account_status_send.json
import 'dart:async';
import 'dart:convert';
import 'package:json_annotation/json_annotation.dart';
import 'request.dart';

part 'get_account_status_send.g.dart';

/// JSON conversion for 'get_account_status_send'
@JsonSerializable(nullable: true, fieldRename: FieldRename.snake)
class GetAccountStatusRequest extends Request {
  /// Initialize GetAccountStatusRequest
  GetAccountStatusRequest(
<<<<<<< HEAD
      {this.getAccountStatus = 1, Map<String, dynamic> passthrough, int reqId})
      : super(passthrough: passthrough, reqId: reqId);
=======
      {this.getAccountStatus = 1, int reqId, Map<String, dynamic> passthrough})
      : super(reqId: reqId, passthrough: passthrough);
>>>>>>> 5694c380

  /// Creates instance from JSON
  factory GetAccountStatusRequest.fromJson(Map<String, dynamic> json) =>
      _$GetAccountStatusRequestFromJson(json);

  // Properties
  /// Must be `1`
  int getAccountStatus;

  /// Converts to JSON
  @override
  Map<String, dynamic> toJson() => _$GetAccountStatusRequestToJson(this);
}<|MERGE_RESOLUTION|>--- conflicted
+++ resolved
@@ -11,13 +11,8 @@
 class GetAccountStatusRequest extends Request {
   /// Initialize GetAccountStatusRequest
   GetAccountStatusRequest(
-<<<<<<< HEAD
       {this.getAccountStatus = 1, Map<String, dynamic> passthrough, int reqId})
       : super(passthrough: passthrough, reqId: reqId);
-=======
-      {this.getAccountStatus = 1, int reqId, Map<String, dynamic> passthrough})
-      : super(reqId: reqId, passthrough: passthrough);
->>>>>>> 5694c380
 
   /// Creates instance from JSON
   factory GetAccountStatusRequest.fromJson(Map<String, dynamic> json) =>
