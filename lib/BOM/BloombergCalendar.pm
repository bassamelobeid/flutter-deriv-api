package BOM::BloombergCalendar;

use strict;
use warnings;

use Quant::Framework::Holiday;
use Quant::Framework::PartialTrading;
use BOM::Platform::Context;
use Try::Tiny;
use Text::CSV::Slurp;
use Date::Utility;
use YAML::XS qw(LoadFile);

my $calendar_code_mapper = LoadFile('/home/git/regentmarkets/bom-backoffice/config/bloomberg_calendar_code_mapper.yml');

sub save_calendar {
    my ($calendar, $calendar_type) = @_;

    my $recorded_date = Date::Utility->new;
    my $updated;
    if ($calendar_type eq 'exchange_holiday' or $calendar_type eq 'country_holiday') {
        $updated = Quant::Framework::Holiday->new(
            recorded_date    => $recorded_date,
            calendar         => $calendar,
            chronicle_reader => BOM::System::Chronicle::get_chronicle_reader(),
            chronicle_writer => BOM::System::Chronicle::get_chronicle_writer(),
        )->save;
    } else {
        $updated = Quant::Framework::PartialTrading->new(
            chronicle_reader => BOM::System::Chronicle::get_chronicle_reader(),
            chronicle_writer => BOM::System::Chronicle::get_chronicle_writer(),
            recorded_date    => $recorded_date,
            type             => $calendar_type,
            calendar         => $calendar,
        )->save;
    }

    return $updated;
}

sub parse_calendar {
    my ($file, $calendar_type) = @_;

    my $csv = Text::CSV::Slurp->load(file => $file);
    my @holiday_data;
    my @early_closes;
    if ($calendar_type eq 'exchange_holiday') {
        @holiday_data = grep { defined $_->{Trading} and $_->{Trading} =~ /No/ } @$csv;
        @early_closes = grep { defined $_->{Trading} and $_->{Trading} =~ /Partial/ } @$csv;

    } elsif ($calendar_type eq 'country_holiday') {
        @holiday_data = grep { defined $_->{Settle} and $_->{Settle} =~ /No/ } @$csv;
    }
    my $data              = _process(@holiday_data);
    my $early_closes_data = _process(@early_closes);
    # don't have to include synthetics for country holidays
    if ($calendar_type ne 'country_holiday') {
        _include_forex_holidays($data);
        _include_metal_holidays_and_early_closes({
            holidays     => $data,
            early_closes => $early_closes_data
        });
        _save_early_closes_calendar($early_closes_data);
    }
    # convert to proper calendar format
    my $calendar;

    foreach my $exchange_name (keys %$data) {
        foreach my $date (keys %{$data->{$exchange_name}}) {
            my $description = $data->{$exchange_name}{$date};
            push @{$calendar->{$date}{$description}}, $exchange_name;
        }
    }

    return $calendar;
}

sub _include_forex_holidays {
    my $data = shift;

    my $year      = Date::Utility->new->year;
    my $christmas = Date::Utility->new("$year-12-25")->epoch;
    my $new_year  = Date::Utility->new(($year + 1) . "-01-01")->epoch;
    $data->{FOREX} = {
        $christmas => 'Christmas Day',
        $new_year  => "New Year\'s Day",
    };

    return;
}

sub _include_metal_holidays_and_early_closes {
    my $param             = shift;
    my $data              = $param->{holidays};
    my $early_closes_data = $param->{early_closes};

    my $year        = Date::Utility->new->year;
    my $christmas   = Date::Utility->new("$year-12-25")->epoch;
    my $new_year    = Date::Utility->new(($year + 1) . "-01-01")->epoch;
    my $us_holidays = $data->{NYSE};

    $data->{METAL} = {
        $christmas => 'Christmas Day',
        $new_year  => "New Year\'s Day",
        map { $_ => 'Good Friday' } grep { $us_holidays->{$_} =~ /Good Friday/ } keys %{$us_holidays}};
    $early_closes_data->{METAL} = $us_holidays;
    return;
}

sub generate_holiday_upload_form {
    my $args = shift;

    my $form;

    BOM::Platform::Context::template->process(
        'backoffice/holiday_upload_form.html.tt',
        {
            broker     => $args->{broker},
            upload_url => $args->{upload_url},
        },
        \$form
    ) || die BOM::Platform::Context::template->error();

    return $form;
}

sub _process {
    my @data = @_;

    my $output;
    foreach my $data (@data) {
        my $date = $data->{'Date'};
        next unless $date;
        my $calendar_code = $data->{'Code'};
        my $description   = $data->{'Holidays/Events'};

        if ($date =~ /(\d{1,2})\/(\d{1,2})\/(\d{2})$/) {
            my $year = $3;
            if ($year < 99) {
                $year = '20' . $year;
            }
            $date = Date::Utility->new($year . '-' . sprintf('%02d', $1) . '-' . sprintf('%02d', $2));
        } elsif ($date =~ /(\d{1,2})\/(\d{1,2})\/(\d{4})$/) {
            $date = Date::Utility->new($3 . '-' . sprintf('%02d', $1) . '-' . sprintf('%02d', $2));
        }

        next if not $calendar_code_mapper->{$calendar_code};
        my @affected_symbols = @{$calendar_code_mapper->{$calendar_code}};
        foreach my $symbol (@affected_symbols) {
            $output->{$symbol}{$date->date_ddmmmyyyy} = $description;
        }
    }

    return $output;
}

sub _save_early_closes_calendar {
    my $data = shift;
    my $calendar_data;
    foreach my $exchange_name (keys %$data) {
        my $calendar = Quant::Framework::TradingCalendar->new($exchange_name, BOM::System::Chronicle::get_chronicle_reader());
        my $partial_trading = $calendar->market_times->{partial_trading};
        if (not $partial_trading) {
            print "$exchange_name does not have partial trading configuration but it has early closes. Please check. \n";
            next;
        }

        foreach my $date (keys %{$data->{$exchange_name}}) {

            my $epoch = Date::Utility->new($date)->epoch;
<<<<<<< HEAD
=======
            my $calendar = Quant::Framework::TradingCalendar->new({
                    symbol => $exchange_name, 
                    chronicle_reader => BOM::System::Chronicle::get_chronicle_reader()});

>>>>>>> 79adf691
            my $description =
                  $calendar->is_in_dst_at($epoch)
                ? $partial_trading->{dst_close}->interval
                : $partial_trading->{standard_close}->interval;
            push @{$calendar_data->{$date}{$description}}, $exchange_name;
        }
    }

    my $updated = Quant::Framework::PartialTrading->new(
        chronicle_reader => BOM::System::Chronicle::get_chronicle_reader(),
        chronicle_writer => BOM::System::Chronicle::get_chronicle_writer(),
        recorded_date    => Date::Utility->new,
        type             => 'early_closes',
        calendar         => $calendar_data,
    )->save;
    return;

}

1;<|MERGE_RESOLUTION|>--- conflicted
+++ resolved
@@ -168,13 +168,10 @@
         foreach my $date (keys %{$data->{$exchange_name}}) {
 
             my $epoch = Date::Utility->new($date)->epoch;
-<<<<<<< HEAD
-=======
             my $calendar = Quant::Framework::TradingCalendar->new({
                     symbol => $exchange_name, 
                     chronicle_reader => BOM::System::Chronicle::get_chronicle_reader()});
 
->>>>>>> 79adf691
             my $description =
                   $calendar->is_in_dst_at($epoch)
                 ? $partial_trading->{dst_close}->interval
