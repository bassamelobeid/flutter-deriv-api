--- conflicted
+++ resolved
@@ -64,23 +64,7 @@
 
     foreach my $exchange_name (keys %$data) {
         foreach my $date (keys %{$data->{$exchange_name}}) {
-<<<<<<< HEAD
-            my $description;
-            if ($calendar_type eq 'early_closes') {
-                my $calendar = Quant::Framework::TradingCalendar->new({
-                        symbol => $exchange_name, 
-                        chronicle_reader => BOM::System::Chronicle::get_chronicle_reader(),
-                    });
-                $description =
-                      $calendar->is_in_dst_at($date)
-                    ? $calendar->market_times->{partial_trading}{dst_close}
-                    : $calendar->market_times->{partial_trading}{standard_close};
-            } else {
-                $description = $data->{$exchange_name}{$date};
-            }
-=======
             my $description = $data->{$exchange_name}{$date};
->>>>>>> 882c714a
             push @{$calendar->{$date}{$description}}, $exchange_name;
         }
     }
