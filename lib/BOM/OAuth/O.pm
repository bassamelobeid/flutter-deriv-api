package BOM::OAuth::O;

use Mojo::Base 'Mojolicious::Controller';
use Date::Utility;
use Try::Tiny;
# login
use Email::Valid;
use Mojo::Util qw(url_escape);
use List::MoreUtils qw(any firstval);

use BOM::Platform::Runtime;
use BOM::Platform::Context qw(localize);
use BOM::Platform::Client;
use BOM::Platform::User;
use BOM::Platform::Static::Config;
use BOM::Platform::Email qw(send_email);
use BOM::Database::Model::OAuth;

sub __oauth_model {
    state $oauth_model = BOM::Database::Model::OAuth->new;
    return $oauth_model;
}

sub authorize {
    my $c = shift;

    my ($app_id, $state, $response_type) = map { $c->param($_) // undef } qw/ app_id state response_type /;

    # $response_type ||= 'code';    # default to Authorization Code
    $response_type = 'token';    # only support token

    $app_id or return $c->__bad_request('the request was missing app_id');

    my $id_map = {
        'binarycom'                        => 1,
        'binary-expiryd'                   => 2,
        'binary-riskd'                     => 3,
        'id-ct9oK1jjUNyxvPKYNdqJxuGX7bHvJ' => 10,
        'id-evoGhPBCXfJTRnPcTmJ1yaGGOyD0B' => 11,
        'id-5vndA78d0CUwdZIY8QjmS3fafV8G6' => 12,
        'id-OWBASFFrGSqAAJwXohVbQbK2k2ZIf' => 13,
        'id-vVa9bwUYEFCiMkErZrKvMGtzVMWvZ' => 14,
        'id-avVHmHHAwfUfAFI7wojJE6ZtTc7S2' => 15,
        'id-uWvVBcUiVeClE42Z6yupP6enXU283' => 16,
        'id-h0WqKf4FUjukc4R9KKNTjPHBJ2hbW' => 17,
        'id-OKJY118FaKoGMouqLVSpR0aTcEIgc' => 18,
        'id-U9w4wlBvwakOOo6qlurAdzlhMM9ec' => 19,
        'id-dCQvoX4iE6mnCrmVzNTpohV4w6UfJ' => 20,
        'id-vN7ig1HDXJGLS6ymSvnStPioHyytG' => 21,
        'id-Vb4N24n2Kbki6M6QqLUAbY7YzhtgE' => 22,
        'id-Fyc42BtrzzFm2zNsdqYupfRHw2Uai' => 23,
        'id-feDSSnPS7FurZ6vVaSdapN8TMApmI' => 24,
        'id-vK8W8BBkjqYOeBqFNPoGp0GtBfeCr' => 25,
        'id-sbFB3ptvRVHaPUQX6WBrpAMYnUx0X' => 26,
        'id-MztUdUzmvv6D82jX3kTIV6YQZKNoH' => 27,
        'id-im6XumYsBXJwsgBE7GdPVJOxzokLM' => 28,
        'id-M7WpSJwvGlUbPHGzVeXGUiqLsldd4' => 29,
        'id-8jsvu4KlqAIWe7QfMdooxI1MysKN5' => 30,
        'id-qTwlgHJRdPhSoVlLr0xZSukpBzGZX' => 31,
        'id-Gi4cqASC9Lj5BriayCJ1IMiZIr6M1' => 32,
        'id-UuhLUU58MBvWoVvuueGOFpvuZxy9w' => 33,
        'id-UzqwL5EoykkQfT2oe8W58XiqSkMVj' => 34,
        'id-0NfVVJOTjP7MwibaLUp2mxT1NOBd6' => 35,
        'id-9TOwkNEqEsJNL59sorlquaLcAP5zS' => 36,
        'id-Cqt0tCagVnEqY4bBm27S1MUKXsKpu' => 37,
        'id-8S86TbDrMuYAiKVztuHc4T22uPsXw' => 38,
        'id-4Dif6suvu6raAPQM1J61g8RMfIaGw' => 39,
        'id-ks8ZtIN7CHzdh9DRdCxWYROqfbsUp' => 40,
        'id-2oiodQsKqKmVekhsCdF60FKwKIYt4' => 41,
        'id-FwnhrVstk9kPBnDfocVpk8ZDtNs1V' => 42,
        'id-lzNzcmvdgbB99jBFl3IGO3yLgmUSK' => 43,
        'id-EmcupPkdLUKfScM8vsM6Hc4httJrL' => 44,
        'id-yfBPXh3678sX8W1q6xDvr71pk1VJK' => 45,
    };

    if ($app_id !~ /^\d+$/ and exists $id_map->{$app_id}) {
        $app_id = $id_map->{$app_id};
    }
    return $c->__bad_request('the request was missing valid app_id') if ($app_id !~ /^\d+$/);

    my $oauth_model = __oauth_model();
    my $app         = $oauth_model->verify_app($app_id);
    unless ($app) {
        return $c->__bad_request('the request was missing valid app_id');
    }

    my @scopes          = @{$app->{scopes}};
    my $redirect_uri    = $app->{redirect_uri};
    my $redirect_handle = sub {
        my ($response_type, $error, $state) = @_;

        my $uri = Mojo::URL->new($redirect_uri);
        $uri .= '#error=' . $error;
        $uri .= '&state=' . $state if defined $state;
        return $uri;
    };

    my $client;
    if (    $c->req->method eq 'POST'
        and ($c->csrf_token eq ($c->param('csrftoken') // ''))
        and $c->param('login'))
    {
        $client = $c->__login($app) or return;
        $c->session('__is_logined', 1);
    } elsif ($c->req->method eq 'POST' and $c->session('__is_logined')) {
        # we force login no matter user is in or not
        $client = $c->__get_client;
    }

    # set session on first page visit (GET)
    # for binary.com, app id = 1
    if ($app_id eq '1' and $c->req->method eq 'GET') {
        my $r           = $c->stash('request');
        my $referer     = $c->req->headers->header('Referer') // '';
        my $domain_name = $r->domain_name;
        $domain_name =~ s/^oauth//;
        if (index($referer, $domain_name) > -1) {
            $c->session('__is_app_approved' => 1);
        } else {
            $c->session('__is_app_approved' => 0);
        }
    }

    ## check user is logined
    unless ($client) {
        ## show login form
        return $c->render(
            template => $app_id eq '1' ? 'loginbinary' : 'login',
            layout => 'default',

            app       => $app,
            r         => $c->stash('request'),
            csrftoken => $c->csrf_token,
        );
    }

    my $loginid = $client->loginid;
    my $user = BOM::Platform::User->new({email => $client->email}) or die "no user for email " . $client->email;

    ## confirm scopes
    my $is_all_approved = 0;
    if (    $c->req->method eq 'POST'
        and ($c->csrf_token eq ($c->param('csrftoken') // ''))
        and ($c->param('cancel_scopes') || $c->param('confirm_scopes')))
    {
        if ($c->param('confirm_scopes')) {
            ## approval on all loginids
            foreach my $c1 ($user->clients) {
                $is_all_approved = $oauth_model->confirm_scope($app_id, $c1->loginid);
            }
        } else {
            my $uri = $redirect_handle->($response_type, 'scope_denied', $state);
            return $c->redirect_to($uri);
        }
    }

    ## if app_id=1 and referer is binary.com, we do not show the scope confirm screen
    if ($app_id eq '1' and $c->session('__is_app_approved')) {
        $is_all_approved = 1;
    }

    ## check if it's confirmed
    $is_all_approved ||= $oauth_model->is_scope_confirmed($app_id, $loginid);
    unless ($is_all_approved) {
        ## show scope confirms
        return $c->render(
            template => 'scope_confirms',
            layout   => 'default',

            app       => $app,
            client    => $client,
            scopes    => \@scopes,
            r         => $c->stash('request'),
            csrftoken => $c->csrf_token,
        );
    }

    my $uri = Mojo::URL->new($redirect_uri);

    ## create tokens for all loginids
    my $i = 1;
    my @params;
    foreach my $c1 ($user->clients) {
<<<<<<< HEAD
        my ($access_token, $expires_in) = $oauth_model->store_access_token_only($app_id, $c1->loginid, @scopes);

        # loginid
        my $key = 'acct' . $i;
        push @params, ($key => $c1->loginid);

        # token
        $key = 'token' . $i++;
        push @params, ($key => $access_token);
=======
        my ($access_token, $expires_in) = $oauth_model->store_access_token_only($app_id, $c1->loginid);
        push @accts, 'acct' . $i . '=' . $c1->loginid . '&token' . $i . '=' . $access_token;
        $i++;
>>>>>>> 9e5ba6c7
    }

    push @params, (state => $state) if defined $state;
    $uri->query(\@params);

    ## clear session
    delete $c->session->{__is_logined};
    delete $c->session->{__is_app_approved};

    $c->redirect_to($uri);
}

sub __login {
    my ($c, $app) = @_;

    my ($email, $password) = ($c->param('email'), $c->param('password'));
    my ($user, $client, $last_login, $err);

    LOGIN:
    {
        if (not $email or not Email::Valid->address($email)) {
            $err = localize('Email not given.');
            last;
        }

        if (not $password) {
            $err = localize('Password not given.');
            last;
        }

        $user = BOM::Platform::User->new({email => $email});
        unless ($user) {
            $err = localize('Invalid email and password combination.');
            last;
        }

        # get last login before current login to get last record
        $last_login = $user->get_last_successful_login_history();
        my $result = $user->login(
            password    => $password,
            environment => $c->__login_env(),
        );

        last if ($err = $result->{error});

        # clients are ordered by reals-first, then by loginid.  So the first is the 'default'
        my @clients = $user->clients;
        $client = $clients[0];

        # get 1st loginid, which is not currently self-excluded until
        if (exists $result->{self_excluded}) {
            $client = firstval { !exists $result->{self_excluded}->{$_->loginid} } (@clients);
        }

        if ($result = $client->login_error()) {
            $err = $result;
        }
    }

    if ($err) {
        $c->render(
            template => $app->{id} eq '1' ? 'loginbinary' : 'login',
            layout => 'default',

            app       => $app,
            error     => $err,
            r         => $c->stash('request'),
            csrftoken => $c->csrf_token,
        );
        return;
    }

    ## set session cookie?
    state $app_config = BOM::Platform::Runtime->instance->app_config;
    my $r       = $c->stash('request');
    my $options = {
        domain  => $r->cookie_domain,
        secure  => ($r->cookie_domain eq '127.0.0.1') ? 0 : 1,
        path    => '/',
        expires => time + 86400 * 60,
    };

    $c->cookie(
        email => url_escape($user->email),
        $options
    );
    $c->cookie(
        loginid_list => url_escape($user->loginid_list_cookie_val),
        $options
    );
    $c->__set_reality_check_cookie($user, $options);

    my $session = BOM::Platform::SessionCookie->new({
            loginid => $client->loginid,
            email   => $client->email,
            loginat => $r->session_cookie && $r->session_cookie->loginat,
            scopes  => [qw(price chart trade password cashier)]});
    my $session_token = $session->token;
    $c->cookie(
        $app_config->cgi->cookie_name->login => url_escape($session_token),
        $options
    );
    $c->cookie(
        loginid => $client->loginid,
        $options
    );
    $c->cookie(
        residence => $client->residence,
        $options
    );

    if ($session->have_multiple_sessions) {
        try {
            if ($last_login and exists $last_login->{environment}) {
                my ($old_env, $user_agent, $r) =
                    (__get_details_from_environment($last_login->{environment}), $c->req->headers->header('User-Agent') // '', $c->stash('request'));

                # need to compare first two octet only
                my ($old_ip, $new_ip, $country_code) = ($old_env->{ip}, $r->client_ip // '', uc($r->country_code // ''));
                ($old_ip) = $old_ip =~ /(^(\d{1,3}\.){2})/;
                ($new_ip) = $new_ip =~ /(^(\d{1,3}\.){2})/;

                if (($old_ip ne $new_ip or $old_env->{country} ne $country_code)
                    and $old_env->{user_agent} ne $user_agent)
                {
                    send_email({
                            from    => BOM::Platform::Static::Config::get_customer_support_email(),
                            to      => $session->email,
                            subject => localize('New Sign-In Activity Detected'),
                            message => [
                                localize(
                                    'An additional sign-in has just been detected on your account [_1] from the following IP address: [_2], country: [_3] and browser: [_4]. If this additional sign-in was not performed by you, and / or you have any related concerns, please contact our Customer Support team.',
                                    $session->email, $r->client_ip, $country_code, $user_agent
                                )
                            ],
                            use_email_template => 1,
                        });
                }
            }
        };
    }

    # reset csrf_token
    delete $c->session->{csrf_token};

    return $client;
}

sub __set_reality_check_cookie {
    my ($c, $user, $options) = @_;

    my $r = $c->stash('request');

    # set this cookie only once
    return if $r->cookie('reality_check');

    my %rck_brokers = map { $_->code => 1 } @{$r->website->reality_check_broker_codes};
    return unless any { $rck_brokers{$_->broker_code} } $user->clients;

    my $rck_interval = $r->website->reality_check_interval;
    $c->cookie(
        'reality_check' => url_escape($rck_interval . ',' . time),
        $options
    );

    return;
}

sub __login_env {
    my $c = shift;
    my $r = $c->stash('request');

    my $now                = Date::Utility->new->datetime_ddmmmyy_hhmmss_TZ;
    my $ip_address         = $r->client_ip || '';
    my $ip_address_country = uc $r->country_code || '';
    my $ua                 = $c->req->headers->header('User-Agent') || '';
    my $lang               = uc $r->language || '';
    my $environment        = "$now IP=$ip_address IP_COUNTRY=$ip_address_country User_AGENT=$ua LANG=$lang";
    return $environment;
}

sub __get_client {
    my $c = shift;

    my $request        = $c->stash('request');       # from before_dispatch
    my $session_cookie = $request->session_cookie;
    return unless $session_cookie and $session_cookie->token;

    my $client = BOM::Platform::Client->new({loginid => $session_cookie->loginid});
    return if $client->get_status('disabled');

    if ($client->get_self_exclusion and $client->get_self_exclusion->exclude_until) {
        my $limit_excludeuntil = $client->get_self_exclusion->exclude_until;
        if (Date::Utility->new->is_before(Date::Utility->new($limit_excludeuntil))) {
            return;
        }
    }

    return $client;
}

sub __bad_request {
    my ($c, $error) = @_;

    return $c->throw_error('invalid_request', $error);
}

sub __get_details_from_environment {
    my $env = shift;

    return unless $env;

    my ($ip) = $env =~ /(IP=(\d{1,3}\.){3}\d{1,3})/i;
    $ip =~ s/IP=//i;
    my ($country) = $env =~ /(IP_COUNTRY=\w{1,2})/i;
    $country =~ s/IP_COUNTRY=//i;
    my ($user_agent) = $env =~ /(User_AGENT.+(?=\sLANG))/i;
    $user_agent =~ s/User_AGENT=//i;

    return {
        ip         => $ip,
        country    => uc $country,
        user_agent => $user_agent
    };
}

1;<|MERGE_RESOLUTION|>--- conflicted
+++ resolved
@@ -181,8 +181,7 @@
     my $i = 1;
     my @params;
     foreach my $c1 ($user->clients) {
-<<<<<<< HEAD
-        my ($access_token, $expires_in) = $oauth_model->store_access_token_only($app_id, $c1->loginid, @scopes);
+        my ($access_token, $expires_in) = $oauth_model->store_access_token_only($app_id, $c1->loginid);
 
         # loginid
         my $key = 'acct' . $i;
@@ -191,11 +190,6 @@
         # token
         $key = 'token' . $i++;
         push @params, ($key => $access_token);
-=======
-        my ($access_token, $expires_in) = $oauth_model->store_access_token_only($app_id, $c1->loginid);
-        push @accts, 'acct' . $i . '=' . $c1->loginid . '&token' . $i . '=' . $access_token;
-        $i++;
->>>>>>> 9e5ba6c7
     }
 
     push @params, (state => $state) if defined $state;
