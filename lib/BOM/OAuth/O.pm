--- conflicted
+++ resolved
@@ -170,6 +170,14 @@
     # clients are ordered by reals-first, then by loginid.  So the first is the 'default'
     my @clients = $user->clients;
     my $client  = $clients[0];
+
+    # get 1st loginid, which is not currently self-excluded until
+    if (exists $result->{self_excluded}) {
+        $client = firstval { !exists $result->{self_excluded}->{$_->loginid} } (@clients);
+    }
+    # in case all loginids are self-excluded, default to 1st again, error (excluded_until) will be shown by $client->login_error()
+    $client ||= $clients[0];
+
     if ($result = $client->login_error()) {
         $err = $result;
     }
@@ -283,50 +291,6 @@
     return;
 }
 
-<<<<<<< HEAD
-sub __validate_login {
-    my ($c) = @_;
-
-    my $email    = $c->param('email');
-    my $password = $c->param('password');
-
-    if (not $email or not Email::Valid->address($email)) {
-        return localize('Email not given.');
-    }
-
-    if (not $password) {
-        return localize('Password not given.');
-    }
-
-    my $user = BOM::Platform::User->new({email => $email})
-        or return localize('Invalid email and password combination.');
-
-    my $result = $user->login(
-        password    => $password,
-        environment => $c->__login_env(),
-    );
-    return $result->{error} if $result->{error};
-
-    # clients are ordered by reals-first, then by loginid.  So the first is the 'default'
-    my @clients = $user->clients;
-    my $client  = $clients[0];
-
-    # get 1st loginid, which is not currently self-excluded until
-    if (exists $result->{self_excluded}) {
-        $client = firstval { !exists $result->{self_excluded}->{$_->loginid} } (@clients);
-    }
-    # in case all loginids are self-excluded, default to 1st again, error (excluded_until) will be shown by $client->login_error()
-    $client ||= $clients[0];
-
-    if ($result = $client->login_error()) {
-        return $result;
-    }
-
-    return (undef, $user, $client);
-}
-
-=======
->>>>>>> 21fbebfe
 sub __login_env {
     my $c = shift;
     my $r = $c->stash('request');
