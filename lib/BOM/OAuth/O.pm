package BOM::OAuth::O;

use strict;

use Mojo::Base 'Mojolicious::Controller';
use Date::Utility;
use Try::Tiny;
use Digest::MD5 qw(md5_hex);
use Email::Valid;
use Mojo::Util qw(url_escape);
use List::MoreUtils qw(any firstval);
use HTML::Entities;
use Format::Util::Strings qw( defang );

use Client::Account;
use LandingCompany::Registry;

use BOM::Platform::Runtime;
use BOM::Platform::Context qw(localize);
use BOM::Platform::User;
use BOM::Platform::Email qw(send_email);
use BOM::Database::Model::OAuth;

sub _oauth_model {
    return BOM::Database::Model::OAuth->new;
}

sub authorize {
    my $c = shift;

    # APP_ID verification logic
    my ($app_id, $state) = map { defang($c->param($_)) // undef } qw/ app_id state /;
    return $c->_bad_request('the request was missing app_id') unless $app_id;
    return $c->_bad_request('the request was missing valid app_id') if ($app_id !~ /^\d+$/);
    my $oauth_model = _oauth_model();
    my $app         = $oauth_model->verify_app($app_id);
    return $c->_bad_request('the request was missing valid app_id') unless $app;

	my $request_country_code = $c->{stash}->{request}->{country_code};

    # setup oneall callback url
    my $oneall_callback = $c->req->url->path('/oauth2/oneall/callback')->to_abs;
    $c->stash('oneall_callback' => $oneall_callback);

    my $client;
    # try to retrieve client from session
    if (    $c->req->method eq 'POST'
        and ($c->csrf_token eq (defang($c->param('csrftoken')) // ''))
        and defang($c->param('login')))
    {
        $client = $c->_login($app) or return;
        $c->session('_is_logined', 1);
        $c->session('_loginid',    $client->loginid);
    } elsif ($c->req->method eq 'POST' and $c->session('_is_logined')) {
        # Get loginid from Mojo Session
        $client = $c->_get_client;
    } elsif ($c->session('_oneall_user_id')) {
        # Prevent Japan IP access social login feature.
        if ($request_country_code ne 'jp') {
            # Get client from Oneall Social Login.
            my $oneall_user_id = $c->session('_oneall_user_id');
            $client = $c->_login($app, $oneall_user_id) or return;
            $c->session('_is_logined', 1);
            $c->session('_loginid',    $client->loginid);
        }
    }

    my $brand_name   = $c->stash('brand')->name;
<<<<<<< HEAD
    my $request_country_code = $c->{stash}->{request}->{country_code};
=======
    my $country_code = $c->{stash}->{request}->{country_code};
>>>>>>> 05dc2d5a

    # show error when no client found in session
    # show login form
    return $c->render(
        template     => _get_login_template_name($brand_name),
        layout       => $brand_name,
        app          => $app,
        error        => delete $c->session->{_oneall_error} || '',
        r            => $c->stash('request'),
        csrftoken    => $c->csrf_token,
<<<<<<< HEAD
        country_code => $request_country_code,
=======
        country_code => $country_code,
>>>>>>> 05dc2d5a
    ) unless $client;

    my $user = BOM::Platform::User->new({email => $client->email}) or die "no user for email " . $client->email;

    # show error if stash brand name is not in the list
    # of allowed brands for landing company
    return $c->render(
        template  => _get_login_template_name($brand_name),
        layout    => $brand_name,
        app       => $app,
        error     => localize('This account is unavailable.'),
        r         => $c->stash('request'),
        csrftoken => $c->csrf_token,
<<<<<<< HEAD
        country_code => $request_country_code,
=======
        country_code => $country_code,
>>>>>>> 05dc2d5a
    ) if (grep { $brand_name ne $_ } @{$client->landing_company->allowed_for_brands});

    my $redirect_uri = $app->{redirect_uri};

    # confirm scopes
    my $is_all_approved = 0;
    if (    $c->req->method eq 'POST'
        and ($c->csrf_token eq (defang($c->param('csrftoken')) // ''))
        and (defang($c->param('cancel_scopes')) || defang($c->param('confirm_scopes'))))
    {
        if (defang($c->param('confirm_scopes'))) {
            # approval on all loginids
            foreach my $c1 ($user->clients) {
                $is_all_approved = $oauth_model->confirm_scope($app_id, $c1->loginid);
            }
        } elsif ($c->param('cancel_scopes')) {
            my $uri = Mojo::URL->new($redirect_uri);
            $uri .= '#error=scope_denied';
            $uri .= '&state=' . $state if defined $state;
            # clear session for oneall login when scope is canceled
            delete $c->session->{_oneall_user_id};
            return $c->redirect_to($uri);
        }
    }

    my $loginid = $client->loginid;
    $is_all_approved = 1 if $app_id eq '1';
    $is_all_approved ||= $oauth_model->is_scope_confirmed($app_id, $loginid);
    # show scope confirms if not yet approved
    # do not show the scope confirm screen if APP ID is 1
    return $c->render(
        template  => $brand_name . '/scope_confirms',
        layout    => $brand_name,
        app       => $app,
        client    => $client,
        scopes    => \@{$app->{scopes}},
        r         => $c->stash('request'),
        csrftoken => $c->csrf_token,
    ) unless $is_all_approved;

    # setting up client ip
    my $client_ip = $c->client_ip;
    if ($c->tx and $c->tx->req and $c->tx->req->headers->header('REMOTE_ADDR')) {
        $client_ip = $c->tx->req->headers->header('REMOTE_ADDR');
    }

    my $ua_fingerprint = md5_hex($app_id . ($client_ip // '') . ($c->req->headers->header('User-Agent') // ''));

    # create tokens for all loginids
    my $i = 1;
    my @params;
    foreach my $c1 ($user->clients) {
        my ($access_token) = $oauth_model->store_access_token_only($app_id, $c1->loginid, $ua_fingerprint);
        push @params,
            (
            'acct' . $i  => $c1->loginid,
            'token' . $i => $access_token,
            $c1->default_account ? ('cur' . $i => $c1->default_account->currency_code) : (),
            );
        $i++;
    }

    push @params, (state => $state) if defined $state;

    my $uri = Mojo::URL->new($redirect_uri);
    $uri->query(\@params);

    # clear login session
    delete $c->session->{_is_logined};
    delete $c->session->{_loginid};
    delete $c->session->{_oneall_user_id};

    $c->redirect_to($uri);
}

sub _login {
    my ($c, $app, $oneall_user_id) = @_;

    my ($user, $client, @clients, $last_login, $err);

    my $email    = defang($c->param('email'));
    my $password = $c->param('password');
    my $brand    = $c->stash('brand');
<<<<<<< HEAD
    my $request_country_code = $c->{stash}->{request}->{country_code};
=======
    my $country_code = $c->{stash}->{request}->{country_code};
>>>>>>> 05dc2d5a
    LOGIN:
    {
        if ($oneall_user_id) {
            $password = '**SOCIAL-LOGIN-ONEALL**';

            $user = BOM::Platform::User->new({id => $oneall_user_id});
            unless ($user) {
                $err = localize('Invalid user.');
                last;
            }
        } else {
            if (not $email or not Email::Valid->address($email)) {
                $err = localize('Email not given.');
                last;
            }

            if (not $password) {
                $err = localize('Password not given.');
                last;
            }

            $user = BOM::Platform::User->new({email => $email});
            unless ($user) {
                $err = localize('Incorrect email or password.');
                last;
            }
            # Prevent login if social signup flag is found.
            # As the main purpose of this controller is to serve
            # clients with email/password only.
            if ($user->has_social_signup) {
                $err = localize('Invalid login attempt. Please log in with a social network instead.');
                last;
            }
        }

        # get last login before current login to get last record
        $last_login = $user->get_last_successful_login_history();
        my $result = $user->login(
            password        => $password,
            environment     => $c->_login_env(),
            is_social_login => $oneall_user_id ? 1 : 0,
        );

        last if ($err = $result->{error});

        # clients are ordered by reals-first, then by loginid.  So the first is the 'default'
        @clients = $user->clients;
        $client = $clients[0];

        # get 1st loginid, which is not currently self-excluded until
        if (exists $result->{self_excluded}) {
            $client = firstval { !exists $result->{self_excluded}->{$_->loginid} } (@clients);
        }

        my $lc = $client->landing_company;
        if (grep { $brand->name ne $_ } @{$lc->allowed_for_brands}) {
            $err = localize('This account is unavailable.');
        } elsif (
            grep {
                $client->loginid =~ /^$_/
            } @{BOM::Platform::Runtime->instance->app_config->system->suspend->logins})
        {
            $err = localize('Login to this account has been temporarily disabled due to system maintenance. Please try again in 30 minutes.');
        } elsif ($client->get_status('disabled')) {
            $err = localize('This account has been disabled.');
        } elsif (my $self_exclusion_dt = $client->get_self_exclusion_until_dt) {
            $err = localize('Sorry, you have excluded yourself until [_1].', $self_exclusion_dt);
        }
    }

    if ($err) {
        $c->render(
<<<<<<< HEAD
            template     => _get_login_template_name($brand->name),
            layout       => $brand->name,
            app          => $app,
            error        => $err,
            r            => $c->stash('request'),
            csrftoken    => $c->csrf_token,
            country_code => $request_country_code,
=======
            template  => _get_login_template_name($brand->name),
            layout    => $brand->name,
            app       => $app,
            error     => $err,
            r         => $c->stash('request'),
            csrftoken => $c->csrf_token,
            country_code => $country_code,
>>>>>>> 05dc2d5a
        );
        return;
    }

    my $r       = $c->stash('request');
    my $options = {
        domain  => $r->cookie_domain,
        secure  => ($r->cookie_domain eq '127.0.0.1') ? 0 : 1,
        path    => '/',
        expires => time + 86400 * 60,
    };

    $c->cookie(
        email => url_escape($user->email),
        $options
    );
    $c->cookie(
        loginid_list => url_escape($user->loginid_list_cookie_val),
        $options
    );
    $c->_set_reality_check_cookie($user, $options);

    $c->cookie(
        loginid => $client->loginid,
        $options
    );
    $c->cookie(
        residence => $client->residence,
        $options
    );

    # send when client already has login session(s) and its not backoffice (app_id = 4, as we impersonate from backoffice using read only tokens)
    if ($app->{id} ne '4' and _oauth_model()->has_other_login_sessions($client->loginid)) {
        try {
            if ($last_login and exists $last_login->{environment}) {
                my ($old_env, $user_agent, $r) =
                    (_get_details_from_environment($last_login->{environment}), $c->req->headers->header('User-Agent') // '', $c->stash('request'));

                # need to compare first two octet only
                my ($old_ip, $new_ip, $country_code) = ($old_env->{ip}, $r->client_ip // '', uc($r->country_code // ''));
                ($old_ip) = $old_ip =~ /(^(\d{1,3}\.){2})/;
                ($new_ip) = $new_ip =~ /(^(\d{1,3}\.){2})/;

                if (($old_ip ne $new_ip or $old_env->{country} ne $country_code)
                    and $old_env->{user_agent} ne $user_agent)
                {
                    my $message;
                    if ($app->{id} eq '1') {
                        $message = localize(
                            'An additional sign-in has just been detected on your account [_1] from the following IP address: [_2], country: [_3] and browser: [_4]. If this additional sign-in was not performed by you, please contact our Customer Support team.',
                            $client->email,
                            $r->client_ip,
                            $brand->countries_instance->countries->country_from_code($country_code) // $country_code,
                            encode_entities($user_agent));
                    } else {
                        $message = localize(
                            'An additional sign-in has just been detected on your account [_1] from the following IP address: [_2], country: [_3], browser: [_4] and app: [_5]. If this additional sign-in was not performed by you, please contact our Customer Support team.',
                            $client->email, $r->client_ip, $country_code, encode_entities($user_agent), $app->{name});
                    }

                    send_email({
                        from                  => $brand->emails('support'),
                        to                    => $client->email,
                        subject               => localize('New Sign-In Activity Detected'),
                        message               => [$message],
                        use_email_template    => 1,
                        email_content_is_html => 1,
                        template_loginid      => $client->loginid,
                    });
                }
            }
        };
    }

    # reset csrf_token
    delete $c->session->{csrf_token};

    return $client;
}

sub _set_reality_check_cookie {
    my ($c, $user, $options) = @_;

    my $r = $c->stash('request');

    # set this cookie only once
    return if $r->cookie('reality_check');

    return unless any { LandingCompany::Registry::get_by_broker($_->broker_code)->has_reality_check } $user->clients;

    my $default_reality_check_interval_in_minutes = 60;
    $c->cookie(
        'reality_check' => url_escape($default_reality_check_interval_in_minutes . ',' . time),
        $options
    );

    return;
}

sub _login_env {
    my $c = shift;
    my $r = $c->stash('request');

    my $now                = Date::Utility->new->datetime_ddmmmyy_hhmmss_TZ;
    my $ip_address         = $r->client_ip || '';
    my $ip_address_country = uc $r->country_code || '';
    my $ua                 = $c->req->headers->header('User-Agent') || '';
    my $lang               = uc $r->language || '';
    my $environment        = "$now IP=$ip_address IP_COUNTRY=$ip_address_country User_AGENT=$ua LANG=$lang";
    return $environment;
}

sub _get_client {
    my $c = shift;

    my $client = Client::Account->new({loginid => $c->session('_loginid')});
    return if $client->get_status('disabled');
    return if $client->get_self_exclusion_until_dt;    # Excluded

    return $client;
}

sub _bad_request {
    my ($c, $error) = @_;

    return $c->throw_error('invalid_request', $error);
}

sub _get_details_from_environment {
    my $env = shift;

    return unless $env;

    my ($ip) = $env =~ /(IP=(\d{1,3}\.){3}\d{1,3})/i;
    $ip =~ s/IP=//i;
    my ($country) = $env =~ /(IP_COUNTRY=\w{1,2})/i;
    $country =~ s/IP_COUNTRY=//i if $country;
    my ($user_agent) = $env =~ /(User_AGENT.+(?=\sLANG))/i;
    $user_agent =~ s/User_AGENT=//i;

    return {
        ip         => $ip,
        country    => uc($country // 'unknown'),
        user_agent => $user_agent
    };
}

sub _get_login_template_name {
    my $brand_name = shift;

    return $brand_name . '/login';
}

1;<|MERGE_RESOLUTION|>--- conflicted
+++ resolved
@@ -36,7 +36,7 @@
     my $app         = $oauth_model->verify_app($app_id);
     return $c->_bad_request('the request was missing valid app_id') unless $app;
 
-	my $request_country_code = $c->{stash}->{request}->{country_code};
+    my $request_country_code = $c->{stash}->{request}->{country_code};
 
     # setup oneall callback url
     my $oneall_callback = $c->req->url->path('/oauth2/oneall/callback')->to_abs;
@@ -65,12 +65,7 @@
         }
     }
 
-    my $brand_name   = $c->stash('brand')->name;
-<<<<<<< HEAD
-    my $request_country_code = $c->{stash}->{request}->{country_code};
-=======
-    my $country_code = $c->{stash}->{request}->{country_code};
->>>>>>> 05dc2d5a
+    my $brand_name = $c->stash('brand')->name;
 
     # show error when no client found in session
     # show login form
@@ -79,13 +74,9 @@
         layout       => $brand_name,
         app          => $app,
         error        => delete $c->session->{_oneall_error} || '',
+        csrftoken    => $c->csrf_token,
         r            => $c->stash('request'),
-        csrftoken    => $c->csrf_token,
-<<<<<<< HEAD
         country_code => $request_country_code,
-=======
-        country_code => $country_code,
->>>>>>> 05dc2d5a
     ) unless $client;
 
     my $user = BOM::Platform::User->new({email => $client->email}) or die "no user for email " . $client->email;
@@ -93,17 +84,13 @@
     # show error if stash brand name is not in the list
     # of allowed brands for landing company
     return $c->render(
-        template  => _get_login_template_name($brand_name),
-        layout    => $brand_name,
-        app       => $app,
-        error     => localize('This account is unavailable.'),
-        r         => $c->stash('request'),
-        csrftoken => $c->csrf_token,
-<<<<<<< HEAD
+        template     => _get_login_template_name($brand_name),
+        layout       => $brand_name,
+        app          => $app,
+        error        => localize('This account is unavailable.'),
+        r            => $c->stash('request'),
+        csrftoken    => $c->csrf_token,
         country_code => $request_country_code,
-=======
-        country_code => $country_code,
->>>>>>> 05dc2d5a
     ) if (grep { $brand_name ne $_ } @{$client->landing_company->allowed_for_brands});
 
     my $redirect_uri = $app->{redirect_uri};
@@ -184,14 +171,10 @@
 
     my ($user, $client, @clients, $last_login, $err);
 
-    my $email    = defang($c->param('email'));
-    my $password = $c->param('password');
-    my $brand    = $c->stash('brand');
-<<<<<<< HEAD
+    my $email                = defang($c->param('email'));
+    my $password             = $c->param('password');
+    my $brand                = $c->stash('brand');
     my $request_country_code = $c->{stash}->{request}->{country_code};
-=======
-    my $country_code = $c->{stash}->{request}->{country_code};
->>>>>>> 05dc2d5a
     LOGIN:
     {
         if ($oneall_user_id) {
@@ -239,7 +222,7 @@
 
         # clients are ordered by reals-first, then by loginid.  So the first is the 'default'
         @clients = $user->clients;
-        $client = $clients[0];
+        $client  = $clients[0];
 
         # get 1st loginid, which is not currently self-excluded until
         if (exists $result->{self_excluded}) {
@@ -264,7 +247,6 @@
 
     if ($err) {
         $c->render(
-<<<<<<< HEAD
             template     => _get_login_template_name($brand->name),
             layout       => $brand->name,
             app          => $app,
@@ -272,15 +254,6 @@
             r            => $c->stash('request'),
             csrftoken    => $c->csrf_token,
             country_code => $request_country_code,
-=======
-            template  => _get_login_template_name($brand->name),
-            layout    => $brand->name,
-            app       => $app,
-            error     => $err,
-            r         => $c->stash('request'),
-            csrftoken => $c->csrf_token,
-            country_code => $country_code,
->>>>>>> 05dc2d5a
         );
         return;
     }
