package BOM::RPC;

use Mojo::Base 'Mojolicious';
use Mojo::IOLoop;
use MojoX::JSON::RPC::Service;

use BOM::Database::Rose::DB;
use BOM::RPC::v3::Accounts;
use BOM::RPC::v3::Static;
use BOM::RPC::v3::TickStreamer;
use BOM::RPC::v3::Transaction;
use BOM::RPC::v3::MarketDiscovery;
use BOM::RPC::v3::Offerings;
use BOM::RPC::v3::Authorize;
use BOM::RPC::v3::Cashier;
<<<<<<< HEAD
use BOM::RPC::v3::Accounts;
=======
use BOM::RPC::v3::NewAccount;
>>>>>>> 967453c3

sub startup {
    my $app = shift;

    Mojo::IOLoop->singleton->reactor->on(
        error => sub {
            my ($reactor, $err) = @_;
            $app->log->error("EventLoop error: $err");
        });

    $app->moniker('rpc');
    $app->plugin('Config' => {file => $ENV{RPC_CONFIG} || '/etc/rmg/rpc.conf'});

    my $log = $app->log;

    my $signature = "Binary.com RPC";

    $log->info("$signature: Starting.");
    $log->info("Mojolicious Mode is " . $app->mode);
    $log->info("Log Level        is " . $log->level);

    $app->plugin(
        'json_rpc_dispatcher' => {
            services => {
                '/residence_list' => MojoX::JSON::RPC::Service->new->register('residence_list', \&BOM::RPC::v3::Static::residence_list),
                '/states_list'    => MojoX::JSON::RPC::Service->new->register('states_list',    \&BOM::RPC::v3::Static::states_list),
                '/ticks_history'  => MojoX::JSON::RPC::Service->new->register('ticks_history',  \&BOM::RPC::v3::TickStreamer::ticks_history),
                '/buy'            => MojoX::JSON::RPC::Service->new->register('buy',            \&BOM::RPC::v3::Transaction::buy),
                '/sell'           => MojoX::JSON::RPC::Service->new->register('sell',           \&BOM::RPC::v3::Transaction::sell),
                '/trading_times'  => MojoX::JSON::RPC::Service->new->register('trading_times',  \&BOM::RPC::v3::MarketDiscovery::trading_times),
                '/asset_index'    => MojoX::JSON::RPC::Service->new->register('asset_index',    \&BOM::RPC::v3::MarketDiscovery::asset_index),
                '/active_symbols' => MojoX::JSON::RPC::Service->new->register('active_symbols', \&BOM::RPC::v3::MarketDiscovery::active_symbols),
                '/contracts_for'  => MojoX::JSON::RPC::Service->new->register('contracts_for',  \&BOM::RPC::v3::Offerings::contracts_for),
                '/authorize'      => MojoX::JSON::RPC::Service->new->register('authorize',      \&BOM::RPC::v3::Authorize::authorize),
                '/logout'         => MojoX::JSON::RPC::Service->new->register('logout',         \&BOM::RPC::v3::Authorize::logout),
                '/get_limits'     => MojoX::JSON::RPC::Service->new->register('get_limits',     \&BOM::RPC::v3::Cashier::get_limits),
                '/paymentagent_list' => MojoX::JSON::RPC::Service->new->register('paymentagent_list', \&BOM::RPC::v3::Cashier::paymentagent_list),
                '/paymentagent_withdraw' =>
                    MojoX::JSON::RPC::Service->new->register('paymentagent_withdraw', \&BOM::RPC::v3::Cashier::paymentagent_withdraw),
                '/paymentagent_transfer' =>
                    MojoX::JSON::RPC::Service->new->register('paymentagent_transfer', \&BOM::RPC::v3::Cashier::paymentagent_transfer),
                '/transfer_between_accounts' =>
                    MojoX::JSON::RPC::Service->new->register('transfer_between_accounts', \&BOM::RPC::v3::Cashier::transfer_between_accounts),
<<<<<<< HEAD
                '/topup_virtual'     => MojoX::JSON::RPC::Service->new->register('topup_virtual',     \&BOM::RPC::v3::Cashier::topup_virtual),
                '/payout_currencies' => MojoX::JSON::RPC::Service->new->register('payout_currencies', \&BOM::RPC::v3::Accounts::payout_currencies),
                '/landing_company'   => MojoX::JSON::RPC::Service->new->register('landing_company',   \&BOM::RPC::v3::Accounts::landing_company),
                '/landing_company_details' =>
                    MojoX::JSON::RPC::Service->new->register('landing_company_details', \&BOM::RPC::v3::Accounts::landing_company_details),
                '/statement' => MojoX::JSON::RPC::Service->new->register('statement', \&BOM::RPC::v3::Accounts::statement),
=======
                '/topup_virtual'    => MojoX::JSON::RPC::Service->new->register('topup_virtual',    \&BOM::RPC::v3::Cashier::topup_virtual),
                '/verify_email'     => MojoX::JSON::RPC::Service->new->register('verify_email',     \&BOM::RPC::v3::NewAccount::verify_email),
                '/new_account_real' => MojoX::JSON::RPC::Service->new->register('new_account_real', \&BOM::RPC::v3::NewAccount::new_account_real),
                '/new_account_maltainvest' =>
                    MojoX::JSON::RPC::Service->new->register('new_account_maltainvest', \&BOM::RPC::v3::NewAccount::new_account_maltainvest),
                '/new_account_virtual' =>
                    MojoX::JSON::RPC::Service->new->register('new_account_virtual', \&BOM::RPC::v3::NewAccount::new_account_virtual),

>>>>>>> 967453c3
            },
            exception_handler => sub {
                my ($dispatcher, $err, $m) = @_;
                $dispatcher->app->log->error(qq{Internal error: $err});
                $m->invalid_request('Invalid request');
                return;
            }
        });

    $app->hook(
        after_dispatch => sub {
            BOM::Database::Rose::DB->db_cache->finish_request_cycle;
        });

    return;
}

1;<|MERGE_RESOLUTION|>--- conflicted
+++ resolved
@@ -13,11 +13,8 @@
 use BOM::RPC::v3::Offerings;
 use BOM::RPC::v3::Authorize;
 use BOM::RPC::v3::Cashier;
-<<<<<<< HEAD
 use BOM::RPC::v3::Accounts;
-=======
 use BOM::RPC::v3::NewAccount;
->>>>>>> 967453c3
 
 sub startup {
     my $app = shift;
@@ -61,23 +58,18 @@
                     MojoX::JSON::RPC::Service->new->register('paymentagent_transfer', \&BOM::RPC::v3::Cashier::paymentagent_transfer),
                 '/transfer_between_accounts' =>
                     MojoX::JSON::RPC::Service->new->register('transfer_between_accounts', \&BOM::RPC::v3::Cashier::transfer_between_accounts),
-<<<<<<< HEAD
                 '/topup_virtual'     => MojoX::JSON::RPC::Service->new->register('topup_virtual',     \&BOM::RPC::v3::Cashier::topup_virtual),
                 '/payout_currencies' => MojoX::JSON::RPC::Service->new->register('payout_currencies', \&BOM::RPC::v3::Accounts::payout_currencies),
                 '/landing_company'   => MojoX::JSON::RPC::Service->new->register('landing_company',   \&BOM::RPC::v3::Accounts::landing_company),
                 '/landing_company_details' =>
                     MojoX::JSON::RPC::Service->new->register('landing_company_details', \&BOM::RPC::v3::Accounts::landing_company_details),
-                '/statement' => MojoX::JSON::RPC::Service->new->register('statement', \&BOM::RPC::v3::Accounts::statement),
-=======
-                '/topup_virtual'    => MojoX::JSON::RPC::Service->new->register('topup_virtual',    \&BOM::RPC::v3::Cashier::topup_virtual),
+                '/statement'        => MojoX::JSON::RPC::Service->new->register('statement',        \&BOM::RPC::v3::Accounts::statement),
                 '/verify_email'     => MojoX::JSON::RPC::Service->new->register('verify_email',     \&BOM::RPC::v3::NewAccount::verify_email),
                 '/new_account_real' => MojoX::JSON::RPC::Service->new->register('new_account_real', \&BOM::RPC::v3::NewAccount::new_account_real),
                 '/new_account_maltainvest' =>
                     MojoX::JSON::RPC::Service->new->register('new_account_maltainvest', \&BOM::RPC::v3::NewAccount::new_account_maltainvest),
                 '/new_account_virtual' =>
                     MojoX::JSON::RPC::Service->new->register('new_account_virtual', \&BOM::RPC::v3::NewAccount::new_account_virtual),
-
->>>>>>> 967453c3
             },
             exception_handler => sub {
                 my ($dispatcher, $err, $m) = @_;
