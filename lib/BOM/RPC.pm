--- conflicted
+++ resolved
@@ -153,20 +153,11 @@
                 '/portfolio'                 => register('portfolio',                 \&BOM::RPC::v3::PortfolioManagement::portfolio),
                 '/sell_expired'              => register('sell_expired',              \&BOM::RPC::v3::PortfolioManagement::sell_expired),
                 '/proposal_open_contract'    => register('proposal_open_contract',    \&BOM::RPC::v3::PortfolioManagement::proposal_open_contract),
-<<<<<<< HEAD
                 '/app_register'              => register('app_register',              \&BOM::RPC::v3::App::register),
                 '/app_list'                  => register('app_list',                  \&BOM::RPC::v3::App::list),
                 '/app_get'                   => register('app_get',                   \&BOM::RPC::v3::App::get),
                 '/app_delete'                => register('app_delete',                \&BOM::RPC::v3::App::delete),
-=======
-                '/jp_knowledge_test'         => register('jp_knowledge_test',         \&BOM::RPC::v3::NewAccount::Japan::jp_knowledge_test),
-
-                '/app_register' => register('app_register', \&BOM::RPC::v3::App::register),
-                '/app_list'     => register('app_list',     \&BOM::RPC::v3::App::list),
-                '/app_get'      => register('app_get',      \&BOM::RPC::v3::App::get),
-                '/app_delete'   => register('app_delete',   \&BOM::RPC::v3::App::delete),
-                '/oauth_apps'   => register('oauth_apps',   \&BOM::RPC::v3::App::oauth_apps),
->>>>>>> 61fab2ff
+                '/oauth_apps'                => register('oauth_apps',                \&BOM::RPC::v3::App::oauth_apps),
             },
             exception_handler => sub {
                 my ($dispatcher, $err, $m) = @_;
