package BOM::RPC;

use Mojo::Base 'Mojolicious';
use Mojo::IOLoop;
use MojoX::JSON::RPC::Service;
use DataDog::DogStatsd::Helper qw(stats_inc stats_timing);
use Proc::CPUUsage;
use Time::HiRes;

use BOM::Platform::Context;
use BOM::Platform::Context::Request;
use BOM::Database::Rose::DB;
use BOM::RPC::v3::Accounts;
use BOM::RPC::v3::Static;
use BOM::RPC::v3::TickStreamer;
use BOM::RPC::v3::Transaction;
use BOM::RPC::v3::MarketDiscovery;
use BOM::RPC::v3::Offerings;
use BOM::RPC::v3::Authorize;
use BOM::RPC::v3::Cashier;
use BOM::RPC::v3::Accounts;
use BOM::RPC::v3::NewAccount;
use BOM::RPC::v3::Contract;
use BOM::RPC::v3::PortfolioManagement;
use BOM::RPC::v3::App;

sub apply_usergroup {
    my ($cf, $log) = @_;

    if ($> == 0) {    # we are root
        my $group = $cf->{group};
        if ($group) {
            $group = (getgrnam $group)[2] unless $group =~ /^\d+$/;
            $(     = $group;                                          ## no critic
            $)     = "$group $group";                                 ## no critic
            $log->("Switched group: RGID=$( EGID=$)");
        }

        my $user = $cf->{user} // 'nobody';
        if ($user) {
            $user = (getpwnam $user)[2] unless $user =~ /^\d+$/;
            $<    = $user;                                            ## no critic
            $>    = $user;                                            ## no critic
            $log->("Switched user: RUID=$< EUID=$>");
        }
    }
    return;
}

sub register {
    my ($method, $code) = @_;
    return MojoX::JSON::RPC::Service->new->register(
        $method,
        sub {
            my ($params) = @_;

            my $args = {country_code => $params->{country}};
            if ($params->{client_loginid} and $params->{client_loginid} =~ /^(\D+)\d+$/) {
                $args->{broker_code} = $1;
            }
            $args->{language} = $params->{language} if ($params->{language});

            my $r = BOM::Platform::Context::Request->new($args);
            BOM::Platform::Context::request($r);

            goto &$code;
        });
}

sub startup {
    my $app = shift;

    Mojo::IOLoop->singleton->reactor->on(
        error => sub {
            my ($reactor, $err) = @_;
            $app->log->error("EventLoop error: $err");
        });

    $app->moniker('rpc');
    $app->plugin('Config' => {file => $ENV{RPC_CONFIG} || '/etc/rmg/rpc.conf'});

    # hard-wire this here. A worker of this service is supposed to handle only
    # one request at a time. Hence, it must also C<accept> only one connection
    # at a time.
    $app->config->{hypnotoad}->{multi_accept} = 1;

    my $log = $app->log;

    my $signature = "Binary.com RPC";

    $log->info("$signature: Starting.");
    $log->info("Mojolicious Mode is " . $app->mode);
    $log->info("Log Level        is " . $log->level);

    apply_usergroup $app->config->{hypnotoad}, sub {
        $log->info(@_);
    };

    $app->plugin(
        'json_rpc_dispatcher' => {
            services => {
<<<<<<< HEAD
                '/residence_list' => MojoX::JSON::RPC::Service->new->register('residence_list', \&BOM::RPC::v3::Static::residence_list),
                '/states_list'    => MojoX::JSON::RPC::Service->new->register('states_list',    \&BOM::RPC::v3::Static::states_list),
                '/ticks_history'  => MojoX::JSON::RPC::Service->new->register('ticks_history',  \&BOM::RPC::v3::TickStreamer::ticks_history),
                '/buy'            => MojoX::JSON::RPC::Service->new->register('buy',            \&BOM::RPC::v3::Transaction::buy),
                '/sell'           => MojoX::JSON::RPC::Service->new->register('sell',           \&BOM::RPC::v3::Transaction::sell),
                '/trading_times'  => MojoX::JSON::RPC::Service->new->register('trading_times',  \&BOM::RPC::v3::MarketDiscovery::trading_times),
                '/asset_index'    => MojoX::JSON::RPC::Service->new->register('asset_index',    \&BOM::RPC::v3::MarketDiscovery::asset_index),
                '/active_symbols' => MojoX::JSON::RPC::Service->new->register('active_symbols', \&BOM::RPC::v3::MarketDiscovery::active_symbols),
                '/contracts_for'  => MojoX::JSON::RPC::Service->new->register('contracts_for',  \&BOM::RPC::v3::Offerings::contracts_for),
                '/authorize'      => MojoX::JSON::RPC::Service->new->register('authorize',      \&BOM::RPC::v3::Authorize::authorize),
                '/logout'         => MojoX::JSON::RPC::Service->new->register('logout',         \&BOM::RPC::v3::Authorize::logout),
                '/get_limits'     => MojoX::JSON::RPC::Service->new->register('get_limits',     \&BOM::RPC::v3::Cashier::get_limits),
                '/tnc_approval'   => MojoX::JSON::RPC::Service->new->register('tnc_approval',   \&BOM::RPC::v3::Accounts::tnc_approval),
                '/paymentagent_list' => MojoX::JSON::RPC::Service->new->register('paymentagent_list', \&BOM::RPC::v3::Cashier::paymentagent_list),
                '/paymentagent_withdraw' =>
                    MojoX::JSON::RPC::Service->new->register('paymentagent_withdraw', \&BOM::RPC::v3::Cashier::paymentagent_withdraw),
                '/paymentagent_transfer' =>
                    MojoX::JSON::RPC::Service->new->register('paymentagent_transfer', \&BOM::RPC::v3::Cashier::paymentagent_transfer),
                '/transfer_between_accounts' =>
                    MojoX::JSON::RPC::Service->new->register('transfer_between_accounts', \&BOM::RPC::v3::Cashier::transfer_between_accounts),
                '/topup_virtual'     => MojoX::JSON::RPC::Service->new->register('topup_virtual',     \&BOM::RPC::v3::Cashier::topup_virtual),
                '/payout_currencies' => MojoX::JSON::RPC::Service->new->register('payout_currencies', \&BOM::RPC::v3::Accounts::payout_currencies),
                '/landing_company'   => MojoX::JSON::RPC::Service->new->register('landing_company',   \&BOM::RPC::v3::Accounts::landing_company),
                '/landing_company_details' =>
                    MojoX::JSON::RPC::Service->new->register('landing_company_details', \&BOM::RPC::v3::Accounts::landing_company_details),
                '/statement'          => MojoX::JSON::RPC::Service->new->register('statement',          \&BOM::RPC::v3::Accounts::statement),
                '/profit_table'       => MojoX::JSON::RPC::Service->new->register('profit_table',       \&BOM::RPC::v3::Accounts::profit_table),
                '/get_account_status' => MojoX::JSON::RPC::Service->new->register('get_account_status', \&BOM::RPC::v3::Accounts::get_account_status),
                '/change_password'    => MojoX::JSON::RPC::Service->new->register('change_password',    \&BOM::RPC::v3::Accounts::change_password),
                '/cashier_password'   => MojoX::JSON::RPC::Service->new->register('cashier_password',   \&BOM::RPC::v3::Accounts::cashier_password),
                '/get_settings'       => MojoX::JSON::RPC::Service->new->register('get_settings',       \&BOM::RPC::v3::Accounts::get_settings),
                '/set_settings'       => MojoX::JSON::RPC::Service->new->register('set_settings',       \&BOM::RPC::v3::Accounts::set_settings),
                '/get_self_exclusion' => MojoX::JSON::RPC::Service->new->register('get_self_exclusion', \&BOM::RPC::v3::Accounts::get_self_exclusion),
                '/set_self_exclusion' => MojoX::JSON::RPC::Service->new->register('set_self_exclusion', \&BOM::RPC::v3::Accounts::set_self_exclusion),
                '/balance'            => MojoX::JSON::RPC::Service->new->register('balance',            \&BOM::RPC::v3::Accounts::balance),
                '/api_token'          => MojoX::JSON::RPC::Service->new->register('api_token',          \&BOM::RPC::v3::Accounts::api_token),
                '/verify_email'       => MojoX::JSON::RPC::Service->new->register('verify_email',       \&BOM::RPC::v3::NewAccount::verify_email),
                '/send_ask'           => MojoX::JSON::RPC::Service->new->register('send_ask',           \&BOM::RPC::v3::Contract::send_ask),
                '/get_bid'            => MojoX::JSON::RPC::Service->new->register('get_bid',            \&BOM::RPC::v3::Contract::get_bid),
                '/get_contract_details' =>
                    MojoX::JSON::RPC::Service->new->register('get_contract_details', \&BOM::RPC::v3::Contract::get_contract_details),
                '/new_account_real' => MojoX::JSON::RPC::Service->new->register('new_account_real', \&BOM::RPC::v3::NewAccount::new_account_real),
                '/new_account_maltainvest' =>
                    MojoX::JSON::RPC::Service->new->register('new_account_maltainvest', \&BOM::RPC::v3::NewAccount::new_account_maltainvest),
                '/new_account_japan' => MojoX::JSON::RPC::Service->new->register('new_account_japan', \&BOM::RPC::v3::NewAccount::new_account_japan),
                '/new_account_virtual' =>
                    MojoX::JSON::RPC::Service->new->register('new_account_virtual', \&BOM::RPC::v3::NewAccount::new_account_virtual),
                '/portfolio'    => MojoX::JSON::RPC::Service->new->register('portfolio',    \&BOM::RPC::v3::PortfolioManagement::portfolio),
                '/sell_expired' => MojoX::JSON::RPC::Service->new->register('sell_expired', \&BOM::RPC::v3::PortfolioManagement::sell_expired),

                '/app_register' => MojoX::JSON::RPC::Service->new->register('app_register', \&BOM::RPC::v3::App::register),
                '/app_list'     => MojoX::JSON::RPC::Service->new->register('app_list',     \&BOM::RPC::v3::App::list),
                '/app_get'      => MojoX::JSON::RPC::Service->new->register('app_get',      \&BOM::RPC::v3::App::get),
                '/app_delete'   => MojoX::JSON::RPC::Service->new->register('app_delete',   \&BOM::RPC::v3::App::delete),

                '/proposal_open_contract' =>
                    MojoX::JSON::RPC::Service->new->register('proposal_open_contract', \&BOM::RPC::v3::PortfolioManagement::proposal_open_contract),
=======
                '/residence_list'            => register('residence_list',            \&BOM::RPC::v3::Static::residence_list),
                '/states_list'               => register('states_list',               \&BOM::RPC::v3::Static::states_list),
                '/ticks_history'             => register('ticks_history',             \&BOM::RPC::v3::TickStreamer::ticks_history),
                '/buy'                       => register('buy',                       \&BOM::RPC::v3::Transaction::buy),
                '/sell'                      => register('sell',                      \&BOM::RPC::v3::Transaction::sell),
                '/trading_times'             => register('trading_times',             \&BOM::RPC::v3::MarketDiscovery::trading_times),
                '/asset_index'               => register('asset_index',               \&BOM::RPC::v3::MarketDiscovery::asset_index),
                '/active_symbols'            => register('active_symbols',            \&BOM::RPC::v3::MarketDiscovery::active_symbols),
                '/contracts_for'             => register('contracts_for',             \&BOM::RPC::v3::Offerings::contracts_for),
                '/authorize'                 => register('authorize',                 \&BOM::RPC::v3::Authorize::authorize),
                '/logout'                    => register('logout',                    \&BOM::RPC::v3::Authorize::logout),
                '/get_limits'                => register('get_limits',                \&BOM::RPC::v3::Cashier::get_limits),
                '/tnc_approval'              => register('tnc_approval',              \&BOM::RPC::v3::Accounts::tnc_approval),
                '/paymentagent_list'         => register('paymentagent_list',         \&BOM::RPC::v3::Cashier::paymentagent_list),
                '/paymentagent_withdraw'     => register('paymentagent_withdraw',     \&BOM::RPC::v3::Cashier::paymentagent_withdraw),
                '/paymentagent_transfer'     => register('paymentagent_transfer',     \&BOM::RPC::v3::Cashier::paymentagent_transfer),
                '/transfer_between_accounts' => register('transfer_between_accounts', \&BOM::RPC::v3::Cashier::transfer_between_accounts),
                '/topup_virtual'             => register('topup_virtual',             \&BOM::RPC::v3::Cashier::topup_virtual),
                '/payout_currencies'         => register('payout_currencies',         \&BOM::RPC::v3::Accounts::payout_currencies),
                '/landing_company'           => register('landing_company',           \&BOM::RPC::v3::Accounts::landing_company),
                '/landing_company_details'   => register('landing_company_details',   \&BOM::RPC::v3::Accounts::landing_company_details),
                '/statement'                 => register('statement',                 \&BOM::RPC::v3::Accounts::statement),
                '/profit_table'              => register('profit_table',              \&BOM::RPC::v3::Accounts::profit_table),
                '/get_account_status'        => register('get_account_status',        \&BOM::RPC::v3::Accounts::get_account_status),
                '/change_password'           => register('change_password',           \&BOM::RPC::v3::Accounts::change_password),
                '/cashier_password'          => register('cashier_password',          \&BOM::RPC::v3::Accounts::cashier_password),
                '/get_settings'              => register('get_settings',              \&BOM::RPC::v3::Accounts::get_settings),
                '/set_settings'              => register('set_settings',              \&BOM::RPC::v3::Accounts::set_settings),
                '/get_self_exclusion'        => register('get_self_exclusion',        \&BOM::RPC::v3::Accounts::get_self_exclusion),
                '/set_self_exclusion'        => register('set_self_exclusion',        \&BOM::RPC::v3::Accounts::set_self_exclusion),
                '/balance'                   => register('balance',                   \&BOM::RPC::v3::Accounts::balance),
                '/api_token'                 => register('api_token',                 \&BOM::RPC::v3::Accounts::api_token),
                '/verify_email'              => register('verify_email',              \&BOM::RPC::v3::NewAccount::verify_email),
                '/send_ask'                  => register('send_ask',                  \&BOM::RPC::v3::Contract::send_ask),
                '/get_bid'                   => register('get_bid',                   \&BOM::RPC::v3::Contract::get_bid),
                '/get_contract_details'      => register('get_contract_details',      \&BOM::RPC::v3::Contract::get_contract_details),
                '/new_account_real'          => register('new_account_real',          \&BOM::RPC::v3::NewAccount::new_account_real),
                '/new_account_maltainvest'   => register('new_account_maltainvest',   \&BOM::RPC::v3::NewAccount::new_account_maltainvest),
                '/new_account_japan'         => register('new_account_japan',         \&BOM::RPC::v3::NewAccount::new_account_japan),
                '/new_account_virtual'       => register('new_account_virtual',       \&BOM::RPC::v3::NewAccount::new_account_virtual),
                '/portfolio'                 => register('portfolio',                 \&BOM::RPC::v3::PortfolioManagement::portfolio),
                '/sell_expired'              => register('sell_expired',              \&BOM::RPC::v3::PortfolioManagement::sell_expired),
                '/proposal_open_contract'    => register('proposal_open_contract',    \&BOM::RPC::v3::PortfolioManagement::proposal_open_contract),
>>>>>>> 1a6a37eb
            },
            exception_handler => sub {
                my ($dispatcher, $err, $m) = @_;
                my $path = $dispatcher->req->url->path;
                $path =~ s/\///;
                DataDog::DogStatsd::Helper::stats_inc('bom_rpc.v_3.call_failure.count', {tags => ["rpc:$path"]});
                $dispatcher->app->log->error(qq{Internal error: $err});
                $m->invalid_request('Invalid request');
                return;
            }
        });

    my $request_counter = 0;
    my $request_start;
    my @recent;
    my $call;
    my $cpu;

    $app->hook(
        before_dispatch => sub {
            my $c = shift;
            $cpu  = Proc::CPUUsage->new();
            $call = $c->req->url->path;
            $0    = "bom-rpc: " . $call;     ## no critic
            $call =~ s/\///;
            $request_start = [Time::HiRes::gettimeofday];
            DataDog::DogStatsd::Helper::stats_inc('bom_rpc.v_3.call.count', {tags => ["rpc:$call"]});
        });

    $app->hook(
        after_dispatch => sub {
            BOM::Database::Rose::DB->db_cache->finish_request_cycle;
            $request_counter++;
            my $request_end = [Time::HiRes::gettimeofday];
            my $end         = [gmtime $request_end->[0]];
            $end = sprintf(
                '%04d-%02d-%02d %02d:%02d:%06.3f',
                $end->[5] + 1900,
                $end->[4] + 1,
                @{$end}[3, 2, 1],
                $end->[0] + $request_end->[1] / 1_000_000
            );

            DataDog::DogStatsd::Helper::stats_inc('bom_rpc.v_3.call_success.count', {tags => ["rpc:$call"]});
            DataDog::DogStatsd::Helper::stats_timing(
                'bom_rpc.v_3.call.timing',
                (1000 * Time::HiRes::tv_interval($request_start)),
                {tags => ["rpc:$call"]});
            DataDog::DogStatsd::Helper::stats_timing('bom_rpc.v_3.cpuusage', $cpu->usage(), {tags => ["rpc:$call"]});

            push @recent, [$request_start, Time::HiRes::tv_interval($request_end, $request_start)];
            shift @recent if @recent > 50;

            my $usage = 0;
            $usage += $_->[1] for @recent;
            $usage = sprintf('%.2f', 100 * $usage / Time::HiRes::tv_interval($request_end, $recent[0]->[0]));

            $0 = "bom-rpc: (idle since $end #req=$request_counter us=$usage%)";    ## no critic
        });

    # set $0 after forking children
    Mojo::IOLoop->timer(0, sub { @recent = [[Time::HiRes::gettimeofday], 0]; $0 = "bom-rpc: (new)" });    ## no critic

    return;
}

1;<|MERGE_RESOLUTION|>--- conflicted
+++ resolved
@@ -99,65 +99,6 @@
     $app->plugin(
         'json_rpc_dispatcher' => {
             services => {
-<<<<<<< HEAD
-                '/residence_list' => MojoX::JSON::RPC::Service->new->register('residence_list', \&BOM::RPC::v3::Static::residence_list),
-                '/states_list'    => MojoX::JSON::RPC::Service->new->register('states_list',    \&BOM::RPC::v3::Static::states_list),
-                '/ticks_history'  => MojoX::JSON::RPC::Service->new->register('ticks_history',  \&BOM::RPC::v3::TickStreamer::ticks_history),
-                '/buy'            => MojoX::JSON::RPC::Service->new->register('buy',            \&BOM::RPC::v3::Transaction::buy),
-                '/sell'           => MojoX::JSON::RPC::Service->new->register('sell',           \&BOM::RPC::v3::Transaction::sell),
-                '/trading_times'  => MojoX::JSON::RPC::Service->new->register('trading_times',  \&BOM::RPC::v3::MarketDiscovery::trading_times),
-                '/asset_index'    => MojoX::JSON::RPC::Service->new->register('asset_index',    \&BOM::RPC::v3::MarketDiscovery::asset_index),
-                '/active_symbols' => MojoX::JSON::RPC::Service->new->register('active_symbols', \&BOM::RPC::v3::MarketDiscovery::active_symbols),
-                '/contracts_for'  => MojoX::JSON::RPC::Service->new->register('contracts_for',  \&BOM::RPC::v3::Offerings::contracts_for),
-                '/authorize'      => MojoX::JSON::RPC::Service->new->register('authorize',      \&BOM::RPC::v3::Authorize::authorize),
-                '/logout'         => MojoX::JSON::RPC::Service->new->register('logout',         \&BOM::RPC::v3::Authorize::logout),
-                '/get_limits'     => MojoX::JSON::RPC::Service->new->register('get_limits',     \&BOM::RPC::v3::Cashier::get_limits),
-                '/tnc_approval'   => MojoX::JSON::RPC::Service->new->register('tnc_approval',   \&BOM::RPC::v3::Accounts::tnc_approval),
-                '/paymentagent_list' => MojoX::JSON::RPC::Service->new->register('paymentagent_list', \&BOM::RPC::v3::Cashier::paymentagent_list),
-                '/paymentagent_withdraw' =>
-                    MojoX::JSON::RPC::Service->new->register('paymentagent_withdraw', \&BOM::RPC::v3::Cashier::paymentagent_withdraw),
-                '/paymentagent_transfer' =>
-                    MojoX::JSON::RPC::Service->new->register('paymentagent_transfer', \&BOM::RPC::v3::Cashier::paymentagent_transfer),
-                '/transfer_between_accounts' =>
-                    MojoX::JSON::RPC::Service->new->register('transfer_between_accounts', \&BOM::RPC::v3::Cashier::transfer_between_accounts),
-                '/topup_virtual'     => MojoX::JSON::RPC::Service->new->register('topup_virtual',     \&BOM::RPC::v3::Cashier::topup_virtual),
-                '/payout_currencies' => MojoX::JSON::RPC::Service->new->register('payout_currencies', \&BOM::RPC::v3::Accounts::payout_currencies),
-                '/landing_company'   => MojoX::JSON::RPC::Service->new->register('landing_company',   \&BOM::RPC::v3::Accounts::landing_company),
-                '/landing_company_details' =>
-                    MojoX::JSON::RPC::Service->new->register('landing_company_details', \&BOM::RPC::v3::Accounts::landing_company_details),
-                '/statement'          => MojoX::JSON::RPC::Service->new->register('statement',          \&BOM::RPC::v3::Accounts::statement),
-                '/profit_table'       => MojoX::JSON::RPC::Service->new->register('profit_table',       \&BOM::RPC::v3::Accounts::profit_table),
-                '/get_account_status' => MojoX::JSON::RPC::Service->new->register('get_account_status', \&BOM::RPC::v3::Accounts::get_account_status),
-                '/change_password'    => MojoX::JSON::RPC::Service->new->register('change_password',    \&BOM::RPC::v3::Accounts::change_password),
-                '/cashier_password'   => MojoX::JSON::RPC::Service->new->register('cashier_password',   \&BOM::RPC::v3::Accounts::cashier_password),
-                '/get_settings'       => MojoX::JSON::RPC::Service->new->register('get_settings',       \&BOM::RPC::v3::Accounts::get_settings),
-                '/set_settings'       => MojoX::JSON::RPC::Service->new->register('set_settings',       \&BOM::RPC::v3::Accounts::set_settings),
-                '/get_self_exclusion' => MojoX::JSON::RPC::Service->new->register('get_self_exclusion', \&BOM::RPC::v3::Accounts::get_self_exclusion),
-                '/set_self_exclusion' => MojoX::JSON::RPC::Service->new->register('set_self_exclusion', \&BOM::RPC::v3::Accounts::set_self_exclusion),
-                '/balance'            => MojoX::JSON::RPC::Service->new->register('balance',            \&BOM::RPC::v3::Accounts::balance),
-                '/api_token'          => MojoX::JSON::RPC::Service->new->register('api_token',          \&BOM::RPC::v3::Accounts::api_token),
-                '/verify_email'       => MojoX::JSON::RPC::Service->new->register('verify_email',       \&BOM::RPC::v3::NewAccount::verify_email),
-                '/send_ask'           => MojoX::JSON::RPC::Service->new->register('send_ask',           \&BOM::RPC::v3::Contract::send_ask),
-                '/get_bid'            => MojoX::JSON::RPC::Service->new->register('get_bid',            \&BOM::RPC::v3::Contract::get_bid),
-                '/get_contract_details' =>
-                    MojoX::JSON::RPC::Service->new->register('get_contract_details', \&BOM::RPC::v3::Contract::get_contract_details),
-                '/new_account_real' => MojoX::JSON::RPC::Service->new->register('new_account_real', \&BOM::RPC::v3::NewAccount::new_account_real),
-                '/new_account_maltainvest' =>
-                    MojoX::JSON::RPC::Service->new->register('new_account_maltainvest', \&BOM::RPC::v3::NewAccount::new_account_maltainvest),
-                '/new_account_japan' => MojoX::JSON::RPC::Service->new->register('new_account_japan', \&BOM::RPC::v3::NewAccount::new_account_japan),
-                '/new_account_virtual' =>
-                    MojoX::JSON::RPC::Service->new->register('new_account_virtual', \&BOM::RPC::v3::NewAccount::new_account_virtual),
-                '/portfolio'    => MojoX::JSON::RPC::Service->new->register('portfolio',    \&BOM::RPC::v3::PortfolioManagement::portfolio),
-                '/sell_expired' => MojoX::JSON::RPC::Service->new->register('sell_expired', \&BOM::RPC::v3::PortfolioManagement::sell_expired),
-
-                '/app_register' => MojoX::JSON::RPC::Service->new->register('app_register', \&BOM::RPC::v3::App::register),
-                '/app_list'     => MojoX::JSON::RPC::Service->new->register('app_list',     \&BOM::RPC::v3::App::list),
-                '/app_get'      => MojoX::JSON::RPC::Service->new->register('app_get',      \&BOM::RPC::v3::App::get),
-                '/app_delete'   => MojoX::JSON::RPC::Service->new->register('app_delete',   \&BOM::RPC::v3::App::delete),
-
-                '/proposal_open_contract' =>
-                    MojoX::JSON::RPC::Service->new->register('proposal_open_contract', \&BOM::RPC::v3::PortfolioManagement::proposal_open_contract),
-=======
                 '/residence_list'            => register('residence_list',            \&BOM::RPC::v3::Static::residence_list),
                 '/states_list'               => register('states_list',               \&BOM::RPC::v3::Static::states_list),
                 '/ticks_history'             => register('ticks_history',             \&BOM::RPC::v3::TickStreamer::ticks_history),
@@ -201,7 +142,10 @@
                 '/portfolio'                 => register('portfolio',                 \&BOM::RPC::v3::PortfolioManagement::portfolio),
                 '/sell_expired'              => register('sell_expired',              \&BOM::RPC::v3::PortfolioManagement::sell_expired),
                 '/proposal_open_contract'    => register('proposal_open_contract',    \&BOM::RPC::v3::PortfolioManagement::proposal_open_contract),
->>>>>>> 1a6a37eb
+                '/app_register'              => register('app_register',              \&BOM::RPC::v3::App::register),
+                '/app_list'                  => register('app_list',                  \&BOM::RPC::v3::App::list),
+                '/app_get'                   => register('app_get',                   \&BOM::RPC::v3::App::get),
+                '/app_delete'                => register('app_delete',                \&BOM::RPC::v3::App::delete),
             },
             exception_handler => sub {
                 my ($dispatcher, $err, $m) = @_;
