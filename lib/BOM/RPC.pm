package BOM::RPC;

use Mojo::Base 'Mojolicious';
use Mojo::IOLoop;
use MojoX::JSON::RPC::Service;
use DataDog::DogStatsd::Helper qw(stats_inc stats_timing);
use Proc::CPUUsage;
use Time::HiRes;

use BOM::Platform::Context;
use BOM::Platform::Context::Request;
use BOM::Platform::Client;
use BOM::Database::Rose::DB;
use BOM::RPC::v3::Utility;
use BOM::RPC::v3::Accounts;
use BOM::RPC::v3::Static;
use BOM::RPC::v3::TickStreamer;
use BOM::RPC::v3::Transaction;
use BOM::RPC::v3::MarketDiscovery;
use BOM::RPC::v3::Offerings;
use BOM::RPC::v3::Authorize;
use BOM::RPC::v3::Cashier;
use BOM::RPC::v3::Accounts;
use BOM::RPC::v3::NewAccount;
use BOM::RPC::v3::Contract;
use BOM::RPC::v3::PortfolioManagement;
use BOM::RPC::v3::App;
use BOM::RPC::v3::Japan::NewAccount;
use BOM::RPC::v3::MT5::Account;

sub apply_usergroup {
    my ($cf, $log) = @_;

    if ($> == 0) {    # we are root
        my $group = $cf->{group};
        if ($group) {
            $group = (getgrnam $group)[2] unless $group =~ /^\d+$/;
            $(     = $group;                                          ## no critic
            $)     = "$group $group";                                 ## no critic
            $log->("Switched group: RGID=$( EGID=$)");
        }

        my $user = $cf->{user} // 'nobody';
        if ($user) {
            $user = (getpwnam $user)[2] unless $user =~ /^\d+$/;
            $<    = $user;                                            ## no critic
            $>    = $user;                                            ## no critic
            $log->("Switched user: RUID=$< EUID=$>");
        }
    }
    return;
}

sub register {
    my ($method, $code, $require_auth) = @_;
    return MojoX::JSON::RPC::Service->new->register(
        $method,
        sub {
            my ($params) = @_;

            my $args = {};
            $args->{country_code} = $params->{country} if exists $params->{country};
            $params->{token} = $params->{args}->{authorize} if !$params->{token} && $params->{args}->{authorize};
            my $token_details = BOM::RPC::v3::Utility::get_token_details($params->{token});

            if ($token_details and exists $token_details->{loginid} and $token_details->{loginid} =~ /^(\D+)\d+$/) {
                $args->{broker_code} = $1;
            }
            $params->{token_details} = $token_details;
            $args->{language} = $params->{language} if ($params->{language});

            if (exists $params->{server_name}) {
                $params->{website_name} = BOM::RPC::v3::Utility::website_name(delete $params->{server_name});
            }

            my $r = BOM::Platform::Context::Request->new($args);
            BOM::Platform::Context::request($r);

            if ($require_auth) {
                return BOM::RPC::v3::Utility::invalid_token_error()
                    unless $token_details and exists $token_details->{loginid};

                my $client = BOM::Platform::Client->new({loginid => $token_details->{loginid}});
                if (my $auth_error = BOM::RPC::v3::Utility::check_authorization($client)) {
                    return $auth_error;
                }
                $params->{client} = $client;
                $params->{app_id} = $token_details->{app_id};
            }

            my $verify_app_res;
            if ($params->{valid_source}) {
                $params->{source} = $params->{valid_source};
            } elsif ($params->{source}) {
                $verify_app_res = BOM::RPC::v3::App::verify_app({app_id => $params->{source}});
                return $verify_app_res if $verify_app_res->{error};
            }

            my $result = $code->(@_);

            if ($verify_app_res && ref $result eq 'HASH') {
                $result->{stash} = {%{$result->{stash} // {}}, %{$verify_app_res->{stash}}};
            }
            return $result;
        });
}

sub startup {
    my $app = shift;

    Mojo::IOLoop->singleton->reactor->on(
        error => sub {
            my ($reactor, $err) = @_;
            $app->log->error("EventLoop error: $err");
        });

    $app->moniker('rpc');
    $app->plugin('Config' => {file => $ENV{RPC_CONFIG} || '/etc/rmg/rpc.conf'});

    # hard-wire this here. A worker of this service is supposed to handle only
    # one request at a time. Hence, it must also C<accept> only one connection
    # at a time.
    $app->config->{hypnotoad}->{multi_accept} = 1;

    # A connection should accept only one requests, then it should terminate.
    $app->config->{hypnotoad}->{requests} = 1;

    my $log = $app->log;

    my $signature = "Binary.com RPC";

    $log->info("$signature: Starting.");
    $log->info("Mojolicious Mode is " . $app->mode);
    $log->info("Log Level        is " . $log->level);

    apply_usergroup $app->config->{hypnotoad}, sub {
        $log->info(@_);
    };

    my @services = (
        ['residence_list', \&BOM::RPC::v3::Static::residence_list],
        ['states_list',    \&BOM::RPC::v3::Static::states_list],
        ['website_status', \&BOM::RPC::v3::Static::website_status],

        ['ticks_history', \&BOM::RPC::v3::TickStreamer::ticks_history],
        ['ticks',         \&BOM::RPC::v3::TickStreamer::ticks],

        ['buy',                                \&BOM::RPC::v3::Transaction::buy],
        ['buy_contract_for_multiple_accounts', \&BOM::RPC::v3::Transaction::buy_contract_for_multiple_accounts],
        ['sell', \&BOM::RPC::v3::Transaction::sell, 1],

        ['trading_times',         \&BOM::RPC::v3::MarketDiscovery::trading_times],
        ['asset_index',           \&BOM::RPC::v3::MarketDiscovery::asset_index],
        ['active_symbols',        \&BOM::RPC::v3::MarketDiscovery::active_symbols],
        ['get_corporate_actions', \&BOM::RPC::v3::MarketDiscovery::get_corporate_actions],

        ['contracts_for', \&BOM::RPC::v3::Offerings::contracts_for],

        ['authorize', \&BOM::RPC::v3::Authorize::authorize],
        ['logout',    \&BOM::RPC::v3::Authorize::logout],

        ['get_limits',                \&BOM::RPC::v3::Cashier::get_limits,                1],
        ['paymentagent_list',         \&BOM::RPC::v3::Cashier::paymentagent_list],
        ['paymentagent_withdraw',     \&BOM::RPC::v3::Cashier::paymentagent_withdraw,     1],
        ['paymentagent_transfer',     \&BOM::RPC::v3::Cashier::paymentagent_transfer,     1],
        ['transfer_between_accounts', \&BOM::RPC::v3::Cashier::transfer_between_accounts, 1],
        ['cashier',                   \&BOM::RPC::v3::Cashier::cashier,                   1],
        ['topup_virtual',             \&BOM::RPC::v3::Cashier::topup_virtual,             1],

        ['payout_currencies',       \&BOM::RPC::v3::Accounts::payout_currencies],
        ['landing_company',         \&BOM::RPC::v3::Accounts::landing_company],
        ['landing_company_details', \&BOM::RPC::v3::Accounts::landing_company_details],

        ['statement',                \&BOM::RPC::v3::Accounts::statement,                1],
        ['profit_table',             \&BOM::RPC::v3::Accounts::profit_table,             1],
        ['get_account_status',       \&BOM::RPC::v3::Accounts::get_account_status,       1],
        ['change_password',          \&BOM::RPC::v3::Accounts::change_password,          1],
        ['cashier_password',         \&BOM::RPC::v3::Accounts::cashier_password,         1],
        ['reset_password',           \&BOM::RPC::v3::Accounts::reset_password],
        ['get_settings',             \&BOM::RPC::v3::Accounts::get_settings,             1],
        ['set_settings',             \&BOM::RPC::v3::Accounts::set_settings,             1],
        ['get_self_exclusion',       \&BOM::RPC::v3::Accounts::get_self_exclusion,       1],
        ['set_self_exclusion',       \&BOM::RPC::v3::Accounts::set_self_exclusion,       1],
        ['balance',                  \&BOM::RPC::v3::Accounts::balance,                  1],
        ['api_token',                \&BOM::RPC::v3::Accounts::api_token,                1],
        ['login_history',            \&BOM::RPC::v3::Accounts::login_history,            1],
        ['set_account_currency',     \&BOM::RPC::v3::Accounts::set_account_currency,     1],
        ['tnc_approval',             \&BOM::RPC::v3::Accounts::tnc_approval,             1],
        ['set_financial_assessment', \&BOM::RPC::v3::Accounts::set_financial_assessment, 1],
        ['get_financial_assessment', \&BOM::RPC::v3::Accounts::get_financial_assessment, 1],
        ['reality_check',            \&BOM::RPC::v3::Accounts::reality_check,            1],

        ['verify_email', \&BOM::RPC::v3::NewAccount::verify_email],

        ['send_ask', \&BOM::RPC::v3::Contract::send_ask],
        ['get_bid',  \&BOM::RPC::v3::Contract::get_bid],
        ['get_contract_details', \&BOM::RPC::v3::Contract::get_contract_details, 1],

        ['new_account_real',        \&BOM::RPC::v3::NewAccount::new_account_real,         1],
        ['new_account_maltainvest', \&BOM::RPC::v3::NewAccount::new_account_maltainvest,  1],
        ['new_account_japan',       \&BOM::RPC::v3::NewAccount::new_account_japan,        1],
        ['new_account_virtual',     \&BOM::RPC::v3::NewAccount::new_account_virtual],
        ['new_sub_account',         \&BOM::RPC::v3::NewAccount::new_sub_account,          1],
        ['jp_knowledge_test',       \&BOM::RPC::v3::Japan::NewAccount::jp_knowledge_test, 1],

        ['portfolio',              \&BOM::RPC::v3::PortfolioManagement::portfolio,              1],
        ['sell_expired',           \&BOM::RPC::v3::PortfolioManagement::sell_expired,           1],
        ['proposal_open_contract', \&BOM::RPC::v3::PortfolioManagement::proposal_open_contract, 1],

        ['app_register', \&BOM::RPC::v3::App::register,   1],
        ['app_list',     \&BOM::RPC::v3::App::list,       1],
        ['app_get',      \&BOM::RPC::v3::App::get,        1],
        ['app_update',   \&BOM::RPC::v3::App::update,     1],
        ['app_delete',   \&BOM::RPC::v3::App::delete,     1],
        ['oauth_apps',   \&BOM::RPC::v3::App::oauth_apps, 1],

<<<<<<< HEAD
        ['connect_add',  \&BOM::RPC::v3::Accounts::connect_add,  1],
        ['connect_del',  \&BOM::RPC::v3::Accounts::connect_del,  1],
        ['connect_list', \&BOM::RPC::v3::Accounts::connect_list, 1],
=======
        ['mt5_login_list',      \&BOM::RPC::v3::MT5::Account::mt5_login_list,      1],
        ['mt5_new_account',     \&BOM::RPC::v3::MT5::Account::mt5_new_account,     1],
        ['mt5_get_settings',    \&BOM::RPC::v3::MT5::Account::mt5_get_settings,    1],
        ['mt5_set_settings',    \&BOM::RPC::v3::MT5::Account::mt5_set_settings,    1],
        ['mt5_password_check',  \&BOM::RPC::v3::MT5::Account::mt5_password_check,  1],
        ['mt5_password_change', \&BOM::RPC::v3::MT5::Account::mt5_password_change, 1],
        ['mt5_deposit',         \&BOM::RPC::v3::MT5::Account::mt5_deposit,         1],
        ['mt5_withdrawal',      \&BOM::RPC::v3::MT5::Account::mt5_withdrawal,      1],
>>>>>>> 42e98e03
    );
    my $services = {};
    foreach my $srv (@services) {
        $services->{'/' . $srv->[0]} = register(@$srv);
    }

    $app->plugin(
        'json_rpc_dispatcher' => {
            services          => $services,
            exception_handler => sub {
                my ($dispatcher, $err, $m) = @_;
                my $path = $dispatcher->req->url->path;
                $path =~ s/\///;
                DataDog::DogStatsd::Helper::stats_inc('bom_rpc.v_3.call_failure.count', {tags => ["rpc:$path"]});
                $dispatcher->app->log->error(qq{Internal error: $err});
                $m->invalid_request('Invalid request');
                return;
            }
        });

    my $request_counter = 0;
    my $request_start;
    my @recent;
    my $call;
    my $cpu;

    $app->hook(
        before_dispatch => sub {
            my $c = shift;
            $cpu  = Proc::CPUUsage->new();
            $call = $c->req->url->path;
            $0    = "bom-rpc: " . $call;     ## no critic
            $call =~ s/\///;
            $request_start = [Time::HiRes::gettimeofday];
            DataDog::DogStatsd::Helper::stats_inc('bom_rpc.v_3.call.count', {tags => ["rpc:$call"]});
        });

    $app->hook(
        after_dispatch => sub {
            BOM::Database::Rose::DB->db_cache->finish_request_cycle;
            $request_counter++;
            my $request_end = [Time::HiRes::gettimeofday];
            my $end         = [gmtime $request_end->[0]];
            $end = sprintf(
                '%04d-%02d-%02d %02d:%02d:%06.3f',
                $end->[5] + 1900,
                $end->[4] + 1,
                @{$end}[3, 2, 1],
                $end->[0] + $request_end->[1] / 1_000_000
            );

            DataDog::DogStatsd::Helper::stats_inc('bom_rpc.v_3.call_success.count', {tags => ["rpc:$call"]});
            DataDog::DogStatsd::Helper::stats_timing(
                'bom_rpc.v_3.call.timing',
                (1000 * Time::HiRes::tv_interval($request_start)),
                {tags => ["rpc:$call"]});
            DataDog::DogStatsd::Helper::stats_timing('bom_rpc.v_3.cpuusage', $cpu->usage(), {tags => ["rpc:$call"]});

            push @recent, [$request_start, Time::HiRes::tv_interval($request_end, $request_start)];
            shift @recent if @recent > 50;

            my $usage = 0;
            $usage += $_->[1] for @recent;
            $usage = sprintf('%.2f', 100 * $usage / Time::HiRes::tv_interval($request_end, $recent[0]->[0]));

            $0 = "bom-rpc: (idle since $end #req=$request_counter us=$usage%)";    ## no critic
        });

    # set $0 after forking children
    Mojo::IOLoop->timer(0, sub { @recent = [[Time::HiRes::gettimeofday], 0]; $0 = "bom-rpc: (new)" });    ## no critic

    return;
}

1;<|MERGE_RESOLUTION|>--- conflicted
+++ resolved
@@ -214,11 +214,10 @@
         ['app_delete',   \&BOM::RPC::v3::App::delete,     1],
         ['oauth_apps',   \&BOM::RPC::v3::App::oauth_apps, 1],
 
-<<<<<<< HEAD
         ['connect_add',  \&BOM::RPC::v3::Accounts::connect_add,  1],
         ['connect_del',  \&BOM::RPC::v3::Accounts::connect_del,  1],
         ['connect_list', \&BOM::RPC::v3::Accounts::connect_list, 1],
-=======
+
         ['mt5_login_list',      \&BOM::RPC::v3::MT5::Account::mt5_login_list,      1],
         ['mt5_new_account',     \&BOM::RPC::v3::MT5::Account::mt5_new_account,     1],
         ['mt5_get_settings',    \&BOM::RPC::v3::MT5::Account::mt5_get_settings,    1],
@@ -227,7 +226,6 @@
         ['mt5_password_change', \&BOM::RPC::v3::MT5::Account::mt5_password_change, 1],
         ['mt5_deposit',         \&BOM::RPC::v3::MT5::Account::mt5_deposit,         1],
         ['mt5_withdrawal',      \&BOM::RPC::v3::MT5::Account::mt5_withdrawal,      1],
->>>>>>> 42e98e03
     );
     my $services = {};
     foreach my $srv (@services) {
