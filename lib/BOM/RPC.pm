--- conflicted
+++ resolved
@@ -124,16 +124,14 @@
                     MojoX::JSON::RPC::Service->new->register('new_account_virtual', \&BOM::RPC::v3::NewAccount::new_account_virtual),
                 '/portfolio'    => MojoX::JSON::RPC::Service->new->register('portfolio',    \&BOM::RPC::v3::PortfolioManagement::portfolio),
                 '/sell_expired' => MojoX::JSON::RPC::Service->new->register('sell_expired', \&BOM::RPC::v3::PortfolioManagement::sell_expired),
-<<<<<<< HEAD
 
                 '/app_register' => MojoX::JSON::RPC::Service->new->register('app_register', \&BOM::RPC::v3::App::register),
                 '/app_list'     => MojoX::JSON::RPC::Service->new->register('app_list',     \&BOM::RPC::v3::App::list),
                 '/app_get'      => MojoX::JSON::RPC::Service->new->register('app_get',      \&BOM::RPC::v3::App::get),
-
-=======
+                '/app_delete'   => MojoX::JSON::RPC::Service->new->register('app_delete',   \&BOM::RPC::v3::App::delete),
+
                 '/proposal_open_contract' =>
                     MojoX::JSON::RPC::Service->new->register('proposal_open_contract', \&BOM::RPC::v3::PortfolioManagement::proposal_open_contract),
->>>>>>> d325377b
             },
             exception_handler => sub {
                 my ($dispatcher, $err, $m) = @_;
