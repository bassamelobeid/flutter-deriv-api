--- conflicted
+++ resolved
@@ -88,7 +88,6 @@
     return $params;
 }
 
-<<<<<<< HEAD
 sub _compliance_checks {
     my $params = shift;
 
@@ -109,12 +108,8 @@
         });
     }
 
-=======
-#
 # don't allow to trade for unwelcome_clients
 # and for MLT and MX we don't allow trading without confirmed age
-#
-
 sub _check_trade_status {
     my $params = shift;
 
@@ -128,7 +123,6 @@
             message_to_client => localize('Please contact customer support for more information.'),
         });
     }
->>>>>>> adab61df
     return $params;
 }
 
@@ -137,15 +131,10 @@
 
     # check actions at register time
     my %actions = (
-<<<<<<< HEAD
-        auth              => \&_auth,
-        validate_tnc      => \&_validate_tnc,
-        compliance_checks => \&_compliance_checks
-=======
         auth               => \&_auth,
         validate_tnc       => \&_validate_tnc,
         check_trade_status => \&_check_trade_status,
->>>>>>> adab61df
+        compliance_checks  => \&_compliance_checks
     );
     my @local_before_actions;
     for my $hook (@$before_actions) {
@@ -250,21 +239,12 @@
         ['ticks_history', \&BOM::RPC::v3::TickStreamer::ticks_history],
         ['ticks',         \&BOM::RPC::v3::TickStreamer::ticks],
 
-<<<<<<< HEAD
         ['buy', \&BOM::RPC::v3::Transaction::buy, [qw(auth validate_tnc compliance_checks)]],
         [
             'buy_contract_for_multiple_accounts', \&BOM::RPC::v3::Transaction::buy_contract_for_multiple_accounts,
-            [qw(auth validate_tnc compliance_checks)]
+            [qw(auth validate_tnc check_trade_status compliance_checks)]
         ],
-        ['sell', \&BOM::RPC::v3::Transaction::sell, [qw(auth validate_tnc compliance_checks)]],
-=======
-        ['buy', \&BOM::RPC::v3::Transaction::buy, [qw(auth validate_tnc check_trade_status)]],
-        [
-            'buy_contract_for_multiple_accounts', \&BOM::RPC::v3::Transaction::buy_contract_for_multiple_accounts,
-            [qw(auth validate_tnc check_trade_status)]
-        ],
-        ['sell', \&BOM::RPC::v3::Transaction::sell, [qw(auth validate_tnc check_trade_status)]],
->>>>>>> adab61df
+        ['sell', \&BOM::RPC::v3::Transaction::sell, [qw(auth validate_tnc check_trade_status compliance_checks)]],
 
         ['trading_times',         \&BOM::RPC::v3::MarketDiscovery::trading_times],
         ['asset_index',           \&BOM::RPC::v3::MarketDiscovery::asset_index],
