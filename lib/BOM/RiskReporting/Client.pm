--- conflicted
+++ resolved
@@ -138,15 +138,6 @@
 sub _save {
     my $self = shift;
     my $data = shift;
-<<<<<<< HEAD
-    my $sth;
-    if ($self->_update) {
-        $sth = $self->_db_write->dbh->prepare('update betonmarkets.risk_report set report = $1 where client_loginid = $2');
-    } else {
-        $sth = $self->_db_write->dbh->prepare('insert into betonmarkets.risk_report values ($2, $1)');
-    }
-    $sth->execute($json->encode($data), $self->client->loginid);
-=======
     $self->_db_write->dbic->run(
         ping => sub {
             my $sth;
@@ -155,9 +146,8 @@
             } else {
                 $sth = $_->prepare('insert into betonmarkets.risk_report values ($2, $1)');
             }
-            $sth->execute(JSON::XS::encode_json($data), $self->client->loginid);
+            $sth->execute($json->encode($data), $self->client->loginid);
         });
->>>>>>> c4ea9483
     return;
 }
 
