package BOM::Platform::Context::Request::Builders;

use Moose::Role;
use CGI::Cookie;
use Data::Validate::IP;

<<<<<<< HEAD
=======
=head2 from_cgi

Populate fields from a CGI request - note that this is only used in the backoffice code currently.

Eventually this and C<__SetEnvironment> should be removed entirely, so please consider that before
attempting to refactor this module.

=cut

sub from_cgi {
    my $args = shift;

    __SetEnvironment();

    if ($args->{http_cookie}) {
        my %read_cookies = CGI::Cookie->parse($args->{http_cookie});
        $args->{cookies} //= {};
        foreach my $cookie (keys %read_cookies) {
            $args->{cookies}->{$cookie} = $read_cookies{$cookie}->value;
        }

        delete $args->{http_cookie};
    }

    my $client_country = lc($main::ENV{'HTTP_CF_IPCOUNTRY'} || 'aq');
    $client_country = 'aq' if ($client_country eq 'xx');
    $args->{country_code} = $client_country;

    if (my $client_ip = $main::ENV{'REMOTE_ADDR'}) {
        $args->{_ip} = $client_ip;
    }

    if (my $host = $main::ENV{'HTTP_HOST'}) {
        $host =~ s/:\d+$//;
        $args->{domain_name} = $host;
    }

    if (my $start_time = $main::ENV{'REQUEST_STARTTIME'}) {
        $args->{start_time} = $start_time;
    }

    if ($0 =~ /bom-backoffice/) {
        $args->{backoffice} = 1;
    }

    $args->{from_ui} = 1;

    return BOM::Platform::Context::Request->new($args);
}

=head2 _remote_ip

Attempt to extract the client's public-facing IP address from the environment or request.

=cut

sub _remote_ip {
    my ($request) = @_;
    my $headers = $request->headers;
    # CF-Connecting-IP is mentioned here: https://support.cloudflare.com/hc/en-us/articles/200170986-How-does-CloudFlare-handle-HTTP-Request-headers-
    # Note that we will need to change this if switching to a different provider.
    my @candidates = ($headers->header('cf-connecting-ip') // ());
    push @candidates, do {
        # In this header, we expect:
        # client internal IP,maybe client external IP,any upstream proxies,cloudflare
        # We're interested in the IP address of whoever hit CloudFlare, so we drop the last one
        # then take the next one after that.
        my @ips = split /\s*,\s*/, $headers->header('x-forwarded-for');
        pop @ips;
        $ips[-1];
    } if $headers->header('x-forwarded-for');

    # Fall back to what our upstream (nginx) detected
    push @candidates, $request->env->{REMOTE_ADDR} // ();
    for my $ip (@candidates) {
        # Eventually we'll want ::is_ip instead, but that requires IPv6 support in the database
        return $ip if Data::Validate::IP::is_ipv4($ip);
    }
    return '';
}

>>>>>>> d41fd24b
sub from_mojo {
    my $args    = shift;
    my $request = $args->{mojo_request};

    return unless ($request);

    # put back some ENV b/c we use it in our other modules like BOM::System::AuditLog

    ## no critic (Variables::RequireLocalizedPunctuationVars)
    %ENV = (%ENV, %{$request->env});
    ## no critic (Variables::RequireLocalizedPunctuationVars)
    $ENV{REMOTE_ADDR} = $args->{_ip} = _remote_ip($request);

    $args->{domain_name} = $request->url->to_abs->host;

    my $client_country = lc($request->headers->header('CF-IPCOUNTRY') || 'aq');
    $client_country = 'aq' if ($client_country eq 'xx');
    $args->{country_code} = $client_country;

    return BOM::Platform::Context::Request->new($args);
}

sub __SetEnvironment {
    if (
        not $ENV{'REMOTE_ADDR'}

        # REMOTE_ADDR not set for whatever reason
        or $ENV{'REMOTE_ADDR'} =~ /\Q127.0.0.1\E/

        # client IP showing up as same as server IP
        or ($ENV{'SERVER_ADDR'} and $ENV{'REMOTE_ADDR'} eq $ENV{'SERVER_ADDR'}))
    {
        # extract client IP from X-Forwarded-For
        if (defined $ENV{'HTTP_X_FORWARDED_FOR'}) {
            $ENV{'HTTP_X_FORWARDED_FOR'} =~ s/\s//g;    ## no critic
            my @ips = split(/,\s*/, $ENV{'HTTP_X_FORWARDED_FOR'});
            shift @ips while ($ips[0] and $ips[0] =~ /^(192|10|172|127)\./);
            my $real_client_ip = $ips[0];
            if (defined $real_client_ip
                and $real_client_ip =~ /^(\d+\.\d+\.\d+\.\d+)$/)
            {
                $ENV{'REMOTE_ADDR'} = $1;               ## no critic
            }
        }
    }
    return;
}

1;<|MERGE_RESOLUTION|>--- conflicted
+++ resolved
@@ -4,57 +4,7 @@
 use CGI::Cookie;
 use Data::Validate::IP;
 
-<<<<<<< HEAD
-=======
-=head2 from_cgi
-
-Populate fields from a CGI request - note that this is only used in the backoffice code currently.
-
-Eventually this and C<__SetEnvironment> should be removed entirely, so please consider that before
-attempting to refactor this module.
-
-=cut
-
-sub from_cgi {
-    my $args = shift;
-
-    __SetEnvironment();
-
-    if ($args->{http_cookie}) {
-        my %read_cookies = CGI::Cookie->parse($args->{http_cookie});
-        $args->{cookies} //= {};
-        foreach my $cookie (keys %read_cookies) {
-            $args->{cookies}->{$cookie} = $read_cookies{$cookie}->value;
-        }
-
-        delete $args->{http_cookie};
-    }
-
-    my $client_country = lc($main::ENV{'HTTP_CF_IPCOUNTRY'} || 'aq');
-    $client_country = 'aq' if ($client_country eq 'xx');
-    $args->{country_code} = $client_country;
-
-    if (my $client_ip = $main::ENV{'REMOTE_ADDR'}) {
-        $args->{_ip} = $client_ip;
-    }
-
-    if (my $host = $main::ENV{'HTTP_HOST'}) {
-        $host =~ s/:\d+$//;
-        $args->{domain_name} = $host;
-    }
-
-    if (my $start_time = $main::ENV{'REQUEST_STARTTIME'}) {
-        $args->{start_time} = $start_time;
-    }
-
-    if ($0 =~ /bom-backoffice/) {
-        $args->{backoffice} = 1;
-    }
-
-    $args->{from_ui} = 1;
-
-    return BOM::Platform::Context::Request->new($args);
-}
+use BOM::Platform::Context::Request;
 
 =head2 _remote_ip
 
@@ -87,7 +37,6 @@
     return '';
 }
 
->>>>>>> d41fd24b
 sub from_mojo {
     my $args    = shift;
     my $request = $args->{mojo_request};
@@ -110,30 +59,4 @@
     return BOM::Platform::Context::Request->new($args);
 }
 
-sub __SetEnvironment {
-    if (
-        not $ENV{'REMOTE_ADDR'}
-
-        # REMOTE_ADDR not set for whatever reason
-        or $ENV{'REMOTE_ADDR'} =~ /\Q127.0.0.1\E/
-
-        # client IP showing up as same as server IP
-        or ($ENV{'SERVER_ADDR'} and $ENV{'REMOTE_ADDR'} eq $ENV{'SERVER_ADDR'}))
-    {
-        # extract client IP from X-Forwarded-For
-        if (defined $ENV{'HTTP_X_FORWARDED_FOR'}) {
-            $ENV{'HTTP_X_FORWARDED_FOR'} =~ s/\s//g;    ## no critic
-            my @ips = split(/,\s*/, $ENV{'HTTP_X_FORWARDED_FOR'});
-            shift @ips while ($ips[0] and $ips[0] =~ /^(192|10|172|127)\./);
-            my $real_client_ip = $ips[0];
-            if (defined $real_client_ip
-                and $real_client_ip =~ /^(\d+\.\d+\.\d+\.\d+)$/)
-            {
-                $ENV{'REMOTE_ADDR'} = $1;               ## no critic
-            }
-        }
-    }
-    return;
-}
-
 1;