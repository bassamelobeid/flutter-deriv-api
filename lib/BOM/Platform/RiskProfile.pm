package BOM::Platform::RiskProfile;

=pod

There are 5 risk profiles: no_business extreme_risk high_risk medium_risk low_risk

A risk profile defines the maximum payout per contract and/or daily turnover limit to be applied to a given client and/or landing company and/or contract type and/or underlying and/or market.

=cut

use Moose;

use List::Util qw(first);
use JSON qw(from_json);
use Format::Util::Numbers qw/formatnumber/;

use Finance::Asset::Market::Registry;
use Finance::Asset::SubMarket::Registry;
use LandingCompany::Registry;

use BOM::Platform::Runtime;
use BOM::Platform::Config;

use constant RISK_PROFILES => [qw(no_business extreme_risk high_risk medium_risk low_risk)];

my %risk_profile_rank;
for (my $i = 0; $i < @{RISK_PROFILES()}; $i++) {
    $risk_profile_rank{RISK_PROFILES->[$i]} = $i;
}

has [
    qw(contract_category expiry_type start_type currency barrier_category symbol market_name submarket_name underlying_risk_profile underlying_risk_profile_setter)
    ] => (
    is       => 'ro',
    required => 1,
    );

has [qw(contract_info)] => (
    is         => 'ro',
    lazy_build => 1,
);

sub _build_contract_info {
    my $self = shift;

    return {
        underlying_symbol => $self->symbol,
        market            => $self->market_name,
        submarket         => $self->submarket_name,
        contract_category => $self->contract_category,
        expiry_type       => $self->expiry_type,
        start_type        => $self->start_type,
        barrier_category  => $self->barrier_category,
    };
}

has [qw(base_profile)] => (
    is         => 'ro',
    lazy_build => 1,
);

# this is the risk profile of a contract without taking into account the client.
sub _build_base_profile {
    my $self = shift;

    my $ap = $self->custom_profiles;

    # if it is unknown, set it to no business profile
    return '' unless @$ap;

    my $min = @{RISK_PROFILES()};
    for (@$ap) {
        my $tmp = $risk_profile_rank{$_->{risk_profile}};
        $min = $tmp if $tmp < $min;
        last if $min == 0;
    }
    return RISK_PROFILES->[$min];
}

has custom_profiles => (
    is         => 'ro',
    lazy_build => 1,
);

sub _build_custom_profiles {
    my $self = shift;

    my @profiles = grep { $self->_match_conditions($_) } values %{$self->raw_custom_profiles};

    my $risk_profile = $self->underlying_risk_profile;
    my $setter       = $self->underlying_risk_profile_setter;
    # default market level profile
    push @profiles,
        +{
        risk_profile => $risk_profile,
        name         => $self->contract_info->{$setter} . '_turnover_limit',
        $setter      => $self->contract_info->{$setter},
        };

    return \@profiles;
}

has raw_custom_profiles => (
    is         => 'ro',
    lazy_build => 1,
);

# this is a cache to avoid from_json for each contract
my $product_profiles_txt      = '';
my $product_profiles_compiled = {};

sub _build_raw_custom_profiles {
    my $self = shift;

    my $ptr = \BOM::Platform::Runtime->instance->app_config->quants->custom_product_profiles;    # use a pointer to avoid copying
    $product_profiles_compiled = from_json($product_profiles_txt = $$ptr)                        # copy and compile
        unless $$ptr eq $product_profiles_txt;

    return $product_profiles_compiled;
}

# this one is the risk profile including the client profile
sub get_risk_profile {
    my $self = shift;
    my $ap = shift || [];

    my $base = $self->base_profile;

    # if it is unknown, set it to no business profile
    return $base eq '' ? RISK_PROFILES->[0] : $base unless @$ap;

    my $min = $base eq '' ? @{RISK_PROFILES()} : $risk_profile_rank{$base};
    for (@$ap) {
        my $tmp = $risk_profile_rank{$_->{risk_profile}};
        return RISK_PROFILES->[0] if $tmp == 0;    # short cut: it cannot get less
        $min = $tmp if $tmp < $min;
    }
    return RISK_PROFILES->[$min];
}

sub get_turnover_limit_parameters {
    my $self = shift;
    my $ap = shift || [];

    return [
        map {
            my $params = {
                name  => $_->{name},
                limit => BOM::Platform::Config::quants->{risk_profile}->{$_->{risk_profile}}{turnover}{$self->currency},
            };

            if (my $exp = $_->{expiry_type}) {
                if ($exp eq 'tick') {
                    $params->{tick_expiry} = 1;
                } elsif ($exp eq 'daily') {
                    $params->{daily} = 1;
                } else {
                    $params->{daily} = 0;
                }
            }

            # we only need to distinguish atm and non_atm for callput.
            if (    $_->{barrier_category}
                and $_->{barrier_category} eq 'euro_non_atm'
                and $_->{contract_category}
                and $_->{contract_category} eq 'callput')
            {
                $params->{non_atm} = 1;
            }

            my $offerings_obj = _offerings_obj();

            if ($_->{market}) {
                $params->{symbols} = [$offerings_obj->query({market => $_->{market}}, ['underlying_symbol'])];
            } elsif ($_->{submarket}) {
                $params->{symbols} = [$offerings_obj->query({submarket => $_->{submarket}}, ['underlying_symbol'])];
            } elsif ($_->{underlying_symbol}) {
                $params->{symbols} = [$_->{underlying_symbol}];
            }

            if ($_->{contract_category}) {
                $params->{bet_type} = [$offerings_obj->query({contract_category => $_->{contract_category}}, ['contract_type'])];
            }

            $params;
            } @{$self->custom_profiles},
        @$ap
    ];
}

# this is a cache to avoid from_json for each contract
my $custom_limits_txt      = '';
my $custom_limits_compiled = {};

sub get_client_profiles {
    my ($self, $loginid, $landing_company_short) = @_;

    if ($loginid && $landing_company_short) {
        my $ptr = \BOM::Platform::Runtime->instance->app_config->quants->custom_client_profiles;    # use a pointer to avoid copying
        $custom_limits_compiled = from_json($custom_limits_txt = $$ptr)                             # copy and compile
            unless $$ptr eq $custom_limits_txt;

        my @client_limits = do {
            my @limits = ();
            my $cl;
            if ($cl = $custom_limits_compiled->{$loginid} and $cl = $cl->{custom_limits}) {
                @limits = grep { $self->_match_conditions($_) } values %$cl;
            }
            @limits;
        };

        my @landing_company_limits = ();
        foreach my $custom (values %{$self->raw_custom_profiles}) {
            next unless exists $custom->{landing_company};
            next if $landing_company_short ne $custom->{landing_company};
            push @landing_company_limits, $custom if $self->_match_conditions($custom, {landing_company => $landing_company_short});
        }

        return (@client_limits, @landing_company_limits);
    }

    return;
}

sub get_current_profile_definitions {
    my $client = shift;

    my ($currency, $landing_company, $country_code);
    if ($client) {
        ($currency, $landing_company, $country_code) = ($client->currency, $client->landing_company->short, $client->residence);
    } else {
        # set some defaults here
        ($currency, $landing_company) = ('USD', 'costarica');
    }

    my $offerings_obj = _offerings_obj($landing_company, $country_code);
    my @markets =
        map { Finance::Asset::Market::Registry->get($_) } $offerings_obj->values_for_key('market');
    my $limit_ref = BOM::Platform::Config::quants->{risk_profile};

    my %limits;
    foreach my $market (@markets) {
        my @submarket_list =
            grep { $_->risk_profile }
            map { Finance::Asset::SubMarket::Registry->get($_) } $offerings_obj->query({market => $market->name}, ['submarket']);
        if (@submarket_list) {
            my @list = map { {
                    name           => $_->display_name,
                    turnover_limit => formatnumber('amount', $currency, $limit_ref->{$_->risk_profile}{turnover}{$currency}),
                    payout_limit   => formatnumber('amount', $currency, $limit_ref->{$_->risk_profile}{payout}{$currency}),
                    profile_name   => $_->risk_profile
                }
            } @submarket_list;
            push @{$limits{$market->name}}, @list;
        } else {
            push @{$limits{$market->name}},
                +{
                name           => $market->display_name,
                turnover_limit => formatnumber('amount', $currency, $limit_ref->{$market->risk_profile}{turnover}{$currency}),
                payout_limit   => formatnumber('amount', $currency, $limit_ref->{$market->risk_profile}{payout}{$currency}),
                profile_name   => $market->risk_profile,
                };
        }
    }

    return \%limits;
}

my %_no_condition;
@_no_condition{qw(name risk_profile updated_by updated_on)} = ();

sub _match_conditions {
    my ($self, $custom, $additional_info) = @_;

    $additional_info = {} unless defined $additional_info;
    my $real_tests_performed;
    my $ci = {%{$self->contract_info}, %$additional_info};
    foreach my $key (keys %$custom) {
        next if exists $_no_condition{$key};    # skip test
        $real_tests_performed = 1;
        next if exists $ci->{$key} and first { $ci->{$key} eq $_ } (split ',', $custom->{$key});    # match: continue with next condition
        return;                                                                                     # no match
    }

    return $real_tests_performed;                                                                   # all conditions match
}

sub _offerings_obj {
    my $landing_company_short = shift // 'costarica';
    my $country_code          = shift // '';

<<<<<<< HEAD
    my $landing_company = LandingCompany::Registry::get($landing_company_short);

    return $landing_company->basic_offerings_for_country($country_code, BOM::Platform::Runtime->instance->get_offerings_config);
=======
    return LandingCompany::Registry::get($landing_company)->basic_offerings(BOM::Platform::Runtime->instance->get_offerings_config);
>>>>>>> 781dd8ad
}

no Moose;
__PACKAGE__->meta->make_immutable;
1;<|MERGE_RESOLUTION|>--- conflicted
+++ resolved
@@ -289,13 +289,7 @@
     my $landing_company_short = shift // 'costarica';
     my $country_code          = shift // '';
 
-<<<<<<< HEAD
-    my $landing_company = LandingCompany::Registry::get($landing_company_short);
-
-    return $landing_company->basic_offerings_for_country($country_code, BOM::Platform::Runtime->instance->get_offerings_config);
-=======
     return LandingCompany::Registry::get($landing_company)->basic_offerings(BOM::Platform::Runtime->instance->get_offerings_config);
->>>>>>> 781dd8ad
 }
 
 no Moose;
