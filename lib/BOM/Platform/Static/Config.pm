package BOM::Platform::Static::Config;

use strict;
use warnings;
use feature 'state';

use Data::UUID;
<<<<<<< HEAD
use YAML::XS qw(LoadFile);

my $quants_config = LoadFile('/home/git/regentmarkets/bom-platform/config/quants_config.yml');

sub quants {
    return $quants_config;
};
=======
use BOM::System::Localhost;
use BOM::System::Config;
>>>>>>> faa89977

sub get_display_languages {
    return ['EN', 'ID', 'RU', 'ES', 'FR', 'PT', 'DE', 'ZH_CN', 'PL', 'AR', 'ZH_TW', 'VI', 'IT'];
}

sub get_static_path {
    if (BOM::System::Config::node->{node}->{www2} or BOM::System::Config::env =~ /^qa\d+$/) {
        return "/home/git/binary-static/binary-static-www2/";
    }
    return "/home/git/binary-com/binary-static/";
}

sub get_static_url {
    if (BOM::System::Config::node->{node}->{www2} or BOM::System::Config::env =~ /^qa\d+$/) {
        return "https://static-www2.binary.com/";
    }
    return "https://static.binary.com/";
}

sub get_customer_support_email {
    return 'support@binary.com';
}

sub read_config {
    my $flag = 0;
    my $static_hash;
    if (open my $fh, '<', '/etc/rmg/version') {    ## no critic (RequireBriefOpen)
        while (my $line = <$fh>) {
            chomp $line;
            if ($flag) {
                $line =~ s/commit://;
                $line =~ s/^\s+|\s+$//;
                $static_hash = $line;
                last;
            }
            if ($line =~ /environment-manifests(?:-www2|-qa)?$/) {
                $flag = 1;
            }
        }
        close $fh;
    }
    $static_hash = Data::UUID->new->create_str() unless $static_hash;
    return {
        binary_static_hash => $static_hash,
    };
}

{
    my $config = read_config;

    sub get_config {
        return $config;
    }
}

1;<|MERGE_RESOLUTION|>--- conflicted
+++ resolved
@@ -5,18 +5,15 @@
 use feature 'state';
 
 use Data::UUID;
-<<<<<<< HEAD
 use YAML::XS qw(LoadFile);
+use BOM::System::Localhost;
+use BOM::System::Config;
 
 my $quants_config = LoadFile('/home/git/regentmarkets/bom-platform/config/quants_config.yml');
 
 sub quants {
     return $quants_config;
-};
-=======
-use BOM::System::Localhost;
-use BOM::System::Config;
->>>>>>> faa89977
+}
 
 sub get_display_languages {
     return ['EN', 'ID', 'RU', 'ES', 'FR', 'PT', 'DE', 'ZH_CN', 'PL', 'AR', 'ZH_TW', 'VI', 'IT'];
