--- conflicted
+++ resolved
@@ -53,22 +53,8 @@
         return 0;
     }
 
-<<<<<<< HEAD
     # replace all whitespace - including vertical such as CR/LF - with a single space
     $subject =~ s/\s+/ /g;
-    my $prefix = BOM::Platform::Runtime->instance->app_config->system->alerts->email_subject_prefix;
-
-    my @name = split(/\./, Sys::Hostname::hostname);
-    my $server = $name[0];
-
-    $prefix =~ s/_HOST_/$server/g;
-    $prefix =~ s/\[//;
-    $prefix =~ s/\]//;
-    $subject = $prefix . $subject;
-=======
-    # strip carriage returns in subject
-    $subject =~ s/[\r\n\f\t]/ /g;
->>>>>>> def8eb32
 
     # DON'T send email on devbox except to RMG emails
     return 1 if !BOM::System::Config::on_production() && $email !~ /(?:binary|regentmarkets|betonmarkets)\.com$/;
