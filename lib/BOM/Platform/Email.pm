--- conflicted
+++ resolved
@@ -113,15 +113,10 @@
         my $mail_message;
         if ($use_email_template) {
             my $vars = {
-<<<<<<< HEAD
-                email_template_loginid => $template_loginid,
-                # Allows inline HTML, default is off - be very, very careful when setting this
+                text_email_template_loginid => localize('Your Login ID: [_1]', $template_loginid),
+                # Allows inline HTML, default is off - be very, very careful when setting this # 
                 email_content_is_html => $args_ref->{'email_content_is_html'},
-                content               => $message,
-=======
-                text_email_template_loginid => localize('Your Login ID: [_1]', $template_loginid),
                 content                     => $message,
->>>>>>> 6f41ec0c
             };
             if ($language eq 'JA') {
                 $vars->{japan_footer_text} = localize('{JAPAN ONLY}footer text of email template for Japan');
