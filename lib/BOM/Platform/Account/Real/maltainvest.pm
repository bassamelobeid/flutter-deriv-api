--- conflicted
+++ resolved
@@ -45,12 +45,7 @@
 
     my $client = $register->{client};
     $client->financial_assessment({
-<<<<<<< HEAD
         data            => $json->encode($financial_assessment->{user_data}),
-        is_professional => $financial_assessment->{total_score} < 60 ? 0 : 1,
-=======
-        data => encode_json($financial_assessment->{user_data}),
->>>>>>> bb60929b
     });
     $client->set_status('unwelcome', 'SYSTEM', 'Trading disabled for investment Europe ltd');
     $client->set_status('financial_risk_approval', 'SYSTEM', 'Client accepted financial risk disclosure') if $accept_risk;
