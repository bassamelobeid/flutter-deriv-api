package BOM::Database::Model::OAuth;

use Moose;
use Date::Utility;
use Try::Tiny;
use List::MoreUtils qw(uniq);
use BOM::Database::AuthDB;

has 'dbic' => (
    is         => 'ro',
    lazy_build => 1,
);

sub _build_dbic {
    return BOM::Database::AuthDB::rose_db->dbic;
}

sub __parse_array {
    my ($array_string) = @_;
    return $array_string if ref($array_string) eq 'ARRAY';
    return [] unless $array_string;
    return BOM::Database::AuthDB::rose_db->parse_array($array_string);
}

my @token_scopes = ('read', 'trade', 'payments', 'admin');
my %available_scopes = map { $_ => 1 } @token_scopes;

sub __filter_valid_scopes {
    my (@s) = @_;
    return grep { $available_scopes{$_} } @s;
}

## app
sub verify_app {
    my ($self, $app_id) = @_;

    my $app = $self->dbic->run(
        sub {
            $_->selectrow_hashref("
        SELECT id, name, redirect_uri, scopes, app_markup_percentage FROM oauth.apps WHERE id = ? AND active
    ", undef, $app_id);
        });
    return unless $app;

    $app->{scopes} = __parse_array($app->{scopes});
    return $app;
}

sub confirm_scope {
    my ($self, $app_id, $loginid) = @_;

    my ($is_exists) = $self->dbic->run(
        sub {
            $_->selectrow_array("
        SELECT true FROM oauth.user_scope_confirm WHERE app_id = ? AND loginid = ?
    ", undef, $app_id, $loginid);
        });
    unless ($is_exists) {
        $self->dbic->run(sub { $_->do("INSERT INTO oauth.user_scope_confirm (app_id, loginid) VALUES (?, ?)", undef, $app_id, $loginid); });
    }

    return 1;
}

sub is_scope_confirmed {
    my ($self, $app_id, $loginid) = @_;

    my ($confirmed_scopes) = $self->dbic->run(
        sub {
            $_->selectrow_array("
        SELECT true FROM oauth.user_scope_confirm WHERE app_id = ? AND loginid = ?
    ", undef, $app_id, $loginid);
        });

    return $confirmed_scopes ? 1 : 0;
}

sub store_access_token_only {
    my ($self, $app_id, $loginid, $ua_fingerprint) = @_;

<<<<<<< HEAD
    my $dbic         = $self->dbic;
    my $expires_in   = 5184000;                                                   # 60 * 86400
    my $access_token = 'a1-' . String::Random::random_regex('[a-zA-Z0-9]{29}');

    my $expires_time = Date::Utility->new({epoch => (Date::Utility->new->epoch + $expires_in)})->datetime_yyyymmdd_hhmmss;
    $dbic->run(
        sub {
            $_->do("INSERT INTO oauth.access_token (access_token, app_id, loginid, expires, ua_fingerprint) VALUES (?, ?, ?, ?, ?)",
                undef, $access_token, $app_id, $loginid, $expires_time, $ua_fingerprint);
        });

    return ($access_token, $expires_in);
=======
    return $self->dbh->selectrow_array("SELECT * FROM oauth.create_token(29, ?, ?, '60d'::INTERVAL, ?)", undef, $app_id, $loginid, $ua_fingerprint);
>>>>>>> ca584ab3
}

sub get_token_details {
    my ($self, $token) = @_;

    my $expires_in = '60 days';

    my $details = $self->dbic->run(
        sub {
            $_->selectrow_hashref(<<'SQL', undef, $token, $expires_in) });
SELECT loginid, creation_time, ua_fingerprint, scopes
  FROM oauth.get_token_details($1, $2::INTERVAL)
SQL
    $details->{scopes} = __parse_array($details->{scopes});

    return $details;
}

sub get_scopes_by_access_token {
    my ($self, $access_token) = @_;

    my $scopes = $self->dbic->run(
        sub {
            my $sth = $_->prepare("
        SELECT app.scopes FROM oauth.access_token at
        JOIN oauth.apps app ON app.id=at.app_id
        WHERE access_token = ?
    ");
            $sth->execute($access_token);
            my $scopes = $sth->fetchrow_array;
            return $scopes;
        });
    $scopes = __parse_array($scopes);
    return @$scopes;
}

sub is_name_taken {
    my ($self, $user_id, $name) = @_;

    return $self->dbic->run(sub { $_->selectrow_array("SELECT 1 FROM oauth.apps WHERE binary_user_id = ? AND name = ?", undef, $user_id, $name) });
}

sub create_app {
    my ($self, $app) = @_;

    my @result = $self->dbic->run(
        sub {
            my $sth = $_->prepare("
        INSERT INTO oauth.apps
            (name, scopes, homepage, github, appstore, googleplay, redirect_uri, app_markup_percentage, binary_user_id)
        VALUES
            (?, ?, ?, ?, ?, ?, ?, ?, ?)
        RETURNING id
    ");
            $sth->execute(
                $app->{name},
                $app->{scopes},
                $app->{homepage}              || '',
                $app->{github}                || '',
                $app->{appstore}              || '',
                $app->{googleplay}            || '',
                $app->{redirect_uri}          || '',
                $app->{app_markup_percentage} || 0,
                $app->{user_id});

            my @result = $sth->fetchrow_array();
            return @result;
        });

    return {
        app_id                => $result[0],
        name                  => $app->{name},
        scopes                => $app->{scopes},
        redirect_uri          => $app->{redirect_uri},
        homepage              => $app->{homepage} || '',
        github                => $app->{github} || '',
        appstore              => $app->{appstore} || '',
        googleplay            => $app->{googleplay} || '',
        app_markup_percentage => $app->{app_markup_percentage} || 0
    };
}

sub update_app {
    my ($self, $app_id, $app) = @_;

    # get old scopes
    my $old_scopes = $self->dbic->run(
        sub {
            my $sth = $_->prepare("
        SELECT scopes FROM oauth.apps WHERE id = ?
    ");
            $sth->execute($app_id);
            my $old_scopes = $sth->fetchrow_array;
            return $old_scopes;
        });

    $old_scopes = __parse_array($old_scopes);

    $self->dbic->run(
        sub {
            my $sth = $_->prepare("
        UPDATE oauth.apps SET
            name = ?, scopes = ?, homepage = ?, github = ?,
            appstore = ?, googleplay = ?, redirect_uri = ?, app_markup_percentage = ?
        WHERE id = ?
    ");
            $sth->execute(
                $app->{name},
                $app->{scopes},
                $app->{homepage}              || '',
                $app->{github}                || '',
                $app->{appstore}              || '',
                $app->{googleplay}            || '',
                $app->{redirect_uri}          || '',
                $app->{app_markup_percentage} || 0,
                $app_id
            );
        });

    ## revoke user_scope_confirm on scope changes
    if ($old_scopes
        and join('-', sort @$old_scopes) ne join('-', sort @{$app->{scopes}}))
    {
        foreach my $table ('user_scope_confirm', 'access_token') {
            $self->dbic->run(sub { $_->do("DELETE FROM oauth.$table WHERE app_id = ?", undef, $app_id) });
        }
    }

    return {
        app_id                => $app_id,
        name                  => $app->{name},
        scopes                => $app->{scopes},
        redirect_uri          => $app->{redirect_uri},
        homepage              => $app->{homepage} || '',
        github                => $app->{github} || '',
        appstore              => $app->{appstore} || '',
        googleplay            => $app->{googleplay} || '',
        app_markup_percentage => $app->{app_markup_percentage} || 0
    };
}

sub get_app {
    my ($self, $user_id, $app_id) = @_;

    my $app = $self->dbic->run(
        sub {
            $_->selectrow_hashref("
        SELECT
            id as app_id, name, redirect_uri, scopes,
            homepage, github, appstore, googleplay, app_markup_percentage
        FROM oauth.apps WHERE id = ? AND binary_user_id = ? AND active", undef, $app_id, $user_id);
        });
    return unless $app;

    $app->{scopes} = __parse_array($app->{scopes});
    return $app;
}

sub get_apps_by_user_id {
    my ($self, $user_id) = @_;

    my $apps = $self->dbic->run(
        sub {
            $_->selectall_arrayref("
        SELECT
            id as app_id, name, redirect_uri, scopes,
            homepage, github, appstore, googleplay, app_markup_percentage
        FROM oauth.apps WHERE binary_user_id = ? AND active ORDER BY name", {Slice => {}}, $user_id);
        });
    return [] unless $apps;

    foreach (@$apps) {
        $_->{scopes} = __parse_array($_->{scopes});
    }

    return $apps;
}

sub delete_app {
    my ($self, $user_id, $app_id) = @_;

    my $app = $self->get_app($user_id, $app_id);
    return 0 unless $app;

    my $dbic = $self->dbic;

    ## delete real delete
    foreach my $table ('user_scope_confirm', 'access_token') {
        $dbic->run(sub { $_->do("DELETE FROM oauth.$table WHERE app_id = ?", undef, $app_id) });
    }

    $dbic->run(sub { $_->do("DELETE FROM oauth.apps WHERE id = ?", undef, $app_id) });

    return 1;
}

sub get_used_apps_by_loginid {
    my ($self, $loginid) = @_;

    my $apps = $self->dbic->run(
        sub {
            $_->selectall_arrayref("
        SELECT
            u.app_id, a.name, a.scopes, a.app_markup_percentage
        FROM oauth.apps a JOIN oauth.user_scope_confirm u ON a.id=u.app_id
        WHERE u.loginid = ? AND a.active ORDER BY a.name
    ", {Slice => {}}, $loginid);
        });
    return [] unless $apps;

    $self->dbic->run(
        sub {
            my $get_last_used_sth = $_->prepare("
        SELECT MAX(last_used)::timestamp(0) FROM oauth.access_token WHERE app_id = ?
    ");

            foreach (@$apps) {
                $_->{scopes} = __parse_array($_->{scopes});
                $get_last_used_sth->execute($_->{app_id});
                $_->{last_used} = $get_last_used_sth->fetchrow_array;
            }
        });

    return $apps;
}

sub revoke_app {
    my ($self, $app_id, $loginid) = @_;

    my $dbic = $self->dbic;
    foreach my $table ('user_scope_confirm', 'access_token') {
        $dbic->run(sub { $_->do("DELETE FROM oauth.$table WHERE app_id = ? AND loginid = ?", undef, $app_id, $loginid) });
    }

    return 1;
}

sub revoke_tokens_by_loginid {
    my ($self, $loginid) = @_;
    $self->dbic->run(sub { $_->do("DELETE FROM oauth.access_token WHERE loginid = ?", undef, $loginid) });
    return 1;
}

sub revoke_tokens_by_loginid_app {
    my ($self, $loginid, $app_id) = @_;
    $self->dbic->run(sub { $_->do("DELETE FROM oauth.access_token WHERE loginid = ? AND app_id = ?", undef, $loginid, $app_id) });
    return 1;
}

sub has_other_login_sessions {
    my ($self, $loginid) = @_;

    # "Binary.com backoffice" app has id = 4, we use it to create token for BO impersonate. So should be excluded here.
    my $login_cnt =
        $self->dbic->run(
        sub { $_->selectrow_array("SELECT count(*) FROM oauth.access_token WHERE loginid = ? AND expires > now() AND app_id <> 4", undef, $loginid) }
        );
    return ($login_cnt >= 1);
}

sub get_app_id_by_token {
    my ($self, $token) = @_;

    my @result = $self->dbic->run(sub { $_->selectrow_array("SELECT app_id FROM oauth.access_token WHERE access_token = ?", undef, $token) });
    return $result[0];
}

no Moose;
__PACKAGE__->meta->make_immutable;

1;<|MERGE_RESOLUTION|>--- conflicted
+++ resolved
@@ -77,23 +77,7 @@
 
 sub store_access_token_only {
     my ($self, $app_id, $loginid, $ua_fingerprint) = @_;
-
-<<<<<<< HEAD
-    my $dbic         = $self->dbic;
-    my $expires_in   = 5184000;                                                   # 60 * 86400
-    my $access_token = 'a1-' . String::Random::random_regex('[a-zA-Z0-9]{29}');
-
-    my $expires_time = Date::Utility->new({epoch => (Date::Utility->new->epoch + $expires_in)})->datetime_yyyymmdd_hhmmss;
-    $dbic->run(
-        sub {
-            $_->do("INSERT INTO oauth.access_token (access_token, app_id, loginid, expires, ua_fingerprint) VALUES (?, ?, ?, ?, ?)",
-                undef, $access_token, $app_id, $loginid, $expires_time, $ua_fingerprint);
-        });
-
-    return ($access_token, $expires_in);
-=======
-    return $self->dbh->selectrow_array("SELECT * FROM oauth.create_token(29, ?, ?, '60d'::INTERVAL, ?)", undef, $app_id, $loginid, $ua_fingerprint);
->>>>>>> ca584ab3
+    return $self->dbic->run(sub{$_->selectrow_array("SELECT * FROM oauth.create_token(29, ?, ?, '60d'::INTERVAL, ?)", undef, $app_id, $loginid, $ua_fingerprint)});
 }
 
 sub get_token_details {
