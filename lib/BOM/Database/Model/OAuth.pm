package BOM::Database::Model::OAuth;

use Moose;
use Date::Utility;
use Try::Tiny;
use List::MoreUtils qw(uniq);
use BOM::Database::AuthDB;

has 'dbic' => (
    is         => 'ro',
    lazy_build => 1,
);

sub _build_dbic {
    return BOM::Database::AuthDB::rose_db->dbic;
}

sub __parse_array {
    my ($array_string) = @_;
    return $array_string if ref($array_string) eq 'ARRAY';
    return [] unless $array_string;
    return BOM::Database::AuthDB::rose_db->parse_array($array_string);
}

my @token_scopes = ('read', 'trade', 'payments', 'admin');
my %available_scopes = map { $_ => 1 } @token_scopes;

sub __filter_valid_scopes {
    my (@s) = @_;
    return grep { $available_scopes{$_} } @s;
}

## app
sub verify_app {
    my ($self, $app_id) = @_;

    my $app = $self->dbic->run( fixup => 
        sub {
            $_->selectrow_hashref("
        SELECT id, name, redirect_uri, scopes, app_markup_percentage FROM oauth.apps WHERE id = ? AND active
    ", undef, $app_id);
        });
    return unless $app;

    $app->{scopes} = __parse_array($app->{scopes});
    return $app;
}

sub confirm_scope {
    my ($self, $app_id, $loginid) = @_;

    $self->dbic->run( ping => 
        sub {
            $_->selectrow_array("
        SELECT true FROM oauth.user_scope_confirm WHERE app_id = ? AND loginid = ?
    ", undef, $app_id, $loginid)
                or $_->do("INSERT INTO oauth.user_scope_confirm (app_id, loginid) VALUES (?, ?)", undef, $app_id, $loginid);
        });
    return 1;
}

sub is_scope_confirmed {
    my ($self, $app_id, $loginid) = @_;

    my ($confirmed_scopes) = $self->dbic->run( fixup => 
        sub {
            $_->selectrow_array("
        SELECT true FROM oauth.user_scope_confirm WHERE app_id = ? AND loginid = ?
    ", undef, $app_id, $loginid);
        });

    return $confirmed_scopes ? 1 : 0;
}

sub store_access_token_only {
    my ($self, $app_id, $loginid, $ua_fingerprint) = @_;
    return $self->dbic->run( fixup => 
        sub { $_->selectrow_array("SELECT * FROM oauth.create_token(29, ?, ?, '60d'::INTERVAL, ?)", undef, $app_id, $loginid, $ua_fingerprint) });
}

sub get_token_details {
    my ($self, $token) = @_;

    my $expires_in = '60 days';

    my $details = $self->dbic->run( fixup => 
        sub {
            $_->selectrow_hashref(<<'SQL', undef, $token, $expires_in) });
SELECT loginid, creation_time, ua_fingerprint, scopes
  FROM oauth.get_token_details($1, $2::INTERVAL)
SQL
    $details->{scopes} = __parse_array($details->{scopes});

    return $details;
}

sub get_verification_uri_by_app_id {
    my ($self, $app_id) = @_;

    my ($verification_uri) = $self->dbic->run( fixup => 
        sub {
            $_->selectrow_array("
        SELECT verification_uri FROM oauth.apps WHERE id = ? AND active
    ", undef, $app_id);
        });

    return $verification_uri;
}

sub get_scopes_by_access_token {
    my ($self, $access_token) = @_;

    my $scopes = $self->dbic->run( fixup => 
        sub {
            my $sth = $_->prepare("
        SELECT app.scopes FROM oauth.access_token at
        JOIN oauth.apps app ON app.id=at.app_id
        WHERE access_token = ?
    ");
            $sth->execute($access_token);
            return $sth->fetchrow_array;
        });
    $scopes = __parse_array($scopes);
    return @$scopes;
}

sub is_name_taken {
    my ($self, $user_id, $name) = @_;

    return $self->dbic->run( fixup => sub { $_->selectrow_array("SELECT 1 FROM oauth.apps WHERE binary_user_id = ? AND name = ?", undef, $user_id, $name) });
}

sub create_app {
    my ($self, $app) = @_;

    my @result = $self->dbic->run( fixup => 
        sub {
            my $sth = $_->prepare("
        INSERT INTO oauth.apps
            (name, scopes, homepage, github, appstore, googleplay, redirect_uri, verification_uri, app_markup_percentage, binary_user_id)
        VALUES
            (?, ?, ?, ?, ?, ?, ?, ?, ?, ?)
        RETURNING id
    ");
            $sth->execute(
                $app->{name},
                $app->{scopes},
                $app->{homepage}              || '',
                $app->{github}                || '',
                $app->{appstore}              || '',
                $app->{googleplay}            || '',
                $app->{redirect_uri}          || '',
                $app->{verification_uri}      || '',
                $app->{app_markup_percentage} || 0,
                $app->{user_id});

            my @result = $sth->fetchrow_array();
            return @result;
        });

    return {
        app_id                => $result[0],
        name                  => $app->{name},
        scopes                => $app->{scopes},
        redirect_uri          => $app->{redirect_uri},
        verification_uri      => $app->{verification_uri} || '',
        homepage              => $app->{homepage} || '',
        github                => $app->{github} || '',
        appstore              => $app->{appstore} || '',
        googleplay            => $app->{googleplay} || '',
        app_markup_percentage => $app->{app_markup_percentage} || 0
    };
}

sub update_app {
    my ($self, $app_id, $app) = @_;

    # get old scopes
    my $old_scopes = $self->dbic->run( ping => 
        sub {
            my $sth = $_->prepare("
        SELECT scopes FROM oauth.apps WHERE id = ?
    ");
            $sth->execute($app_id);
            my $old_scopes = $sth->fetchrow_array;
            $old_scopes = __parse_array($old_scopes);

            $sth = $_->prepare("
        UPDATE oauth.apps SET
            name = ?, scopes = ?, homepage = ?, github = ?,
            appstore = ?, googleplay = ?, redirect_uri = ?, verification_uri = ?, app_markup_percentage = ?
        WHERE id = ?
    ");
            $sth->execute(
                $app->{name},
                $app->{scopes},
                $app->{homepage}              || '',
                $app->{github}                || '',
                $app->{appstore}              || '',
                $app->{googleplay}            || '',
                $app->{redirect_uri}          || '',
                $app->{verification_uri}      || '',
                $app->{app_markup_percentage} || 0,
                $app_id
            );
            return $old_scopes;
        });

    ## revoke user_scope_confirm on scope changes
    if ($old_scopes
        and join('-', sort @$old_scopes) ne join('-', sort @{$app->{scopes}}))
    {
        foreach my $table ('user_scope_confirm', 'access_token') {
            $self->dbic->run( fixup => sub { $_->do("DELETE FROM oauth.$table WHERE app_id = ?", undef, $app_id) });
        }
    }

    return {
        app_id                => $app_id,
        name                  => $app->{name},
        scopes                => $app->{scopes},
        redirect_uri          => $app->{redirect_uri},
        verification_uri      => $app->{verification_uri} || '',
        homepage              => $app->{homepage} || '',
        github                => $app->{github} || '',
        appstore              => $app->{appstore} || '',
        googleplay            => $app->{googleplay} || '',
        app_markup_percentage => $app->{app_markup_percentage} || 0
    };
}

sub get_app {
    my ($self, $user_id, $app_id) = @_;

    my $app = $self->dbic->run( fixup => 
        sub {
            $_->selectrow_hashref("
        SELECT
            id as app_id, name, redirect_uri, verification_uri, scopes,
            homepage, github, appstore, googleplay, app_markup_percentage
        FROM oauth.apps WHERE id = ? AND binary_user_id = ? AND active", undef, $app_id, $user_id);
        });
    return unless $app;

    $app->{scopes} = __parse_array($app->{scopes});
    return $app;
}

sub get_apps_by_user_id {
    my ($self, $user_id) = @_;

    my $apps = $self->dbic->run( fixup => 
        sub {
            $_->selectall_arrayref("
        SELECT
            id as app_id, name, redirect_uri, verification_uri, scopes,
            homepage, github, appstore, googleplay, app_markup_percentage
        FROM oauth.apps WHERE binary_user_id = ? AND active ORDER BY name", {Slice => {}}, $user_id);
        });
    return [] unless $apps;

    foreach (@$apps) {
        $_->{scopes} = __parse_array($_->{scopes});
    }

    return $apps;
}

sub get_app_ids_by_user_id {
    my ($self, $user_id) = @_;

    my $app_ids = $self->dbic->run( fixup => 
        sub {
            $_->selectcol_arrayref("
        SELECT
            id
        FROM oauth.apps WHERE binary_user_id = ?", undef, $user_id);
        });
    return $app_ids || [];
}

sub delete_app {
    my ($self, $user_id, $app_id) = @_;

    my $app = $self->get_app($user_id, $app_id);
    return 0 unless $app;

    my $dbic = $self->dbic;

    $dbic->run(
        ping => sub {
            ## delete real delete
            foreach my $table ('user_scope_confirm', 'access_token') {
                $_->do("DELETE FROM oauth.$table WHERE app_id = ?", undef, $app_id);
            }
            $_->do("DELETE FROM oauth.apps WHERE id = ?", undef, $app_id);
        });
    return 1;
}

sub get_used_apps_by_loginid {
    my ($self, $loginid) = @_;

    return $self->dbic->run( fixup => 
        sub {
            my $dbh  = $_;
            my $apps = $dbh->selectall_arrayref("
        SELECT
            u.app_id, a.name, a.scopes, a.app_markup_percentage
        FROM oauth.apps a JOIN oauth.user_scope_confirm u ON a.id=u.app_id
        WHERE u.loginid = ? AND a.active ORDER BY a.name
    ", {Slice => {}}, $loginid);
            return [] unless $apps;

            $_->{scopes} = __parse_array($_->{scopes}) for @$apps;
            my $get_last_used_sth = $dbh->prepare("
        SELECT MAX(last_used)::timestamp(0) FROM oauth.access_token WHERE app_id = ?
    ");

            foreach my $app (@$apps) {
                $get_last_used_sth->execute($app->{app_id});
                $app->{last_used} = $get_last_used_sth->fetchrow_array;
            }
            return $apps;
        });

}

sub revoke_app {
    my ($self, $app_id, $loginid) = @_;

    my $dbic = $self->dbic;
    $dbic->run(
        ping => sub {
            foreach my $table ('user_scope_confirm', 'access_token') {
                $_->do("DELETE FROM oauth.$table WHERE app_id = ? AND loginid = ?", undef, $app_id, $loginid);
            }
        });
    return 1;
}

sub revoke_tokens_by_loginid {
    my ($self, $loginid) = @_;
    $self->dbic->run( ping => sub { $_->do("DELETE FROM oauth.access_token WHERE loginid = ?", undef, $loginid) });
    return 1;
}

sub revoke_tokens_by_loginid_app {
    my ($self, $loginid, $app_id) = @_;
    $self->dbic->run( ping => sub { $_->do("DELETE FROM oauth.access_token WHERE loginid = ? AND app_id = ?", undef, $loginid, $app_id) });
    return 1;
}

sub has_other_login_sessions {
    my ($self, $loginid) = @_;

    # "Binary.com backoffice" app has id = 4, we use it to create token for BO impersonate. So should be excluded here.
    my $login_cnt =
        $self->dbic->run( fixup => 
        sub { $_->selectrow_array("SELECT count(*) FROM oauth.access_token WHERE loginid = ? AND expires > now() AND app_id <> 4", undef, $loginid) }
        );
    return ($login_cnt >= 1);
}

sub get_app_id_by_token {
    my ($self, $token) = @_;

    my @result = $self->dbic->run( fixup => sub { $_->selectrow_array("SELECT app_id FROM oauth.access_token WHERE access_token = ?", undef, $token) });
    return $result[0];
}

sub user_has_app_id {
    my ($self, $user_id, $app_id) = @_;

<<<<<<< HEAD
    return $self->dbic->run( fixup => sub { $_->selectrow_array("SELECT id FROM oauth.apps WHERE binary_user_id = ? AND id = ?", undef,  $user_id, $app_id) });
=======
    return $self->dbic->run(sub { $_->selectrow_array("SELECT id FROM oauth.apps WHERE binary_user_id = ? AND id = ?", undef, $user_id, $app_id) });
>>>>>>> e971be7a
}

no Moose;
__PACKAGE__->meta->make_immutable;

1;<|MERGE_RESOLUTION|>--- conflicted
+++ resolved
@@ -372,11 +372,7 @@
 sub user_has_app_id {
     my ($self, $user_id, $app_id) = @_;
 
-<<<<<<< HEAD
-    return $self->dbic->run( fixup => sub { $_->selectrow_array("SELECT id FROM oauth.apps WHERE binary_user_id = ? AND id = ?", undef,  $user_id, $app_id) });
-=======
-    return $self->dbic->run(sub { $_->selectrow_array("SELECT id FROM oauth.apps WHERE binary_user_id = ? AND id = ?", undef, $user_id, $app_id) });
->>>>>>> e971be7a
+    return $self->dbic->run( fixup => sub { $_->selectrow_array("SELECT id FROM oauth.apps WHERE binary_user_id = ? AND id = ?", undef, $user_id, $app_id) });
 }
 
 no Moose;
