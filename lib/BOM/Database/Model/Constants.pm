--- conflicted
+++ resolved
@@ -23,11 +23,8 @@
 Readonly our $BET_CLASS_TOUCH_BET        => 'touch_bet';
 Readonly our $BET_CLASS_DIGIT_BET        => 'digit_bet';
 Readonly our $BET_CLASS_SPREAD_BET       => 'spread_bet';
-<<<<<<< HEAD
 Readonly our $BET_CLASS_LOOKBACK_BET     => 'lookback_bet';
-=======
 Readonly our $BET_CLASS_COINAUCTION_BET  => 'coinauction_bet';
->>>>>>> 76dfda58
 
 # Constant reference to volatile hash
 Readonly our $BET_CLASS_TO_TYPE_MAP => {
