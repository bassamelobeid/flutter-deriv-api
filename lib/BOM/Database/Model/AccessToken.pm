--- conflicted
+++ resolved
@@ -135,8 +135,6 @@
         });
 }
 
-<<<<<<< HEAD
-=======
 sub token_deletion_history {
     my ($self, $loginid) = @_;
 
@@ -150,34 +148,6 @@
     return $tokens;
 }
 
-### Methods to support api token migration phase
-
-sub save_token {
-    my ($self, $args) = @_;
-
-    for (grep { not $args->{$_} } qw(token display_name loginid scopes)) {
-        die "$_ is required in create_token";
-    }
-
-    $args->{valid_for_ip}  //= '';
-    $args->{creation_time} //= Date::Utility->new->db_timestamp;
-
-    my $dbic = $self->dbic;
-    my $res  = $dbic->run(
-        fixup => sub {
-            my $sth = $_->prepare("
-                INSERT INTO auth.access_token(token, display_name, client_loginid, scopes, valid_for_ip, creation_time)
-                VALUES (?,?,?,?,?,?)
-                RETURNING *
-            ");
-            $sth->execute(@{$args}{'token', 'display_name', 'loginid', 'scopes', 'valid_for_ip', 'creation_time'});
-            $sth->fetchrow_hashref();
-        });
-
-    return $res->{token};
-}
-
->>>>>>> 4364944a
 no Moose;
 __PACKAGE__->meta->make_immutable;
 
