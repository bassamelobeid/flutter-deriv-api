--- conflicted
+++ resolved
@@ -197,17 +197,13 @@
                 {tags => $self->tags('contract_type:' . $contract_type_string, 'currency:' . $params->{currency})});
         }
 
-        # On websocket clients are subscribing to proposal open contract with "CONTRACT_PRICE::$contract_id" as the key
-<<<<<<< HEAD
-        my $redis_channel = $params->{contract_id} ? 'CONTRACT_PRICE::' . $params->{contract_id} : $key->[1];
-=======
+        # On websocket clients are subscribing to proposal open contract with "CONTRACT_PRICE::123123_virtual" as the key
         my $redis_channel = $params->{contract_id} ? 'CONTRACT_PRICE::' . $params->{contract_id} . '_' . $params->{landing_company} : $key->[1];
->>>>>>> 154790f8
         my $subscribers_count = $redis->publish($redis_channel, encode_json_utf8($response));
         # if None was subscribed, so delete the job
         if ($subscribers_count == 0) {
             $redis->del($key->[1], $next);
-            $redis->del($params->{contract_id}) if $params->{contract_id};
+            $redis->del($params->{contract_id} . '_' . $params->{landing_company}) if $params->{contract_id};
         }
 
         $tv_now = [Time::HiRes::gettimeofday];
