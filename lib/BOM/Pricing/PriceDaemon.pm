--- conflicted
+++ resolved
@@ -203,13 +203,8 @@
                 {tags => $self->tags('contract_type:' . $contract_type_string, 'currency:' . $params->{currency})});
         }
 
-<<<<<<< HEAD
-        # On websocket clients are subscribing to proposal open contract with "CONTRACT_PRICE::123123::virtual" as the key
-        my $redis_channel = $params->{contract_id} ? join('::', 'CONTRACT_PRICE', $params->{contract_id}, $params->{landing_company}) : $key->[1];
-=======
         # On websocket clients are subscribing to proposal open contract with "CONTRACT_PRICE::123122__virtual" as the key
         my $redis_channel = $params->{contract_id} ? 'CONTRACT_PRICE::' . $params->{contract_id} . '_' . $params->{landing_company} : $key->[1];
->>>>>>> 3def893f
         my $subscribers_count = $redis->publish($redis_channel, encode_json_utf8($response));
         # if None was subscribed, so delete the job
         if ($subscribers_count == 0) {
