--- conflicted
+++ resolved
@@ -183,13 +183,9 @@
                 {tags => $self->tags('contract_type:' . $contract_type_string, 'currency:' . $params->{currency})});
         }
 
-<<<<<<< HEAD
         # On websocket clients are subscribing to proposal open contract with "CONTRACT_PRICE::$contract_id" as the key
         my $redis_channel = $params->{contract_id} ? 'CONTRACT_PRICE::' . $params->{contract_id} : $chan;
         my $subscribers_count = $redis->publish($redis_channel, encode_json_utf8($response));
-=======
-        my $subscribers_count = $redis->publish($key->[1], encode_json_utf8($response));
->>>>>>> a6dd69b1
         # if None was subscribed, so delete the job
         if ($subscribers_count == 0) {
             $redis->del($key->[1], $next);
