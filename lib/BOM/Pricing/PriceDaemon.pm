package BOM::Pricing::PriceDaemon;

use strict;
use warnings;

use DataDog::DogStatsd::Helper qw/stats_histogram stats_inc stats_count stats_timing/;
use Encode;
use Finance::Contract::Longcode qw(shortcode_to_parameters);
use JSON::MaybeUTF8 qw(:v1);
use List::Util qw(first);
use Time::HiRes ();
use Try::Tiny;

use BOM::MarketData qw(create_underlying);
use BOM::Platform::Context;
use BOM::Platform::RedisReplicated;
use BOM::Platform::Runtime;
use BOM::Pricing::v3::Contract;

use constant {
    DURATION_DONT_PRICE_SAME_SPOT                        => 10,
    DURATION_RETURN_SAME_PRICE_ON_SAME_SPOT_FOR_PRIORITY => 2,
};

sub new { return bless {@_[1 .. $#_]}, $_[0] }

=head2 is_running

Returns true if running, false if not.

=cut

sub is_running {
    return shift->{is_running};
}

=head2 stop

Stops the loop after the current price.

=cut

sub stop {
    shift->{is_running} = 0;
    return;
}

my $commands = {
    price => {
        required_params => [qw(contract_type currency symbol)],
        get_underlying  => \&_get_underlying_price,
        process         => \&_process_price,
    },
    bid => {
        required_params => [qw(contract_id short_code currency landing_company)],
        get_underlying  => \&_get_underlying_bid,
        process         => \&_process_bid,
    },
};

sub process_job {
    my ($self, $redis, $next, $params) = @_;

    my $cmd          = $params->{price_daemon_cmd};
    my $current_time = time;

    my $underlying           = $self->_get_underlying_or_log($next, $params) or return undef;
    my $current_spot_ts      = $underlying->spot_tick->epoch;
    my $last_priced_contract = eval { decode_json_utf8($redis->get($next) // die 'default') } || {time => 0};
    my $last_price_ts        = $last_priced_contract->{time};

    # For plain queue, if we have request for a price, and tick has not changed since last one, and it was not more
    # than 10 seconds ago - just ignore it.
<<<<<<< HEAD
    # For priority, we're sending previous request at this case
    if ($current_spot_ts == $last_price_ts) {
        if ($current_time - $last_price_ts <= DURATION_DONT_PRICE_SAME_SPOT
            and not $self->_is_in_priority_queue())
        {
            stats_inc("pricer_daemon.skipped_duplicate_spot", {tags => $self->tags});
            return undef;
        } elsif ($current_time - $last_price_ts <= DURATION_RETURN_SAME_PRICE_ON_SAME_SPOT_FOR_PRIORITY
            and $self->_is_in_priority_queue())
        {
            stats_inc("pricer_daemon.existing_price_used", {tags => $self->tags});
            return $last_priced_contract->{contract};
        }
=======
    # However, if it was not more than 2 sec, return the existing price back (for priority pricer transition/removal)
    if (    $current_spot_ts == $last_price_ts
        and $current_time - $last_price_ts <= DURATION_DONT_PRICE_SAME_SPOT)
    {
        stats_inc("pricer_daemon.skipped_duplicate_spot", {tags => $self->tags});
        return undef;
    } elsif ($current_time - $last_price_ts <= DURATION_RETURN_SAME_PRICE_ON_SAME_SPOT_FOR_PRIORITY) {
        stats_inc("pricer_daemon.existing_price_used", {tags => $self->tags});
        return $last_priced_contract->{contract};
>>>>>>> d91b6609
    }

    my $r = BOM::Platform::Context::Request->new({language => $params->{language} // 'EN'});
    BOM::Platform::Context::request($r);

    my $response = $commands->{$cmd}->{process}->($self, $params);

    $response->{price_daemon_cmd} = $cmd;
    # contract parameters are stored after first call, no need to send them with every stream message
    delete $response->{contract_parameters};

    # when it reaches here, contract is considered priced.
    $redis->set(
        $next => encode_json_utf8({
                time     => $current_time,
                contract => $response,
            }
        ),
        'EX' => DURATION_DONT_PRICE_SAME_SPOT
    );
    my $log_price_daemon_cmd = $params->{log_price_daemon_cmd} // $cmd;
    stats_inc("pricer_daemon.$log_price_daemon_cmd.call", {tags => $self->tags});
    stats_timing("pricer_daemon.$log_price_daemon_cmd.time", $response->{rpc_time}, {tags => $self->tags});
    return $response;
}

sub run {
    my ($self, %args) = @_;
    my $redis = BOM::Platform::RedisReplicated::redis_pricer;

    my $tv_appconfig          = [0, 0];
    my $tv                    = [Time::HiRes::gettimeofday];
    my $stat_count            = {};
    my $current_pricing_epoch = time;

    # Allow ->stop and restart
    local $self->{is_running} = 1;
    while ($self->is_running and (my $key = $redis->brpop(@{$args{queues}}, 0))) {
        # Remember that we had some jobs
        my $tv_now = [Time::HiRes::gettimeofday];
        my $queue  = $key->[0];
        # Apply this for the duration of the current price only
        local $self->{current_queue} = $queue;

        stats_timing('pricer_daemon.idle.time', 1000 * Time::HiRes::tv_interval($tv, $tv_now), {tags => $self->tags});
        $tv = $tv_now;

        if (Time::HiRes::tv_interval($tv_appconfig, $tv_now) >= 15) {
            my $rev = BOM::Platform::Runtime->instance->app_config->check_for_update;
            # Will return empty if we didn't need to update, so make sure we apply actual
            # version before our check here
            $rev ||= BOM::Platform::Runtime->instance->app_config->current_revision;
            $tv_appconfig = $tv_now;
        }

        my $next = $key->[1];
        next unless $next =~ s/^PRICER_KEYS:://;
        my $payload       = decode_json_utf8($next);
        my $params        = {@{$payload}};
        my $contract_type = $params->{contract_type};

        # If incomplete or invalid keys somehow got into pricer,
        # delete them here.
        unless ($self->_validate_params($next, $params)) {
            warn "Invalid parameters: $next";
            $redis->del($key->[1], $next);
            next;
        }

        my $response = $self->process_job($redis, $next, $params) or next;

        if (($response->{rpc_time} // 0) > 1000) {
            my $contract_type_string =
                ref($contract_type)
                ? join '_', @$contract_type
                : $contract_type // 'unknown';
            stats_timing('pricer_daemon.rpc_time', $response->{rpc_time},
                {tags => $self->tags('contract_type:' . $contract_type_string, 'currency:' . $params->{currency})});
        }

        my $subscribers_count = $redis->publish($key->[1], encode_json_utf8($response));
        # if None was subscribed, so delete the job
        if ($subscribers_count == 0) {
            $redis->del($key->[1], $next);
        }

        $tv_now = [Time::HiRes::gettimeofday];

        stats_histogram('pricer_daemon.queue.subscribers', $subscribers_count, {tags => $self->tags});

        stats_timing(
            'pricer_daemon.process.time',
            1000 * Time::HiRes::tv_interval($tv, $tv_now),
            {tags => $self->tags('fork_index:' . $args{fork_index})});
        my $end_time = Time::HiRes::time;
        stats_timing('pricer_daemon.process.end_time', 1000 * ($end_time - int($end_time)), {tags => $self->tags('fork_index:' . $args{fork_index})});
        $stat_count->{$params->{price_daemon_cmd}}++;
        my @stat_redis = (
            pid              => $args{pid},
            ip               => $args{ip},
            process_time     => 1000 * Time::HiRes::tv_interval($tv, $tv_now),
            process_end_time => 1000 * ($end_time - int($end_time)),
            time             => time,
            fork_index       => $args{fork_index});
        $redis->set("PRICER_STATUS::$args{ip}-$args{fork_index}", encode_json_utf8(\@stat_redis));

        if ($current_pricing_epoch != time) {

            for my $key (keys %$stat_count) {
                stats_histogram("pricer_daemon.$key.count_per_second", $stat_count->{$key}, {tags => $self->tags});
            }
            $stat_count            = {};
            $current_pricing_epoch = time;
        }
        $tv = $tv_now;
    }
    return undef;
}

sub _get_underlying_or_log {
    my ($self, $next, $params) = @_;
    my $cmd = $params->{price_daemon_cmd};

    my $underlying = $commands->{$cmd}->{get_underlying}->($self, $params);

    if (not $underlying or not ref($underlying)) {
        warn "Have legacy underlying - $underlying with params " . encode_json_text($params) . "\n" if not ref($underlying);
        stats_inc("pricer_daemon.$cmd.invalid", {tags => $self->tags});
        return undef;
    }

    unless (defined $underlying->spot_tick and defined $underlying->spot_tick->epoch) {
        warn $underlying->system_symbol . " has invalid spot tick (request: $next)" if $underlying->calendar->is_open($underlying->exchange);
        stats_inc("pricer_daemon.$cmd.invalid", {tags => $self->tags});
        return undef;
    }
    return $underlying;
}

sub _get_underlying_price {
    my ($self, $params) = @_;
    unless (exists $params->{symbol}) {
        warn "symbol is not provided price daemon for price";
        return undef;
    }
    return create_underlying($params->{symbol});
}

sub _get_underlying_bid {
    my ($self, $params) = @_;
    unless (exists $params->{short_code} and $params->{currency}) {
        warn "short_code or currency is not provided price daemon for bid";
        return undef;
    }
    my $from_shortcode = shortcode_to_parameters($params->{short_code}, $params->{currency});
    return create_underlying($from_shortcode->{underlying});
}

sub _process_price {
    my ($self, $params) = @_;
    $params->{streaming_params}->{add_theo_probability} = 1;
    # we want to log proposal array under different key
    $params->{log_price_daemon_cmd} = 'price_batch' if $params->{proposal_array};
    return BOM::Pricing::v3::Contract::send_ask({args => $params});
}

sub _process_bid {
    my ($self, $params) = @_;
    $params->{validation_params}->{skip_barrier_validation} = 1;
    return BOM::Pricing::v3::Contract::send_bid($params);
}

sub _validate_params {
    my ($self, $next, $params) = @_;

    my $cmd = $params->{price_daemon_cmd};
    unless ($cmd) {
        warn "No Pricer command! Payload is: " . ($next // 'undefined');
        stats_inc("pricer_daemon.no_cmd", {tags => $self->tags});
        return 0;
    }
    unless (defined($commands->{$cmd})) {
        warn "Unrecognized Pricer command $cmd! Payload is: " . ($next // 'undefined');
        stats_inc("pricer_daemon.unknown.invalid", {tags => $self->tags});
        return 0;
    }
    if (first { not defined $params->{$_} } @{$commands->{$cmd}{required_params}}) {
        warn "Not all required params provided for $cmd! Payload is: " . ($next // 'undefined');
        stats_inc("pricer_daemon.required_params_missed", {tags => $self->tags});
        return 0;
    }
    return 1;
}

=head2 current_queue

The name of the queue we're currently processing. May be undef.

=cut

sub current_queue {
    return shift->{current_queue};
}

=head2 tags

Returns an arrayref of datadog tags. Takes an optional list of additional tags to apply.

=cut

sub tags {
    my ($self, @tags) = @_;
    return [@{$self->{tags}}, map { ; "tag:$_" } $self->current_queue // (), @tags];
}

1;
<|MERGE_RESOLUTION|>--- conflicted
+++ resolved
@@ -71,21 +71,6 @@
 
     # For plain queue, if we have request for a price, and tick has not changed since last one, and it was not more
     # than 10 seconds ago - just ignore it.
-<<<<<<< HEAD
-    # For priority, we're sending previous request at this case
-    if ($current_spot_ts == $last_price_ts) {
-        if ($current_time - $last_price_ts <= DURATION_DONT_PRICE_SAME_SPOT
-            and not $self->_is_in_priority_queue())
-        {
-            stats_inc("pricer_daemon.skipped_duplicate_spot", {tags => $self->tags});
-            return undef;
-        } elsif ($current_time - $last_price_ts <= DURATION_RETURN_SAME_PRICE_ON_SAME_SPOT_FOR_PRIORITY
-            and $self->_is_in_priority_queue())
-        {
-            stats_inc("pricer_daemon.existing_price_used", {tags => $self->tags});
-            return $last_priced_contract->{contract};
-        }
-=======
     # However, if it was not more than 2 sec, return the existing price back (for priority pricer transition/removal)
     if (    $current_spot_ts == $last_price_ts
         and $current_time - $last_price_ts <= DURATION_DONT_PRICE_SAME_SPOT)
@@ -95,7 +80,6 @@
     } elsif ($current_time - $last_price_ts <= DURATION_RETURN_SAME_PRICE_ON_SAME_SPOT_FOR_PRIORITY) {
         stats_inc("pricer_daemon.existing_price_used", {tags => $self->tags});
         return $last_priced_contract->{contract};
->>>>>>> d91b6609
     }
 
     my $r = BOM::Platform::Context::Request->new({language => $params->{language} // 'EN'});
