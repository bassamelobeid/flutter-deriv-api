package BOM::Pricing::PriceDaemon;

use strict;
use warnings;

use DBIx::TransactionManager::Distributed qw(txn);
use List::Util qw(first);
use Time::HiRes ();
use JSON::XS qw/encode_json decode_json/;
use DataDog::DogStatsd::Helper qw/stats_inc stats_gauge stats_count stats_timing/;
use BOM::MarketData qw(create_underlying);
use BOM::Platform::RedisReplicated;
use BOM::Platform::Runtime;
use BOM::Pricing::v3::Contract;
use BOM::Product::ContractFactory::Parser qw(shortcode_to_parameters);

sub new { return bless {@_[1 .. $#_]}, $_[0] }

sub process_job {
    my ($self, $redis, $next, $params) = @_;

    my $price_daemon_cmd = $params->{price_daemon_cmd} || '';
    my $current_time = time;
    my $response;

    my $underlying = $self->_get_underlying($params) or return undef;

    if (!ref($underlying)) {
        warn "Have legacy underlying - $underlying with params " . encode_json($params) . "\n";
        stats_inc("pricer_daemon.$price_daemon_cmd.invalid", {tags => $self->tags});
        return undef;
    }

    unless (defined $underlying->spot_tick and defined $underlying->spot_tick->epoch) {
        warn "$params->{symbol} has invalid spot tick" if $underlying->calendar->is_open;
        stats_inc("pricer_daemon.$price_daemon_cmd.invalid", {tags => $self->tags});
        return undef;
    }

    my $current_spot_ts = $underlying->spot_tick->epoch;
    my $last_price_ts = $redis->get($next) || 0;

    return undef if ($current_spot_ts == $last_price_ts and $current_time - $last_price_ts <= 10);

    if ($price_daemon_cmd eq 'price') {
        $params->{streaming_params}->{add_theo_probability} = 1;
        $response = BOM::Pricing::v3::Contract::send_ask({args => $params});
    } elsif ($price_daemon_cmd eq 'bid') {
        $params->{validation_params}->{skip_barrier_validation} = 1;
        $response = BOM::Pricing::v3::Contract::send_bid($params);
    } else {
        warn "Unrecognized Pricer command! Payload is: " . ($next // 'undefined');
        stats_inc("pricer_daemon.unknown.invalid", {tags => $self->tags});
        return undef;
    }

    # when it reaches here, contract is considered priced.
    $redis->set($next, $current_time);
    $redis->expire($next, 300);

    stats_inc("pricer_daemon.$price_daemon_cmd.call", {tags => $self->tags});
    stats_timing("pricer_daemon.$price_daemon_cmd.time", $response->{rpc_time}, {tags => $self->tags});
    $response->{price_daemon_cmd} = $price_daemon_cmd;
    delete $response->{contract_parameters};    # contract parameters are stored after first call, no need to send them with every stream message
    return $response;
}

sub run {
    my ($self, %args) = @_;
    my $redis = BOM::Platform::RedisReplicated::redis_pricer;

    my $tv_appconfig          = [0, 0];
    my $tv                    = [Time::HiRes::gettimeofday];
    my $stat_count            = {};
    my $current_pricing_epoch = time;
    while (my $key = $redis->brpop(@{$args{queues}}, 0)) {
        # Remember that we had some jobs
        my $tv_now = [Time::HiRes::gettimeofday];
        my $queue  = $key->[0];
        # Apply this for the duration of the current price only
        local $self->{current_queue} = $queue;

        stats_timing('pricer_daemon.idle.time', 1000 * Time::HiRes::tv_interval($tv, $tv_now), {tags => $self->tags});
        $tv = $tv_now;

        if (Time::HiRes::tv_interval($tv_appconfig, $tv_now) >= 15) {
            my $rev = BOM::Platform::Runtime->instance->app_config->check_for_update;
            # Will return empty if we didn't need to update, so make sure we apply actual
            # version before our check here
            $rev ||= BOM::Platform::Runtime->instance->app_config->current_revision;
            my $age = Time::HiRes::time - $rev;
            warn "Config age is >90s - $age\n" if $age > 90;
            $tv_appconfig = $tv_now;
        }

        my $next = $key->[1];
        next unless $next =~ s/^PRICER_KEYS:://;
        my $payload       = decode_json($next);
        my $params        = {@{$payload}};
        my $contract_type = $params->{contract_type};

        # If incomplete or invalid keys somehow got into pricer,
        # delete them here.
        unless ($self->_validate_params($params)) {
            warn "Invalid parameters: $next";
            $redis->del($key->[1], $next);
            next;
        }

        my $response = txn {
            $self->process_job($redis, $next, $params);
        }
        qw(feed chronicle) or next;

<<<<<<< HEAD
        stats_timing(
            'pricer_daemon.rpc_time',
            $response->{rpc_time},
            {
                tags => $self->tags(
                    'contract_type:' . ($params->{contract_type} // join "-", @{$params->{contract_types}}),
                    'currency:' . $params->{currency})}) if (($response->{rpc_time} // 0) > 1000);
=======
        if (($response->{rpc_time} // 0) > 1000) {
            my $contract_type_string =
                ref($contract_type)
                ? join '_', @$contract_type
                : $contract_type // 'unknown';
            stats_timing('pricer_daemon.rpc_time', $response->{rpc_time},
                {tags => $self->tags('contract_type:' . $contract_type_string, 'currency:' . $params->{currency})});
        }
>>>>>>> cbd13557

        my $subscribers_count = $redis->publish($key->[1], encode_json($response));
        # if None was subscribed, so delete the job
        if ($subscribers_count == 0) {
            $redis->del($key->[1], $next);
        }

        $tv_now = [Time::HiRes::gettimeofday];

        stats_count('pricer_daemon.queue.subscribers', $subscribers_count, {tags => $self->tags});
        stats_timing('pricer_daemon.process.time', 1000 * Time::HiRes::tv_interval($tv, $tv_now), {tags => $self->tags});
        my $end_time = Time::HiRes::time;
        stats_timing('pricer_daemon.process.end_time', 1000 * ($end_time - int($end_time)), {tags => $self->tags});
        $stat_count->{$params->{price_daemon_cmd}}++;
        if ($current_pricing_epoch != time) {

            for my $key (keys %$stat_count) {
                stats_gauge("pricer_daemon.$key.count_per_second", $stat_count->{$key}, {tags => $self->tags});
            }
            $stat_count            = {};
            $current_pricing_epoch = time;
        }
        $tv = $tv_now;
    }
    return undef;
}

sub _get_underlying {
    my ($self, $params) = @_;

    my $cmd = $params->{price_daemon_cmd};

    return undef unless $cmd;

    if ($cmd eq 'price') {
        unless (exists $params->{symbol}) {
            warn "symbol is not provided price daemon for $cmd";
            stats_inc("pricer_daemon.$cmd.invalid", {tags => $self->tags});
            return undef;
        }
        return create_underlying($params->{symbol});
    } elsif ($cmd eq 'bid') {
        unless (exists $params->{short_code} and $params->{currency}) {
            warn "short_code or currency is not provided price daemon for $cmd";
            stats_inc("pricer_daemon.$cmd.invalid", {tags => $self->tags});
            return undef;
        }
        my $from_shortcode = shortcode_to_parameters($params->{short_code}, $params->{currency});
        return $from_shortcode->{underlying};
    }

    return;
}

my %required_params = (
    price => [qw(contract_type currency symbol)],
    bid   => [qw(contract_id short_code currency landing_company)],
);

sub _validate_params {
    my ($self, $params) = @_;

    my $cmd = $params->{price_daemon_cmd};
    return 0 unless $cmd;
    return 0 unless $cmd eq 'price' or $cmd eq 'bid';
    return 0 if first { not defined $params->{$_} } @{$required_params{$cmd}};
    return 1;
}

=head2 current_queue

The name of the queue we're currently processing. May be undef.

=cut

sub current_queue {
    return shift->{current_queue};
}

=head2 tags

Returns an arrayref of datadog tags. Takes an optional list of additional tags to apply.

=cut

sub tags {
    my ($self, @tags) = @_;
    return [@{$self->{tags}}, map { ; "tag:$_" } $self->current_queue // (), @tags];
}

1;
<|MERGE_RESOLUTION|>--- conflicted
+++ resolved
@@ -112,15 +112,6 @@
         }
         qw(feed chronicle) or next;
 
-<<<<<<< HEAD
-        stats_timing(
-            'pricer_daemon.rpc_time',
-            $response->{rpc_time},
-            {
-                tags => $self->tags(
-                    'contract_type:' . ($params->{contract_type} // join "-", @{$params->{contract_types}}),
-                    'currency:' . $params->{currency})}) if (($response->{rpc_time} // 0) > 1000);
-=======
         if (($response->{rpc_time} // 0) > 1000) {
             my $contract_type_string =
                 ref($contract_type)
@@ -129,7 +120,6 @@
             stats_timing('pricer_daemon.rpc_time', $response->{rpc_time},
                 {tags => $self->tags('contract_type:' . $contract_type_string, 'currency:' . $params->{currency})});
         }
->>>>>>> cbd13557
 
         my $subscribers_count = $redis->publish($key->[1], encode_json($response));
         # if None was subscribed, so delete the job
