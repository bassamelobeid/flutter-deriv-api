--- conflicted
+++ resolved
@@ -852,11 +852,8 @@
         bid_price           => formatnumber('price', $contract->currency, $contract->bid_price),
         is_settleable       => $is_valid_to_settle,
         barrier_count       => $contract->two_barriers ? 2 : 1,
-<<<<<<< HEAD
         is_valid_to_cancel  => $params->{is_valid_to_cancel},
         expiry_time         => $contract->date_expiry->epoch,
-=======
->>>>>>> 465a49dd
     };
     if (!$contract->uses_barrier) {
         $response->{barrier_count} = 0;
