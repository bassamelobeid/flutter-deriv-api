--- conflicted
+++ resolved
@@ -427,40 +427,21 @@
                 code              => "GetProposalFailure",
                 message_to_client => $valid_to_sell->{validation_error},
             });
-<<<<<<< HEAD
-            return;
-        }
-
-        my $format_limit_order = ($params->{streaming_params} and $params->{streaming_params}->{format_limit_order}) ? 1 : 0;
-
-        $response = _build_bid_response({
-            contract           => $contract,
-            contract_id        => $contract_id,
-            is_valid_to_sell   => $valid_to_sell->{is_valid_to_sell},
-            is_valid_to_cancel => $contract->is_valid_to_cancel,
-            is_sold            => $is_sold,
-            is_expired         => $is_expired,
-            sell_price         => $sell_price,
-            sell_time          => $sell_time,
-            validation_error   => $valid_to_sell->{validation_error},
-            from_pricer        => $format_limit_order,
-        });
-=======
         } else {
             my $format_limit_order = ($params->{streaming_params} and $params->{streaming_params}->{format_limit_order}) ? 1 : 0;
 
             $response = _build_bid_response({
-                contract         => $contract,
-                contract_id      => $contract_id,
-                is_valid_to_sell => $valid_to_sell->{is_valid_to_sell},
-                is_sold          => $is_sold,
-                is_expired       => $is_expired,
-                sell_price       => $sell_price,
-                sell_time        => $sell_time,
-                validation_error => $valid_to_sell->{validation_error},
-                from_pricer      => $format_limit_order,
+                contract           => $contract,
+                contract_id        => $contract_id,
+                is_valid_to_sell   => $valid_to_sell->{is_valid_to_sell},
+                is_valid_to_cancel => $contract->is_valid_to_cancel,
+                is_sold            => $is_sold,
+                is_expired         => $is_expired,
+                sell_price         => $sell_price,
+                sell_time          => $sell_time,
+                validation_error   => $valid_to_sell->{validation_error},
+                from_pricer        => $format_limit_order,
             });
->>>>>>> 7b078082
 
             my $pen = $contract->pricing_engine_name;
             $pen =~ s/::/_/g;
