package BOM::Pricing::v3::Contract;

use strict;
use warnings;
no indirect;

use Scalar::Util qw(blessed);
use Try::Tiny;
use List::MoreUtils qw(none);
use JSON::MaybeXS;
use Date::Utility;
use DataDog::DogStatsd::Helper qw(stats_timing stats_inc);
use Time::HiRes;
use Time::Duration::Concise::Localize;
use BOM::User::Client;

use Format::Util::Numbers qw/formatnumber/;
use Scalar::Util::Numeric qw(isint);

use BOM::Transaction::ContractUpdate;
use BOM::MarketData qw(create_underlying);
use BOM::MarketData::Types;
use BOM::Config;
use BOM::Platform::Context qw (localize request);
use BOM::Platform::Locale;
use BOM::Config::Runtime;
use BOM::Product::ContractFactory qw(produce_contract produce_batch_contract);
use BOM::Product::ContractFinder;
use Finance::Contract::Longcode qw( shortcode_to_parameters);
use LandingCompany::Registry;
use BOM::Pricing::v3::Utility;
use Scalar::Util qw(looks_like_number);
use feature "state";

my $json = JSON::MaybeXS->new->allow_blessed;

sub _create_error {
    my $args = shift;
    stats_inc("bom_pricing_rpc.v_3.error", {tags => ['code:' . $args->{code},]});
    return {
        error => {
            code              => $args->{code},
            message_to_client => $args->{message_to_client},
            $args->{details} ? (details => $args->{details}) : (),
            $args->{message} ? (message => $args->{message}) : (),
        }};
}

sub prepare_ask {
    my $p1 = shift;
    my %p2 = %$p1;

    my @contract_types = ref($p2{contract_type}) ? @{$p2{contract_type}} : ($p2{contract_type});
    delete $p2{contract_type};
    $p2{date_start} //= 0;
    if ($p2{date_expiry}) {
        $p2{fixed_expiry} //= 1;
    }

    if (ref $p2{barriers}) {
        delete @p2{qw(barrier barrier2)};
    } elsif (defined $p2{barrier} && defined $p2{barrier2}) {
        $p2{low_barrier}  = delete $p2{barrier2};
        $p2{high_barrier} = delete $p2{barrier};
    } elsif (
        grep {
            /^(?:RUNHIGH|RUNLOW|RESETCALL|RESETPUT|(?:CALL|PUT)E?)$/
        } @contract_types
        )
    {
        delete $p2{barrier2};
        # set to S0P if barrier is undef
        $p2{barrier} //= 'S0P';
    }

    $p2{underlying} = delete $p2{symbol};
    if (@contract_types > 1) {
        $p2{bet_types} = \@contract_types;
    } else {
        ($p2{bet_type}) = @contract_types;
    }
    $p2{amount_type} = delete $p2{basis} if exists $p2{basis};
    if ($p2{duration} and not exists $p2{date_expiry}) {
        $p2{duration} .= (delete $p2{duration_unit} or "s");
    }

    return \%p2;
}

=head2 contract_metadata

Extracts some generic information from a given contract.

=cut

sub contract_metadata {
    my ($contract) = @_;
    return +{
        app_markup_percentage => $contract->app_markup_percentage,
        ($contract->is_binary) ? (staking_limits => $contract->staking_limits) : (),    #staking limits only apply to binary
        deep_otm_threshold    => $contract->otm_threshold,
        base_commission       => $contract->base_commission,
        min_commission_amount => $contract->min_commission_amount,
    };
}

sub _get_ask {
    my ($args_copy, $app_markup_percentage) = @_;
    my $streaming_params = delete $args_copy->{streaming_params};
    my ($contract, $response, $contract_parameters);

    my $tv = [Time::HiRes::gettimeofday];
    $args_copy->{app_markup_percentage} = $app_markup_percentage // 0;

    try {
        $contract = $args_copy->{proposal_array} ? produce_batch_contract($args_copy) : produce_contract($args_copy);
    }
    catch {
        my $message_to_client = _get_error_message($_, $args_copy);
        my $details = _get_error_details($_);
        $response = BOM::Pricing::v3::Utility::create_error({
            code              => 'ContractCreationFailure',
            message_to_client => localize(@$message_to_client),
            $details ? (details => $details) : (),
        });
    };
    return $response if $response;

    if ($contract->isa('BOM::Product::Contract::Batch')) {
        my $batch_response = try {
            handle_batch_contract($contract, $args_copy);
        }
        catch {
            my $message_to_client = _get_error_message($_, $args_copy);
            my $details = _get_error_details($_);
            BOM::Pricing::v3::Utility::create_error({
                code              => 'ContractCreationFailure',
                message_to_client => localize(@$message_to_client),
                $details ? (details => $details) : (),
            });
        };

        return $batch_response;
    }

    $response = _validate_offerings($contract, $args_copy);

    return $response if $response;

    try {
        $contract_parameters = {%$args_copy, %{contract_metadata($contract)}};
        my $country_code;
        if ($args_copy->{token_details} and exists $args_copy->{token_details}->{loginid}) {
            my $client = BOM::User::Client->new({
                loginid      => $args_copy->{token_details}->{loginid},
                db_operation => 'replica',
            });
            $country_code = $client->residence;
        }

        if (
            !(
                $contract->is_valid_to_buy({
                        landing_company => $args_copy->{landing_company},
                        country_code    => $country_code
                    })))
        {
            my ($message_to_client, $code, $details);

            if (my $pve = $contract->primary_validation_error) {
                $details           = $pve->details;
                $message_to_client = localize($pve->message_to_client);
                $code              = "ContractBuyValidationError";
            } else {
                $message_to_client = localize("Cannot validate contract.");
                $code              = "ContractValidationError";
            }

            $response = _create_error({
                message_to_client => $message_to_client,
                code              => $code,
                $details ? (details => $details) : (),
            });

            # proposal_array streaming could get error on a first call
            # but later could produce valid contract dependant on volatility moves
            # so we need to store contract_parameters and longcode to use them later
            if ($code eq 'ContractBuyValidationError') {
                my $longcode =
                    eval { $contract->longcode } || '';    # if we can't get the longcode that's fine, we still want to return the original error
                $response->{contract_parameters} = $contract_parameters;
                $response->{longcode} = $longcode ? localize($longcode) : '';
            }
        } else {
            # We think this contract is valid to buy
            my $ask_price = formatnumber('price', $contract->currency, $contract->ask_price);

            $response = {
                longcode            => localize($contract->longcode),
                payout              => $contract->payout,
                ask_price           => $ask_price,
                display_value       => $ask_price,
                spot_time           => $contract->current_tick->epoch,
                date_start          => $contract->date_start->epoch,
                contract_parameters => $contract_parameters,
            };

            if ($contract->require_price_adjustment) {
                if (not $contract->is_binary) {
                    $response->{contract_parameters}->{non_binary_price_adjustment} = 1;
                    $response->{contract_parameters}->{theo_price}                  = $contract->theo_price;
                    $response->{contract_parameters}->{multiplier}                  = $contract->multiplier if not $contract->user_defined_multiplier;
                    $response->{contract_parameters}->{maximum_ask_price} = $contract->maximum_ask_price if $contract->can('maximum_ask_price');
                } elsif ($streaming_params->{add_theo_probability}) {
                    $response->{contract_parameters}->{binary_price_adjustment} = 1;
                    $response->{contract_parameters}->{theo_probability}        = $contract->theo_probability->amount;
                }
            }

            if ($contract->underlying->feed_license eq 'realtime') {
                $response->{spot} = $contract->current_spot;
            }

            $response->{multiplier} = $contract->multiplier unless $contract->is_binary;
<<<<<<< HEAD
            $response->{barriers} = $contract->barriers_for_display if $contract->can('barriers_for_display');
=======

            if ($contract->can('barriers_for_display')) {
                my %barriers;
                foreach my $info (@{$contract->barriers_for_display}) {
                    $barriers{$info->{type}} = {
                        display_name  => localize($info->{display_name}),
                        barrier_value => $contract->underlying->pipsized_value($info->{barrier_value}),
                    };
                }
                $response->{barriers} = \%barriers;

            }
>>>>>>> fd212caa
        }
        my $pen = $contract->pricing_engine_name;
        $pen =~ s/::/_/g;
        stats_timing('compute_price.buy.timing', 1000 * Time::HiRes::tv_interval($tv), {tags => ["pricing_engine:$pen"]});
    }
    catch {
        my $message_to_client = _get_error_message($_, $args_copy, 1);
        $response = BOM::Pricing::v3::Utility::create_error({
            message_to_client => localize(@$message_to_client),
            code              => "ContractCreationFailure"
        });
    };

    return $response;
}

sub handle_batch_contract {
    my ($batch_contract, $p2) = @_;

    # We should now have a usable ::Contract instance. This may be a single
    # or multiple (batch) contract.

    my $proposals = {};

    # This is done with an assumption that batch contracts has identical duration and contract category
    my $offerings_error = _validate_offerings($batch_contract->_contracts->[0], $p2);

    # In theory, if ask_prices has error, that error should already be set in $offerings_error by validation.
    # But we still need longcode (generated by ask_price) when throw error message
    # So we when both $offerings_error and ask_price have errors, we return $offerings_error directly
    # when only $offerings_error is true, we generate error message using ask_price
    # when $offerings_error is false but ask_price has error -- in theory that shouldn't happen -- we die to jump out
    # of the current function. That error will be handled by the caller.
    my $ask_prices = try { $batch_contract->ask_prices } catch { die $_ if !$offerings_error; undef };
    # I know here $offerings_error must be true when no ask_prices, but this format of condition should be more intuitive.
    return $offerings_error if $offerings_error && !$ask_prices;

    for my $contract_type (sort keys %$ask_prices) {
        for my $contract (grep { $_->{bet_type} eq $contract_type } @{$batch_contract->_contracts}) {
            my $key =
                $contract->two_barriers
                ? ($contract->high_barrier->as_absolute) . '-' . ($contract->low_barrier->as_absolute)
                : ($contract->barrier->as_absolute);
            warn "Could not find barrier for key $key, available barriers: " . join ',', sort keys %{$ask_prices->{$contract_type}}
                if !exists $ask_prices->{$contract_type}{$key} && !$offerings_error;
            my $price = $ask_prices->{$contract_type}{$key} // {};
            if ($offerings_error) {
                my $new_error = {
                    longcode => $price->{longcode},
                    error    => {
                        message_to_client => $offerings_error->{error}{message_to_client},
                        code              => $offerings_error->{error}{code},
                        details           => {
                            display_value => $price->{error} ? $price->{error}{details}{display_value} : $price->{display_value},
                            payout        => $price->{error} ? $price->{error}{details}{payout}        : $price->{display_value},
                        }
                    },
                };
                $price = $new_error;
            }
            if (exists $price->{error}) {
                if ($contract->two_barriers) {
                    $price->{error}{details}{barrier}  = $contract->high_barrier->as_absolute;
                    $price->{error}{details}{barrier2} = $contract->low_barrier->as_absolute;

                    $price->{error}{details}{supplied_barrier}  = $contract->high_barrier->supplied_barrier;
                    $price->{error}{details}{supplied_barrier2} = $contract->low_barrier->supplied_barrier;
                } else {
                    $price->{error}{details}{barrier}          = $contract->barrier->as_absolute;
                    $price->{error}{details}{supplied_barrier} = $contract->barrier->supplied_barrier;
                }
                $price->{error}->{message_to_client} = localize($price->{error}->{message_to_client});
            }
            $price->{longcode} = $price->{longcode} ? localize($price->{longcode}) : '';

            push @{$proposals->{$contract_type}}, $price;
        }
    }
    return {
        proposals           => $proposals,
        contract_parameters => {%$p2, %{$batch_contract->market_details}},
        rpc_time            => 0,                                            # $rpc_time,
    };
}

=head2 get_bid

Description Builds the L<open contract response|https://developers.binary.com/api/#proposal_open_contract> api response from the stored contract.

    get_bid(\%params);

Takes the following arguments as parameters

=over 4

=item short_code  String Coded description of the contract purchased, Example: CALL_R_100_90_1446704187_1446704787_S0P_0

=item contract_id  Integer internal identifier of the purchased Contract

=item currency  String  Standard 3 letter currency code of the contract.

=item is_sold  Boolean  Whether the contract is sold or not.

=item is_expired  Boolean  Whether the contract is expired or not.

=item sell_time   Integer Epoch time of when the contract was sold (only present for contracts already sold)

=item sell_price   Numeric Price at which contract was sold, only available when contract has been sold.

=item app_markup_percentage 3rd party application markup percentage.

=item landing_company  String The landing company shortcode of the client.

=item country_code  String International 2 letter country code of the client.

=back

Returns a contract proposal response as a  Hashref or an error from  L<BOM::Pricing::V3::Utility>

=cut

sub get_bid {
    my $params = shift;

    my (
        $short_code, $contract_id, $currency,              $is_sold,         $is_expired,
        $sell_time,  $sell_price,  $app_markup_percentage, $landing_company, $country_code
        )
        = @{$params}{qw/short_code contract_id currency is_sold is_expired sell_time sell_price app_markup_percentage landing_company country_code/};

    my ($response, $contract, $bet_params);
    try {
        $bet_params = shortcode_to_parameters($short_code, $currency);
        $bet_params->{limit_order} = $params->{limit_order} if $params->{limit_order};
    }
    catch {
        warn __PACKAGE__ . " get_bid shortcode_to_parameters failed: $short_code, currency: $currency";
        $response = BOM::Pricing::v3::Utility::create_error({
                code              => 'GetProposalFailure',
                message_to_client => localize('Cannot create contract')});
    };
    return $response if $response;
    try {
        $bet_params->{is_sold}               = $is_sold;
        $bet_params->{app_markup_percentage} = $app_markup_percentage // 0;
        $bet_params->{landing_company}       = $landing_company;
        $bet_params->{sell_time}             = $sell_time if $is_sold;
        $contract                            = produce_contract($bet_params);
    }
    catch {
        warn __PACKAGE__ . " get_bid produce_contract failed, parameters: " . $json->encode($bet_params);
        $response = BOM::Pricing::v3::Utility::create_error({
                code              => 'GetProposalFailure',
                message_to_client => localize('Cannot create contract')});
    };
    return $response if $response;

    if ($contract->is_legacy) {
        return BOM::Pricing::v3::Utility::create_error({
            message_to_client => localize($contract->longcode),
            code              => "GetProposalFailure"
        });
    }

    my $tv = [Time::HiRes::gettimeofday()];
    try {
        $params->{validation_params}->{landing_company} = $landing_company;

        my $valid_to_sell = _is_valid_to_sell($contract, $params->{validation_params}, $country_code);

        # we want to return immediately with a complete response in case of a data disruption because
        # we might now have a valid entry and exit tick.
        if (not $valid_to_sell->{is_valid_to_sell} and $contract->require_manual_settlement) {
            $response = BOM::Pricing::v3::Utility::create_error({
                code              => "GetProposalFailure",
                message_to_client => $valid_to_sell->{validation_error},
            });
            return;
        }

        $response = _build_bid_response({
                contract         => $contract,
                contract_id      => $contract_id,
                is_valid_to_sell => $valid_to_sell->{is_valid_to_sell},
                is_sold          => $is_sold,
                is_expired       => $is_expired,
                sell_price       => $sell_price,
                sell_time        => $sell_time,
                validation_error => $valid_to_sell->{validation_error}});

        my $pen = $contract->pricing_engine_name;
        $pen =~ s/::/_/g;
        stats_timing('compute_price.sell.timing', 1000 * Time::HiRes::tv_interval($tv), {tags => ["pricing_engine:$pen"]});
    }
    catch {
        _log_exception(get_bid => $_);
        $response = BOM::Pricing::v3::Utility::create_error({
            message_to_client => localize('Sorry, an error occurred while processing your request.'),
            code              => "GetProposalFailure"
        });
    };

    return $response;
}

sub localize_template_params {
    my $name = shift;
    if (ref $name eq 'ARRAY') {
        #Parms should be manually localized; otherwose they will be inserted into the template without localization.
        for (my $i = 1; $i <= $#$name; $i++) {
            localize_template_params($name->[$i]);
            $name->[$i] = localize($name->[$i]);
        }
    }
    return $name;
}

sub send_bid {
    my $params = shift;

    my $tv = [Time::HiRes::gettimeofday];

    my $response;
    try {
        $response = get_bid($params);
    }
    catch {
        # This should be impossible: get_bid() has an exception wrapper around
        # all the useful code, so unless the error creation or localize steps
        # fail, there's not much else that can go wrong. We therefore log and
        # report anyway.
        _log_exception(send_bid => "$_ (and it should be impossible for this to happen)");
        $response = BOM::Pricing::v3::Utility::create_error({
                code              => 'pricing error',
                message_to_client => localize('Unable to price the contract.')});
    };

    $response->{rpc_time} = 1000 * Time::HiRes::tv_interval($tv);

    return $response;
}

sub send_ask {
    my $params = shift;

    my $tv = [Time::HiRes::gettimeofday];

    # provide landing_company information when it is available.
    $params->{args}->{landing_company} = $params->{landing_company}
        if $params->{landing_company};

    # copy country_code when it is available.
    $params->{args}->{country_code} = $params->{country_code} if $params->{country_code};

    # copy token_details when it is available.
    $params->{args}->{token_details} = $params->{token_details} if $params->{token_details};

    #Tactical solution, we will sort out api barrier entry validation
    #for all other contract types in a separate card and clean up this part.
    if (defined $params->{args}->{contract_type} and $params->{args}->{contract_type} =~ /RESET/ and defined $params->{args}->{barrier2}) {
        return BOM::Pricing::v3::Utility::create_error({
            code              => 'BarrierValidationError',
            message_to_client => localize("barrier2 is not allowed for reset contract."),
            details           => {field => 'barrier2'},
        });
    }

    my $response = try {
        _get_ask(prepare_ask($params->{args}), $params->{app_markup_percentage});
    }
    catch {
        _log_exception(send_ask => $_);
        BOM::Pricing::v3::Utility::create_error({
                code              => 'pricing error',
                message_to_client => localize('Unable to price the contract.')});
    };

    $response->{rpc_time} = 1000 * Time::HiRes::tv_interval($tv);

    # Stringify all returned numeric values
    $response->{$_} .= '' for grep { exists $response->{$_} } qw(ask_price barrier date_start display_value payout spot spot_time);

    return $response;
}

sub get_contract_details {
    my $params = shift;

    die 'missing landing_company in params'
        if !exists $params->{landing_company};

    my ($response, $contract, $bet_params);
    try {
        $bet_params =
            shortcode_to_parameters($params->{short_code}, $params->{currency});
    }
    catch {
        warn __PACKAGE__ . " get_contract_details shortcode_to_parameters failed: $params->{short_code}, currency: $params->{currency}";
        $response = BOM::Pricing::v3::Utility::create_error({
                code              => 'GetContractDetails',
                message_to_client => localize('Cannot create contract')});
    };
    return $response if $response;

    try {
        $bet_params->{app_markup_percentage} = $params->{app_markup_percentage} // 0;
        $bet_params->{landing_company}       = $params->{landing_company};
        $contract                            = produce_contract($bet_params);
    }
    catch {
        warn __PACKAGE__ . " get_contract_details produce_contract failed, parameters: " . $json->encode($bet_params);
        $response = BOM::Pricing::v3::Utility::create_error({
                code              => 'GetContractDetails',
                message_to_client => localize('Cannot create contract')});
    };
    return $response if $response;

    $response = {
        longcode     => localize($contract->longcode),
        symbol       => $contract->underlying->symbol,
        display_name => $contract->underlying->display_name,
        date_expiry  => $contract->date_expiry->epoch
    };

    # do not have any other information on legacy contract
    return $response if $contract->is_legacy;

    if ($contract->two_barriers) {
        $response->{high_barrier} = $contract->high_barrier->supplied_barrier;
        $response->{low_barrier}  = $contract->low_barrier->supplied_barrier;
    } else {
        $response->{barrier} = $contract->barrier ? $contract->barrier->supplied_barrier : undef;
    }

    return $response;
}

sub contracts_for {
    my $params = shift;

    my $args            = $params->{args};
    my $symbol          = $args->{contracts_for};
    my $currency        = $args->{currency} || 'USD';
    my $landing_company = $args->{landing_company} // 'svg';
    my $product_type    = $args->{product_type};
    my $country_code    = $params->{country_code} // '';

    my $token_details = $params->{token_details};

    if ($token_details and exists $token_details->{loginid}) {
        my $client = BOM::User::Client->new({
            loginid      => $token_details->{loginid},
            db_operation => 'replica',
        });
        # override the details here since we already have a client.
        $landing_company = $client->landing_company->short;
        $country_code    = $client->residence;
        $product_type //= $client->landing_company->default_offerings;
    }

    unless ($product_type) {
        $product_type = LandingCompany::Registry::get($landing_company)->default_offerings;
    }

    my $finder        = BOM::Product::ContractFinder->new;
    my $method        = $product_type eq 'basic' ? 'basic_contracts_for' : 'multi_barrier_contracts_for';
    my $contracts_for = $finder->$method({
        symbol          => $symbol,
        landing_company => $landing_company,
        country_code    => $country_code,
    });

    my $i = 0;
    foreach my $contract (@{$contracts_for->{available}}) {
        if (exists $contract->{payout_limit}) {
            $contracts_for->{available}->[$i]->{payout_limit} = $contract->{payout_limit}->{$currency};
        }
        $i++;
    }

    if (not $contracts_for or $contracts_for->{hit_count} == 0) {
        return BOM::Pricing::v3::Utility::create_error({
                code              => 'InvalidSymbol',
                message_to_client => BOM::Platform::Context::localize('Offering is unavailable on this symbol.')});
    } else {
        $contracts_for->{'spot'} = create_underlying($symbol)->spot();
        return $contracts_for;
    }

    return;
}

sub _log_exception {
    my ($component, $err) = @_;

# so this should never happen, because we're passing fixed strings and only in this module,
# but best not to let a typo ruin datadog's day
    $component =~ s/[^a-z_]+/_/g
        and warn "invalid component passed to _log_error: $_[0]";
    warn "Unhandled exception in $component: $err\n";
    stats_inc('contract.exception.' . $component);
    return;
}

sub _get_error_details {
    my $reason = shift;

    return $reason->details if (blessed($reason) && $reason->isa('BOM::Product::Exception'));
    return $reason->{details} if ref($reason) eq 'HASH';

    return;
}

sub _get_error_message {
    my ($reason, $args_copy, $log_exception) = @_;

    return $reason->message_to_client if (blessed($reason) && $reason->isa('BOM::Product::Exception'));

    if ($log_exception) {
        _log_exception(_get_ask => $reason);
    } else {
        warn __PACKAGE__ . " _get_ask produce_contract failed: $reason, parameters: " . $json->encode($args_copy);
    }

    return ['Cannot create contract'];
}

sub _validate_offerings {
    my ($contract, $args_copy) = @_;

    my $response;

    my $token_details = $args_copy->{token_details};

    if ($token_details and exists $token_details->{loginid}) {
        my $client = BOM::User::Client->new({
            loginid      => $token_details->{loginid},
            db_operation => 'replica',
        });
        # override the details here since we already have a client
        $args_copy->{landing_company} = $client->landing_company->short;
        $args_copy->{country_code}    = $client->residence;
    }

    try {
        my $landing_company = LandingCompany::Registry::get($args_copy->{landing_company} // 'svg');
        my $method = $contract->is_parameters_predefined ? 'multi_barrier_offerings_for_country' : 'basic_offerings_for_country';
        my $offerings_obj = $landing_company->$method(delete $args_copy->{country_code} // '', BOM::Config::Runtime->instance->get_offerings_config);

        die 'Could not find offerings for ' . $args_copy->{country_code} unless $offerings_obj;
        if (my $error = $offerings_obj->validate_offerings($contract->metadata($args_copy->{action}))) {
            my $details = _get_error_details($error);
            $response = BOM::Pricing::v3::Utility::create_error({
                code              => 'OfferingsValidationError',
                message_to_client => localize(@{$error->{message_to_client}}),
                $details ? (details => $details) : (),
            });
        }
    }
    catch {
        my $message_to_client = _get_error_message($_, $args_copy);
        my $details = _get_error_details($_);
        $response = BOM::Pricing::v3::Utility::create_error({
            code              => 'OfferingsValidationFailure',
            message_to_client => localize(@$message_to_client),
            $details ? (details => $details) : (),
        });
    };

    return $response;

}

=head2 _is_valid_to_sell

Checks if the contract is valid to sell back to Binary

    _is_valid_to_sell(12, \%validation_params, 'AU');

Takes the following arguments as parameters

=over 4

=item  contract L<BOM::Product::Contract>::* type of contract varies depending on bet type

=item  validation_params A hashref  of attributes  used by the  contract validators in L<BOM::Product::ContractValidator>

=item  country_code  2 letter International Country Code.

=back

Returns a hashref is_valid_to_sell = boolean , validation_error = String (validation error message )

=cut

sub _is_valid_to_sell {
    my ($contract, $validation_params, $country_code) = @_;
    my $is_valid_to_sell = 1;
    my $validation_error;

    if (
        not $contract->is_expired
        and my $cve = _validate_offerings(
            $contract,
            {
                landing_company => $validation_params->{landing_company},
                country_code    => $country_code,
                action          => 'sell'
            }))
    {
        $is_valid_to_sell = 0;
        $validation_error = localize($cve->{error}{message_to_client});
    } elsif (!$contract->is_valid_to_sell($validation_params->{validation_params})) {
        $is_valid_to_sell = 0;
        $validation_error = localize($contract->primary_validation_error->message_to_client);
    }
    return {
        is_valid_to_sell => $is_valid_to_sell,
        validation_error => $validation_error
    };
}

=head2 _build_bid_response

Description Builds the open contract response from the stored contract.

Takes the following arguments as named parameters

=over 4

=item contract L<BOM::Product::Contract>::* type of contract varies depending on bet type

=item contract_id  Integer internal identifier of the purchased Contract

=item is_valid_to_sell Boolean Whether the contract can be sold back to Binary.com.

=item is_sold  Boolean  Whether the contract is sold or not.

=item is_expired  Boolean  Whether the contract is expired or not.

=item sell_price   Numeric Price at which contract was sold, only available when contract has been sold.

=item sell_time   Integer Epoch time of when the contract was sold (only present for contracts already sold).

=item validation_error  String   Message to be returned on a validation error.

=back

Returns a contract proposal response as a  Hashref

=cut

my @spot_list = qw(entry_tick entry_spot exit_tick sell_spot current_spot);

sub _build_bid_response {
    my ($params)           = @_;
    my $contract           = $params->{contract};
    my $is_valid_to_settle = $contract->is_settleable;

    # "0 +" converts string into number. This was added to ensure some fields return the value as number instead of string
    my $response = {
        is_valid_to_sell    => $params->{is_valid_to_sell},
        current_spot_time   => 0 + $contract->current_tick->epoch,
        contract_id         => $params->{contract_id},
        underlying          => $contract->underlying->symbol,
        display_name        => localize($contract->underlying->display_name),
        is_expired          => $contract->is_expired,
        is_forward_starting => $contract->is_forward_starting,
        is_path_dependent   => $contract->is_path_dependent,
        is_intraday         => $contract->is_intraday,
        date_start          => 0 + $contract->date_start->epoch,
        date_expiry         => 0 + $contract->date_expiry->epoch,
        date_settlement     => 0 + $contract->date_settlement->epoch,
        currency            => $contract->currency,
        longcode            => localize($contract->longcode),
        shortcode           => $contract->shortcode,
        contract_type       => $contract->code,
        bid_price           => formatnumber('price', $contract->currency, $contract->bid_price),
        is_settleable       => $is_valid_to_settle,
        barrier_count       => $contract->two_barriers ? 2 : 1,
    };
    if (!$contract->uses_barrier) {
        $response->{barrier_count} = 0;
        $response->{barrier}       = undef;
    }
    $response->{reset_time} = 0 + $contract->reset_spot->epoch if $contract->reset_spot;
    $response->{multiplier} = $contract->multiplier unless ($contract->is_binary);
    $response->{validation_error} = localize($params->{validation_error}) unless $params->{is_valid_to_sell};
    $response->{current_spot} = $contract->current_spot if $contract->underlying->feed_license eq 'realtime';
    $response->{tick_count}   = $contract->tick_count   if $contract->expiry_type eq 'tick';

    if ($contract->is_binary) {
        $response->{payout} = $contract->payout;
    } elsif ($contract->can('maximum_payout')) {
        $response->{payout} = $contract->maximum_payout;
    }

    if ($params->{is_sold} and $params->{is_expired}) {
        # here sell_price is used to parse the status of contracts that settled from Back Office
        # For non binary , there is no concept of won or lost, hence will return empty status if it is already expired and sold
        #$response->{status} = !$contract->is_binary ? undef : ($params->{sell_price} == $contract->payout ? "won" : "lost");
        $response->{status} = undef;
        if ($contract->is_binary) {
            $response->{status} = ($params->{sell_price} == $contract->payout ? "won" : "lost");
        }
    } elsif ($params->{is_sold} and not $params->{is_expired}) {
        $response->{status} = 'sold';
    } else {    # not sold
        $response->{status} = 'open';
    }

    if ($contract->entry_spot) {
        my $entry_spot = $contract->underlying->pipsized_value($contract->entry_spot);
        $response->{entry_tick}      = $entry_spot;
        $response->{entry_spot}      = $entry_spot;
        $response->{entry_tick_time} = 0 + $contract->entry_spot_epoch;
    }

    if ($contract->two_barriers) {
        if ($contract->high_barrier->supplied_type eq 'absolute') {
            $response->{high_barrier} = $contract->high_barrier->as_absolute;
            $response->{low_barrier}  = $contract->low_barrier->as_absolute;
        } elsif ($contract->entry_spot) {
            # supplied_type 'difference' and 'relative' will need entry spot
            # to calculate absolute barrier value
            $response->{high_barrier} = $contract->high_barrier->as_absolute;
            $response->{low_barrier}  = $contract->low_barrier->as_absolute;
        }
    } elsif ($contract->can('barrier') and $contract->barrier) {
        if ($contract->barrier->supplied_type eq 'absolute' or $contract->barrier->supplied_type eq 'digit') {
            $response->{barrier} = $contract->barrier->as_absolute;
        } elsif ($contract->entry_spot) {
            $response->{barrier} = $contract->barrier->as_absolute;
        }
    }

    # for multiplier, we want to return the orders and insurance details.
    if ($contract->category_code eq 'multiplier') {
        foreach my $order_name (qw(stop_out take_profit)) {
            if ($contract->can($order_name) and my $order = $contract->$order_name) {
                $response->{orders}{$order->order_type} = {
                    value         => $order->barrier_value,
                    display_value => $order->order_amount,
                    order_type    => $order->order_type,
                };
            }
        }
    }

    if (    $contract->exit_tick
        and $contract->is_valid_exit_tick
        and $contract->is_after_settlement)
    {
        $response->{exit_tick}      = $contract->underlying->pipsized_value($contract->exit_tick->quote);
        $response->{exit_tick_time} = 0 + $contract->exit_tick->epoch;
    }

    if ($is_valid_to_settle || $contract->is_sold) {
        my $localized_audit_details;
        my $ad = $contract->audit_details($params->{sell_time});
        foreach my $key (sort keys %$ad) {
            my @details = @{$ad->{$key}};
            foreach my $detail (@details) {
                if ($detail->{name}) {
                    my $name = $detail->{name};
                    localize_template_params($name);
                    $detail->{name} = localize($name);
                }
            }
            $localized_audit_details->{$key} = \@details;
        }
        $response->{audit_details} = $localized_audit_details;
    }

    # sell_spot and sell_spot_time are updated if the contract is sold
    # or when the contract is expired.
    #exit_tick to be returned on these scenario:
    # - sell back early (tick at sell time)
    # - hit tick for an American contract
    # - latest tick at the expiry time of a European contract.
    # TODO: Planning to phase out sell_spot in the next API version.

    my $contract_close_tick;
    # contract expire before the expiry time
    if ($params->{sell_time} and $params->{sell_time} < $contract->date_expiry->epoch) {
        if (    $contract->is_path_dependent
            and $contract->close_tick
            and $contract->close_tick->epoch <= $params->{sell_time})
        {
            $contract_close_tick = $contract->close_tick;
        }
        # client sold early
        $contract_close_tick = $contract->underlying->tick_at($params->{sell_time}, {allow_inconsistent => 1})
            unless defined $contract_close_tick;
    } elsif ($contract->is_expired) {
        # it could be that the contract is not sold until/after expiry for path dependent
        $contract_close_tick = $contract->close_tick if $contract->is_path_dependent;
        $contract_close_tick = $contract->exit_tick if not $contract_close_tick and $contract->exit_tick;
    }

    # if the contract is still open, $contract_close_tick will be undefined
    if (defined $contract_close_tick) {
        foreach my $key ($params->{is_sold} ? qw(sell_spot exit_tick) : qw(exit_tick)) {
            $response->{$key} = $contract->underlying->pipsized_value($contract_close_tick->quote);
            $response->{$key . '_time'} = 0 + $contract_close_tick->epoch;
        }
    }

    if ($contract->tick_expiry) {
        my @all_ticks = @{$contract->ticks_for_tick_expiry};

        # for path dependent contract, there should be no more tick after hit tick
        # because the contract technically has expired
        if ($contract->is_path_dependent and $contract->hit_tick) {
            @all_ticks = grep { $_->epoch <= $contract->hit_tick->epoch } @all_ticks;
        }

        $response->{tick_stream} =
            [map { {epoch => $_->epoch, tick => $_->quote, tick_display_value => $contract->underlying->pipsized_value($_->quote)} } @all_ticks];
    }

    $response->{$_ . '_display_value'} = $contract->underlying->pipsized_value($response->{$_}) for (grep { defined $response->{$_} } @spot_list);
    # makes sure they are numbers
    $response->{$_} += 0 for (grep { defined $response->{$_} } @spot_list);

    return $response;
}

sub contract_update {
    my $params = shift;

    my $args        = $params->{args};
    my $contract_id = $args->{contract_id};

    unless ($contract_id) {
        return BOM::Pricing::v3::Utility::create_error({
            code              => 'MissingContractId',
            message_to_client => localize('Contract id is required to update contract'),
        });
    }

    my $client;
    if ($params->{token_details} and exists $params->{token_details}->{loginid}) {
        $client = BOM::User::Client->new({
            loginid      => $params->{token_details}->{loginid},
            db_operation => 'replica',
        });
    } else {
        # since this is an authenticated call, we can't proceed
        return BOM::Pricing::v3::Utility::create_error({
            code              => 'AuthorizationRequired',
            message_to_client => localize('Please log in.'),
        });
    }

    my $response;
    try {
        my $updater = BOM::Transaction::ContractUpdate->new(
            client        => $client,
            contract_id   => $contract_id,
            update_params => $args->{update_parameters},
        );
        if ($updater->is_valid_to_update) {
            my $update_res = $updater->update();
            # It could be that the contract is sold after $updater->is_valid_to_update is called.
            # The update will fail in this case because the contract has expired.
            if (defined $update_res->{updated_table}) {
                # we will need to resubscribe for the new proposal open contract when the contract
                # parameters changed, if subscription is turned on. That's why we need contract_details.
                $response = {
                    status           => 1,
                    type             => $updater->new_order->order_type,
                    barrier_value    => $updater->contract->underlying->pipsized_value($updater->new_order->barrier_value),
                    contract_details => {
                        account_id      => $client->account->id,
                        shortcode       => $updater->fmb->{short_code},
                        contract_id     => $updater->fmb->{id},
                        currency        => $client->currency,
                        buy_price       => $updater->fmb->{buy_price},
                        sell_price      => $updater->fmb->{sell_price},
                        sell_time       => $updater->fmb->{sell_time},
                        purchase_time   => Date::Utility->new($updater->fmb->{purchase_time})->epoch,
                        is_sold         => $updater->fmb->{is_sold},
                        transaction_ids => {buy => $updater->fmb->{buy_transaction_id}},
                        longcode        => localize($updater->contract->longcode),
                    },
                };
            } else {
                $response = BOM::Pricing::v3::Utility::create_error({
                    code              => 'ContractUpdateFailure',
                    message_to_client => localize('Contract update failed.'),
                });
            }
        } else {
            my $error = $updater->validation_error;
            $response = BOM::Pricing::v3::Utility::create_error({
                code              => $error->{code},
                message_to_client => $error->{message_to_client},
            });
        }
    }
    catch {
        $response = BOM::Pricing::v3::Utility::create_error({
            code              => 'ContractUpdateError',
            message_to_client => localize("Sorry, an error occurred while processing your request."),
        });
    };

    return $response;
}
1;<|MERGE_RESOLUTION|>--- conflicted
+++ resolved
@@ -222,9 +222,6 @@
             }
 
             $response->{multiplier} = $contract->multiplier unless $contract->is_binary;
-<<<<<<< HEAD
-            $response->{barriers} = $contract->barriers_for_display if $contract->can('barriers_for_display');
-=======
 
             if ($contract->can('barriers_for_display')) {
                 my %barriers;
@@ -237,7 +234,6 @@
                 $response->{barriers} = \%barriers;
 
             }
->>>>>>> fd212caa
         }
         my $pen = $contract->pricing_engine_name;
         $pen =~ s/::/_/g;
