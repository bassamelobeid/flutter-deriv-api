--- conflicted
+++ resolved
@@ -480,21 +480,10 @@
     $params->{args}->{landing_company} = $params->{landing_company}
         if $params->{landing_company};
 
-<<<<<<< HEAD
     $params->{args}->{unit} //= $params->{args}->{amount};
 
-    my $symbol   = $params->{args}->{symbol};
-    my $response = _validate_symbol($symbol);
-    if ($response and exists $response->{error}) {
-        $response = BOM::Pricing::v3::Utility::create_error({
-                code              => $response->{error}->{code},
-                message_to_client => localize($response->{error}->{message}, $symbol)});
-
-        $response->{rpc_time} = 1000 * Time::HiRes::tv_interval($tv);
-=======
     # copy country_code when it is available.
     $params->{args}->{country_code} = $params->{country_code} if $params->{country_code};
->>>>>>> d3f10ddf
 
     my $response = try {
         _get_ask(prepare_ask($params->{args}), $params->{app_markup_percentage});
