package BOM::Pricing::v3::Contract;

use strict;
use warnings;
no indirect;

use Scalar::Util qw(blessed);
use Try::Tiny;
use List::MoreUtils qw(none);
use JSON::MaybeXS;
use Date::Utility;
use DataDog::DogStatsd::Helper qw(stats_timing stats_inc);
use Time::HiRes;
use Time::Duration::Concise::Localize;
use BOM::User::Client;

use Format::Util::Numbers qw/formatnumber/;
use Scalar::Util::Numeric qw(isint);

use BOM::MarketData qw(create_underlying);
use BOM::MarketData::Types;
use BOM::Config;
use BOM::Platform::Context qw (localize request);
use BOM::Platform::Locale;
use BOM::Config::Runtime;
use BOM::Product::ContractFactory qw(produce_contract produce_batch_contract);
use BOM::Product::ContractFinder;
use Finance::Contract::Longcode qw( shortcode_to_parameters);
use LandingCompany::Registry;
use BOM::Pricing::v3::Utility;
use Scalar::Util qw(looks_like_number);
use feature "state";

my $json = JSON::MaybeXS->new->allow_blessed;

sub _create_error {
    my $args = shift;
    stats_inc("bom_pricing_rpc.v_3.error", {tags => ['code:' . $args->{code},]});
    return {
        error => {
            code              => $args->{code},
            message_to_client => $args->{message_to_client},
            $args->{details} ? (details => $args->{details}) : (),
            $args->{message} ? (message => $args->{message}) : (),
        }};
}

sub prepare_ask {
    my $p1 = shift;
    my %p2 = %$p1;

    my @contract_types = ref($p2{contract_type}) ? @{$p2{contract_type}} : ($p2{contract_type});
    delete $p2{contract_type};
    $p2{date_start} //= 0;
    if ($p2{date_expiry}) {
        $p2{fixed_expiry} //= 1;
    }

    if (ref $p2{barriers}) {
        delete @p2{qw(barrier barrier2)};
    } elsif (defined $p2{barrier} && defined $p2{barrier2}) {
        $p2{low_barrier}  = delete $p2{barrier2};
        $p2{high_barrier} = delete $p2{barrier};
    } elsif (
        grep {
            /^(?:RUNHIGH|RUNLOW|RESETCALL|RESETPUT|(?:CALL|PUT)E?)$/
        } @contract_types
        )
    {
        delete $p2{barrier2};
        # set to S0P if barrier is undef
        $p2{barrier} //= 'S0P';
    }

    $p2{underlying} = delete $p2{symbol};
    if (@contract_types > 1) {
        $p2{bet_types} = \@contract_types;
    } else {
        ($p2{bet_type}) = @contract_types;
    }
    $p2{amount_type} = delete $p2{basis} if exists $p2{basis};
    if ($p2{duration} and not exists $p2{date_expiry}) {
        $p2{duration} .= (delete $p2{duration_unit} or "s");
    }

    return \%p2;
}

=head2 contract_metadata

Extracts some generic information from a given contract.

=cut

sub contract_metadata {
    my ($contract) = @_;
    return +{
        app_markup_percentage => $contract->app_markup_percentage,
        ($contract->is_binary) ? (staking_limits => $contract->staking_limits) : (),    #staking limits only apply to binary
        deep_otm_threshold    => $contract->otm_threshold,
        base_commission       => $contract->base_commission,
        min_commission_amount => $contract->min_commission_amount,
    };
}

sub _get_ask {
    my ($args_copy, $app_markup_percentage) = @_;
    my $streaming_params = delete $args_copy->{streaming_params};
    my ($contract, $response, $contract_parameters);

    my $tv = [Time::HiRes::gettimeofday];
    $args_copy->{app_markup_percentage} = $app_markup_percentage // 0;

    try {
        $contract = $args_copy->{proposal_array} ? produce_batch_contract($args_copy) : produce_contract($args_copy);
    }
    catch {
        my $message_to_client = _get_error_message($_, $args_copy);
        my $details = _get_error_details($_);
        $response = BOM::Pricing::v3::Utility::create_error({
            code              => 'ContractCreationFailure',
            message_to_client => localize(@$message_to_client),
            $details ? (details => $details) : (),
        });
    };
    return $response if $response;

    if ($contract->isa('BOM::Product::Contract::Batch')) {
        my $batch_response = try {
            handle_batch_contract($contract, $args_copy);
        }
        catch {
            my $message_to_client = _get_error_message($_, $args_copy);
            my $details = _get_error_details($_);
            BOM::Pricing::v3::Utility::create_error({
                code              => 'ContractCreationFailure',
                message_to_client => localize(@$message_to_client),
                $details ? (details => $details) : (),
            });
        };

        return $batch_response;
    }

    $response = _validate_offerings($contract, $args_copy);

    return $response if $response;

    try {
        $contract_parameters = {%$args_copy, %{contract_metadata($contract)}};
        my $country_code;
        if ($args_copy->{token_details} and exists $args_copy->{token_details}->{loginid}) {
            my $client = BOM::User::Client->new({
                loginid      => $args_copy->{token_details}->{loginid},
                db_operation => 'replica',
            });
            $country_code = $client->residence;
        }

        if (
            !(
                $contract->is_valid_to_buy({
                        landing_company => $args_copy->{landing_company},
                        country_code    => $country_code
                    })))
        {
            my ($message_to_client, $code, $details);

            if (my $pve = $contract->primary_validation_error) {
                $details           = $pve->details;
                $message_to_client = localize($pve->message_to_client);
                $code              = "ContractBuyValidationError";
            } else {
                $message_to_client = localize("Cannot validate contract.");
                $code              = "ContractValidationError";
            }

            $response = _create_error({
                message_to_client => $message_to_client,
                code              => $code,
                $details ? (details => $details) : (),
            });

            # proposal_array streaming could get error on a first call
            # but later could produce valid contract dependant on volatility moves
            # so we need to store contract_parameters and longcode to use them later
            if ($code eq 'ContractBuyValidationError') {
                my $longcode =
                    eval { $contract->longcode } || '';    # if we can't get the longcode that's fine, we still want to return the original error
                $response->{contract_parameters} = $contract_parameters;
                $response->{longcode} = $longcode ? localize($longcode) : '';
            }
        } else {
            # We think this contract is valid to buy
            my $ask_price = formatnumber('price', $contract->currency, $contract->ask_price);

            $response = {
                longcode            => localize($contract->longcode),
                payout              => $contract->payout,
                ask_price           => $ask_price,
                display_value       => $ask_price,
                spot_time           => $contract->current_tick->epoch,
                date_start          => $contract->date_start->epoch,
                contract_parameters => $contract_parameters,
            };

            if (not $contract->is_binary) {
                $response->{contract_parameters}->{multiplier}        = $contract->multiplier        if not $contract->user_defined_multiplier;
                $response->{contract_parameters}->{maximum_ask_price} = $contract->maximum_ask_price if $contract->can('maximum_ask_price');
            }

            if ($contract->require_price_adjustment and $streaming_params->{from_pricer}) {
                if ($contract->is_binary) {
                    $response->{theo_probability} = $contract->theo_probability->amount;
                } else {
                    $response->{theo_price} = $contract->theo_price;
                }
            }

            if ($contract->underlying->feed_license eq 'realtime') {
                $response->{spot} = $contract->current_spot;
            }

            $response->{multiplier} = $contract->multiplier unless $contract->is_binary;

            if ($contract->category_code eq 'multiplier') {
                my $display = $contract->available_orders_for_display;
                $display->{$_}->{display_name} = localize($display->{$_}->{display_name}) for keys %$display;
                $response->{limit_order} = $display;
                $response->{commission} = $contract->commission * 100;    # commission in percentage term

                if ($contract->deal_cancellation) {
                    $response->{deal_cancellation} = {
                        ask_price   => $contract->cost_of_deal_cancellation,
                        date_expiry => $contract->cancellation_expiry->epoch,
                    };
                }
            }
        }
        my $pen = $contract->pricing_engine_name;
        $pen =~ s/::/_/g;
        stats_timing('compute_price.buy.timing', 1000 * Time::HiRes::tv_interval($tv), {tags => ["pricing_engine:$pen"]});
    }
    catch {
        my $message_to_client = _get_error_message($_, $args_copy, 1);
        $response = BOM::Pricing::v3::Utility::create_error({
            message_to_client => localize(@$message_to_client),
            code              => "ContractCreationFailure"
        });
    };

    return $response;
}

sub handle_batch_contract {
    my ($batch_contract, $p2) = @_;

    # We should now have a usable ::Contract instance. This may be a single
    # or multiple (batch) contract.

    my $proposals = {};

    # This is done with an assumption that batch contracts has identical duration and contract category
    my $offerings_error = _validate_offerings($batch_contract->_contracts->[0], $p2);

    # In theory, if ask_prices has error, that error should already be set in $offerings_error by validation.
    # But we still need longcode (generated by ask_price) when throw error message
    # So we when both $offerings_error and ask_price have errors, we return $offerings_error directly
    # when only $offerings_error is true, we generate error message using ask_price
    # when $offerings_error is false but ask_price has error -- in theory that shouldn't happen -- we die to jump out
    # of the current function. That error will be handled by the caller.
    my $ask_prices = try { $batch_contract->ask_prices } catch { die $_ if !$offerings_error; undef };
    # I know here $offerings_error must be true when no ask_prices, but this format of condition should be more intuitive.
    return $offerings_error if $offerings_error && !$ask_prices;

    for my $contract_type (sort keys %$ask_prices) {
        for my $contract (grep { $_->{bet_type} eq $contract_type } @{$batch_contract->_contracts}) {
            my $key =
                $contract->two_barriers
                ? ($contract->high_barrier->as_absolute) . '-' . ($contract->low_barrier->as_absolute)
                : ($contract->barrier->as_absolute);
            warn "Could not find barrier for key $key, available barriers: " . join ',', sort keys %{$ask_prices->{$contract_type}}
                if !exists $ask_prices->{$contract_type}{$key} && !$offerings_error;
            my $price = $ask_prices->{$contract_type}{$key} // {};
            if ($offerings_error) {
                my $new_error = {
                    longcode => $price->{longcode},
                    error    => {
                        message_to_client => $offerings_error->{error}{message_to_client},
                        code              => $offerings_error->{error}{code},
                        details           => {
                            display_value => $price->{error} ? $price->{error}{details}{display_value} : $price->{display_value},
                            payout        => $price->{error} ? $price->{error}{details}{payout}        : $price->{display_value},
                        }
                    },
                };
                $price = $new_error;
            }
            if (exists $price->{error}) {
                if ($contract->two_barriers) {
                    $price->{error}{details}{barrier}  = $contract->high_barrier->as_absolute;
                    $price->{error}{details}{barrier2} = $contract->low_barrier->as_absolute;

                    $price->{error}{details}{supplied_barrier}  = $contract->high_barrier->supplied_barrier;
                    $price->{error}{details}{supplied_barrier2} = $contract->low_barrier->supplied_barrier;
                } else {
                    $price->{error}{details}{barrier}          = $contract->barrier->as_absolute;
                    $price->{error}{details}{supplied_barrier} = $contract->barrier->supplied_barrier;
                }
                $price->{error}->{message_to_client} = localize($price->{error}->{message_to_client});
            }
            $price->{longcode} = $price->{longcode} ? localize($price->{longcode}) : '';

            push @{$proposals->{$contract_type}}, $price;
        }
    }
    return {
        proposals           => $proposals,
        contract_parameters => {%$p2, %{$batch_contract->market_details}},
        rpc_time            => 0,                                            # $rpc_time,
    };
}

=head2 get_bid

Description Builds the L<open contract response|https://developers.binary.com/api/#proposal_open_contract> api response from the stored contract.

    get_bid(\%params);

Takes the following arguments as parameters

=over 4

=item short_code  String Coded description of the contract purchased, Example: CALL_R_100_90_1446704187_1446704787_S0P_0

=item contract_id  Integer internal identifier of the purchased Contract

=item currency  String  Standard 3 letter currency code of the contract.

=item is_sold  Boolean  Whether the contract is sold or not.

=item is_expired  Boolean  Whether the contract is expired or not.

=item sell_time   Integer Epoch time of when the contract was sold (only present for contracts already sold)

=item sell_price   Numeric Price at which contract was sold, only available when contract has been sold.

=item app_markup_percentage 3rd party application markup percentage.

=item landing_company  String The landing company shortcode of the client.

=item country_code  String International 2 letter country code of the client.

=back

Returns a contract proposal response as a  Hashref or an error from  L<BOM::Pricing::V3::Utility>

=cut

sub get_bid {
    my $params = shift;

    my (
        $short_code, $contract_id, $currency,              $is_sold,         $is_expired,
        $sell_time,  $sell_price,  $app_markup_percentage, $landing_company, $country_code
        )
        = @{$params}{qw/short_code contract_id currency is_sold is_expired sell_time sell_price app_markup_percentage landing_company country_code/};

    my ($response, $contract, $bet_params);
    try {
        $bet_params = shortcode_to_parameters($short_code, $currency);
        $bet_params->{limit_order} = $params->{limit_order} if $params->{limit_order};
    }
    catch {
        warn __PACKAGE__ . " get_bid shortcode_to_parameters failed: $short_code, currency: $currency";
        $response = BOM::Pricing::v3::Utility::create_error({
                code              => 'GetProposalFailure',
                message_to_client => localize('Cannot create contract')});
    };
    return $response if $response;
    try {
        $bet_params->{is_sold}               = $is_sold;
        $bet_params->{app_markup_percentage} = $app_markup_percentage // 0;
        $bet_params->{landing_company}       = $landing_company;
        $bet_params->{sell_time}             = $sell_time if $is_sold;
        $bet_params->{sell_price}            = $sell_price if defined $sell_price;
        $contract                            = produce_contract($bet_params);
    }
    catch {
        warn __PACKAGE__ . " get_bid produce_contract failed, parameters: " . $json->encode($bet_params);
        $response = BOM::Pricing::v3::Utility::create_error({
                code              => 'GetProposalFailure',
                message_to_client => localize('Cannot create contract')});
    };
    return $response if $response;

    if ($contract->is_legacy) {
        return BOM::Pricing::v3::Utility::create_error({
            message_to_client => localize($contract->longcode),
            code              => "GetProposalFailure"
        });
    }

    my $tv = [Time::HiRes::gettimeofday()];
    try {
        $params->{validation_params}->{landing_company} = $landing_company;

        my $valid_to_sell = _is_valid_to_sell($contract, $params->{validation_params}, $country_code);

        # we want to return immediately with a complete response in case of a data disruption because
        # we might now have a valid entry and exit tick.
        if (not $valid_to_sell->{is_valid_to_sell} and $contract->require_manual_settlement) {
            $response = BOM::Pricing::v3::Utility::create_error({
                code              => "GetProposalFailure",
                message_to_client => $valid_to_sell->{validation_error},
            });
            return;
        }

        $response = _build_bid_response({
<<<<<<< HEAD
            contract           => $contract,
            contract_id        => $contract_id,
            is_valid_to_sell   => $valid_to_sell->{is_valid_to_sell},
            is_valid_to_cancel => $contract->is_valid_to_cancel,
            is_sold            => $is_sold,
            is_expired         => $is_expired,
            sell_price         => $sell_price,
            sell_time          => $sell_time,
            validation_error   => $valid_to_sell->{validation_error},
            from_pricer        => $format_limit_order,
=======
            contract         => $contract,
            contract_id      => $contract_id,
            is_valid_to_sell => $valid_to_sell->{is_valid_to_sell},
            is_sold          => $is_sold,
            is_expired       => $is_expired,
            sell_price       => $sell_price,
            sell_time        => $sell_time,
            validation_error => $valid_to_sell->{validation_error},
>>>>>>> 5c2d5af0
        });

        my $pen = $contract->pricing_engine_name;
        $pen =~ s/::/_/g;
        stats_timing('compute_price.sell.timing', 1000 * Time::HiRes::tv_interval($tv), {tags => ["pricing_engine:$pen"]});
    }
    catch {
        _log_exception(get_bid => $_);
        $response = BOM::Pricing::v3::Utility::create_error({
            message_to_client => localize('Sorry, an error occurred while processing your request.'),
            code              => "GetProposalFailure"
        });
    };

    return $response;
}

sub localize_template_params {
    my $name = shift;
    if (ref $name eq 'ARRAY') {
        #Parms should be manually localized; otherwose they will be inserted into the template without localization.
        for (my $i = 1; $i <= $#$name; $i++) {
            localize_template_params($name->[$i]);
            $name->[$i] = localize($name->[$i]);
        }
    }
    return $name;
}

sub send_bid {
    my $params = shift;

    my $tv = [Time::HiRes::gettimeofday];

    my $response;
    try {
        $response = get_bid($params);
    }
    catch {
        # This should be impossible: get_bid() has an exception wrapper around
        # all the useful code, so unless the error creation or localize steps
        # fail, there's not much else that can go wrong. We therefore log and
        # report anyway.
        _log_exception(send_bid => "$_ (and it should be impossible for this to happen)");
        $response = BOM::Pricing::v3::Utility::create_error({
                code              => 'pricing error',
                message_to_client => localize('Unable to price the contract.')});
    };

    $response->{rpc_time} = 1000 * Time::HiRes::tv_interval($tv);

    return $response;
}

sub send_ask {
    my $params = shift;

    my $tv = [Time::HiRes::gettimeofday];

    # provide landing_company information when it is available.
    $params->{args}->{landing_company} = $params->{landing_company}
        if $params->{landing_company};

    # copy country_code when it is available.
    $params->{args}->{country_code} = $params->{country_code} if $params->{country_code};

    # copy token_details when it is available.
    $params->{args}->{token_details} = $params->{token_details} if $params->{token_details};

    #Tactical solution, we will sort out api barrier entry validation
    #for all other contract types in a separate card and clean up this part.
    if (defined $params->{args}->{contract_type} and $params->{args}->{contract_type} =~ /RESET/ and defined $params->{args}->{barrier2}) {
        return BOM::Pricing::v3::Utility::create_error({
            code              => 'BarrierValidationError',
            message_to_client => localize("barrier2 is not allowed for reset contract."),
            details           => {field => 'barrier2'},
        });
    }

    my $response = try {
        _get_ask(prepare_ask($params->{args}), $params->{app_markup_percentage});
    }
    catch {
        _log_exception(send_ask => $_);
        BOM::Pricing::v3::Utility::create_error({
                code              => 'pricing error',
                message_to_client => localize('Unable to price the contract.')});
    };

    $response->{rpc_time} = 1000 * Time::HiRes::tv_interval($tv);

    # Stringify all returned numeric values
    $response->{$_} .= '' for grep { exists $response->{$_} } qw(ask_price barrier date_start display_value payout spot spot_time);

    return $response;
}

sub get_contract_details {
    my $params = shift;

    die 'missing landing_company in params'
        if !exists $params->{landing_company};

    my ($response, $contract, $bet_params);
    try {
        $bet_params =
            shortcode_to_parameters($params->{short_code}, $params->{currency});
    }
    catch {
        warn __PACKAGE__ . " get_contract_details shortcode_to_parameters failed: $params->{short_code}, currency: $params->{currency}";
        $response = BOM::Pricing::v3::Utility::create_error({
                code              => 'GetContractDetails',
                message_to_client => localize('Cannot create contract')});
    };
    return $response if $response;

    try {
        $bet_params->{app_markup_percentage} = $params->{app_markup_percentage} // 0;
        $bet_params->{landing_company}       = $params->{landing_company};
        $bet_params->{limit_order}           = $params->{limit_order} if $params->{limit_order};
        $contract                            = produce_contract($bet_params);
    }
    catch {
        warn __PACKAGE__ . " get_contract_details produce_contract failed, parameters: " . $json->encode($bet_params);
        $response = BOM::Pricing::v3::Utility::create_error({
                code              => 'GetContractDetails',
                message_to_client => localize('Cannot create contract')});
    };
    return $response if $response;

    $response = {
        longcode     => localize($contract->longcode),
        symbol       => $contract->underlying->symbol,
        display_name => $contract->underlying->display_name,
        date_expiry  => $contract->date_expiry->epoch
    };

    # do not have any other information on legacy contract
    return $response if $contract->is_legacy;

    if ($contract->two_barriers) {
        $response->{high_barrier} = $contract->high_barrier->supplied_barrier;
        $response->{low_barrier}  = $contract->low_barrier->supplied_barrier;
    } elsif ($contract->can('barrier')) {
        $response->{barrier} = $contract->barrier ? $contract->barrier->supplied_barrier : undef;
    } elsif ($contract->category_code eq 'multiplier') {
        foreach my $order (@{$contract->supported_orders}) {
            $response->{$order} = $contract->$order->barrier_value if $contract->$order and $contract->$order->barrier_value;
        }
    }

    return $response;
}

sub contracts_for {
    my $params = shift;

    my $args            = $params->{args};
    my $symbol          = $args->{contracts_for};
    my $currency        = $args->{currency} || 'USD';
    my $landing_company = $args->{landing_company} // 'svg';
    my $product_type    = $args->{product_type};
    my $country_code    = $params->{country_code} // '';

    my $token_details = $params->{token_details};

    if ($token_details and exists $token_details->{loginid}) {
        my $client = BOM::User::Client->new({
            loginid      => $token_details->{loginid},
            db_operation => 'replica',
        });
        # override the details here since we already have a client.
        $landing_company = $client->landing_company->short;
        $country_code    = $client->residence;
    }

    $product_type //= LandingCompany::Registry::get($landing_company)->default_product_type;

    #Preparing error handler;
    my $get_invalid_symbol_error = sub {
        BOM::Pricing::v3::Utility::create_error({
                code              => 'InvalidSymbol',
                message_to_client => BOM::Platform::Context::localize('This contract is not offered in your country.')});
    };

    return $get_invalid_symbol_error->() unless $product_type;

    my $finder        = BOM::Product::ContractFinder->new;
    my $method        = $product_type eq 'basic' ? 'basic_contracts_for' : 'multi_barrier_contracts_for';
    my $contracts_for = $finder->$method({
        symbol          => $symbol,
        landing_company => $landing_company,
        country_code    => $country_code,
    });

    my $i = 0;
    foreach my $contract (@{$contracts_for->{available}}) {
        if (exists $contract->{payout_limit}) {
            $contracts_for->{available}->[$i]->{payout_limit} = $contract->{payout_limit}->{$currency};
        }
        $i++;
    }

    return $get_invalid_symbol_error->()
        if !$contracts_for || $contracts_for->{hit_count} == 0;

    $contracts_for->{'spot'} = create_underlying($symbol)->spot();
    return $contracts_for;
}

sub _log_exception {
    my ($component, $err) = @_;

# so this should never happen, because we're passing fixed strings and only in this module,
# but best not to let a typo ruin datadog's day
    $component =~ s/[^a-z_]+/_/g
        and warn "invalid component passed to _log_error: $_[0]";
    warn "Unhandled exception in $component: $err\n";
    stats_inc('contract.exception.' . $component);
    return;
}

sub _get_error_details {
    my $reason = shift;

    return $reason->details if (blessed($reason) && $reason->isa('BOM::Product::Exception'));
    return $reason->{details} if ref($reason) eq 'HASH';

    return;
}

sub _get_error_message {
    my ($reason, $args_copy, $log_exception) = @_;

    return $reason->message_to_client if (blessed($reason) && $reason->isa('BOM::Product::Exception'));

    if ($log_exception) {
        _log_exception(_get_ask => $reason);
    } else {
        warn __PACKAGE__ . " _get_ask produce_contract failed: $reason, parameters: " . $json->encode($args_copy);
    }

    return ['Cannot create contract'];
}

sub _validate_offerings {
    my ($contract, $args_copy) = @_;

    my $response;

    my $token_details = $args_copy->{token_details};

    if ($token_details and exists $token_details->{loginid}) {
        my $client = BOM::User::Client->new({
            loginid      => $token_details->{loginid},
            db_operation => 'replica',
        });
        # override the details here since we already have a client
        $args_copy->{landing_company} = $client->landing_company->short;
        $args_copy->{country_code}    = $client->residence;
    }

    try {
        my $landing_company = LandingCompany::Registry::get($args_copy->{landing_company} // 'svg');
        my $method = $contract->is_parameters_predefined ? 'multi_barrier_offerings_for_country' : 'basic_offerings_for_country';
        my $offerings_obj = $landing_company->$method(delete $args_copy->{country_code} // '', BOM::Config::Runtime->instance->get_offerings_config);

        die 'Could not find offerings for ' . $args_copy->{country_code} unless $offerings_obj;
        if (my $error = $offerings_obj->validate_offerings($contract->metadata($args_copy->{action}))) {
            my $details = _get_error_details($error);
            $response = BOM::Pricing::v3::Utility::create_error({
                code              => 'OfferingsValidationError',
                message_to_client => localize(@{$error->{message_to_client}}),
                $details ? (details => $details) : (),
            });
        }
    }
    catch {
        my $message_to_client = _get_error_message($_, $args_copy);
        my $details = _get_error_details($_);
        $response = BOM::Pricing::v3::Utility::create_error({
            code              => 'OfferingsValidationFailure',
            message_to_client => localize(@$message_to_client),
            $details ? (details => $details) : (),
        });
    };

    return $response;

}

=head2 _is_valid_to_sell

Checks if the contract is valid to sell back to Binary

    _is_valid_to_sell(12, \%validation_params, 'AU');

Takes the following arguments as parameters

=over 4

=item  contract L<BOM::Product::Contract>::* type of contract varies depending on bet type

=item  validation_params A hashref  of attributes  used by the  contract validators in L<BOM::Product::ContractValidator>

=item  country_code  2 letter International Country Code.

=back

Returns a hashref is_valid_to_sell = boolean , validation_error = String (validation error message )

=cut

sub _is_valid_to_sell {
    my ($contract, $validation_params, $country_code) = @_;
    my $is_valid_to_sell = 1;
    my $validation_error;

    if (
        not $contract->is_expired
        and my $cve = _validate_offerings(
            $contract,
            {
                landing_company => $validation_params->{landing_company},
                country_code    => $country_code,
                action          => 'sell'
            }))
    {
        $is_valid_to_sell = 0;
        $validation_error = localize($cve->{error}{message_to_client});
    } elsif (!$contract->is_valid_to_sell($validation_params->{validation_params})) {
        $is_valid_to_sell = 0;
        $validation_error = localize($contract->primary_validation_error->message_to_client);
    }
    return {
        is_valid_to_sell => $is_valid_to_sell,
        validation_error => $validation_error
    };
}

=head2 _build_bid_response

Description Builds the open contract response from the stored contract.

Takes the following arguments as named parameters

=over 4

=item contract L<BOM::Product::Contract>::* type of contract varies depending on bet type

=item contract_id  Integer internal identifier of the purchased Contract

=item is_valid_to_sell Boolean Whether the contract can be sold back to Binary.com.

=item is_sold  Boolean  Whether the contract is sold or not.

=item is_expired  Boolean  Whether the contract is expired or not.

=item sell_price   Numeric Price at which contract was sold, only available when contract has been sold.

=item sell_time   Integer Epoch time of when the contract was sold (only present for contracts already sold).

=item validation_error  String   Message to be returned on a validation error.

=back

Returns a contract proposal response as a  Hashref

=cut

my @spot_list = qw(entry_tick entry_spot exit_tick sell_spot current_spot);

sub _build_bid_response {
    my ($params)           = @_;
    my $contract           = $params->{contract};
    my $is_valid_to_settle = $contract->is_settleable;

    # "0 +" converts string into number. This was added to ensure some fields return the value as number instead of string
    my $response = {
        is_valid_to_sell    => $params->{is_valid_to_sell},
        current_spot_time   => 0 + $contract->current_tick->epoch,
        contract_id         => $params->{contract_id},
        underlying          => $contract->underlying->symbol,
        display_name        => localize($contract->underlying->display_name),
        is_expired          => $contract->is_expired,
        is_forward_starting => $contract->is_forward_starting,
        is_path_dependent   => $contract->is_path_dependent,
        is_intraday         => $contract->is_intraday,
        date_start          => 0 + $contract->date_start->epoch,
        date_expiry         => 0 + $contract->date_expiry->epoch,
        date_settlement     => 0 + $contract->date_settlement->epoch,
        currency            => $contract->currency,
        longcode            => localize($contract->longcode),
        shortcode           => $contract->shortcode,
        contract_type       => $contract->code,
        bid_price           => formatnumber('price', $contract->currency, $contract->bid_price),
        is_settleable       => $is_valid_to_settle,
        barrier_count       => $contract->two_barriers ? 2 : 1,
        is_valid_to_cancel  => $params->{is_valid_to_cancel},
    };
    if (!$contract->uses_barrier) {
        $response->{barrier_count} = 0;
        $response->{barrier}       = undef;
    }
    $response->{reset_time} = 0 + $contract->reset_spot->epoch if $contract->reset_spot;
    $response->{multiplier} = $contract->multiplier unless ($contract->is_binary);
    $response->{validation_error} = localize($params->{validation_error}) unless $params->{is_valid_to_sell};
    $response->{current_spot} = $contract->current_spot if $contract->underlying->feed_license eq 'realtime';
    $response->{tick_count}   = $contract->tick_count   if $contract->expiry_type eq 'tick';

    if ($contract->is_binary) {
        $response->{payout} = $contract->payout;
    } elsif ($contract->can('maximum_payout')) {
        $response->{payout} = $contract->maximum_payout;
    }

    if ($params->{is_sold} and $params->{is_expired}) {
        # here sell_price is used to parse the status of contracts that settled from Back Office
        # For non binary , there is no concept of won or lost, hence will return empty status if it is already expired and sold
        #$response->{status} = !$contract->is_binary ? undef : ($params->{sell_price} == $contract->payout ? "won" : "lost");
        $response->{status} = undef;
        if ($contract->is_binary) {
            $response->{status} = ($params->{sell_price} == $contract->payout ? "won" : "lost");
        }
    } elsif ($params->{is_sold} and not $params->{is_expired}) {
        $response->{status} = 'sold';
    } else {    # not sold
        $response->{status} = 'open';
    }

    # overwrite the above status if contract is cancelled
    $response->{status} = 'cancelled' if $contract->is_cancelled;

    if ($contract->entry_spot) {
        my $entry_spot = $contract->underlying->pipsized_value($contract->entry_spot);
        $response->{entry_tick}      = $entry_spot;
        $response->{entry_spot}      = $entry_spot;
        $response->{entry_tick_time} = 0 + $contract->entry_spot_epoch;
    }

    if ($contract->two_barriers) {
        if ($contract->high_barrier->supplied_type eq 'absolute') {
            $response->{high_barrier} = $contract->high_barrier->as_absolute;
            $response->{low_barrier}  = $contract->low_barrier->as_absolute;
        } elsif ($contract->entry_spot) {
            # supplied_type 'difference' and 'relative' will need entry spot
            # to calculate absolute barrier value
            $response->{high_barrier} = $contract->high_barrier->as_absolute;
            $response->{low_barrier}  = $contract->low_barrier->as_absolute;
        }
    } elsif ($contract->can('barrier') and $contract->barrier) {
        if ($contract->barrier->supplied_type eq 'absolute' or $contract->barrier->supplied_type eq 'digit') {
            $response->{barrier} = $contract->barrier->as_absolute;
        } elsif ($contract->entry_spot) {
            $response->{barrier} = $contract->barrier->as_absolute;
        }
    }

    # for multiplier, we want to return the orders and insurance details.
    if ($contract->category_code eq 'multiplier') {
        my $display = $contract->available_orders_for_display;
        $display->{$_}->{display_name} = localize($display->{$_}->{display_name}) for keys %$display;
<<<<<<< HEAD
        if ($params->{from_pricer}) {
            $response->{limit_order} = $display;
        } else {
            $response->{limit_order}            = $contract->available_orders;
            $response->{limit_order_as_hashref} = $display;
        }
        # commission in payout currency amount
        $response->{commission} = $contract->commission_amount;
        # deal cancellation
        if ($contract->deal_cancellation) {
            $response->{deal_cancellation} = {
                ask_price   => $contract->cost_of_deal_cancellation,
                date_expiry => $contract->cancellation_expiry->epoch,
            };
        }
=======
        $response->{limit_order} = $display;
>>>>>>> 5c2d5af0
    }

    if (    $contract->exit_tick
        and $contract->is_valid_exit_tick
        and $contract->is_after_settlement)
    {
        $response->{exit_tick}      = $contract->underlying->pipsized_value($contract->exit_tick->quote);
        $response->{exit_tick_time} = 0 + $contract->exit_tick->epoch;
    }

    if ($is_valid_to_settle || $contract->is_sold) {
        my $localized_audit_details;
        my $ad = $contract->audit_details($params->{sell_time});
        foreach my $key (sort keys %$ad) {
            my @details = @{$ad->{$key}};
            foreach my $detail (@details) {
                if ($detail->{name}) {
                    my $name = $detail->{name};
                    localize_template_params($name);
                    $detail->{name} = localize($name);
                }
            }
            $localized_audit_details->{$key} = \@details;
        }
        $response->{audit_details} = $localized_audit_details;
    }

    # sell_spot and sell_spot_time are updated if the contract is sold
    # or when the contract is expired.
    #exit_tick to be returned on these scenario:
    # - sell back early (tick at sell time)
    # - hit tick for an American contract
    # - latest tick at the expiry time of a European contract.
    # TODO: Planning to phase out sell_spot in the next API version.

    my $contract_close_tick;
    # contract expire before the expiry time
    if ($params->{sell_time} and $params->{sell_time} < $contract->date_expiry->epoch) {
        if (    $contract->is_path_dependent
            and $contract->close_tick
            and $contract->close_tick->epoch <= $params->{sell_time})
        {
            $contract_close_tick = $contract->close_tick;
        }
        # client sold early
        $contract_close_tick = $contract->underlying->tick_at($params->{sell_time}, {allow_inconsistent => 1})
            unless defined $contract_close_tick;
    } elsif ($contract->is_expired) {
        # it could be that the contract is not sold until/after expiry for path dependent
        $contract_close_tick = $contract->close_tick if $contract->is_path_dependent;
        $contract_close_tick = $contract->exit_tick if not $contract_close_tick and $contract->exit_tick;
    }

    # if the contract is still open, $contract_close_tick will be undefined
    if (defined $contract_close_tick) {
        foreach my $key ($params->{is_sold} ? qw(sell_spot exit_tick) : qw(exit_tick)) {
            $response->{$key} = $contract->underlying->pipsized_value($contract_close_tick->quote);
            $response->{$key . '_time'} = 0 + $contract_close_tick->epoch;
        }
    }

    if ($contract->tick_expiry) {
        my @all_ticks = @{$contract->ticks_for_tick_expiry};

        # for path dependent contract, there should be no more tick after hit tick
        # because the contract technically has expired
        if ($contract->is_path_dependent and $contract->hit_tick) {
            @all_ticks = grep { $_->epoch <= $contract->hit_tick->epoch } @all_ticks;
        }

        $response->{tick_stream} =
            [map { {epoch => $_->epoch, tick => $_->quote, tick_display_value => $contract->underlying->pipsized_value($_->quote)} } @all_ticks];
    }

    $response->{$_ . '_display_value'} = $contract->underlying->pipsized_value($response->{$_}) for (grep { defined $response->{$_} } @spot_list);
    # makes sure they are numbers
    $response->{$_} += 0 for (grep { defined $response->{$_} } @spot_list);

    return $response;
}

1;<|MERGE_RESOLUTION|>--- conflicted
+++ resolved
@@ -418,7 +418,6 @@
         }
 
         $response = _build_bid_response({
-<<<<<<< HEAD
             contract           => $contract,
             contract_id        => $contract_id,
             is_valid_to_sell   => $valid_to_sell->{is_valid_to_sell},
@@ -428,17 +427,6 @@
             sell_price         => $sell_price,
             sell_time          => $sell_time,
             validation_error   => $valid_to_sell->{validation_error},
-            from_pricer        => $format_limit_order,
-=======
-            contract         => $contract,
-            contract_id      => $contract_id,
-            is_valid_to_sell => $valid_to_sell->{is_valid_to_sell},
-            is_sold          => $is_sold,
-            is_expired       => $is_expired,
-            sell_price       => $sell_price,
-            sell_time        => $sell_time,
-            validation_error => $valid_to_sell->{validation_error},
->>>>>>> 5c2d5af0
         });
 
         my $pen = $contract->pricing_engine_name;
@@ -901,13 +889,7 @@
     if ($contract->category_code eq 'multiplier') {
         my $display = $contract->available_orders_for_display;
         $display->{$_}->{display_name} = localize($display->{$_}->{display_name}) for keys %$display;
-<<<<<<< HEAD
-        if ($params->{from_pricer}) {
-            $response->{limit_order} = $display;
-        } else {
-            $response->{limit_order}            = $contract->available_orders;
-            $response->{limit_order_as_hashref} = $display;
-        }
+        $response->{limit_order} = $display;
         # commission in payout currency amount
         $response->{commission} = $contract->commission_amount;
         # deal cancellation
@@ -917,9 +899,6 @@
                 date_expiry => $contract->cancellation_expiry->epoch,
             };
         }
-=======
-        $response->{limit_order} = $display;
->>>>>>> 5c2d5af0
     }
 
     if (    $contract->exit_tick
