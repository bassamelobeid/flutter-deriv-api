package BOM::Pricing::v3::Contract;

use strict;
use warnings;
no indirect;

use Try::Tiny;
use List::MoreUtils qw(none);
use JSON::XS;
use Date::Utility;
use DataDog::DogStatsd::Helper qw(stats_timing stats_inc);
use Time::HiRes;
use Format::Util::Numbers qw(roundnear);

use LandingCompany::Offerings qw(get_offerings_with_filter get_permitted_expiries);
use BOM::MarketData qw(create_underlying);
use BOM::MarketData::Types;
use BOM::Platform::Config;
use BOM::Platform::Context qw (localize request);
use BOM::Platform::Locale;
use BOM::Platform::Runtime;
use BOM::Product::ContractFactory qw(produce_contract produce_batch_contract);
use BOM::Product::ContractFactory::Parser qw( shortcode_to_parameters );
use BOM::Product::Contract::Finder::Japan;
use BOM::Product::Contract::Finder;
use BOM::Product::Contract::Offerings;
use Time::Duration::Concise::Localize;
use BOM::Pricing::v3::Utility;

use feature "state";

sub _create_error {
    my $args = shift;
    stats_inc("bom_pricing_rpc.v_3.error", {tags => ['code:' . $args->{code},]});
    return {
        error => {
            code              => $args->{code},
            message_to_client => $args->{message_to_client},
            $args->{message} ? (message => $args->{message}) : (),
            $args->{details} ? (details => $args->{details}) : ()}};
}

sub _validate_symbol {
    my $symbol = shift;
    my @offerings = get_offerings_with_filter(BOM::Platform::Runtime->instance->get_offerings_config, 'underlying_symbol');
    if (!$symbol || none { $symbol eq $_ } @offerings) {

# There's going to be a few symbols that are disabled or otherwise not provided for valid reasons, but if we have nothing,
# or it's a symbol that's very unlikely to be disabled, it'd be nice to know.
        warn "Symbol $symbol not found, our offerings are: " . join(',', @offerings)
            if $symbol
            and ($symbol =~ /^R_(100|75|50|25|10)$/ or not @offerings);
        return {
            error => {
                code    => 'InvalidSymbol',
                message => "Symbol [_1] invalid",
                params  => [$symbol],
            }};
    }
    return;
}

sub prepare_ask {
    my $p1 = shift;
    my %p2 = %$p1;

    my @contract_types = ref($p2{contract_type}) ? @{$p2{contract_type}} : ($p2{contract_type});
    delete $p2{contract_type};
    $p2{date_start} //= 0;
    if ($p2{date_expiry}) {
        $p2{fixed_expiry} //= 1;
    }

    if (ref $p2{barriers}) {
        delete @p2{qw(barrier barrier2)};
    } elsif (defined $p2{barrier} && defined $p2{barrier2}) {
        $p2{low_barrier}  = delete $p2{barrier2};
        $p2{high_barrier} = delete $p2{barrier};
    } elsif (
        !grep {
            /^(ASIAN|DIGITEVEN|DIGITODD)/
        } @contract_types
        )
    {
        $p2{barrier} //= 'S0P';
        delete $p2{barrier2};
    }

    $p2{underlying} = delete $p2{symbol};
    if (@contract_types > 1) {
        $p2{bet_types} = \@contract_types;
    } else {
        ($p2{bet_type}) = @contract_types;
    }
    $p2{amount_type} = delete $p2{basis} if exists $p2{basis};
    if ($p2{duration} and not exists $p2{date_expiry}) {
        $p2{duration} .= (delete $p2{duration_unit} or "s");
    }

    return \%p2;
}

=head2 contract_metadata

Extracts some generic information from a given contract.

=cut

sub contract_metadata {
    my ($contract) = @_;
    return +{
        app_markup_percentage => $contract->app_markup_percentage,
        staking_limits        => $contract->staking_limits,
        deep_otm_threshold    => $contract->otm_threshold,
        base_commission       => $contract->base_commission,
    };
}

sub _get_ask {
    my $p2                    = {%{+shift}};
    my $app_markup_percentage = shift;
    my $streaming_params      = delete $p2->{streaming_params};
    my ($contract, $response);

    my $tv = [Time::HiRes::gettimeofday];
    $p2->{app_markup_percentage} = $app_markup_percentage // 0;
    try {
        die unless _pre_validate_start_expire_dates($p2);
    }
    catch {
        $response = BOM::Pricing::v3::Utility::create_error({
                code              => 'ContractCreationFailure',
                message_to_client => localize('Cannot create contract')});
    };
    return $response if $response;
    try {
        $contract = exists $p2->{bet_types} ? produce_batch_contract($p2) : produce_contract($p2);
    }
    catch {
        warn __PACKAGE__ . " _get_ask produce_contract failed: $_, parameters: " . JSON::XS->new->allow_blessed->encode($p2);
        $response = BOM::Pricing::v3::Utility::create_error({
                code              => 'ContractCreationFailure',
                message_to_client => localize('Cannot create contract')});
    };
    return $response if $response;

    return handle_batch_contract($contract, $p2) if $contract->isa('BOM::Product::Contract::Batch');

    my $contract_parameters = {%$p2, %{contract_metadata($contract)}};

    try {
        if (!($contract->is_valid_to_buy({landing_company => $p2->{landing_company}}))) {
            my ($message_to_client, $code);

            if (my $pve = $contract->primary_validation_error) {

                $message_to_client = $pve->message_to_client;
                $code              = "ContractBuyValidationError";
            } else {
                $message_to_client = localize("Cannot validate contract");
                $code              = "ContractValidationError";
            }

            # When the date_expiry is smaller than date_start, we can not price, display the payout|stake on error message
            if ($contract->date_expiry->epoch <= $contract->date_start->epoch) {

                my $display_value =
                      $contract->has_payout
                    ? $contract->payout
                    : $contract->ask_price;
                $response = _create_error({
                        message_to_client => $message_to_client,
                        code              => $code,
                        details           => {
                            display_value => sprintf('%.2f', $display_value),
                            payout        => sprintf('%.2f', $display_value),
                        },
                    });

            } else {
                $response = _create_error({
                        message_to_client => $message_to_client,
                        code              => $code,
                        details           => {
                            display_value => sprintf('%.2f', $contract->ask_price),
                            payout        => sprintf('%.2f', $contract->payout),
                        },
                    });
            }
            # proposal_array streaming could get error on a first call
            # but later could produce valid contract dependant on volatility moves
            # so we need to store contract_parameters and longcode to use them later
            if ($code eq 'ContractBuyValidationError') {
                my $longcode =
                    eval { $contract->longcode } || '';    # if we can't get the longcode that's fine, we still want to return the original error
                $response->{contract_parameters} = $contract_parameters;
                $response->{longcode}            = $longcode;
            }
        } else {
            # We think this contract is valid to buy
            my $ask_price = sprintf('%.2f', $contract->ask_price);
            my $trading_window_start = $p2->{trading_period_start} // '';

            $response = {
                longcode            => $contract->longcode,
                payout              => $contract->payout,
                ask_price           => $ask_price,
                display_value       => $ask_price,
                spot_time           => $contract->current_tick->epoch,
                date_start          => $contract->date_start->epoch,
                contract_parameters => $contract_parameters,
            };

            if ($streaming_params->{add_theo_probability}) {
                $response->{theo_probability} = $contract->theo_probability->amount;
            }

            if ($contract->underlying->feed_license eq 'realtime') {
                $response->{spot} = $contract->current_spot;
            }
        }
        my $pen = $contract->pricing_engine_name;
        $pen =~ s/::/_/g;
        stats_timing('compute_price.buy.timing', 1000 * Time::HiRes::tv_interval($tv), {tags => ["pricing_engine:$pen"]});
    }
    catch {
        _log_exception(_get_ask => $_);
        $response = BOM::Pricing::v3::Utility::create_error({
            message_to_client => localize("Cannot create contract"),
            code              => "ContractCreationFailure"
        });
    };

    return $response;
}

sub handle_batch_contract {
    my ($batch_contract, $p2, $tv) = @_;

    # We should now have a usable ::Contract instance. This may be a single
    # or multiple (batch) contract.

    my $proposals            = {};
    my $ask_prices           = $batch_contract->ask_prices;
    my $trading_window_start = $p2->{trading_period_start} // '';
    if ($p2->{currency} && $p2->{currency} eq 'JPY') {
        for my $contract (@{$batch_contract->_contracts}) {
            if (my $code = $contract->can('japan_pricing_info')) {
                warn $code->($contract, $trading_window_start);
            }
        }
    }
    for my $contract_type (keys %$ask_prices) {
        for my $barrier (@{$p2->{barriers}}) {
            my $key = ref($barrier) ? ($barrier->{barrier}) . '-' . ($barrier->{barrier2}) : $barrier;
            warn "Could not find barrier for key $key, available barriers: " . join ',', sort keys %{$ask_prices->{$contract_type}}
                unless exists $ask_prices->{$contract_type}{$key};
            my $price = $ask_prices->{$contract_type}{$key} // {};
            push @{$proposals->{$contract_type}}, $price;
        }
    }
    return {
        proposals           => $proposals,
        contract_parameters => {%$p2, %{$batch_contract->market_details}},
        rpc_time            => 0,                                            # $rpc_time,
    };
}

sub get_bid {
    my $params = shift;
    my ($short_code, $contract_id, $currency, $is_sold, $sell_time, $buy_price, $sell_price, $app_markup_percentage, $landing_company) =
        @{$params}{qw/short_code contract_id currency is_sold sell_time buy_price sell_price app_markup_percentage landing_company/};

    my ($response, $contract, $bet_params);
    my $tv = [Time::HiRes::gettimeofday];
    try {
        $bet_params = shortcode_to_parameters($short_code, $currency);
    }
    catch {
        warn __PACKAGE__ . " get_bid shortcode_to_parameters failed: $short_code, currency: $currency";
        $response = BOM::Pricing::v3::Utility::create_error({
                code              => 'GetProposalFailure',
                message_to_client => localize('Cannot create contract')});
    };
    return $response if $response;

    try {
        $bet_params->{is_sold}               = $is_sold;
        $bet_params->{app_markup_percentage} = $app_markup_percentage // 0;
        $bet_params->{landing_company}       = $landing_company;
        $contract                            = produce_contract($bet_params);
    }
    catch {
        warn __PACKAGE__ . " get_bid produce_contract failed, parameters: " . JSON::XS->new->allow_blessed->encode($bet_params);
        $response = BOM::Pricing::v3::Utility::create_error({
                code              => 'GetProposalFailure',
                message_to_client => localize('Cannot create contract')});
    };
    return $response if $response;

    if ($contract->is_legacy) {
        return BOM::Pricing::v3::Utility::create_error({
            message_to_client => $contract->longcode,
            code              => "GetProposalFailure"
        });
    }

    try {
        $params->{validation_params}->{landing_company} = $landing_company;
        my $is_valid_to_sell = $contract->is_valid_to_sell($params->{validation_params});

        $response = {
            is_valid_to_sell => $is_valid_to_sell,
            (
                $is_valid_to_sell
                ? ()
                : (validation_error => $contract->primary_validation_error->message_to_client)
            ),
            bid_price           => sprintf('%.2f', $contract->bid_price),
            current_spot_time   => $contract->current_tick->epoch,
            contract_id         => $contract_id,
            underlying          => $contract->underlying->symbol,
            display_name        => $contract->underlying->display_name,
            is_expired          => $contract->is_expired,
            is_forward_starting => $contract->is_forward_starting,
            is_path_dependent   => $contract->is_path_dependent,
            is_intraday         => $contract->is_intraday,
            date_start          => $contract->date_start->epoch,
            date_expiry         => $contract->date_expiry->epoch,
            date_settlement     => $contract->date_settlement->epoch,
            currency            => $contract->currency,
            longcode            => $contract->longcode,
            shortcode           => $contract->shortcode,
            payout              => $contract->payout,
            contract_type       => $contract->code
        };

        if (not $contract->may_settle_automatically
            and $contract->missing_market_data)
        {
            $response = BOM::Pricing::v3::Utility::create_error({
                    code              => "GetProposalFailure",
                    message_to_client => localize(
                        'There was a market data disruption during the contract period. For real-money accounts we will attempt to correct this and settle the contract properly, otherwise the contract will be cancelled and refunded. Virtual-money contracts will be cancelled and refunded.'
                    )});
            return;
        }

        $response->{is_settleable}         = $contract->is_settleable;
        $response->{has_corporate_actions} = 1
            if @{$contract->corporate_actions};

        $response->{barrier_count} = $contract->two_barriers ? 2 : 1;
        if ($contract->entry_tick) {
            my $entry_spot = $contract->underlying->pipsized_value($contract->entry_tick->quote);
            $response->{entry_tick}      = $entry_spot;
            $response->{entry_spot}      = $entry_spot;
            $response->{entry_tick_time} = $contract->entry_tick->epoch;
            if ($contract->two_barriers) {
                $response->{high_barrier}          = $contract->high_barrier->as_absolute;
                $response->{low_barrier}           = $contract->low_barrier->as_absolute;
                $response->{original_high_barrier} = $contract->original_high_barrier->as_absolute
                    if defined $contract->original_high_barrier;
                $response->{original_low_barrier} = $contract->original_low_barrier->as_absolute
                    if defined $contract->original_low_barrier;
            } elsif ($contract->barrier) {
                $response->{barrier}          = $contract->barrier->as_absolute;
                $response->{original_barrier} = $contract->original_barrier->as_absolute
                    if defined $contract->original_barrier;
            }
        }

<<<<<<< HEAD
        if ($contract->exit_tick and $contract->is_after_settlement) {
            $response->{exit_tick}      = $contract->underlying->pipsized_value($contract->exit_tick->quote);
            $response->{exit_tick_time} = $contract->exit_tick->epoch;
        }
=======
            $response->{is_settleable}         = $contract->is_settleable;
            $response->{has_corporate_actions} = 1
                if @{$contract->corporate_actions};

            $response->{barrier_count} = $contract->two_barriers ? 2 : 1;
            if ($contract->entry_spot) {
                my $entry_spot = $contract->underlying->pipsized_value($contract->entry_spot);
                $response->{entry_tick}      = $entry_spot;
                $response->{entry_spot}      = $entry_spot;
                $response->{entry_tick_time} = $contract->entry_spot_epoch;
                if ($contract->two_barriers) {
                    $response->{high_barrier}          = $contract->high_barrier->as_absolute;
                    $response->{low_barrier}           = $contract->low_barrier->as_absolute;
                    $response->{original_high_barrier} = $contract->original_high_barrier->as_absolute
                        if defined $contract->original_high_barrier;
                    $response->{original_low_barrier} = $contract->original_low_barrier->as_absolute
                        if defined $contract->original_low_barrier;
                } elsif ($contract->barrier) {
                    $response->{barrier}          = $contract->barrier->as_absolute;
                    $response->{original_barrier} = $contract->original_barrier->as_absolute
                        if defined $contract->original_barrier;
                }
            }
>>>>>>> 1d5b8a74

        $response->{current_spot} = $contract->current_spot
            if $contract->underlying->feed_license eq 'realtime';

        # sell_spot and sell_spot_time are updated if the contract is sold
        # or when the contract is expired.
        if ($sell_time or $contract->is_expired) {
            $response->{is_expired} = 1;

            # path dependent contracts may have hit tick but not sell time
            my $sell_tick =
                  $sell_time
                ? $contract->underlying->tick_at($sell_time, {allow_inconsistent => 1})
                : undef;

            my $hit_tick;
            if (    $contract->is_path_dependent
                and $hit_tick = $contract->hit_tick
                and (not $sell_time or $hit_tick->epoch <= $sell_time))
            {
                $sell_tick = $hit_tick;
            }

            if ($sell_tick) {
                $response->{sell_spot}      = $contract->underlying->pipsized_value($sell_tick->quote);
                $response->{sell_spot_time} = $sell_tick->epoch;
            }
        }

        if ($contract->expiry_type eq 'tick') {
            $response->{tick_count} = $contract->tick_count;
        }

        my $pen = $contract->pricing_engine_name;
        $pen =~ s/::/_/g;
        stats_timing('compute_price.sell.timing', 1000 * Time::HiRes::tv_interval($tv), {tags => ["pricing_engine:$pen"]});
    }
    catch {
        _log_exception(get_bid => $_);
        $response = BOM::Pricing::v3::Utility::create_error({
            message_to_client => localize('Sorry, an error occurred while processing your request.'),
            code              => "GetProposalFailure"
        });
    };

    return $response;
}

sub send_bid {
    my $params = shift;

    my $tv = [Time::HiRes::gettimeofday];

    my $response;
    try {
        $response = get_bid($params);
    }
    catch {
        # This should be impossible: get_bid() has an exception wrapper around
        # all the useful code, so unless the error creation or localize steps
        # fail, there's not much else that can go wrong. We therefore log and
        # report anyway.
        _log_exception(send_bid => "$_ (and it should be impossible for this to happen)");
        $response = BOM::Pricing::v3::Utility::create_error({
                code              => 'pricing error',
                message_to_client => localize('Unable to price the contract.')});
    };

    $response->{rpc_time} = 1000 * Time::HiRes::tv_interval($tv);

    return $response;
}

sub send_ask {
    my $params = shift;

    my $tv = [Time::HiRes::gettimeofday];

    # provide landing_company information when it is available.
    $params->{args}->{landing_company} = $params->{landing_company}
        if $params->{landing_company};

    my $symbol   = $params->{args}->{symbol};
    my $response = _validate_symbol($symbol);
    if ($response and exists $response->{error}) {
        $response = BOM::Pricing::v3::Utility::create_error({
                code              => $response->{error}->{code},
                message_to_client => localize($response->{error}->{message}, $symbol)});

        $response->{rpc_time} = 1000 * Time::HiRes::tv_interval($tv);

        return $response;
    }

    try {
        $response = _get_ask(prepare_ask($params->{args}), $params->{app_markup_percentage});
    }
    catch {
        _log_exception(send_ask => $_);
        $response = BOM::Pricing::v3::Utility::create_error({
                code              => 'pricing error',
                message_to_client => localize('Unable to price the contract.')});
    };

    $response->{rpc_time} = 1000 * Time::HiRes::tv_interval($tv);

    # Stringify all returned numeric values
    $response->{$_} .= '' for grep { exists $response->{$_} } qw(ask_price barrier date_start display_value payout spot spot_time);
    return $response;
}

sub get_contract_details {
    my $params = shift;

    die 'missing landing_company in params'
        if !exists $params->{landing_company};

    my ($response, $contract, $bet_params);
    try {
        $bet_params =
            shortcode_to_parameters($params->{short_code}, $params->{currency});
    }
    catch {
        warn __PACKAGE__ . " get_contract_details shortcode_to_parameters failed: $params->{short_code}, currency: $params->{currency}";
        $response = BOM::Pricing::v3::Utility::create_error({
                code              => 'GetContractDetails',
                message_to_client => localize('Cannot create contract')});
    };
    return $response if $response;

    try {
        $bet_params->{app_markup_percentage} = $params->{app_markup_percentage} // 0;
        $bet_params->{landing_company}       = $params->{landing_company};
        $contract                            = produce_contract($bet_params);
    }
    catch {
        warn __PACKAGE__ . " get_contract_details produce_contract failed, parameters: " . JSON::XS->new->allow_blessed->encode($bet_params);
        $response = BOM::Pricing::v3::Utility::create_error({
                code              => 'GetContractDetails',
                message_to_client => localize('Cannot create contract')});
    };
    return $response if $response;

    $response = {
        longcode     => $contract->longcode,
        symbol       => $contract->underlying->symbol,
        display_name => $contract->underlying->display_name,
        date_expiry  => $contract->date_expiry->epoch
    };

    if ($contract->two_barriers) {
        $response->{high_barrier} = $contract->high_barrier->supplied_barrier;
        $response->{low_barrier}  = $contract->low_barrier->supplied_barrier;
    } else {
        $response->{barrier} = $contract->barrier ? $contract->barrier->supplied_barrier : undef;
    }

    return $response;
}

sub longcode {
    my $params = shift;

    my $longcodes;

    my @short_codes = @{$params->{short_codes}};

    foreach my $s (@short_codes) {
        my ($contract, $longcode);
        try {
            $contract = produce_contract($s, $params->{currency});
            $longcode = $contract->longcode;
        }
        catch {
            warn __PACKAGE__ . " get_contract_details produce_contract failed, parameters: " . JSON::XS->new->allow_blessed->encode($$params);
        };
        $longcodes->{$s} = $longcode;
    }

    return {
        longcodes => $longcodes,
    };

}

sub contracts_for {
    my $params = shift;

    my $args                 = $params->{args};
    my $symbol               = $args->{contracts_for};
    my $currency             = $args->{currency} || 'USD';
    my $product_type         = $args->{product_type} // 'basic';
    my $landing_company_name = $args->{landing_company} // 'costarica';

    my $contracts_for;
    my $query_args = {
        symbol          => $symbol,
        landing_company => $landing_company_name,
    };

    if ($product_type eq 'multi_barrier') {
        $contracts_for = BOM::Product::Contract::Finder::Japan::available_contracts_for_symbol($query_args);
    } else {
        $contracts_for = BOM::Product::Contract::Finder::available_contracts_for_symbol($query_args);
        # this is temporary solution till the time front apps are fixed
        # filter CALLE|PUTE only for non japan
        $contracts_for->{available} = [grep { $_->{contract_type} !~ /^(?:CALLE|PUTE)$/ } @{$contracts_for->{available}}]
            if ($contracts_for and $contracts_for->{hit_count} > 0);
    }

    my $i = 0;
    foreach my $contract (@{$contracts_for->{available}}) {
        if (exists $contract->{payout_limit}) {
            $contracts_for->{available}->[$i]->{payout_limit} = $contract->{payout_limit}->{$currency};
        }
        $i++;
    }

    if (not $contracts_for or $contracts_for->{hit_count} == 0) {
        return BOM::Pricing::v3::Utility::create_error({
                code              => 'InvalidSymbol',
                message_to_client => BOM::Platform::Context::localize('The symbol is invalid.')});
    } else {
        $contracts_for->{'spot'} = create_underlying($symbol)->spot();
        return $contracts_for;
    }

    return;
}

sub trading_times {
    my $params = shift;

    my $date = try { Date::Utility->new($params->{args}->{trading_times}) } || Date::Utility->new;
    my $tree = BOM::Product::Contract::Offerings->new(date => $date)->decorate_tree(
        markets     => {name => 'name'},
        submarkets  => {name => 'name'},
        underlyings => {
            name         => 'name',
            times        => 'times',
            events       => 'events',
            symbol       => sub { $_->symbol },
            feed_license => sub { $_->feed_license },
            delay_amount => sub { $_->delay_amount },
        });
    my $trading_times = {};
    for my $mkt (@$tree) {
        my $market = {};
        push @{$trading_times->{markets}}, $market;
        $market->{name} = $mkt->{name};
        for my $sbm (@{$mkt->{submarkets}}) {
            my $submarket = {};
            push @{$market->{submarkets}}, $submarket;
            $submarket->{name} = $sbm->{name};
            for my $ul (@{$sbm->{underlyings}}) {
                push @{$submarket->{symbols}},
                    {
                    name       => $ul->{name},
                    symbol     => $ul->{symbol},
                    settlement => $ul->{settlement} || '',
                    events     => $ul->{events},
                    times      => $ul->{times},
                    ($ul->{feed_license} ne 'realtime') ? (feed_license => $ul->{feed_license}) : (),
                    ($ul->{delay_amount} > 0)           ? (delay_amount => $ul->{delay_amount}) : (),
                    };
            }
        }
    }
    return $trading_times,;
}

sub asset_index {
    my $params = shift;

    my $landing_company_name = $params->{args}->{landing_company} || 'costarica';

    my $asset_index = BOM::Product::Contract::Offerings->new(landing_company => $landing_company_name)->decorate_tree(
        markets => {
            code => sub { $_->name },
            name => sub { localize($_->display_name) }
        },
        submarkets => {
            code => sub {
                $_->name;
            },
            name => sub {
                localize($_->display_name);
            }
        },
        underlyings => {
            code => sub {
                $_->symbol;
            },
            name => sub {
                localize($_->display_name);
            }
        },
        contract_categories => {
            code => sub {
                $_->code;
            },
            name => sub {
                localize($_->display_name);
            },
            expiries => sub {
                my $underlying = shift;
                my %offered    = %{
                    get_permitted_expiries(
                        BOM::Platform::Runtime->instance->get_offerings_config,
                        {
                            underlying_symbol => $underlying->symbol,
                            contract_category => $_->code,
                        })};

                my @times;
                foreach my $expiry (qw(intraday daily tick)) {
                    if (my $included = $offered{$expiry}) {
                        foreach my $key (qw(min max)) {
                            if ($expiry eq 'tick') {
                                # some tick is set to seconds somehow in this code.
                                # don't want to waste time to figure out how it is set
                                my $tick_count = (ref $included->{$key}) ? $included->{$key}->seconds : $included->{$key};
                                push @times, [$tick_count, $tick_count . 't'];
                            } else {
                                $included->{$key} = Time::Duration::Concise::Localize->new(
                                    interval => $included->{$key},
                                    locale   => $params->{language}) unless (ref $included->{$key});
                                push @times, [$included->{$key}->seconds, $included->{$key}->as_concise_string];
                            }
                        }
                    }
                }
                @times = sort { $a->[0] <=> $b->[0] } @times;
                return +{
                    min => $times[0][1],
                    max => $times[-1][1],
                };
            },
        },
    );

    ## remove obj for json encode
    my @data;
    for my $market (@$asset_index) {
        delete $market->{$_} for (qw/obj children/);
        for my $submarket (@{$market->{submarkets}}) {
            delete $submarket->{$_} for (qw/obj parent_obj children parent/);
            for my $ul (@{$submarket->{underlyings}}) {
                delete $ul->{$_} for (qw/obj parent_obj children parent/);
                for (@{$ul->{contract_categories}}) {
                    $_ = [$_->{code}, $_->{name}, $_->{expiries}->{min}, $_->{expiries}->{max}];
                }
                my $x = [$ul->{code}, $ul->{name}, $ul->{contract_categories}];
                push @data, $x;
            }
        }
    }

    return \@data;
}

sub _log_exception {
    my ($component, $err) = @_;

# so this should never happen, because we're passing fixed strings and only in this module,
# but best not to let a typo ruin datadog's day
    $component =~ s/[^a-z_]+/_/g
        and warn "invalid component passed to _log_error: $_[0]";
    warn "Unhandled exception in $component: $err\n";
    stats_inc('contract.exception.' . $component);
    return;
}

# pre-check
# this sub indicates error on RPC level if date_start or date_expiry of a new ask/contract are too far from now
sub _pre_validate_start_expire_dates {
    my $params = shift;
    my ($start_epoch, $expiry_epoch, $duration);

    state $pre_limits_max_duration = 31536000;    # 365 days
    state $pre_limits_max_forward  = 604800;      # 7 days (Maximum offset from now for creating a contract)

    my $now_epoch = Date::Utility->new->epoch;

    # no try/catch here, expecting higher level try/catch
    $start_epoch =
        $params->{date_start}
        ? Date::Utility->new($params->{date_start})->epoch
        : $now_epoch;
    if ($params->{duration}) {
        if ($params->{duration} =~ /^(\d+)t$/) {    # ticks
            $duration = $1 * 2;
        } else {
            $duration = Time::Duration::Concise->new(interval => $params->{duration})->seconds;
        }
        $expiry_epoch = $start_epoch + $duration;
    } else {
        $expiry_epoch = Date::Utility->new($params->{date_expiry})->epoch;
        $duration     = $expiry_epoch - $start_epoch;
    }

    return
           if $start_epoch + 5 < $now_epoch
        or $start_epoch - $now_epoch > $pre_limits_max_forward
        or $duration > $pre_limits_max_duration;

    return 1;    # seems like ok, but everything will be fully checked later.
}

1;<|MERGE_RESOLUTION|>--- conflicted
+++ resolved
@@ -370,36 +370,29 @@
             }
         }
 
-<<<<<<< HEAD
-        if ($contract->exit_tick and $contract->is_after_settlement) {
-            $response->{exit_tick}      = $contract->underlying->pipsized_value($contract->exit_tick->quote);
-            $response->{exit_tick_time} = $contract->exit_tick->epoch;
-        }
-=======
-            $response->{is_settleable}         = $contract->is_settleable;
-            $response->{has_corporate_actions} = 1
-                if @{$contract->corporate_actions};
-
-            $response->{barrier_count} = $contract->two_barriers ? 2 : 1;
-            if ($contract->entry_spot) {
-                my $entry_spot = $contract->underlying->pipsized_value($contract->entry_spot);
-                $response->{entry_tick}      = $entry_spot;
-                $response->{entry_spot}      = $entry_spot;
-                $response->{entry_tick_time} = $contract->entry_spot_epoch;
-                if ($contract->two_barriers) {
-                    $response->{high_barrier}          = $contract->high_barrier->as_absolute;
-                    $response->{low_barrier}           = $contract->low_barrier->as_absolute;
-                    $response->{original_high_barrier} = $contract->original_high_barrier->as_absolute
-                        if defined $contract->original_high_barrier;
-                    $response->{original_low_barrier} = $contract->original_low_barrier->as_absolute
-                        if defined $contract->original_low_barrier;
-                } elsif ($contract->barrier) {
-                    $response->{barrier}          = $contract->barrier->as_absolute;
-                    $response->{original_barrier} = $contract->original_barrier->as_absolute
-                        if defined $contract->original_barrier;
-                }
-            }
->>>>>>> 1d5b8a74
+        $response->{is_settleable}         = $contract->is_settleable;
+        $response->{has_corporate_actions} = 1
+            if @{$contract->corporate_actions};
+
+        $response->{barrier_count} = $contract->two_barriers ? 2 : 1;
+        if ($contract->entry_spot) {
+            my $entry_spot = $contract->underlying->pipsized_value($contract->entry_spot);
+            $response->{entry_tick}      = $entry_spot;
+            $response->{entry_spot}      = $entry_spot;
+            $response->{entry_tick_time} = $contract->entry_spot_epoch;
+            if ($contract->two_barriers) {
+                $response->{high_barrier}          = $contract->high_barrier->as_absolute;
+                $response->{low_barrier}           = $contract->low_barrier->as_absolute;
+                $response->{original_high_barrier} = $contract->original_high_barrier->as_absolute
+                    if defined $contract->original_high_barrier;
+                $response->{original_low_barrier} = $contract->original_low_barrier->as_absolute
+                    if defined $contract->original_low_barrier;
+            } elsif ($contract->barrier) {
+                $response->{barrier}          = $contract->barrier->as_absolute;
+                $response->{original_barrier} = $contract->original_barrier->as_absolute
+                    if defined $contract->original_barrier;
+            }
+        }
 
         $response->{current_spot} = $contract->current_spot
             if $contract->underlying->feed_license eq 'realtime';
