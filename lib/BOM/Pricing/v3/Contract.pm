package BOM::Pricing::v3::Contract;

use strict;
use warnings;
no indirect;

use Scalar::Util qw(blessed);
use Try::Tiny;
use List::MoreUtils qw(none);
use JSON::XS;
use Date::Utility;
use DataDog::DogStatsd::Helper qw(stats_timing stats_inc);
use Time::HiRes;
use Time::Duration::Concise::Localize;

use Format::Util::Numbers qw/formatnumber/;
use LandingCompany::Offerings qw(get_offerings_with_filter);

use BOM::MarketData qw(create_underlying);
use BOM::MarketData::Types;
use BOM::Platform::Config;
use BOM::Platform::Context qw (localize request);
use BOM::Platform::Locale;
use BOM::Platform::Runtime;
use BOM::Product::ContractFactory qw(produce_contract produce_batch_contract);
use Finance::Contract::Longcode qw( shortcode_to_parameters);
use BOM::Product::Contract::Finder::Japan;
use BOM::Product::Contract::Finder;
use BOM::Product::Contract::Offerings;
use BOM::Pricing::v3::Utility;

use feature "state";

sub _create_error {
    my $args = shift;
    stats_inc("bom_pricing_rpc.v_3.error", {tags => ['code:' . $args->{code},]});
    return {
        error => {
            code              => $args->{code},
            message_to_client => $args->{message_to_client},
            $args->{message} ? (message => $args->{message}) : (),
        }};
}

sub _validate_symbol {
    my $symbol = shift;
    my @offerings = get_offerings_with_filter(BOM::Platform::Runtime->instance->get_offerings_config, 'underlying_symbol');
    if (!$symbol || none { $symbol eq $_ } @offerings) {

# There's going to be a few symbols that are disabled or otherwise not provided for valid reasons, but if we have nothing,
# or it's a symbol that's very unlikely to be disabled, it'd be nice to know.
        warn "Symbol $symbol not found, our offerings are: " . join(',', @offerings)
            if $symbol
            and ($symbol =~ /^R_(100|75|50|25|10)$/ or not @offerings);
        return {
            error => {
                code    => 'InvalidSymbol',
                message => "Symbol [_1] invalid",
                params  => [$symbol],
            }};
    }
    return;
}

sub prepare_ask {
    my $p1 = shift;
    my %p2 = %$p1;

    my @contract_types = ref($p2{contract_type}) ? @{$p2{contract_type}} : ($p2{contract_type});
    delete $p2{contract_type};
    $p2{date_start} //= 0;
    if ($p2{date_expiry}) {
        $p2{fixed_expiry} //= 1;
    }

    if (ref $p2{barriers}) {
        delete @p2{qw(barrier barrier2)};
    } elsif (defined $p2{barrier} && defined $p2{barrier2}) {
        $p2{low_barrier}  = delete $p2{barrier2};
        $p2{high_barrier} = delete $p2{barrier};
    } elsif (
        !grep {
            /^(ASIAN|DIGITEVEN|DIGITODD)/
        } @contract_types
        )
    {
        $p2{barrier} //= 'S0P';
        delete $p2{barrier2};
    }

    $p2{underlying} = delete $p2{symbol};
    if (@contract_types > 1) {
        $p2{bet_types} = \@contract_types;
    } else {
        ($p2{bet_type}) = @contract_types;
    }
    $p2{amount_type} = delete $p2{basis} if exists $p2{basis};
    if ($p2{duration} and not exists $p2{date_expiry}) {
        $p2{duration} .= (delete $p2{duration_unit} or "s");
    }

    return \%p2;
}

=head2 contract_metadata

Extracts some generic information from a given contract.

=cut

sub contract_metadata {
    my ($contract) = @_;
    return +{
        app_markup_percentage => $contract->app_markup_percentage,
        ($contract->is_binary) ? (staking_limits => $contract->staking_limits) : (),
        deep_otm_threshold => $contract->otm_threshold,
        base_commission    => $contract->base_commission,
    };
}

sub _get_ask {
    my ($args_copy, $app_markup_percentage) = @_;
    my $streaming_params = delete $args_copy->{streaming_params};
    my ($contract, $response, $contract_parameters);

    my $tv = [Time::HiRes::gettimeofday];
    $args_copy->{app_markup_percentage} = $app_markup_percentage // 0;

    try {
        $contract = $args_copy->{proposal_array} ? produce_batch_contract($args_copy) : produce_contract($args_copy);
    }
    catch {
        my $message_to_client = _get_error_message($_, $args_copy);
        $response = BOM::Pricing::v3::Utility::create_error({
                code              => 'ContractCreationFailure',
                message_to_client => localize(@$message_to_client)});
    };
    return $response if $response;

    if ($contract->isa('BOM::Product::Contract::Batch')) {
        my $batch_response = try {
            handle_batch_contract($contract, $args_copy);
        }
        catch {
            my $message_to_client = _get_error_message($_, $args_copy);
            BOM::Pricing::v3::Utility::create_error({
                    code              => 'ContractCreationFailure',
                    message_to_client => localize(@$message_to_client)});
        };

        return $batch_response;
    }

    try {
        $contract_parameters = {%$args_copy, %{contract_metadata($contract)}};
    }
    catch {
        my $message_to_client = _get_error_message($_, $args_copy);
        $response = BOM::Pricing::v3::Utility::create_error({
                code              => 'ContractCreationFailure',
                message_to_client => localize(@$message_to_client)});
    };
    return $response if $response;

    try {
        if (!($contract->is_valid_to_buy({landing_company => $args_copy->{landing_company}}))) {
            my ($message_to_client, $code);

            if (my $pve = $contract->primary_validation_error) {
                $message_to_client = localize($pve->message_to_client);
                $code              = "ContractBuyValidationError";
            } else {
                $message_to_client = localize("Cannot validate contract.");
                $code              = "ContractValidationError";
            }

            $response = _create_error({
                message_to_client => $message_to_client,
                code              => $code,
            });

            # proposal_array streaming could get error on a first call
            # but later could produce valid contract dependant on volatility moves
            # so we need to store contract_parameters and longcode to use them later
            if ($code eq 'ContractBuyValidationError') {
                my $longcode =
                    eval { $contract->longcode } || '';    # if we can't get the longcode that's fine, we still want to return the original error
                $response->{contract_parameters} = $contract_parameters;
                $response->{longcode} = $longcode ? localize($longcode) : '';
            }
        } else {
            # We think this contract is valid to buy
            my $ask_price = formatnumber('price', $contract->currency, $contract->ask_price);

            $response = {
                longcode            => localize($contract->longcode),
                payout              => $contract->payout,
                ask_price           => $ask_price,
                display_value       => $ask_price,
                spot_time           => $contract->current_tick->epoch,
                date_start          => $contract->date_start->epoch,
                contract_parameters => $contract_parameters,
            };

            if ($streaming_params->{add_theo_probability} and $contract->is_binary) {
                $response->{theo_probability} = $contract->theo_probability->amount;
            }

            if ($contract->underlying->feed_license eq 'realtime') {
                $response->{spot} = $contract->current_spot;
            }
        }
        my $pen = $contract->pricing_engine_name;
        $pen =~ s/::/_/g;
        stats_timing('compute_price.buy.timing', 1000 * Time::HiRes::tv_interval($tv), {tags => ["pricing_engine:$pen"]});
    }
    catch {
        my $message_to_client = _get_error_message($_, $args_copy, 1);
        $response = BOM::Pricing::v3::Utility::create_error({
            message_to_client => localize(@$message_to_client),
            code              => "ContractCreationFailure"
        });
    };

    return $response;
}

sub handle_batch_contract {
    my ($batch_contract, $p2) = @_;

    # We should now have a usable ::Contract instance. This may be a single
    # or multiple (batch) contract.

    my $proposals            = {};
    my $ask_prices           = $batch_contract->ask_prices;
    my $trading_window_start = $p2->{trading_period_start} // '';

    # Log full pricing data for Japan contracts. This is a regulatory requirement
    # with strict rules about accuracy.
    if ($p2->{currency} && $p2->{currency} eq 'JPY') {
        my %contracts_to_log;
        CONTRACT:
        for my $contract (@{$batch_contract->_contracts}) {
            next CONTRACT unless $contract->can('japan_pricing_info');

            my $barrier_key =
                $contract->two_barriers
                ? ($contract->high_barrier->as_absolute) . '-' . ($contract->low_barrier->as_absolute)
                : ($contract->barrier->as_absolute);

            push @{$contracts_to_log{$barrier_key}}, $contract;
        }
        BARRIER:
        for my $contracts (values %contracts_to_log) {
            if (@$contracts == 2) {
                # For each contract, we pass the opposite contract to the logging function
                warn $contracts->[0]->japan_pricing_info($trading_window_start, $contracts->[1]);
                warn $contracts->[1]->japan_pricing_info($trading_window_start, $contracts->[0]);
            } else {
                warn "Had unexpected number of contracts for ->japan_pricing_info calls - types are " . join ',', map { $_->bet_type } @$contracts;
            }
        }
    }
    for my $contract_type (keys %$ask_prices) {
        for my $barrier (@{$p2->{barriers}}) {
            my $key =
                ref($barrier)
                ? $batch_contract->underlying->pipsized_value($barrier->{barrier}) . '-'
                . $batch_contract->underlying->pipsized_value($barrier->{barrier2})
                : $batch_contract->underlying->pipsized_value($barrier);
            warn "Could not find barrier for key $key, available barriers: " . join ',', sort keys %{$ask_prices->{$contract_type}}
                unless exists $ask_prices->{$contract_type}{$key};
            my $price = $ask_prices->{$contract_type}{$key} // {};
            push @{$proposals->{$contract_type}}, $price;
        }
    }
    return {
        proposals           => $proposals,
        contract_parameters => {%$p2, %{$batch_contract->market_details}},
        rpc_time            => 0,                                            # $rpc_time,
    };
}

sub get_bid {
    my $params = shift;
    my ($short_code, $contract_id, $currency, $is_sold, $is_expired, $sell_time, $sell_price, $app_markup_percentage, $landing_company) =
        @{$params}{qw/short_code contract_id currency is_sold is_expired sell_time sell_price app_markup_percentage landing_company/};

    my ($response, $contract, $bet_params);
    my $tv = [Time::HiRes::gettimeofday];
    try {
        $bet_params = shortcode_to_parameters($short_code, $currency);
    }
    catch {
        warn __PACKAGE__ . " get_bid shortcode_to_parameters failed: $short_code, currency: $currency";
        $response = BOM::Pricing::v3::Utility::create_error({
                code              => 'GetProposalFailure',
                message_to_client => localize('Cannot create contract')});
    };
    return $response if $response;

    try {
        $bet_params->{is_sold}               = $is_sold;
        $bet_params->{app_markup_percentage} = $app_markup_percentage // 0;
        $bet_params->{landing_company}       = $landing_company;
        $contract                            = produce_contract($bet_params);
    }
    catch {
        warn __PACKAGE__ . " get_bid produce_contract failed, parameters: " . JSON::XS->new->allow_blessed->encode($bet_params);
        $response = BOM::Pricing::v3::Utility::create_error({
                code              => 'GetProposalFailure',
                message_to_client => localize('Cannot create contract')});
    };
    return $response if $response;

    # rare case: no tics between date_start and date_expiry.
    # underlaying will return exit_tick preceding date_start
    return _data_disruption_error() if $contract->exit_tick and $contract->date_start->epoch > $contract->exit_tick->epoch;

    if ($contract->is_legacy) {
        return BOM::Pricing::v3::Utility::create_error({
            message_to_client => localize($contract->longcode),
            code              => "GetProposalFailure"
        });
    }

    try {
        $params->{validation_params}->{landing_company} = $landing_company;
        my $is_valid_to_sell = $contract->is_valid_to_sell($params->{validation_params});
        $response = {
            is_valid_to_sell    => $is_valid_to_sell,
            current_spot_time   => $contract->current_tick->epoch,
            contract_id         => $contract_id,
            underlying          => $contract->underlying->symbol,
            display_name        => $contract->underlying->display_name,
            is_expired          => $contract->is_expired,
            is_forward_starting => $contract->is_forward_starting,
            is_path_dependent   => $contract->is_path_dependent,
            is_intraday         => $contract->is_intraday,
            date_start          => $contract->date_start->epoch,
            date_expiry         => $contract->date_expiry->epoch,
            date_settlement     => $contract->date_settlement->epoch,
            currency            => $contract->currency,
            longcode            => localize($contract->longcode),
<<<<<<< HEAD
            shortcode           => $contract->shortcode,
            ($contract->is_binary) ? (payout => $contract->payout) : (),
            contract_type => $contract->code
=======
            shortcode           => $short_code,
            payout              => $contract->payout,
            contract_type       => $contract->code,
            bid_price           => formatnumber('price', $contract->currency, $contract->bid_price),
>>>>>>> 293e3de8
        };

        if ($is_sold and $is_expired) {
            # here sell_price is used to parse the status of contracts that settled from bo
            $response->{status} = $sell_price == $contract->payout ? "won" : "lost";
        } elsif ($is_sold and not $is_expired) {
            $response->{status} = 'sold';
        } else {    # not sold
            $response->{status} = 'open';
        }

        $response->{validation_error} = localize($contract->primary_validation_error->message_to_client) unless $is_valid_to_sell;

        if (not $contract->may_settle_automatically
            and $contract->missing_market_data)
        {
            $response = _data_disruption_error();
            return;
        }

        $response->{is_settleable} = $contract->is_settleable;

        $response->{barrier_count} = $contract->two_barriers ? 2 : 1;
        if ($contract->entry_spot) {
            my $entry_spot = $contract->underlying->pipsized_value($contract->entry_spot);
            $response->{entry_tick}      = $entry_spot;
            $response->{entry_spot}      = $entry_spot;
            $response->{entry_tick_time} = $contract->entry_spot_epoch;
            if ($contract->two_barriers) {
                $response->{high_barrier} = $contract->high_barrier->as_absolute;
                $response->{low_barrier}  = $contract->low_barrier->as_absolute;
            } elsif ($contract->barrier) {
                $response->{barrier} = $contract->barrier->as_absolute;
            }
        }

        if ($contract->exit_tick and $contract->is_valid_exit_tick and $contract->is_after_settlement) {
            $response->{exit_tick}      = $contract->underlying->pipsized_value($contract->exit_tick->quote);
            $response->{exit_tick_time} = $contract->exit_tick->epoch;
        }

        if ($contract->is_settleable || $contract->is_sold) {
            my $localized_audit_details;
            my $ad = $contract->audit_details;
            foreach my $key (keys %$ad) {
                $localized_audit_details->{$key} = [
                    map {
                        if ($_->{name}) { $_->{name} = localize($_->{name}) }
                        $_
                    } @{$ad->{$key}}];
            }
            $response->{audit_details} = $localized_audit_details;
        }

        $response->{current_spot} = $contract->current_spot
            if $contract->underlying->feed_license eq 'realtime';

        # sell_spot and sell_spot_time are updated if the contract is sold
        # or when the contract is expired.
        if ($sell_time or $contract->is_expired) {
            # path dependent contracts may have hit tick but not sell time
            my $sell_tick =
                  $sell_time
                ? $contract->underlying->tick_at($sell_time, {allow_inconsistent => 1})
                : undef;

            my $hit_tick;
            if (    $contract->is_path_dependent
                and $hit_tick = $contract->hit_tick
                and (not $sell_time or $hit_tick->epoch <= $sell_time))
            {
                $sell_tick = $hit_tick;
            }

            if ($sell_tick) {
                $response->{sell_spot}      = $contract->underlying->pipsized_value($sell_tick->quote);
                $response->{sell_spot_time} = $sell_tick->epoch;
            }
        }

        if ($contract->expiry_type eq 'tick') {
            $response->{tick_count} = $contract->tick_count;
        }

        my $pen = $contract->pricing_engine_name;
        $pen =~ s/::/_/g;
        stats_timing('compute_price.sell.timing', 1000 * Time::HiRes::tv_interval($tv), {tags => ["pricing_engine:$pen"]});
    }
    catch {
        _log_exception(get_bid => $_);
        $response = BOM::Pricing::v3::Utility::create_error({
            message_to_client => localize('Sorry, an error occurred while processing your request.'),
            code              => "GetProposalFailure"
        });
    };

    return $response;
}

sub send_bid {
    my $params = shift;

    my $tv = [Time::HiRes::gettimeofday];

    my $response;
    try {
        $response = get_bid($params);
    }
    catch {
        # This should be impossible: get_bid() has an exception wrapper around
        # all the useful code, so unless the error creation or localize steps
        # fail, there's not much else that can go wrong. We therefore log and
        # report anyway.
        _log_exception(send_bid => "$_ (and it should be impossible for this to happen)");
        $response = BOM::Pricing::v3::Utility::create_error({
                code              => 'pricing error',
                message_to_client => localize('Unable to price the contract.')});
    };

    $response->{rpc_time} = 1000 * Time::HiRes::tv_interval($tv);

    return $response;
}

sub send_ask {
    my $params = shift;

    my $tv = [Time::HiRes::gettimeofday];

    # provide landing_company information when it is available.
    $params->{args}->{landing_company} = $params->{landing_company}
        if $params->{landing_company};

    $params->{args}->{unit} //= $params->{args}->{amount};

    my $symbol   = $params->{args}->{symbol};
    my $response = _validate_symbol($symbol);
    if ($response and exists $response->{error}) {
        $response = BOM::Pricing::v3::Utility::create_error({
                code              => $response->{error}->{code},
                message_to_client => localize($response->{error}->{message}, $symbol)});

        $response->{rpc_time} = 1000 * Time::HiRes::tv_interval($tv);

        return $response;
    }

    try {
        $response = _get_ask(prepare_ask($params->{args}), $params->{app_markup_percentage});
    }
    catch {
        _log_exception(send_ask => $_);
        $response = BOM::Pricing::v3::Utility::create_error({
                code              => 'pricing error',
                message_to_client => localize('Unable to price the contract.')});
    };

    $response->{rpc_time} = 1000 * Time::HiRes::tv_interval($tv);

    # Stringify all returned numeric values
    $response->{$_} .= '' for grep { exists $response->{$_} } qw(ask_price barrier date_start display_value payout spot spot_time);
    return $response;
}

sub get_contract_details {
    my $params = shift;

    die 'missing landing_company in params'
        if !exists $params->{landing_company};

    my ($response, $contract, $bet_params);
    try {
        $bet_params =
            shortcode_to_parameters($params->{short_code}, $params->{currency});
    }
    catch {
        warn __PACKAGE__ . " get_contract_details shortcode_to_parameters failed: $params->{short_code}, currency: $params->{currency}";
        $response = BOM::Pricing::v3::Utility::create_error({
                code              => 'GetContractDetails',
                message_to_client => localize('Cannot create contract')});
    };
    return $response if $response;

    try {
        $bet_params->{app_markup_percentage} = $params->{app_markup_percentage} // 0;
        $bet_params->{landing_company}       = $params->{landing_company};
        $contract                            = produce_contract($bet_params);
    }
    catch {
        warn __PACKAGE__ . " get_contract_details produce_contract failed, parameters: " . JSON::XS->new->allow_blessed->encode($bet_params);
        $response = BOM::Pricing::v3::Utility::create_error({
                code              => 'GetContractDetails',
                message_to_client => localize('Cannot create contract')});
    };
    return $response if $response;

    $response = {
        longcode     => localize($contract->longcode),
        symbol       => $contract->underlying->symbol,
        display_name => $contract->underlying->display_name,
        date_expiry  => $contract->date_expiry->epoch
    };

    # do not have any other information on legacy contract
    return $response if ($contract->is_legacy or $contract->is_binaryico);

    if ($contract->two_barriers) {
        $response->{high_barrier} = $contract->high_barrier->supplied_barrier;
        $response->{low_barrier}  = $contract->low_barrier->supplied_barrier;
    } else {
        $response->{barrier} = $contract->barrier ? $contract->barrier->supplied_barrier : undef;
    }

    return $response;
}

sub contracts_for {
    my $params = shift;

    my $args                 = $params->{args};
    my $symbol               = $args->{contracts_for};
    my $currency             = $args->{currency} || 'USD';
    my $product_type         = $args->{product_type} // 'basic';
    my $landing_company_name = $args->{landing_company} // 'costarica';

    my $contracts_for;
    my $query_args = {
        symbol          => $symbol,
        landing_company => $landing_company_name,
    };

    if ($product_type eq 'multi_barrier') {
        $contracts_for = BOM::Product::Contract::Finder::Japan::available_contracts_for_symbol($query_args);
    } else {
        $contracts_for = BOM::Product::Contract::Finder::available_contracts_for_symbol($query_args);
        # this is temporary solution till the time front apps are fixed
        # filter CALLE|PUTE only for non japan
        $contracts_for->{available} = [grep { $_->{contract_type} !~ /^(?:CALLE|PUTE)$/ } @{$contracts_for->{available}}]
            if ($contracts_for and $contracts_for->{hit_count} > 0);
    }

    my $i = 0;
    foreach my $contract (@{$contracts_for->{available}}) {
        if (exists $contract->{payout_limit}) {
            $contracts_for->{available}->[$i]->{payout_limit} = $contract->{payout_limit}->{$currency};
        }
        $i++;
    }

    if (not $contracts_for or $contracts_for->{hit_count} == 0) {
        return BOM::Pricing::v3::Utility::create_error({
                code              => 'InvalidSymbol',
                message_to_client => BOM::Platform::Context::localize('The symbol is invalid.')});
    } else {
        $contracts_for->{'spot'} = create_underlying($symbol)->spot();
        return $contracts_for;
    }

    return;
}

sub _log_exception {
    my ($component, $err) = @_;

# so this should never happen, because we're passing fixed strings and only in this module,
# but best not to let a typo ruin datadog's day
    $component =~ s/[^a-z_]+/_/g
        and warn "invalid component passed to _log_error: $_[0]";
    warn "Unhandled exception in $component: $err\n";
    stats_inc('contract.exception.' . $component);
    return;
}

sub _get_error_message {
    my ($reason, $args_copy, $log_exception) = @_;

    return $reason->message_to_client if (blessed($reason) && $reason->isa('BOM::Product::Exception'));

    if ($log_exception) {
        _log_exception(_get_ask => $reason);
    } else {
        warn __PACKAGE__ . " _get_ask produce_contract failed: $reason, parameters: " . JSON::XS->new->allow_blessed->encode($args_copy);
    }

    return ['Cannot create contract'];
}

sub _data_disruption_error {
    return BOM::Pricing::v3::Utility::create_error({
            code              => "GetProposalFailure",
            message_to_client => localize(
                'There was a market data disruption during the contract period. For real-money accounts we will attempt to correct this and settle the contract properly, otherwise the contract will be cancelled and refunded. Virtual-money contracts will be cancelled and refunded.'
            )});
}

1;<|MERGE_RESOLUTION|>--- conflicted
+++ resolved
@@ -342,16 +342,10 @@
             date_settlement     => $contract->date_settlement->epoch,
             currency            => $contract->currency,
             longcode            => localize($contract->longcode),
-<<<<<<< HEAD
             shortcode           => $contract->shortcode,
             ($contract->is_binary) ? (payout => $contract->payout) : (),
-            contract_type => $contract->code
-=======
-            shortcode           => $short_code,
-            payout              => $contract->payout,
-            contract_type       => $contract->code,
+            contract_type => $contract->code,
             bid_price           => formatnumber('price', $contract->currency, $contract->bid_price),
->>>>>>> 293e3de8
         };
 
         if ($is_sold and $is_expired) {
