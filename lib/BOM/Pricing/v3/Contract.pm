package BOM::Pricing::v3::Contract;

use strict;
use warnings;
no indirect;

use Scalar::Util qw(blessed);
use Try::Tiny;
use List::MoreUtils qw(none);
use JSON::XS;
use Date::Utility;
use DataDog::DogStatsd::Helper qw(stats_timing stats_inc);
use Time::HiRes;
use Time::Duration::Concise::Localize;

use Format::Util::Numbers qw/formatnumber/;
use LandingCompany::Offerings qw(get_offerings_with_filter get_permitted_expiries);

use BOM::MarketData qw(create_underlying);
use BOM::MarketData::Types;
use BOM::Platform::Config;
use BOM::Platform::Context qw (localize request);
use BOM::Platform::Locale;
use BOM::Platform::Runtime;
use BOM::Product::ContractFactory qw(produce_contract produce_batch_contract);
use BOM::Product::ContractFactory::Parser qw( shortcode_to_parameters );
use BOM::Product::Contract::Finder::Japan;
use BOM::Product::Contract::Finder;
use BOM::Product::Contract::Offerings;
use BOM::Pricing::v3::Utility;

use feature "state";

sub _create_error {
    my $args = shift;
    stats_inc("bom_pricing_rpc.v_3.error", {tags => ['code:' . $args->{code},]});
    return {
        error => {
            code              => $args->{code},
            message_to_client => $args->{message_to_client},
            $args->{message} ? (message => $args->{message}) : (),
        }};
}

sub _validate_symbol {
    my $symbol = shift;
    my @offerings = get_offerings_with_filter(BOM::Platform::Runtime->instance->get_offerings_config, 'underlying_symbol');
    if (!$symbol || none { $symbol eq $_ } @offerings) {

# There's going to be a few symbols that are disabled or otherwise not provided for valid reasons, but if we have nothing,
# or it's a symbol that's very unlikely to be disabled, it'd be nice to know.
        warn "Symbol $symbol not found, our offerings are: " . join(',', @offerings)
            if $symbol
            and ($symbol =~ /^R_(100|75|50|25|10)$/ or not @offerings);
        return {
            error => {
                code    => 'InvalidSymbol',
                message => "Symbol [_1] invalid",
                params  => [$symbol],
            }};
    }
    return;
}

sub prepare_ask {
    my $p1 = shift;
    my %p2 = %$p1;

    my @contract_types = ref($p2{contract_type}) ? @{$p2{contract_type}} : ($p2{contract_type});
    delete $p2{contract_type};
    $p2{date_start} //= 0;
    if ($p2{date_expiry}) {
        $p2{fixed_expiry} //= 1;
    }

    if (ref $p2{barriers}) {
        delete @p2{qw(barrier barrier2)};
    } elsif (defined $p2{barrier} && defined $p2{barrier2}) {
        $p2{low_barrier}  = delete $p2{barrier2};
        $p2{high_barrier} = delete $p2{barrier};
    } elsif (
        !grep {
            /^(ASIAN|DIGITEVEN|DIGITODD)/
        } @contract_types
        )
    {
        $p2{barrier} //= 'S0P';
        delete $p2{barrier2};
    }

    $p2{underlying} = delete $p2{symbol};
    if (@contract_types > 1) {
        $p2{bet_types} = \@contract_types;
    } else {
        ($p2{bet_type}) = @contract_types;
    }
    $p2{amount_type} = delete $p2{basis} if exists $p2{basis};
    if ($p2{duration} and not exists $p2{date_expiry}) {
        $p2{duration} .= (delete $p2{duration_unit} or "s");
    }

    return \%p2;
}

=head2 contract_metadata

Extracts some generic information from a given contract.

=cut

sub contract_metadata {
    my ($contract) = @_;
    return +{
        app_markup_percentage => $contract->app_markup_percentage,
        ($contract->is_binary) ? (staking_limits => $contract->staking_limits) : (),
        deep_otm_threshold => $contract->otm_threshold,
        base_commission    => $contract->base_commission,
    };
}

sub _get_ask {
    my ($args_copy, $app_markup_percentage) = @_;
    my $streaming_params = delete $args_copy->{streaming_params};
    my ($contract, $response, $contract_parameters);

    my $tv = [Time::HiRes::gettimeofday];
    $args_copy->{app_markup_percentage} = $app_markup_percentage // 0;

    try {
        $contract = $args_copy->{proposal_array} ? produce_batch_contract($args_copy) : produce_contract($args_copy);
    }
    catch {
        my $message_to_client = _get_error_message($_, $args_copy);
        $response = BOM::Pricing::v3::Utility::create_error({
                code              => 'ContractCreationFailure',
                message_to_client => localize(@$message_to_client)});
    };
    return $response if $response;

    if ($contract->isa('BOM::Product::Contract::Batch')) {
        my $batch_response = try {
            handle_batch_contract($contract, $args_copy);
        }
        catch {
            my $message_to_client = _get_error_message($_, $args_copy);
            BOM::Pricing::v3::Utility::create_error({
                    code              => 'ContractCreationFailure',
                    message_to_client => localize(@$message_to_client)});
        };

        return $batch_response;
    }

    try {
        $contract_parameters = {%$args_copy, %{contract_metadata($contract)}};
    }
    catch {
        my $message_to_client = _get_error_message($_, $args_copy);
        $response = BOM::Pricing::v3::Utility::create_error({
                code              => 'ContractCreationFailure',
                message_to_client => localize(@$message_to_client)});
    };
    return $response if $response;

    try {
        if (!($contract->is_valid_to_buy({landing_company => $args_copy->{landing_company}}))) {
            my ($message_to_client, $code);

            if (my $pve = $contract->primary_validation_error) {
                $message_to_client = localize($pve->message_to_client);
                $code              = "ContractBuyValidationError";
            } else {
                $message_to_client = localize("Cannot validate contract.");
                $code              = "ContractValidationError";
            }

            $response = _create_error({
                message_to_client => $message_to_client,
                code              => $code,
            });

            # proposal_array streaming could get error on a first call
            # but later could produce valid contract dependant on volatility moves
            # so we need to store contract_parameters and longcode to use them later
            if ($code eq 'ContractBuyValidationError') {
                my $longcode =
                    eval { $contract->longcode } || '';    # if we can't get the longcode that's fine, we still want to return the original error
                $response->{contract_parameters} = $contract_parameters;
                $response->{longcode} = $longcode ? localize($longcode) : '';
            }
        } else {
            # We think this contract is valid to buy
            my $ask_price = formatnumber('price', $contract->currency, $contract->ask_price);

            $response = {
                longcode            => localize($contract->longcode),
                payout              => $contract->payout,
                ask_price           => $ask_price,
                display_value       => $ask_price,
                spot_time           => $contract->current_tick->epoch,
                date_start          => $contract->date_start->epoch,
                contract_parameters => $contract_parameters,
            };

            if ($streaming_params->{add_theo_probability} and $contract->is_binary) {
                $response->{theo_probability} = $contract->theo_probability->amount;
            }

            if ($contract->underlying->feed_license eq 'realtime') {
                $response->{spot} = $contract->current_spot;
            }
        }
        my $pen = $contract->pricing_engine_name;
        $pen =~ s/::/_/g;
        stats_timing('compute_price.buy.timing', 1000 * Time::HiRes::tv_interval($tv), {tags => ["pricing_engine:$pen"]});
    }
    catch {
        my $message_to_client = _get_error_message($_, $args_copy, 1);
        $response = BOM::Pricing::v3::Utility::create_error({
            message_to_client => localize(@$message_to_client),
            code              => "ContractCreationFailure"
        });
    };

    return $response;
}

sub handle_batch_contract {
    my ($batch_contract, $p2) = @_;

    # We should now have a usable ::Contract instance. This may be a single
    # or multiple (batch) contract.

    my $proposals            = {};
    my $ask_prices           = $batch_contract->ask_prices;
    my $trading_window_start = $p2->{trading_period_start} // '';

    # Log full pricing data for Japan contracts. This is a regulatory requirement
    # with strict rules about accuracy.
    if ($p2->{currency} && $p2->{currency} eq 'JPY') {
        my %contracts_to_log;
        CONTRACT:
        for my $contract (@{$batch_contract->_contracts}) {
            next CONTRACT unless $contract->can('japan_pricing_info');

            my $barrier_key =
                $contract->two_barriers
                ? ($contract->high_barrier->as_absolute) . '-' . ($contract->low_barrier->as_absolute)
                : ($contract->barrier->as_absolute);

            push @{$contracts_to_log{$barrier_key}}, $contract;
        }
        BARRIER:
        for my $contracts (values %contracts_to_log) {
            if (@$contracts == 2) {
                # For each contract, we pass the opposite contract to the logging function
                warn $contracts->[0]->japan_pricing_info($trading_window_start, $contracts->[1]);
                warn $contracts->[1]->japan_pricing_info($trading_window_start, $contracts->[0]);
            } else {
                warn "Had unexpected number of contracts for ->japan_pricing_info calls - types are " . join ',', map { $_->bet_type } @$contracts;
            }
        }
    }
    for my $contract_type (keys %$ask_prices) {
        for my $barrier (@{$p2->{barriers}}) {
            my $key =
                ref($barrier)
                ? $batch_contract->underlying->pipsized_value($barrier->{barrier}) . '-'
                . $batch_contract->underlying->pipsized_value($barrier->{barrier2})
                : $batch_contract->underlying->pipsized_value($barrier);
            warn "Could not find barrier for key $key, available barriers: " . join ',', sort keys %{$ask_prices->{$contract_type}}
                unless exists $ask_prices->{$contract_type}{$key};
            my $price = $ask_prices->{$contract_type}{$key} // {};
            push @{$proposals->{$contract_type}}, $price;
        }
    }
    return {
        proposals           => $proposals,
        contract_parameters => {%$p2, %{$batch_contract->market_details}},
        rpc_time            => 0,                                            # $rpc_time,
    };
}

sub get_bid {
    my $params = shift;
    my ($short_code, $contract_id, $currency, $is_sold, $sell_time, $buy_price, $sell_price, $app_markup_percentage, $landing_company) =
        @{$params}{qw/short_code contract_id currency is_sold sell_time buy_price sell_price app_markup_percentage landing_company/};

    my ($response, $contract, $bet_params);
    my $tv = [Time::HiRes::gettimeofday];
    try {
        $bet_params = shortcode_to_parameters($short_code, $currency);
    }
    catch {
        warn __PACKAGE__ . " get_bid shortcode_to_parameters failed: $short_code, currency: $currency";
        $response = BOM::Pricing::v3::Utility::create_error({
                code              => 'GetProposalFailure',
                message_to_client => localize('Cannot create contract')});
    };
    return $response if $response;

    try {
        $bet_params->{is_sold}               = $is_sold;
        $bet_params->{app_markup_percentage} = $app_markup_percentage // 0;
        $bet_params->{landing_company}       = $landing_company;
        $contract                            = produce_contract($bet_params);
    }
    catch {
        warn __PACKAGE__ . " get_bid produce_contract failed, parameters: " . JSON::XS->new->allow_blessed->encode($bet_params);
        $response = BOM::Pricing::v3::Utility::create_error({
                code              => 'GetProposalFailure',
                message_to_client => localize('Cannot create contract')});
    };
    return $response if $response;

    if ($contract->is_legacy) {
        return BOM::Pricing::v3::Utility::create_error({
            message_to_client => localize($contract->longcode),
            code              => "GetProposalFailure"
        });
    }

    try {
        $params->{validation_params}->{landing_company} = $landing_company;
        my $is_valid_to_sell = $contract->is_valid_to_sell($params->{validation_params});

        $response = {
            is_valid_to_sell => $is_valid_to_sell,
            (
                $is_valid_to_sell
                ? ()
                : (validation_error => localize($contract->primary_validation_error->message_to_client))
            ),
            bid_price           => formatnumber('price', $contract->currency, $contract->bid_price),
            current_spot_time   => $contract->current_tick->epoch,
            contract_id         => $contract_id,
            underlying          => $contract->underlying->symbol,
            display_name        => $contract->underlying->display_name,
            is_expired          => $contract->is_expired,
            is_forward_starting => $contract->is_forward_starting,
            is_path_dependent   => $contract->is_path_dependent,
            is_intraday         => $contract->is_intraday,
            date_start          => $contract->date_start->epoch,
            date_expiry         => $contract->date_expiry->epoch,
            date_settlement     => $contract->date_settlement->epoch,
            currency            => $contract->currency,
            longcode            => localize($contract->longcode),
<<<<<<< HEAD
            shortcode           => $contract->shortcode,
#just experimentation
            ($contract->is_binary) ? (payout => $contract->payout) : (),
            contract_type => $contract->code
=======
            shortcode           => $short_code,
            payout              => $contract->payout,
            contract_type       => $contract->code
>>>>>>> 58e03981
        };

        if (not $contract->may_settle_automatically
            and $contract->missing_market_data)
        {
            $response = BOM::Pricing::v3::Utility::create_error({
                    code              => "GetProposalFailure",
                    message_to_client => localize(
                        'There was a market data disruption during the contract period. For real-money accounts we will attempt to correct this and settle the contract properly, otherwise the contract will be cancelled and refunded. Virtual-money contracts will be cancelled and refunded.'
                    )});
            return;
        }

        $response->{is_settleable} = $contract->is_settleable;

        $response->{barrier_count} = $contract->two_barriers ? 2 : 1;
        if ($contract->entry_spot) {
            my $entry_spot = $contract->underlying->pipsized_value($contract->entry_spot);
            $response->{entry_tick}      = $entry_spot;
            $response->{entry_spot}      = $entry_spot;
            $response->{entry_tick_time} = $contract->entry_spot_epoch;
            if ($contract->two_barriers) {
                $response->{high_barrier} = $contract->high_barrier->as_absolute;
                $response->{low_barrier}  = $contract->low_barrier->as_absolute;
            } elsif ($contract->barrier) {
                $response->{barrier} = $contract->barrier->as_absolute;
            }
        }

        if ($contract->exit_tick and $contract->is_valid_exit_tick and $contract->is_after_settlement) {
            $response->{exit_tick}      = $contract->underlying->pipsized_value($contract->exit_tick->quote);
            $response->{exit_tick_time} = $contract->exit_tick->epoch;
        }

        $response->{current_spot} = $contract->current_spot
            if $contract->underlying->feed_license eq 'realtime';

        # sell_spot and sell_spot_time are updated if the contract is sold
        # or when the contract is expired.
        if ($sell_time or $contract->is_expired) {
            $response->{is_expired} = 1;

            # path dependent contracts may have hit tick but not sell time
            my $sell_tick =
                  $sell_time
                ? $contract->underlying->tick_at($sell_time, {allow_inconsistent => 1})
                : undef;

            my $hit_tick;
            if (    $contract->is_path_dependent
                and $hit_tick = $contract->hit_tick
                and (not $sell_time or $hit_tick->epoch <= $sell_time))
            {
                $sell_tick = $hit_tick;
            }

            if ($sell_tick) {
                $response->{sell_spot}      = $contract->underlying->pipsized_value($sell_tick->quote);
                $response->{sell_spot_time} = $sell_tick->epoch;
            }
        }

        if ($contract->expiry_type eq 'tick') {
            $response->{tick_count} = $contract->tick_count;
        }

        my $pen = $contract->pricing_engine_name;
        $pen =~ s/::/_/g;
        stats_timing('compute_price.sell.timing', 1000 * Time::HiRes::tv_interval($tv), {tags => ["pricing_engine:$pen"]});
    }
    catch {
        _log_exception(get_bid => $_);
        $response = BOM::Pricing::v3::Utility::create_error({
            message_to_client => localize('Sorry, an error occurred while processing your request.'),
            code              => "GetProposalFailure"
        });
    };

    return $response;
}

sub send_bid {
    my $params = shift;

    my $tv = [Time::HiRes::gettimeofday];

    my $response;
    try {
        $response = get_bid($params);
    }
    catch {
        # This should be impossible: get_bid() has an exception wrapper around
        # all the useful code, so unless the error creation or localize steps
        # fail, there's not much else that can go wrong. We therefore log and
        # report anyway.
        _log_exception(send_bid => "$_ (and it should be impossible for this to happen)");
        $response = BOM::Pricing::v3::Utility::create_error({
                code              => 'pricing error',
                message_to_client => localize('Unable to price the contract.')});
    };

    $response->{rpc_time} = 1000 * Time::HiRes::tv_interval($tv);

    return $response;
}

sub send_ask {
    my $params = shift;

    my $tv = [Time::HiRes::gettimeofday];

    # provide landing_company information when it is available.
    $params->{args}->{landing_company} = $params->{landing_company}
        if $params->{landing_company};

    my $symbol   = $params->{args}->{symbol};
    my $response = _validate_symbol($symbol);
    if ($response and exists $response->{error}) {
        $response = BOM::Pricing::v3::Utility::create_error({
                code              => $response->{error}->{code},
                message_to_client => localize($response->{error}->{message}, $symbol)});

        $response->{rpc_time} = 1000 * Time::HiRes::tv_interval($tv);

        return $response;
    }

    try {
        $response = _get_ask(prepare_ask($params->{args}), $params->{app_markup_percentage});
    }
    catch {
        _log_exception(send_ask => $_);
        $response = BOM::Pricing::v3::Utility::create_error({
                code              => 'pricing error',
                message_to_client => localize('Unable to price the contract.')});
    };

    $response->{rpc_time} = 1000 * Time::HiRes::tv_interval($tv);

    # Stringify all returned numeric values
    $response->{$_} .= '' for grep { exists $response->{$_} } qw(ask_price barrier date_start display_value payout spot spot_time);
    return $response;
}

sub get_contract_details {
    my $params = shift;

    die 'missing landing_company in params'
        if !exists $params->{landing_company};

    my ($response, $contract, $bet_params);
    try {
        $bet_params =
            shortcode_to_parameters($params->{short_code}, $params->{currency});
    }
    catch {
        warn __PACKAGE__ . " get_contract_details shortcode_to_parameters failed: $params->{short_code}, currency: $params->{currency}";
        $response = BOM::Pricing::v3::Utility::create_error({
                code              => 'GetContractDetails',
                message_to_client => localize('Cannot create contract')});
    };
    return $response if $response;

    try {
        $bet_params->{app_markup_percentage} = $params->{app_markup_percentage} // 0;
        $bet_params->{landing_company}       = $params->{landing_company};
        $contract                            = produce_contract($bet_params);
    }
    catch {
        warn __PACKAGE__ . " get_contract_details produce_contract failed, parameters: " . JSON::XS->new->allow_blessed->encode($bet_params);
        $response = BOM::Pricing::v3::Utility::create_error({
                code              => 'GetContractDetails',
                message_to_client => localize('Cannot create contract')});
    };
    return $response if $response;

    $response = {
        longcode     => localize($contract->longcode),
        symbol       => $contract->underlying->symbol,
        display_name => $contract->underlying->display_name,
        date_expiry  => $contract->date_expiry->epoch
    };

    # do not have any other information on legacy contract
    return $response if ($contract->is_legacy or $contract->is_binaryico);

    if ($contract->two_barriers) {
        $response->{high_barrier} = $contract->high_barrier->supplied_barrier;
        $response->{low_barrier}  = $contract->low_barrier->supplied_barrier;
    } else {
        $response->{barrier} = $contract->barrier ? $contract->barrier->supplied_barrier : undef;
    }

    return $response;
}

sub longcode {
    my $params = shift;

    my $longcodes;

    my @short_codes = @{$params->{short_codes}};

    foreach my $s (@short_codes) {
        my ($contract, $longcode);
        try {
            $contract = produce_contract($s, $params->{currency});
            $longcode = $contract->longcode;
        }
        catch {
            warn __PACKAGE__ . " get_contract_details produce_contract failed, parameters: " . JSON::XS->new->allow_blessed->encode($params);
        };
        $longcodes->{$s} = localize($longcode);
    }

    return {
        longcodes => $longcodes,
    };

}

sub contracts_for {
    my $params = shift;

    my $args                 = $params->{args};
    my $symbol               = $args->{contracts_for};
    my $currency             = $args->{currency} || 'USD';
    my $product_type         = $args->{product_type} // 'basic';
    my $landing_company_name = $args->{landing_company} // 'costarica';

    my $contracts_for;
    my $query_args = {
        symbol          => $symbol,
        landing_company => $landing_company_name,
    };

    if ($product_type eq 'multi_barrier') {
        $contracts_for = BOM::Product::Contract::Finder::Japan::available_contracts_for_symbol($query_args);
    } else {
        $contracts_for = BOM::Product::Contract::Finder::available_contracts_for_symbol($query_args);
        # this is temporary solution till the time front apps are fixed
        # filter CALLE|PUTE only for non japan
        $contracts_for->{available} = [grep { $_->{contract_type} !~ /^(?:CALLE|PUTE)$/ } @{$contracts_for->{available}}]
            if ($contracts_for and $contracts_for->{hit_count} > 0);
    }

    my $i = 0;
    foreach my $contract (@{$contracts_for->{available}}) {
        if (exists $contract->{payout_limit}) {
            $contracts_for->{available}->[$i]->{payout_limit} = $contract->{payout_limit}->{$currency};
        }
        $i++;
    }

    if (not $contracts_for or $contracts_for->{hit_count} == 0) {
        return BOM::Pricing::v3::Utility::create_error({
                code              => 'InvalidSymbol',
                message_to_client => BOM::Platform::Context::localize('The symbol is invalid.')});
    } else {
        $contracts_for->{'spot'} = create_underlying($symbol)->spot();
        return $contracts_for;
    }

    return;
}

sub trading_times {
    my $params = shift;

    my $date = try { Date::Utility->new($params->{args}->{trading_times}) } || Date::Utility->new;
    my $tree = BOM::Product::Contract::Offerings->new(date => $date)->decorate_tree(
        markets     => {name => 'name'},
        submarkets  => {name => 'name'},
        underlyings => {
            name         => 'name',
            times        => 'times',
            events       => 'events',
            symbol       => sub { $_->symbol },
            feed_license => sub { $_->feed_license },
            delay_amount => sub { $_->delay_amount },
        });
    my $trading_times = {};
    for my $mkt (@$tree) {
        my $market = {};
        push @{$trading_times->{markets}}, $market;
        $market->{name} = localize($mkt->{name});
        for my $sbm (@{$mkt->{submarkets}}) {
            my $submarket = {};
            push @{$market->{submarkets}}, $submarket;
            $submarket->{name} = localize($sbm->{name});
            for my $ul (@{$sbm->{underlyings}}) {
                push @{$submarket->{symbols}},
                    {
                    name       => localize($ul->{name}),
                    symbol     => $ul->{symbol},
                    settlement => $ul->{settlement} || '',
                    events     => $ul->{events},
                    times      => $ul->{times},
                    ($ul->{feed_license} ne 'realtime') ? (feed_license => $ul->{feed_license}) : (),
                    ($ul->{delay_amount} > 0)           ? (delay_amount => $ul->{delay_amount}) : (),
                    };
            }
        }
    }
    return $trading_times,;
}

sub asset_index {
    my $params = shift;

    my $landing_company_name = $params->{args}->{landing_company} || 'costarica';

    my $asset_index = BOM::Product::Contract::Offerings->new(landing_company => $landing_company_name)->decorate_tree(
        markets => {
            code => sub { $_->name },
            name => sub { localize($_->display_name) }
        },
        submarkets => {
            code => sub {
                $_->name;
            },
            name => sub {
                localize($_->display_name);
            }
        },
        underlyings => {
            code => sub {
                $_->symbol;
            },
            name => sub {
                localize($_->display_name);
            }
        },
        contract_categories => {
            code => sub {
                $_->code;
            },
            name => sub {
                localize($_->display_name);
            },
            expiries => sub {
                my $underlying = shift;
                my %offered    = %{
                    get_permitted_expiries(
                        BOM::Platform::Runtime->instance->get_offerings_config,
                        {
                            underlying_symbol => $underlying->symbol,
                            contract_category => $_->code,
                        })};

                my @times;
                foreach my $expiry (qw(intraday daily tick)) {
                    if (my $included = $offered{$expiry}) {
                        foreach my $key (qw(min max)) {
                            if ($expiry eq 'tick') {
                                # some tick is set to seconds somehow in this code.
                                # don't want to waste time to figure out how it is set
                                my $tick_count = (ref $included->{$key}) ? $included->{$key}->seconds : $included->{$key};
                                push @times, [$tick_count, $tick_count . 't'];
                            } else {
                                $included->{$key} = Time::Duration::Concise::Localize->new(
                                    interval => $included->{$key},
                                    locale   => $params->{language}) unless (ref $included->{$key});
                                push @times, [$included->{$key}->seconds, $included->{$key}->as_concise_string];
                            }
                        }
                    }
                }
                @times = sort { $a->[0] <=> $b->[0] } @times;
                return +{
                    min => $times[0][1],
                    max => $times[-1][1],
                };
            },
        },
    );

    ## remove obj for json encode
    my @data;
    for my $market (@$asset_index) {
        delete $market->{$_} for (qw/obj children/);
        for my $submarket (@{$market->{submarkets}}) {
            delete $submarket->{$_} for (qw/obj parent_obj children parent/);
            for my $ul (@{$submarket->{underlyings}}) {
                delete $ul->{$_} for (qw/obj parent_obj children parent/);
                for (@{$ul->{contract_categories}}) {
                    $_ = [$_->{code}, $_->{name}, $_->{expiries}->{min}, $_->{expiries}->{max}];
                }
                my $x = [$ul->{code}, $ul->{name}, $ul->{contract_categories}];
                push @data, $x;
            }
        }
    }

    return \@data;
}

sub _log_exception {
    my ($component, $err) = @_;

# so this should never happen, because we're passing fixed strings and only in this module,
# but best not to let a typo ruin datadog's day
    $component =~ s/[^a-z_]+/_/g
        and warn "invalid component passed to _log_error: $_[0]";
    warn "Unhandled exception in $component: $err\n";
    stats_inc('contract.exception.' . $component);
    return;
}

sub _get_error_message {
    my ($reason, $args_copy, $log_exception) = @_;

    return $reason->message_to_client if (blessed($reason) && $reason->isa('BOM::Product::Exception'));

    if ($log_exception) {
        _log_exception(_get_ask => $reason);
    } else {
        warn __PACKAGE__ . " _get_ask produce_contract failed: $reason, parameters: " . JSON::XS->new->allow_blessed->encode($args_copy);
    }

    return ['Cannot create contract'];
}

1;<|MERGE_RESOLUTION|>--- conflicted
+++ resolved
@@ -345,16 +345,10 @@
             date_settlement     => $contract->date_settlement->epoch,
             currency            => $contract->currency,
             longcode            => localize($contract->longcode),
-<<<<<<< HEAD
             shortcode           => $contract->shortcode,
 #just experimentation
             ($contract->is_binary) ? (payout => $contract->payout) : (),
             contract_type => $contract->code
-=======
-            shortcode           => $short_code,
-            payout              => $contract->payout,
-            contract_type       => $contract->code
->>>>>>> 58e03981
         };
 
         if (not $contract->may_settle_automatically
