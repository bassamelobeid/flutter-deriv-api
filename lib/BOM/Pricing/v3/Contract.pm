package BOM::Pricing::v3::Contract;

use strict;
use warnings;
no indirect;

use Scalar::Util qw(blessed);
use Syntax::Keyword::Try;
use List::MoreUtils qw(none);
use JSON::MaybeXS;
use Date::Utility;
use DataDog::DogStatsd::Helper qw(stats_timing stats_inc);
use Time::HiRes;
use Time::Duration::Concise::Localize;
use BOM::User::Client;

use Format::Util::Numbers qw/formatnumber roundcommon/;
use Scalar::Util::Numeric qw(isint);

use BOM::MarketData qw(create_underlying);
use BOM::MarketData::Types;
use BOM::Config;
use BOM::Platform::Context qw (localize request);
use BOM::Platform::Locale;
use BOM::Config::Runtime;
use BOM::Product::ContractFactory qw(produce_contract produce_batch_contract);
use BOM::Product::ContractFinder;
use Finance::Contract::Longcode qw( shortcode_to_parameters);
use LandingCompany::Registry;
use BOM::Pricing::v3::Utility;
use BOM::Config::RedisReplicated;
use Scalar::Util qw(looks_like_number);
use feature "state";

my $json = JSON::MaybeXS->new->allow_blessed;

sub _create_error {
    my $args = shift;
    stats_inc("bom_pricing_rpc.v_3.error", {tags => ['code:' . $args->{code},]});
    return {
        error => {
            code              => $args->{code},
            message_to_client => $args->{message_to_client},
            $args->{details} ? (details => $args->{details}) : (),
            $args->{message} ? (message => $args->{message}) : (),
        }};
}

sub prepare_ask {
    my $p1 = shift;
    my %p2 = %$p1;

    my @contract_types = ref($p2{contract_type}) ? @{$p2{contract_type}} : ($p2{contract_type});
    delete $p2{contract_type};
    $p2{date_start} //= 0;
    if ($p2{date_expiry}) {
        $p2{fixed_expiry} //= 1;
    }

    if (ref $p2{barriers}) {
        delete @p2{qw(barrier barrier2)};
    } elsif (defined $p2{barrier} && defined $p2{barrier2}) {
        $p2{low_barrier}  = delete $p2{barrier2};
        $p2{high_barrier} = delete $p2{barrier};
    } elsif (
        grep {
            /^(?:RUNHIGH|RUNLOW|RESETCALL|RESETPUT|(?:CALL|PUT)E?)$/
        } @contract_types
        )
    {
        delete $p2{barrier2};
        # set to S0P if barrier is undef
        $p2{barrier} //= 'S0P';
    }

    $p2{underlying} = delete $p2{symbol};
    if (@contract_types > 1) {
        $p2{bet_types} = \@contract_types;
    } else {
        ($p2{bet_type}) = @contract_types;
    }
    $p2{amount_type} = delete $p2{basis} if exists $p2{basis};
    if ($p2{duration} and not exists $p2{date_expiry}) {
        $p2{duration} .= (delete $p2{duration_unit} or "s");
    }

    return \%p2;
}

=head2 contract_metadata

Extracts some generic information from a given contract.

=cut

sub contract_metadata {
    my ($contract) = @_;
    return +{
        app_markup_percentage => $contract->app_markup_percentage,
        ($contract->is_binary) ? (staking_limits => $contract->staking_limits) : (),    #staking limits only apply to binary
        deep_otm_threshold    => $contract->otm_threshold,
        base_commission       => $contract->base_commission,
        min_commission_amount => $contract->min_commission_amount,
    };
}

sub _get_ask {
    my ($args_copy, $app_markup_percentage) = @_;
    my $streaming_params = delete $args_copy->{streaming_params};
    my ($contract, $response, $contract_parameters);

    my $tv = [Time::HiRes::gettimeofday];
    $args_copy->{app_markup_percentage} = $app_markup_percentage // 0;

    try {
        $contract = $args_copy->{proposal_array} ? produce_batch_contract($args_copy) : produce_contract($args_copy);
    }
    catch {
        my $e                 = $@;
        my $message_to_client = _get_error_message($e, $args_copy);
        my $details           = _get_error_details($e);
        return BOM::Pricing::v3::Utility::create_error({
            code              => 'ContractCreationFailure',
            message_to_client => localize(@$message_to_client),
            $details ? (details => $details) : (),
        });
    }

    if ($contract->isa('BOM::Product::Contract::Batch')) {
        try {
            return handle_batch_contract($contract, $args_copy);
        }
        catch {
            my $e                 = $@;
            my $message_to_client = _get_error_message($e, $args_copy);
            my $details           = _get_error_details($e);

            return BOM::Pricing::v3::Utility::create_error({
                code              => 'ContractCreationFailure',
                message_to_client => localize(@$message_to_client),
                $details ? (details => $details) : (),
            });
        }
    }

    $response = _validate_offerings($contract, $args_copy);

    return $response if $response;

    try {
        $contract_parameters = {%$args_copy, %{contract_metadata($contract)}};
        my $country_code;
        if ($args_copy->{token_details} and exists $args_copy->{token_details}->{loginid}) {
            my $client = BOM::User::Client->new({
                loginid      => $args_copy->{token_details}->{loginid},
                db_operation => 'replica',
            });
            $country_code = $client->residence;
        }

        if (
            !(
                $contract->is_valid_to_buy({
                        landing_company => $args_copy->{landing_company},
                        country_code    => $country_code
                    })))
        {
            my ($message_to_client, $code, $details);

            if (my $pve = $contract->primary_validation_error) {
                $details           = $pve->details;
                $message_to_client = localize($pve->message_to_client);
                $code              = "ContractBuyValidationError";
            } else {
                $message_to_client = localize("Cannot validate contract.");
                $code              = "ContractValidationError";
            }

            $response = _create_error({
                message_to_client => $message_to_client,
                code              => $code,
                $details ? (details => $details) : (),
            });

            # proposal_array streaming could get error on a first call
            # but later could produce valid contract dependant on volatility moves
            # so we need to store contract_parameters and longcode to use them later
            if ($code eq 'ContractBuyValidationError') {
                my $longcode =
                    eval { $contract->longcode } || '';    # if we can't get the longcode that's fine, we still want to return the original error
                $response->{contract_parameters} = $contract_parameters;
                $response->{longcode} = $longcode ? localize($longcode) : '';
            }
        } else {
            # We think this contract is valid to buy
            my $ask_price = formatnumber('price', $contract->currency, $contract->ask_price);

            $response = {
                longcode            => localize($contract->longcode),
                payout              => $contract->payout,
                ask_price           => $ask_price,
                display_value       => $ask_price,
                spot_time           => $contract->current_tick->epoch,
                date_start          => $contract->date_start->epoch,
                contract_parameters => $contract_parameters,
            };

            if (not $contract->is_binary) {
                $response->{contract_parameters}->{multiplier}        = $contract->multiplier        if not $contract->user_defined_multiplier;
                $response->{contract_parameters}->{maximum_ask_price} = $contract->maximum_ask_price if $contract->can('maximum_ask_price');
            }

            if ($contract->require_price_adjustment and $streaming_params->{from_pricer}) {
                if ($contract->is_binary) {
                    $response->{theo_probability} = $contract->theo_probability->amount;
                } else {
                    $response->{theo_price} = $contract->theo_price;
                }
            }

            if ($contract->underlying->feed_license eq 'realtime') {
                $response->{spot} = $contract->current_spot;
            }

            $response->{multiplier} = $contract->multiplier unless $contract->is_binary;

            if ($contract->category_code eq 'multiplier') {
                my $display = $contract->available_orders_for_display;
                $display->{$_}->{display_name} = localize($display->{$_}->{display_name}) for keys %$display;
                $response->{limit_order} = $display;
                $response->{commission} = roundcommon(0.0001, $contract->commission * 100);    # commission in percentage term

                if ($contract->cancellation) {
                    $response->{cancellation} = {
                        ask_price   => $contract->cost_of_cancellation,
                        date_expiry => $contract->cancellation_expiry->epoch,
                    };
                }
            }

            # On websocket, we are setting 'basis' to payout and 'amount' to 1000 to increase the collission rate.
            # This logic shouldn't be in websocket since it is business logic.
            unless ($streaming_params->{from_pricer}) {
                # To override multiplier or callputspread contracts (non-binary) just does not make any sense because
                # the ask_price is defined by the user and the output of limit order (take profit or stop out),
                # is dependent of the stake and multiplier provided by the client.
                # There is no probability calculation involved. Hence, not optimising anything.
                $response->{skip_basis_override} = 1 if $contract->code =~ /^(MULTUP|MULTDOWN|CALLSPREAD|PUTSPREAD)$/;
            }
        }
        my $pen = $contract->pricing_engine_name;
        $pen =~ s/::/_/g;
        stats_timing('compute_price.buy.timing', 1000 * Time::HiRes::tv_interval($tv), {tags => ["pricing_engine:$pen"]});
    }
    catch {
        my $e = $@;
        my $message_to_client = _get_error_message($e, $args_copy, 1);

        return BOM::Pricing::v3::Utility::create_error({
            message_to_client => localize(@$message_to_client),
            code              => "ContractCreationFailure"
        });
    }

    return $response;
}

sub handle_batch_contract {
    my ($batch_contract, $p2) = @_;

    # We should now have a usable ::Contract instance. This may be a single
    # or multiple (batch) contract.

    my $proposals = {};

    # This is done with an assumption that batch contracts has identical duration and contract category
    my $offerings_error = _validate_offerings($batch_contract->_contracts->[0], $p2);

    # In theory, if ask_prices has error, that error should already be set in $offerings_error by validation.
    # But we still need longcode (generated by ask_price) when throw error message
    # So we when both $offerings_error and ask_price have errors, we return $offerings_error directly
    # when only $offerings_error is true, we generate error message using ask_price
    # when $offerings_error is false but ask_price has error -- in theory that shouldn't happen -- we die to jump out
    # of the current function. That error will be handled by the caller.
    my $ask_prices;
    try {
        $ask_prices = $batch_contract->ask_prices;
    }
    catch {
        die $@ if !$offerings_error;
    }
    # I know here $offerings_error must be true when no ask_prices, but this format of condition should be more intuitive.
    return $offerings_error if $offerings_error && !$ask_prices;

    for my $contract_type (sort keys %$ask_prices) {
        for my $contract (grep { $_->{bet_type} eq $contract_type } @{$batch_contract->_contracts}) {
            my $key =
                $contract->two_barriers
                ? ($contract->high_barrier->as_absolute) . '-' . ($contract->low_barrier->as_absolute)
                : ($contract->barrier->as_absolute);
            warn "Could not find barrier for key $key, available barriers: " . join ',', sort keys %{$ask_prices->{$contract_type}}
                if !exists $ask_prices->{$contract_type}{$key} && !$offerings_error;
            my $price = $ask_prices->{$contract_type}{$key} // {};
            if ($offerings_error) {
                my $new_error = {
                    longcode => $price->{longcode},
                    error    => {
                        message_to_client => $offerings_error->{error}{message_to_client},
                        code              => $offerings_error->{error}{code},
                        details           => {
                            display_value => $price->{error} ? $price->{error}{details}{display_value} : $price->{display_value},
                            payout        => $price->{error} ? $price->{error}{details}{payout}        : $price->{display_value},
                        }
                    },
                };
                $price = $new_error;
            }
            if (exists $price->{error}) {
                if ($contract->two_barriers) {
                    $price->{error}{details}{barrier}  = $contract->high_barrier->as_absolute;
                    $price->{error}{details}{barrier2} = $contract->low_barrier->as_absolute;

                    $price->{error}{details}{supplied_barrier}  = $contract->high_barrier->supplied_barrier;
                    $price->{error}{details}{supplied_barrier2} = $contract->low_barrier->supplied_barrier;
                } else {
                    $price->{error}{details}{barrier}          = $contract->barrier->as_absolute;
                    $price->{error}{details}{supplied_barrier} = $contract->barrier->supplied_barrier;
                }
                $price->{error}->{message_to_client} = localize($price->{error}->{message_to_client});
            }
            $price->{longcode} = $price->{longcode} ? localize($price->{longcode}) : '';

            push @{$proposals->{$contract_type}}, $price;
        }
    }
    return {
        proposals           => $proposals,
        contract_parameters => {%$p2, %{$batch_contract->market_details}},
        rpc_time            => 0,                                            # $rpc_time,
    };
}

=head2 get_bid

Description Builds the L<open contract response|https://developers.binary.com/api/#proposal_open_contract> api response from the stored contract.

    get_bid(\%params);

Takes the following arguments as parameters

=over 4

=item short_code  String Coded description of the contract purchased, Example: CALL_R_100_90_1446704187_1446704787_S0P_0

=item contract_id  Integer internal identifier of the purchased Contract

=item currency  String  Standard 3 letter currency code of the contract.

=item is_sold  Boolean  Whether the contract is sold or not.

=item is_expired  Boolean  Whether the contract is expired or not.

=item sell_time   Integer Epoch time of when the contract was sold (only present for contracts already sold)

=item sell_price   Numeric Price at which contract was sold, only available when contract has been sold.

=item app_markup_percentage 3rd party application markup percentage.

=item landing_company  String The landing company shortcode of the client.

=item country_code  String International 2 letter country code of the client.

=back

Returns a contract proposal response as a  Hashref or an error from  L<BOM::Pricing::V3::Utility>

=cut

sub get_bid {
    my $params = shift;

    my (
        $short_code, $contract_id, $currency,              $is_sold,         $is_expired,
        $sell_time,  $sell_price,  $app_markup_percentage, $landing_company, $country_code
        )
        = @{$params}{qw/short_code contract_id currency is_sold is_expired sell_time sell_price app_markup_percentage landing_company country_code/};

    my ($contract, $bet_params);
    try {
        $bet_params = shortcode_to_parameters($short_code, $currency);
        $bet_params->{limit_order} = $params->{limit_order} if $params->{limit_order};
    }
    catch {
        warn __PACKAGE__ . " get_bid shortcode_to_parameters failed: $short_code, currency: $currency";

        return BOM::Pricing::v3::Utility::create_error({
                code              => 'GetProposalFailure',
                message_to_client => localize('Cannot create contract')});
    }

    try {
        $bet_params->{is_sold}               = $is_sold;
        $bet_params->{app_markup_percentage} = $app_markup_percentage // 0;
        $bet_params->{landing_company}       = $landing_company;
        $bet_params->{sell_time}             = $sell_time if $is_sold;
        $bet_params->{sell_price}            = $sell_price if defined $sell_price;
        $contract                            = produce_contract($bet_params);
    }
    catch {
        warn __PACKAGE__ . " get_bid produce_contract failed, parameters: " . $json->encode($bet_params);

        return BOM::Pricing::v3::Utility::create_error({
                code              => 'GetProposalFailure',
                message_to_client => localize('Cannot create contract')});
    }

    if ($contract->is_legacy) {
        return BOM::Pricing::v3::Utility::create_error({
            message_to_client => localize($contract->longcode),
            code              => "GetProposalFailure"
        });
    }

    my $tv = [Time::HiRes::gettimeofday()];
    my $response;
    try {
        $params->{validation_params}->{landing_company} = $landing_company;

        my $valid_to_sell = _is_valid_to_sell($contract, $params->{validation_params}, $country_code);

        # we want to return immediately with a complete response in case of a data disruption because
        # we might now have a valid entry and exit tick.
        if (not $valid_to_sell->{is_valid_to_sell} and $contract->require_manual_settlement) {
            # can't just return the value when using Syntax::Keyword::Try, it breaks some tests
            # the response should be returned from outside of the try block
            $response = BOM::Pricing::v3::Utility::create_error({
                code              => "GetProposalFailure",
                message_to_client => $valid_to_sell->{validation_error},
            });
        } else {
            my $format_limit_order = ($params->{streaming_params} and $params->{streaming_params}->{format_limit_order}) ? 1 : 0;

            $response = _build_bid_response({
                contract           => $contract,
                contract_id        => $contract_id,
                is_valid_to_sell   => $valid_to_sell->{is_valid_to_sell},
                is_valid_to_cancel => $contract->is_valid_to_cancel,
                is_sold            => $is_sold,
                is_expired         => $is_expired,
                sell_price         => $sell_price,
                sell_time          => $sell_time,
                validation_error   => $valid_to_sell->{validation_error},
                from_pricer        => $format_limit_order,
            });

            my $pen = $contract->pricing_engine_name;
            $pen =~ s/::/_/g;
            stats_timing('compute_price.sell.timing', 1000 * Time::HiRes::tv_interval($tv), {tags => ["pricing_engine:$pen"]});
        }
    }
    catch {
        my $e = $@;
        _log_exception(get_bid => $e);

        return BOM::Pricing::v3::Utility::create_error({
            message_to_client => localize('Sorry, an error occurred while processing your request.'),
            code              => "GetProposalFailure"
        });
    }
    return $response;
}

sub localize_template_params {
    my $name = shift;
    if (ref $name eq 'ARRAY') {
        #Parms should be manually localized; otherwose they will be inserted into the template without localization.
        for (my $i = 1; $i <= $#$name; $i++) {
            localize_template_params($name->[$i]);
            $name->[$i] = localize($name->[$i]);
        }
    }
    return $name;
}

sub send_bid {
    my $params   = shift;
    my $tv       = [Time::HiRes::gettimeofday];
    my $response = undef;

    try {
        $response = get_bid($params);
    }
    catch {
        # This should be impossible: get_bid() has an exception wrapper around
        # all the useful code, so unless the error creation or localize steps
        # fail, there's not much else that can go wrong. We therefore log and
        # report anyway.
        my $e = $@;

        _log_exception(send_bid => "$e (and it should be impossible for this to happen)");

        $response = BOM::Pricing::v3::Utility::create_error({
                code              => 'pricing error',
                message_to_client => localize('Unable to price the contract.')});
    }

    $response->{rpc_time} = 1000 * Time::HiRes::tv_interval($tv);

    return $response;
}

sub send_ask {
    my $params = shift;

    my $tv = [Time::HiRes::gettimeofday];

    # provide landing_company information when it is available.
    $params->{args}->{landing_company} = $params->{landing_company}
        if $params->{landing_company};

    # copy country_code when it is available.
    $params->{args}->{country_code} = $params->{country_code} if $params->{country_code};

    # copy token_details when it is available.
    $params->{args}->{token_details} = $params->{token_details} if $params->{token_details};

    #Tactical solution, we will sort out api barrier entry validation
    #for all other contract types in a separate card and clean up this part.
    if (defined $params->{args}->{contract_type} and $params->{args}->{contract_type} =~ /RESET/ and defined $params->{args}->{barrier2}) {
        return BOM::Pricing::v3::Utility::create_error({
            code              => 'BarrierValidationError',
            message_to_client => localize("barrier2 is not allowed for reset contract."),
            details           => {field => 'barrier2'},
        });
    }

    my $response;
    try {
        $response = _get_ask(prepare_ask($params->{args}), $params->{app_markup_percentage});
    }
    catch {
        my $e = $@;
        _log_exception(send_ask => $e);
        $response = BOM::Pricing::v3::Utility::create_error({
                code              => 'pricing error',
                message_to_client => localize('Unable to price the contract.')});
    }

    $response->{rpc_time} = 1000 * Time::HiRes::tv_interval($tv);

    # Stringify all returned numeric values
    $response->{$_} .= '' for grep { exists $response->{$_} } qw(ask_price barrier date_start display_value payout spot spot_time);

    return $response;
}

sub get_contract_details {
    my $params = shift;

    die 'missing landing_company in params'
        if !exists $params->{landing_company};

    my ($response, $contract, $bet_params);
    try {
        $bet_params =
            shortcode_to_parameters($params->{short_code}, $params->{currency});
        if ($bet_params->{bet_type} =~ /^(?:MULTUP|MULTDOWN)$/) {
            my $contract_params = BOM::Pricing::v3::Utility::get_contract_params($params->{contract_id}, $params->{landing_company});
            $bet_params->{limit_order} = $contract_params->{limit_order};
        }
    }
    catch {
        warn __PACKAGE__ . " get_contract_details shortcode_to_parameters failed: $params->{short_code}, currency: $params->{currency}";

        return BOM::Pricing::v3::Utility::create_error({
                code              => 'GetContractDetails',
                message_to_client => localize('Cannot create contract')});
    }

    try {
        $bet_params->{app_markup_percentage} = $params->{app_markup_percentage} // 0;
        $bet_params->{landing_company}       = $params->{landing_company};
        $bet_params->{limit_order}           = $params->{limit_order} if $params->{limit_order};
        $contract                            = produce_contract($bet_params);
    }
    catch {
        warn __PACKAGE__ . " get_contract_details produce_contract failed, parameters: " . $json->encode($bet_params);

        return BOM::Pricing::v3::Utility::create_error({
                code              => 'GetContractDetails',
                message_to_client => localize('Cannot create contract')});
    }

    $response = {
        longcode     => localize($contract->longcode),
        symbol       => $contract->underlying->symbol,
        display_name => $contract->underlying->display_name,
        date_expiry  => $contract->date_expiry->epoch
    };

    # do not have any other information on legacy contract
    return $response if $contract->is_legacy;

    if ($contract->two_barriers) {
        $response->{high_barrier} = $contract->high_barrier->supplied_barrier;
        $response->{low_barrier}  = $contract->low_barrier->supplied_barrier;
    } elsif ($contract->can('barrier')) {
        $response->{barrier} = $contract->barrier ? $contract->barrier->supplied_barrier : undef;
    } elsif ($contract->category_code eq 'multiplier') {
        foreach my $order (@{$contract->supported_orders}) {
            $response->{$order} = $contract->$order->barrier_value if $contract->$order and $contract->$order->barrier_value;
        }
    }

    return $response;
}

sub contracts_for {
    my $params = shift;

    my $args            = $params->{args};
    my $symbol          = $args->{contracts_for};
    my $currency        = $args->{currency} || 'USD';
    my $landing_company = $args->{landing_company} // 'virtual';
    my $product_type    = $args->{product_type};
    my $country_code    = $params->{country_code} // '';

    my $token_details = $params->{token_details};

    if ($token_details and exists $token_details->{loginid}) {
        my $client = BOM::User::Client->new({
            loginid      => $token_details->{loginid},
            db_operation => 'replica',
        });
        # override the details here since we already have a client.
        $landing_company = $client->landing_company->short;
        $country_code    = $client->residence;
    }

    $product_type //= LandingCompany::Registry::get($landing_company)->default_product_type;

    #Preparing error handler;
    my $get_invalid_symbol_error = sub {
        BOM::Pricing::v3::Utility::create_error({
                code              => 'InvalidSymbol',
                message_to_client => BOM::Platform::Context::localize('This contract is not offered in your country.')});
    };

    return $get_invalid_symbol_error->() unless $product_type;

    my $finder        = BOM::Product::ContractFinder->new;
    my $method        = $product_type eq 'basic' ? 'basic_contracts_for' : 'multi_barrier_contracts_for';
    my $contracts_for = $finder->$method({
        symbol          => $symbol,
        landing_company => $landing_company,
        country_code    => $country_code,
    });

    my $i = 0;
    foreach my $contract (@{$contracts_for->{available}}) {
        if (exists $contract->{payout_limit}) {
            $contracts_for->{available}->[$i]->{payout_limit} = $contract->{payout_limit}->{$currency};
        }
        $i++;
    }

    return $get_invalid_symbol_error->()
        if !$contracts_for || $contracts_for->{hit_count} == 0;

    $contracts_for->{'spot'} = create_underlying($symbol)->spot();
    return $contracts_for;
}

sub _log_exception {
    my ($component, $err) = @_;

# so this should never happen, because we're passing fixed strings and only in this module,
# but best not to let a typo ruin datadog's day
    $component =~ s/[^a-z_]+/_/g
        and warn "invalid component passed to _log_error: $_[0]";
    warn "Unhandled exception in $component: $err\n";
    stats_inc('contract.exception.' . $component);
    return;
}

sub _get_error_details {
    my $reason = shift;

    return $reason->details if (blessed($reason) && $reason->isa('BOM::Product::Exception'));
    return $reason->{details} if ref($reason) eq 'HASH';

    return;
}

sub _get_error_message {
    my ($reason, $args_copy, $log_exception) = @_;

    return $reason->message_to_client if (blessed($reason) && $reason->isa('BOM::Product::Exception'));

    if ($log_exception) {
        _log_exception(_get_ask => $reason);
    } else {
        warn __PACKAGE__ . " _get_ask produce_contract failed: $reason, parameters: " . $json->encode($args_copy);
    }

    return ['Cannot create contract'];
}

sub _validate_offerings {
    my ($contract, $args_copy) = @_;

    my $token_details = $args_copy->{token_details};

    if ($token_details and exists $token_details->{loginid}) {
        my $client = BOM::User::Client->new({
            loginid      => $token_details->{loginid},
            db_operation => 'replica',
        });
        # override the details here since we already have a client
        $args_copy->{landing_company} = $client->landing_company->short;
        $args_copy->{country_code}    = $client->residence;
    }

    try {
        my $landing_company = LandingCompany::Registry::get($args_copy->{landing_company} // 'virtual');
        my $method = $contract->is_parameters_predefined ? 'multi_barrier_offerings_for_country' : 'basic_offerings_for_country';
        my $offerings_obj = $landing_company->$method(delete $args_copy->{country_code} // '', BOM::Config::Runtime->instance->get_offerings_config);

        die 'Could not find offerings for ' . $args_copy->{country_code} unless $offerings_obj;
        if (my $error = $offerings_obj->validate_offerings($contract->metadata($args_copy->{action}))) {
            my $details = _get_error_details($error);

            return BOM::Pricing::v3::Utility::create_error({
                code              => 'OfferingsValidationError',
                message_to_client => localize(@{$error->{message_to_client}}),
                $details ? (details => $details) : (),
            });
        }
    }
    catch {
        my $e                 = $@;
        my $message_to_client = _get_error_message($e, $args_copy);
        my $details           = _get_error_details($e);

        return BOM::Pricing::v3::Utility::create_error({
            code              => 'OfferingsValidationFailure',
            message_to_client => localize(@$message_to_client),
            $details ? (details => $details) : (),
        });
    }
}

=head2 _is_valid_to_sell

Checks if the contract is valid to sell back to Binary

    _is_valid_to_sell(12, \%validation_params, 'AU');

Takes the following arguments as parameters

=over 4

=item  contract L<BOM::Product::Contract>::* type of contract varies depending on bet type

=item  validation_params A hashref  of attributes  used by the  contract validators in L<BOM::Product::ContractValidator>

=item  country_code  2 letter International Country Code.

=back

Returns a hashref is_valid_to_sell = boolean , validation_error = String (validation error message )

=cut

sub _is_valid_to_sell {
    my ($contract, $validation_params, $country_code) = @_;
    my $is_valid_to_sell = 1;
    my $validation_error;

    if (
        not $contract->is_expired
        and my $cve = _validate_offerings(
            $contract,
            {
                landing_company => $validation_params->{landing_company},
                country_code    => $country_code,
                action          => 'sell'
            }))
    {
        $is_valid_to_sell = 0;
        $validation_error = localize($cve->{error}{message_to_client});
    } elsif (!$contract->is_valid_to_sell($validation_params->{validation_params})) {
        $is_valid_to_sell = 0;
        $validation_error = localize($contract->primary_validation_error->message_to_client);
    }
    return {
        is_valid_to_sell => $is_valid_to_sell,
        validation_error => $validation_error
    };
}

=head2 _build_bid_response

Description Builds the open contract response from the stored contract.

Takes the following arguments as named parameters

=over 4

=item contract L<BOM::Product::Contract>::* type of contract varies depending on bet type

=item contract_id  Integer internal identifier of the purchased Contract

=item is_valid_to_sell Boolean Whether the contract can be sold back to Binary.com.

=item is_sold  Boolean  Whether the contract is sold or not.

=item is_expired  Boolean  Whether the contract is expired or not.

=item sell_price   Numeric Price at which contract was sold, only available when contract has been sold.

=item sell_time   Integer Epoch time of when the contract was sold (only present for contracts already sold).

=item validation_error  String   Message to be returned on a validation error.

=back

Returns a contract proposal response as a  Hashref

=cut

my @spot_list = qw(entry_tick entry_spot exit_tick sell_spot current_spot);

sub _build_bid_response {
    my ($params)           = @_;
    my $contract           = $params->{contract};
    my $is_valid_to_settle = $contract->is_settleable;

    # "0 +" converts string into number. This was added to ensure some fields return the value as number instead of string
    my $response = {
        is_valid_to_sell    => $params->{is_valid_to_sell},
        current_spot_time   => 0 + $contract->current_tick->epoch,
        contract_id         => $params->{contract_id},
        underlying          => $contract->underlying->symbol,
        display_name        => localize($contract->underlying->display_name),
        is_expired          => $contract->is_expired,
        is_forward_starting => $contract->is_forward_starting,
        is_path_dependent   => $contract->is_path_dependent,
        is_intraday         => $contract->is_intraday,
        date_start          => 0 + $contract->date_start->epoch,
        date_expiry         => 0 + $contract->date_expiry->epoch,
        date_settlement     => 0 + $contract->date_settlement->epoch,
        currency            => $contract->currency,
        longcode            => localize($contract->longcode),
        shortcode           => $contract->shortcode,
        contract_type       => $contract->code,
        bid_price           => formatnumber('price', $contract->currency, $contract->bid_price),
        is_settleable       => $is_valid_to_settle,
        barrier_count       => $contract->two_barriers ? 2 : 1,
<<<<<<< HEAD
        is_valid_to_cancel  => $params->{is_valid_to_cancel},
=======
>>>>>>> 3def893f
        expiry_time         => $contract->date_expiry->epoch,
    };
    if (!$contract->uses_barrier) {
        $response->{barrier_count} = 0;
        $response->{barrier}       = undef;
    }
    $response->{reset_time} = 0 + $contract->reset_spot->epoch if $contract->reset_spot;
    $response->{multiplier} = $contract->multiplier unless ($contract->is_binary);
    $response->{validation_error} = localize($params->{validation_error}) unless $params->{is_valid_to_sell};
    $response->{current_spot} = $contract->current_spot if $contract->underlying->feed_license eq 'realtime';
    $response->{tick_count}   = $contract->tick_count   if $contract->expiry_type eq 'tick';

    if ($contract->is_binary) {
        $response->{payout} = $contract->payout;
    } elsif ($contract->can('maximum_payout')) {
        $response->{payout} = $contract->maximum_payout;
    }

    if ($params->{is_sold} and $params->{is_expired}) {
        # here sell_price is used to parse the status of contracts that settled from Back Office
        # For non binary , there is no concept of won or lost, hence will return empty status if it is already expired and sold
        #$response->{status} = !$contract->is_binary ? undef : ($params->{sell_price} == $contract->payout ? "won" : "lost");
        $response->{status} = undef;
        if ($contract->is_binary) {
            $response->{status} = ($params->{sell_price} == $contract->payout ? "won" : "lost");
        }
    } elsif ($params->{is_sold} and not $params->{is_expired}) {
        $response->{status} = 'sold';
    } else {    # not sold
        $response->{status} = 'open';
    }

    # overwrite the above status if contract is cancelled
    $response->{status} = 'cancelled' if $contract->is_cancelled;

    if ($contract->entry_spot) {
        my $entry_spot = $contract->underlying->pipsized_value($contract->entry_spot);
        $response->{entry_tick}      = $entry_spot;
        $response->{entry_spot}      = $entry_spot;
        $response->{entry_tick_time} = 0 + $contract->entry_spot_epoch;
    }

    if ($contract->two_barriers) {
        if ($contract->high_barrier->supplied_type eq 'absolute') {
            $response->{high_barrier} = $contract->high_barrier->as_absolute;
            $response->{low_barrier}  = $contract->low_barrier->as_absolute;
        } elsif ($contract->entry_spot) {
            # supplied_type 'difference' and 'relative' will need entry spot
            # to calculate absolute barrier value
            $response->{high_barrier} = $contract->high_barrier->as_absolute;
            $response->{low_barrier}  = $contract->low_barrier->as_absolute;
        }
    } elsif ($contract->can('barrier') and $contract->barrier) {
        if ($contract->barrier->supplied_type eq 'absolute' or $contract->barrier->supplied_type eq 'digit') {
            $response->{barrier} = $contract->barrier->as_absolute;
        } elsif ($contract->entry_spot) {
            $response->{barrier} = $contract->barrier->as_absolute;
        }
    }

    # for multiplier, we want to return the orders and insurance details.
    if ($contract->category_code eq 'multiplier') {
        # If the caller is not from price daemon, we need:
        # 1. sorted orders as array reference ($contract->available_orders) for PRICER_KEY
        # 2. available order for display in the websocket api response ($contract->available_orders_for_display)
        my $display = $contract->available_orders_for_display;
        $display->{$_}->{display_name} = localize($display->{$_}->{display_name}) for keys %$display;
        if ($params->{from_pricer}) {
            $response->{limit_order} = $display;
        } else {
            $response->{limit_order}            = $contract->available_orders;
            $response->{limit_order_as_hashref} = $display;
        }
        # commission in payout currency amount
        $response->{commission} = $contract->commission_amount;
        # deal cancellation
        if ($contract->cancellation) {
            $response->{cancellation} = {
                ask_price   => $contract->cost_of_cancellation,
                date_expiry => $contract->cancellation_expiry->epoch,
            };
        }
    }

    if (    $contract->exit_tick
        and $contract->is_valid_exit_tick
        and $contract->is_after_settlement)
    {
        $response->{exit_tick}      = $contract->underlying->pipsized_value($contract->exit_tick->quote);
        $response->{exit_tick_time} = 0 + $contract->exit_tick->epoch;
    }

    if ($is_valid_to_settle || $contract->is_sold) {
        my $localized_audit_details;
        my $ad = $contract->audit_details($params->{sell_time});
        foreach my $key (sort keys %$ad) {
            my @details = @{$ad->{$key}};
            foreach my $detail (@details) {
                if ($detail->{name}) {
                    my $name = $detail->{name};
                    localize_template_params($name);
                    $detail->{name} = localize($name);
                }
            }
            $localized_audit_details->{$key} = \@details;
        }
        $response->{audit_details} = $localized_audit_details;
    }

    # sell_spot and sell_spot_time are updated if the contract is sold
    # or when the contract is expired.
    #exit_tick to be returned on these scenario:
    # - sell back early (tick at sell time)
    # - hit tick for an American contract
    # - latest tick at the expiry time of a European contract.
    # TODO: Planning to phase out sell_spot in the next API version.

    my $contract_close_tick;
    # contract expire before the expiry time
    if ($params->{sell_time} and $params->{sell_time} < $contract->date_expiry->epoch) {
        if (    $contract->is_path_dependent
            and $contract->close_tick
            and $contract->close_tick->epoch <= $params->{sell_time})
        {
            $contract_close_tick = $contract->close_tick;
        }
        # client sold early
        $contract_close_tick = $contract->underlying->tick_at($params->{sell_time}, {allow_inconsistent => 1})
            unless defined $contract_close_tick;
    } elsif ($contract->is_expired) {
        # it could be that the contract is not sold until/after expiry for path dependent
        $contract_close_tick = $contract->close_tick if $contract->is_path_dependent;
        $contract_close_tick = $contract->exit_tick if not $contract_close_tick and $contract->exit_tick;
    }

    # if the contract is still open, $contract_close_tick will be undefined
    if (defined $contract_close_tick) {
        foreach my $key ($params->{is_sold} ? qw(sell_spot exit_tick) : qw(exit_tick)) {
            $response->{$key} = $contract->underlying->pipsized_value($contract_close_tick->quote);
            $response->{$key . '_time'} = 0 + $contract_close_tick->epoch;
        }
    }

    if ($contract->tick_expiry) {
        my @all_ticks = @{$contract->ticks_for_tick_expiry};

        # for path dependent contract, there should be no more tick after hit tick
        # because the contract technically has expired
        if ($contract->is_path_dependent and $contract->hit_tick) {
            @all_ticks = grep { $_->epoch <= $contract->hit_tick->epoch } @all_ticks;
        }

        $response->{tick_stream} =
            [map { {epoch => $_->epoch, tick => $_->quote, tick_display_value => $contract->underlying->pipsized_value($_->quote)} } @all_ticks];
    }

    $response->{$_ . '_display_value'} = $contract->underlying->pipsized_value($response->{$_}) for (grep { defined $response->{$_} } @spot_list);
    # makes sure they are numbers
    $response->{$_} += 0 for (grep { defined $response->{$_} } @spot_list);

    return $response;
}

1;<|MERGE_RESOLUTION|>--- conflicted
+++ resolved
@@ -28,7 +28,6 @@
 use Finance::Contract::Longcode qw( shortcode_to_parameters);
 use LandingCompany::Registry;
 use BOM::Pricing::v3::Utility;
-use BOM::Config::RedisReplicated;
 use Scalar::Util qw(looks_like_number);
 use feature "state";
 
@@ -857,10 +856,7 @@
         bid_price           => formatnumber('price', $contract->currency, $contract->bid_price),
         is_settleable       => $is_valid_to_settle,
         barrier_count       => $contract->two_barriers ? 2 : 1,
-<<<<<<< HEAD
         is_valid_to_cancel  => $params->{is_valid_to_cancel},
-=======
->>>>>>> 3def893f
         expiry_time         => $contract->date_expiry->epoch,
     };
     if (!$contract->uses_barrier) {
