package BOM::Pricing::v3::Contract;

use strict;
use warnings;
no indirect;

use Try::Tiny;
use List::MoreUtils qw(none);
use JSON::XS;
use Date::Utility;
use DataDog::DogStatsd::Helper qw(stats_timing stats_inc);
use Time::HiRes;
use Format::Util::Numbers qw(roundnear);

use LandingCompany::Offerings qw(get_offerings_with_filter);
use BOM::MarketData qw(create_underlying);
use BOM::MarketData::Types;
use BOM::Platform::Config;
use BOM::Platform::Context qw (localize request);
use BOM::Platform::Locale;
use BOM::Platform::Runtime;
use BOM::Product::ContractFactory qw(produce_contract produce_batch_contract);
use BOM::Product::ContractFactory::Parser qw( shortcode_to_parameters );
use BOM::Pricing::v3::Utility;

use feature "state";

sub _create_error {
    my $args = shift;
    stats_inc("bom_pricing_rpc.v_3.error", {tags => ['code:' . $args->{code},]});
    return {
        error => {
            code              => $args->{code},
            message_to_client => $args->{message_to_client},
            $args->{message} ? (message => $args->{message}) : (),
            $args->{details} ? (details => $args->{details}) : ()}};
}

sub _validate_symbol {
    my $symbol = shift;
    my @offerings = get_offerings_with_filter(BOM::Platform::Runtime->instance->get_offerings_config, 'underlying_symbol');
    if (!$symbol || none { $symbol eq $_ } @offerings) {

# There's going to be a few symbols that are disabled or otherwise not provided for valid reasons, but if we have nothing,
# or it's a symbol that's very unlikely to be disabled, it'd be nice to know.
        warn "Symbol $symbol not found, our offerings are: " . join(',', @offerings)
            if $symbol
            and ($symbol =~ /^R_(100|75|50|25|10)$/ or not @offerings);
        return {
            error => {
                code    => 'InvalidSymbol',
                message => "Symbol [_1] invalid",
                params  => [$symbol],
            }};
    }
    return;
}

sub prepare_ask {
    my $p1 = shift;
    my %p2 = %$p1;

    my @contract_types = ref($p2{contract_type}) ? @{$p2{contract_type}} : ($p2{contract_type});
    delete $p2{contract_type};
    $p2{date_start} //= 0;
    if ($p2{date_expiry}) {
        $p2{fixed_expiry} //= 1;
    }

    if (ref $p2{barriers}) {
        delete @p2{qw(barrier barrier2)};
    } elsif (defined $p2{barrier} && defined $p2{barrier2}) {
        $p2{low_barrier}  = delete $p2{barrier2};
        $p2{high_barrier} = delete $p2{barrier};
    } elsif (
        !grep {
            /^(SPREAD|ASIAN|DIGITEVEN|DIGITODD)/
        } @contract_types
        )
    {
        $p2{barrier} //= 'S0P';
        delete $p2{barrier2};
    }

    $p2{underlying} = delete $p2{symbol};
    if (@contract_types > 1) {
        $p2{bet_types} = \@contract_types;
    } else {
        ($p2{bet_type}) = @contract_types;
    }
    $p2{amount_type} = delete $p2{basis} if exists $p2{basis};
    if ($p2{duration} and not exists $p2{date_expiry}) {
        $p2{duration} .= (delete $p2{duration_unit} or "s");
    }

    return \%p2;
}

=head2 contract_metadata

Extracts some generic information from a given contract.

=cut

sub contract_metadata {
    my ($contract)              = @_;
    my $market_name             = $contract->market->name;
    my $base_commission_scaling = BOM::Platform::Runtime->instance->app_config->quants->commission->adjustment->per_market_scaling->$market_name;
    return +{
        !$contract->is_spread
        ? (
            app_markup_percentage => $contract->app_markup_percentage,
            staking_limits        => $contract->staking_limits,
            deep_otm_threshold    => $contract->otm_threshold,
            )
        : (),
        underlying_base_commission => $contract->underlying->base_commission,
        base_commission_scaling    => $base_commission_scaling,
    };
}

sub _get_ask {
    my $p2                    = {%{+shift}};
    my $app_markup_percentage = shift;
    my $streaming_params      = delete $p2->{streaming_params};
    my ($contract, $response);

    my $tv = [Time::HiRes::gettimeofday];
    $p2->{app_markup_percentage} = $app_markup_percentage // 0;
    try {
        die unless _pre_validate_start_expire_dates($p2);
    }
    catch {
        $response = BOM::Pricing::v3::Utility::create_error({
                code              => 'ContractCreationFailure',
                message_to_client => localize('Cannot create contract')});
    };
    return $response if $response;
    try {
        $contract = exists $p2->{bet_types} ? produce_batch_contract($p2) : produce_contract($p2);
    }
    catch {
        warn __PACKAGE__ . " _get_ask produce_contract failed: $_, parameters: " . JSON::XS->new->allow_blessed->encode($p2);
        $response = BOM::Pricing::v3::Utility::create_error({
                code              => 'ContractCreationFailure',
                message_to_client => localize('Cannot create contract')});
    };
    return $response if $response;

    return handle_batch_contract($contract, $p2) if $contract->isa('BOM::Product::Contract::BatchContract');

    my $contract_parameters = {%$p2, %{contract_metadata($contract)}};

    try {
        if (
            !(
                  $contract->is_spread
                ? $contract->is_valid_to_buy
                : $contract->is_valid_to_buy({landing_company => $p2->{landing_company}})))
        {
            my ($message_to_client, $code);

            if (my $pve = $contract->primary_validation_error) {

                $message_to_client = $pve->message_to_client;
                $code              = "ContractBuyValidationError";
            } else {
                $message_to_client = localize("Cannot validate contract");
                $code              = "ContractValidationError";
            }

            # When the date_expiry is smaller than date_start, we can not price, display the payout|stake on error message
            if ($contract->date_expiry->epoch <= $contract->date_start->epoch) {

                my $display_value =
                      $contract->has_payout
                    ? $contract->payout
                    : $contract->ask_price;
                $response = _create_error({
                        message_to_client => $message_to_client,
                        code              => $code,
                        details           => {
                            display_value => (
                                  $contract->is_spread
                                ? $contract->buy_level
                                : sprintf('%.2f', $display_value)
                            ),
                            payout => sprintf('%.2f', $display_value),
                        },
                    });

            } else {
                $response = _create_error({
                        message_to_client => $message_to_client,
                        code              => $code,
                        details           => {
                            display_value => (
                                  $contract->is_spread
                                ? $contract->buy_level
                                : sprintf('%.2f', $contract->ask_price)
                            ),
                            payout => sprintf('%.2f', $contract->payout),
                        },
                    });
            }
            # proposal_array streaming could get error on a first call
            # but later could produce valid contract dependant on volatility moves
            # so we need to store contract_parameters and longcode to use them later
            if ($code eq 'ContractBuyValidationError') {
                my $longcode =
                    eval { $contract->longcode } || '';    # if we can't get the longcode that's fine, we still want to return the original error
                $response->{contract_parameters} = $contract_parameters;
                $response->{longcode}            = $longcode;
            }
        } else {
            # We think this contract is valid to buy
            my $ask_price = sprintf('%.2f', $contract->ask_price);
            my $trading_window_start = $p2->{trading_period_start} // '';

            # need this warning to be logged for Japan as a regulatory requirement
            if ($p2->{currency} && $p2->{currency} eq 'JPY') {
                if (my $code = $contract->can('japan_pricing_info')) {
                    warn $code->($contract, $trading_window_start);
                } else {
                    # We currently have 26 VRTC users with JPY as their account currency.
                    # After cleaning these up, we expect this error to go away, but if you're
                    # seeing this message after 2016-12-21 then please check client currencies
                    # for that landing company.
                    warn "JPY currency for non-JP contract - landing company is " . ($p2->{landing_company} // 'not available');
                }
            }

            my $display_value = $contract->is_spread ? $contract->buy_level : $ask_price;

            $response = {
                longcode            => $contract->longcode,
                payout              => $contract->payout,
                ask_price           => $ask_price,
                display_value       => $display_value,
                spot_time           => $contract->current_tick->epoch,
                date_start          => $contract->date_start->epoch,
<<<<<<< HEAD
                contract_parameters => $contract_parameters,
=======
                contract_parameters => {
                    %$p2,
                    !$contract->is_spread
                    ? (
                        app_markup_percentage => $contract->app_markup_percentage,
                        staking_limits        => $contract->staking_limits,
                        deep_otm_threshold    => $contract->otm_threshold,
                        )
                    : (),
                    base_commission => $contract->base_commission,
                },
>>>>>>> 6554dfdf
            };

            # only required for non-spead contracts
            if ($streaming_params->{add_theo_probability}
                and not $contract->is_spread)
            {
                $response->{theo_probability} = $contract->theo_probability->amount;
            }

            if ($contract->underlying->feed_license eq 'realtime') {
                $response->{spot} = $contract->current_spot;
            }
            $response->{spread} = $contract->spread if $contract->is_spread;

        }
        my $pen = $contract->pricing_engine_name;
        $pen =~ s/::/_/g;
        stats_timing('compute_price.buy.timing', 1000 * Time::HiRes::tv_interval($tv), {tags => ["pricing_engine:$pen"]});
    }
    catch {
        _log_exception(_get_ask => $_);
        $response = BOM::Pricing::v3::Utility::create_error({
            message_to_client => localize("Cannot create contract"),
            code              => "ContractCreationFailure"
        });
    };

    return $response;
}

sub handle_batch_contract {
    my ($batch_contract, $p2, $tv) = @_;

    # We should now have a usable ::Contract instance. This may be a single
    # or multiple (batch) contract.

    my $proposals  = {};
    my $ask_prices = $batch_contract->ask_prices;
    for my $contract_type (keys %$ask_prices) {
        for my $barrier (@{$p2->{barriers}}) {
            my $key = ref($barrier) ? ($barrier->{barrier}) . '-' . ($barrier->{barrier2}) : $barrier;
            warn "Could not find barrier for key $key, where our barrier is " . Dumper($barrier) . " and available: " . join ',',
                sort keys %{$ask_prices->{$contract_type}}
                unless exists $ask_prices->{$contract_type}{$key};
            my $price = $ask_prices->{$contract_type}{$key} // {};
            push @{$proposals->{$contract_type}}, $price;
        }
    }
    return {
        proposals => $proposals,
        %{ $batch_contract->market_details },
        rpc_time  => 0,                                 # $rpc_time,
    };
}

sub get_bid {
    my $params = shift;
    my ($short_code, $contract_id, $currency, $is_sold, $sell_time, $buy_price, $sell_price, $app_markup_percentage, $landing_company) =
        @{$params}{qw/short_code contract_id currency is_sold sell_time buy_price sell_price app_markup_percentage landing_company/};

    my ($response, $contract, $bet_params);
    my $tv = [Time::HiRes::gettimeofday];
    try {
        $bet_params = shortcode_to_parameters($short_code, $currency);
    }
    catch {
        warn __PACKAGE__ . " get_bid shortcode_to_parameters failed: $short_code, currency: $currency";
        $response = BOM::Pricing::v3::Utility::create_error({
                code              => 'GetProposalFailure',
                message_to_client => localize('Cannot create contract')});
    };
    return $response if $response;

    try {
        $bet_params->{is_sold}               = $is_sold;
        $bet_params->{app_markup_percentage} = $app_markup_percentage // 0;
        $bet_params->{landing_company}       = $landing_company;
        $contract                            = produce_contract($bet_params);
    }
    catch {
        warn __PACKAGE__ . " get_bid produce_contract failed, parameters: " . JSON::XS->new->allow_blessed->encode($bet_params);
        $response = BOM::Pricing::v3::Utility::create_error({
                code              => 'GetProposalFailure',
                message_to_client => localize('Cannot create contract')});
    };
    return $response if $response;

    if ($contract->is_legacy) {
        return BOM::Pricing::v3::Utility::create_error({
            message_to_client => $contract->longcode,
            code              => "GetProposalFailure"
        });
    }

    try {
        $params->{validation_params}->{landing_company} = $landing_company;
        my $is_valid_to_sell =
              $contract->is_spread
            ? $contract->is_valid_to_sell
            : $contract->is_valid_to_sell($params->{validation_params});

        $response = {
            is_valid_to_sell => $is_valid_to_sell,
            (
                $is_valid_to_sell
                ? ()
                : (validation_error => $contract->primary_validation_error->message_to_client)
            ),
            bid_price           => sprintf('%.2f', $contract->bid_price),
            current_spot_time   => $contract->current_tick->epoch,
            contract_id         => $contract_id,
            underlying          => $contract->underlying->symbol,
            display_name        => $contract->underlying->display_name,
            is_expired          => $contract->is_expired,
            is_forward_starting => $contract->is_forward_starting,
            is_path_dependent   => $contract->is_path_dependent,
            is_intraday         => $contract->is_intraday,
            date_start          => $contract->date_start->epoch,
            date_expiry         => $contract->date_expiry->epoch,
            date_settlement     => $contract->date_settlement->epoch,
            currency            => $contract->currency,
            longcode            => $contract->longcode,
            shortcode           => $contract->shortcode,
            payout              => $contract->payout,
            contract_type       => $contract->code
        };

        if ($contract->is_spread) {

            # spreads require different set of parameters.
            my $sign = $contract->sentiment eq 'up' ? '+' : '-';
            my $amount_per_point = $sign . $contract->amount_per_point;
            $response->{amount_per_point}  = $amount_per_point;
            $response->{entry_level}       = $contract->barrier->as_absolute;
            $response->{stop_loss_level}   = $contract->stop_loss_level;
            $response->{stop_profit_level} = $contract->stop_profit_level;

            if (    $contract->is_sold
                and defined $sell_price
                and defined $buy_price)
            {
                $response->{is_expired} = 1;
                my $pnl              = $sell_price - $buy_price;
                my $point_from_entry = $pnl / $contract->amount_per_point;
                my $multiplier       = $contract->sentiment eq 'up' ? 1 : -1;
                $response->{exit_level} = $contract->underlying->pipsized_value($response->{entry_level} + $point_from_entry * $multiplier);
                $response->{current_value_in_dollar} = $pnl;
                $response->{current_value_in_point}  = $point_from_entry;
            } else {
                if ($contract->is_expired) {
                    $response->{is_expired}              = 1;
                    $response->{exit_level}              = $contract->exit_level;
                    $response->{current_value_in_dollar} = $contract->value;
                    $response->{current_value_in_point}  = $contract->point_value;
                } else {
                    $response->{is_expired}              = 0;
                    $response->{current_level}           = $contract->sell_level;
                    $response->{current_value_in_dollar} = $contract->current_value->{dollar};
                    $response->{current_value_in_point}  = $contract->current_value->{point};
                }
            }
        } else {
            if (not $contract->may_settle_automatically
                and $contract->missing_market_data)
            {
                $response = BOM::Pricing::v3::Utility::create_error({
                        code              => "GetProposalFailure",
                        message_to_client => localize(
                            'There was a market data disruption during the contract period. For real-money accounts we will attempt to correct this and settle the contract properly, otherwise the contract will be cancelled and refunded. Virtual-money contracts will be cancelled and refunded.'
                        )});
                return;
            }

            $response->{is_settleable}         = $contract->is_settleable;
            $response->{has_corporate_actions} = 1
                if @{$contract->corporate_actions};

            $response->{barrier_count} = $contract->two_barriers ? 2 : 1;
            if ($contract->entry_tick) {
                my $entry_spot = $contract->underlying->pipsized_value($contract->entry_tick->quote);
                $response->{entry_tick}      = $entry_spot;
                $response->{entry_spot}      = $entry_spot;
                $response->{entry_tick_time} = $contract->entry_tick->epoch;
                if ($contract->two_barriers) {
                    $response->{high_barrier}          = $contract->high_barrier->as_absolute;
                    $response->{low_barrier}           = $contract->low_barrier->as_absolute;
                    $response->{original_high_barrier} = $contract->original_high_barrier->as_absolute
                        if defined $contract->original_high_barrier;
                    $response->{original_low_barrier} = $contract->original_low_barrier->as_absolute
                        if defined $contract->original_low_barrier;
                } elsif ($contract->barrier) {
                    $response->{barrier}          = $contract->barrier->as_absolute;
                    $response->{original_barrier} = $contract->original_barrier->as_absolute
                        if defined $contract->original_barrier;
                }
            }

            if ($contract->exit_tick and $contract->is_after_settlement) {
                $response->{exit_tick}      = $contract->underlying->pipsized_value($contract->exit_tick->quote);
                $response->{exit_tick_time} = $contract->exit_tick->epoch;
            }

            $response->{current_spot} = $contract->current_spot
                if $contract->underlying->feed_license eq 'realtime';

            # sell_spot and sell_spot_time are updated if the contract is sold
            # or when the contract is expired.
            if ($sell_time or $contract->is_expired) {
                $response->{is_expired} = 1;

                # path dependent contracts may have hit tick but not sell time
                my $sell_tick =
                      $sell_time
                    ? $contract->underlying->tick_at($sell_time, {allow_inconsistent => 1})
                    : undef;

                my $hit_tick;
                if (    $contract->is_path_dependent
                    and $hit_tick = $contract->hit_tick
                    and (not $sell_time or $hit_tick->epoch <= $sell_time))
                {
                    $sell_tick = $hit_tick;
                }

                if ($sell_tick) {
                    $response->{sell_spot}      = $contract->underlying->pipsized_value($sell_tick->quote);
                    $response->{sell_spot_time} = $sell_tick->epoch;
                }
            }

            if ($contract->expiry_type eq 'tick') {
                $response->{tick_count} = $contract->tick_count;
            }
        }
        my $pen = $contract->pricing_engine_name;
        $pen =~ s/::/_/g;
        stats_timing('compute_price.sell.timing', 1000 * Time::HiRes::tv_interval($tv), {tags => ["pricing_engine:$pen"]});
    }
    catch {
        _log_exception(get_bid => $_);
        $response = BOM::Pricing::v3::Utility::create_error({
            message_to_client => localize('Sorry, an error occurred while processing your request.'),
            code              => "GetProposalFailure"
        });
    };

    return $response;
}

sub send_bid {
    my $params = shift;

    my $tv = [Time::HiRes::gettimeofday];

    my $response;
    try {
        $response = get_bid($params);
    }
    catch {
        # This should be impossible: get_bid() has an exception wrapper around
        # all the useful code, so unless the error creation or localize steps
        # fail, there's not much else that can go wrong. We therefore log and
        # report anyway.
        _log_exception(send_bid => "$_ (and it should be impossible for this to happen)");
        $response = BOM::Pricing::v3::Utility::create_error({
                code              => 'pricing error',
                message_to_client => localize('Unable to price the contract.')});
    };

    $response->{rpc_time} = 1000 * Time::HiRes::tv_interval($tv);

    return $response;
}

sub send_ask {
    my $params = shift;

    my $tv = [Time::HiRes::gettimeofday];

    # provide landing_company information when it is available.
    $params->{args}->{landing_company} = $params->{landing_company}
        if $params->{landing_company};

    my $symbol   = $params->{args}->{symbol};
    my $response = _validate_symbol($symbol);
    if ($response and exists $response->{error}) {
        $response = BOM::Pricing::v3::Utility::create_error({
                code              => $response->{error}->{code},
                message_to_client => localize($response->{error}->{message}, $symbol)});

        $response->{rpc_time} = 1000 * Time::HiRes::tv_interval($tv);

        return $response;
    }

    try {
        $response = _get_ask(prepare_ask($params->{args}), $params->{app_markup_percentage});
    }
    catch {
        _log_exception(send_ask => $_);
        $response = BOM::Pricing::v3::Utility::create_error({
                code              => 'pricing error',
                message_to_client => localize('Unable to price the contract.')});
    };

    $response->{rpc_time} = 1000 * Time::HiRes::tv_interval($tv);

    # Stringify all returned numeric values
    $response->{$_} .= '' for grep { exists $response->{$_} } qw(ask_price barrier date_start display_value payout spot spot_time);
    return $response;
}

sub get_contract_details {
    my $params = shift;

    die 'missing landing_company in params'
        if !exists $params->{landing_company};

    my ($response, $contract, $bet_params);
    try {
        $bet_params =
            shortcode_to_parameters($params->{short_code}, $params->{currency});
    }
    catch {
        warn __PACKAGE__ . " get_contract_details shortcode_to_parameters failed: $params->{short_code}, currency: $params->{currency}";
        $response = BOM::Pricing::v3::Utility::create_error({
                code              => 'GetContractDetails',
                message_to_client => localize('Cannot create contract')});
    };
    return $response if $response;

    try {
        $bet_params->{app_markup_percentage} = $params->{app_markup_percentage} // 0;
        $bet_params->{landing_company}       = $params->{landing_company};
        $contract                            = produce_contract($bet_params);
    }
    catch {
        warn __PACKAGE__ . " get_contract_details produce_contract failed, parameters: " . JSON::XS->new->allow_blessed->encode($bet_params);
        $response = BOM::Pricing::v3::Utility::create_error({
                code              => 'GetContractDetails',
                message_to_client => localize('Cannot create contract')});
    };
    return $response if $response;

    $response = {
        longcode     => $contract->longcode,
        symbol       => $contract->underlying->symbol,
        display_name => $contract->underlying->display_name,
        date_expiry  => $contract->date_expiry->epoch
    };

    if ($contract->two_barriers) {
        $response->{high_barrier} = $contract->high_barrier->supplied_barrier;
        $response->{low_barrier}  = $contract->low_barrier->supplied_barrier;
    } else {
        $response->{barrier} = $contract->barrier ? $contract->barrier->supplied_barrier : undef;
    }

    return $response;
}

sub _log_exception {
    my ($component, $err) = @_;

# so this should never happen, because we're passing fixed strings and only in this module,
# but best not to let a typo ruin datadog's day
    $component =~ s/[^a-z_]+/_/g
        and warn "invalid component passed to _log_error: $_[0]";
    warn "Unhandled exception in $component: $err\n";
    stats_inc('contract.exception.' . $component);
    return;
}

# pre-check
# this sub indicates error on RPC level if date_start or date_expiry of a new ask/contract are too far from now
sub _pre_validate_start_expire_dates {
    my $params = shift;
    my ($start_epoch, $expiry_epoch, $duration);

    state $pre_limits_max_duration = 31536000;    # 365 days
    state $pre_limits_max_forward  = 604800;      # 7 days (Maximum offset from now for creating a contract)

    my $now_epoch = Date::Utility->new->epoch;

    # no try/catch here, expecting higher level try/catch
    $start_epoch =
        $params->{date_start}
        ? Date::Utility->new($params->{date_start})->epoch
        : $now_epoch;
    if ($params->{duration}) {
        if ($params->{duration} =~ /^(\d+)t$/) {    # ticks
            $duration = $1 * 2;
        } else {
            $duration = Time::Duration::Concise->new(interval => $params->{duration})->seconds;
        }
        $expiry_epoch = $start_epoch + $duration;
    } else {
        $expiry_epoch = Date::Utility->new($params->{date_expiry})->epoch;
        $duration     = $expiry_epoch - $start_epoch;
    }

    return
           if $start_epoch + 5 < $now_epoch
        or $start_epoch - $now_epoch > $pre_limits_max_forward
        or $duration > $pre_limits_max_duration;

    return 1;    # seems like ok, but everything will be fully checked later.
}

1;<|MERGE_RESOLUTION|>--- conflicted
+++ resolved
@@ -103,9 +103,7 @@
 =cut
 
 sub contract_metadata {
-    my ($contract)              = @_;
-    my $market_name             = $contract->market->name;
-    my $base_commission_scaling = BOM::Platform::Runtime->instance->app_config->quants->commission->adjustment->per_market_scaling->$market_name;
+    my ($contract) = @_;
     return +{
         !$contract->is_spread
         ? (
@@ -114,8 +112,7 @@
             deep_otm_threshold    => $contract->otm_threshold,
             )
         : (),
-        underlying_base_commission => $contract->underlying->base_commission,
-        base_commission_scaling    => $base_commission_scaling,
+        base_commission => $contract->base_commission,
     };
 }
 
@@ -239,21 +236,7 @@
                 display_value       => $display_value,
                 spot_time           => $contract->current_tick->epoch,
                 date_start          => $contract->date_start->epoch,
-<<<<<<< HEAD
                 contract_parameters => $contract_parameters,
-=======
-                contract_parameters => {
-                    %$p2,
-                    !$contract->is_spread
-                    ? (
-                        app_markup_percentage => $contract->app_markup_percentage,
-                        staking_limits        => $contract->staking_limits,
-                        deep_otm_threshold    => $contract->otm_threshold,
-                        )
-                    : (),
-                    base_commission => $contract->base_commission,
-                },
->>>>>>> 6554dfdf
             };
 
             # only required for non-spead contracts
