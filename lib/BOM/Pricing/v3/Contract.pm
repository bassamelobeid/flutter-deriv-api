--- conflicted
+++ resolved
@@ -858,10 +858,7 @@
         bid_price           => formatnumber('price', $contract->currency, $contract->bid_price),
         is_settleable       => $is_valid_to_settle,
         barrier_count       => $contract->two_barriers ? 2 : 1,
-<<<<<<< HEAD
         is_valid_to_cancel  => $params->{is_valid_to_cancel},
-=======
->>>>>>> c720b920
         expiry_time         => $contract->date_expiry->epoch,
     };
     if (!$contract->uses_barrier) {
