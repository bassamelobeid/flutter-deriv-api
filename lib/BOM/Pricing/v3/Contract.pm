package BOM::Pricing::v3::Contract;

use strict;
use warnings;
no indirect;

use Scalar::Util qw(blessed);
use Try::Tiny;
use List::MoreUtils qw(none);
use JSON::MaybeXS;
use Date::Utility;
use DataDog::DogStatsd::Helper qw(stats_timing stats_inc);
use Time::HiRes;
use Time::Duration::Concise::Localize;
use BOM::User::Client;

use Format::Util::Numbers qw/formatnumber/;
use Scalar::Util::Numeric qw(isint);

use BOM::MarketData qw(create_underlying);
use BOM::MarketData::Types;
use BOM::Config;
use BOM::Platform::Context qw (localize request);
use BOM::Platform::Locale;
use BOM::Config::Runtime;
use BOM::Product::ContractFactory qw(produce_contract produce_batch_contract);
use BOM::Product::ContractFinder;
use Finance::Contract::Longcode qw( shortcode_to_parameters);
use BOM::Product::ContractFinder;
use LandingCompany::Registry;
use BOM::Pricing::v3::Utility;
use Scalar::Util qw(looks_like_number);
use feature "state";

my $json = JSON::MaybeXS->new->allow_blessed;

sub _create_error {
    my $args = shift;
    stats_inc("bom_pricing_rpc.v_3.error", {tags => ['code:' . $args->{code},]});
    return {
        error => {
            code              => $args->{code},
            message_to_client => $args->{message_to_client},
            $args->{details} ? (details => $args->{details}) : (),
            $args->{message} ? (message => $args->{message}) : (),
        }};
}

sub prepare_ask {
    my $p1 = shift;
    my %p2 = %$p1;

    my @contract_types = ref($p2{contract_type}) ? @{$p2{contract_type}} : ($p2{contract_type});
    delete $p2{contract_type};
    $p2{date_start} //= 0;
    if ($p2{date_expiry}) {
        $p2{fixed_expiry} //= 1;
    }

    if (ref $p2{barriers}) {
        delete @p2{qw(barrier barrier2)};
    } elsif (defined $p2{barrier} && defined $p2{barrier2}) {
        $p2{low_barrier}  = delete $p2{barrier2};
        $p2{high_barrier} = delete $p2{barrier};
    } elsif (
        grep {
            /^(?:RUNHIGH|RUNLOW|RESETCALL|RESETPUT|(?:CALL|PUT)E?)$/
        } @contract_types
        )
    {
        delete $p2{barrier2};
        # set to S0P if barrier is undef
        $p2{barrier} //= 'S0P';
    }

    $p2{underlying} = delete $p2{symbol};
    if (@contract_types > 1) {
        $p2{bet_types} = \@contract_types;
    } else {
        ($p2{bet_type}) = @contract_types;
    }
    $p2{amount_type} = delete $p2{basis} if exists $p2{basis};
    if ($p2{duration} and not exists $p2{date_expiry}) {
        $p2{duration} .= (delete $p2{duration_unit} or "s");
    }

    return \%p2;
}

=head2 contract_metadata

Extracts some generic information from a given contract.

=cut

sub contract_metadata {
    my ($contract) = @_;
    return +{
        app_markup_percentage => $contract->app_markup_percentage,
        ($contract->is_binary) ? (staking_limits => $contract->staking_limits) : (),    #staking limits only apply to binary
        deep_otm_threshold    => $contract->otm_threshold,
        base_commission       => $contract->base_commission,
        min_commission_amount => $contract->min_commission_amount,
    };
}

sub _get_ask {
    my ($args_copy, $app_markup_percentage) = @_;
    my $streaming_params = delete $args_copy->{streaming_params};
    my ($contract, $response, $contract_parameters);

    my $tv = [Time::HiRes::gettimeofday];
    $args_copy->{app_markup_percentage} = $app_markup_percentage // 0;

    try {
        $contract = $args_copy->{proposal_array} ? produce_batch_contract($args_copy) : produce_contract($args_copy);
    }
    catch {
        my $message_to_client = _get_error_message($_, $args_copy);
        my $details = _get_error_details($_);
        $response = BOM::Pricing::v3::Utility::create_error({
            code              => 'ContractCreationFailure',
            message_to_client => localize(@$message_to_client),
            $details ? (details => $details) : (),
        });
    };
    return $response if $response;

    if ($contract->isa('BOM::Product::Contract::Batch')) {
        my $batch_response = try {
            handle_batch_contract($contract, $args_copy);
        }
        catch {
            my $message_to_client = _get_error_message($_, $args_copy);
            my $details = _get_error_details($_);
            BOM::Pricing::v3::Utility::create_error({
                code              => 'ContractCreationFailure',
                message_to_client => localize(@$message_to_client),
                $details ? (details => $details) : (),
            });
        };

        return $batch_response;
    }

    #$response = _validate_offerings($contract, $args_copy);

    return $response if $response;

    try {
        $contract_parameters = {%$args_copy, %{contract_metadata($contract)}};
        my $country_code;
        if ($args_copy->{token_details} and exists $args_copy->{token_details}->{loginid}) {
            my $client = BOM::User::Client->new({
                loginid      => $args_copy->{token_details}->{loginid},
                db_operation => 'replica',
            });
            $country_code = $client->residence;
        }

        if (
            !(
                $contract->is_valid_to_buy({
                        landing_company => $args_copy->{landing_company},
                        country_code    => $country_code
                    })))
        {
            my ($message_to_client, $code, $details);

            if (my $pve = $contract->primary_validation_error) {
                $details           = $pve->details;
                $message_to_client = localize($pve->message_to_client);
                $code              = "ContractBuyValidationError";
            } else {
                $message_to_client = localize("Cannot validate contract.");
                $code              = "ContractValidationError";
            }

            $response = _create_error({
                message_to_client => $message_to_client,
                code              => $code,
                $details ? (details => $details) : (),
            });

            # proposal_array streaming could get error on a first call
            # but later could produce valid contract dependant on volatility moves
            # so we need to store contract_parameters and longcode to use them later
            if ($code eq 'ContractBuyValidationError') {
                my $longcode =
                    eval { $contract->longcode } || '';    # if we can't get the longcode that's fine, we still want to return the original error
                $response->{contract_parameters} = $contract_parameters;
                $response->{longcode} = $longcode ? localize($longcode) : '';
            }
        } else {
            # We think this contract is valid to buy
            my $ask_price = formatnumber('price', $contract->currency, $contract->ask_price);

            $response = {
                longcode            => localize($contract->longcode),
                payout              => $contract->payout,
                ask_price           => $ask_price,
                display_value       => $ask_price,
                spot_time           => $contract->current_tick->epoch,
                date_start          => $contract->date_start->epoch,
                contract_parameters => $contract_parameters,
            };

            $response->{contract_parameters}->{require_price_adjustment} = $contract->require_price_adjustment;

            if ($response->{contract_parameters}->{require_price_adjustment}) {
                if (not $contract->is_binary) {
                    $response->{contract_parameters}->{non_binary_price_adjustment} = 1;
                    $response->{contract_parameters}->{theo_price}                  = $contract->theo_price;
                    $response->{contract_parameters}->{multiplier}                  = $contract->multiplier if not $contract->user_defined_multiplier;
                    $response->{contract_parameters}->{maximum_ask_price} = $contract->maximum_ask_price if $contract->can('maximum_ask_price');
                } elsif ($streaming_params->{add_theo_probability}) {
                    $response->{contract_parameters}->{binary_price_adjustment} = 1;
                    $response->{contract_parameters}->{theo_probability}        = $contract->theo_probablity->amount;
                }
            }

            if ($contract->underlying->feed_license eq 'realtime') {
                $response->{spot} = $contract->current_spot;
            }

            $response->{multiplier} = $contract->multiplier unless $contract->is_binary;
            $response->{barriers} = $contract->barriers_for_display if $contract->can('barriers_for_display');
        }
        my $pen = $contract->pricing_engine_name;
        $pen =~ s/::/_/g;
        stats_timing('compute_price.buy.timing', 1000 * Time::HiRes::tv_interval($tv), {tags => ["pricing_engine:$pen"]});
    }
    catch {
        my $message_to_client = _get_error_message($_, $args_copy, 1);
        $response = BOM::Pricing::v3::Utility::create_error({
            message_to_client => localize(@$message_to_client),
            code              => "ContractCreationFailure"
        });
    };

    return $response;
}

sub handle_batch_contract {
    my ($batch_contract, $p2) = @_;

    # We should now have a usable ::Contract instance. This may be a single
    # or multiple (batch) contract.

    my $proposals = {};

    # This is done with an assumption that batch contracts has identical duration and contract category
    my $offerings_error = _validate_offerings($batch_contract->_contracts->[0], $p2);

    # In theory, if ask_prices has error, that error should already be set in $offerings_error by validation.
    # But we still need longcode (generated by ask_price) when throw error message
    # So we when both $offerings_error and ask_price have errors, we return $offerings_error directly
    # when only $offerings_error is true, we generate error message using ask_price
    # when $offerings_error is false but ask_price has error -- in theory that shouldn't happen -- we die to jump out
    # of the current function. That error will be handled by the caller.
    my $ask_prices = try { $batch_contract->ask_prices } catch { die $_ if !$offerings_error; undef };
    # I know here $offerings_error must be true when no ask_prices, but this format of condition should be more intuitive.
    return $offerings_error if $offerings_error && !$ask_prices;

    for my $contract_type (sort keys %$ask_prices) {
        for my $contract (grep { $_->{bet_type} eq $contract_type } @{$batch_contract->_contracts}) {
            my $key =
                $contract->two_barriers
                ? ($contract->high_barrier->as_absolute) . '-' . ($contract->low_barrier->as_absolute)
                : ($contract->barrier->as_absolute);
            warn "Could not find barrier for key $key, available barriers: " . join ',', sort keys %{$ask_prices->{$contract_type}}
                if !exists $ask_prices->{$contract_type}{$key} && !$offerings_error;
            my $price = $ask_prices->{$contract_type}{$key} // {};
            if ($offerings_error) {
                my $new_error = {
                    longcode => $price->{longcode},
                    error    => {
                        message_to_client => $offerings_error->{error}{message_to_client},
                        code              => $offerings_error->{error}{code},
                        details           => {
                            display_value => $price->{error} ? $price->{error}{details}{display_value} : $price->{display_value},
                            payout        => $price->{error} ? $price->{error}{details}{payout}        : $price->{display_value},
                        }
                    },
                };
                $price = $new_error;
            }
            if (exists $price->{error}) {
                if ($contract->two_barriers) {
                    $price->{error}{details}{barrier}  = $contract->high_barrier->as_absolute;
                    $price->{error}{details}{barrier2} = $contract->low_barrier->as_absolute;

                    $price->{error}{details}{supplied_barrier}  = $contract->high_barrier->supplied_barrier;
                    $price->{error}{details}{supplied_barrier2} = $contract->low_barrier->supplied_barrier;
                } else {
                    $price->{error}{details}{barrier}          = $contract->barrier->as_absolute;
                    $price->{error}{details}{supplied_barrier} = $contract->barrier->supplied_barrier;
                }
                $price->{error}->{message_to_client} = localize($price->{error}->{message_to_client});
            }
            $price->{longcode} = $price->{longcode} ? localize($price->{longcode}) : '';

            push @{$proposals->{$contract_type}}, $price;
        }
    }
    return {
        proposals           => $proposals,
        contract_parameters => {%$p2, %{$batch_contract->market_details}},
        rpc_time            => 0,                                            # $rpc_time,
    };
}

=head2 get_bid

Description Builds the L<open contract response|https://developers.binary.com/api/#proposal_open_contract> api response from the stored contract.

    get_bid(\%params);

Takes the following arguments as parameters

=over 4

=item short_code  String Coded description of the contract purchased, Example: CALL_R_100_90_1446704187_1446704787_S0P_0

=item contract_id  Integer internal identifier of the purchased Contract

=item currency  String  Standard 3 letter currency code of the contract.

=item is_sold  Boolean  Whether the contract is sold or not.

=item is_expired  Boolean  Whether the contract is expired or not.

=item sell_time   Integer Epoch time of when the contract was sold (only present for contracts already sold)

=item sell_price   Numeric Price at which contract was sold, only available when contract has been sold.

=item app_markup_percentage 3rd party application markup percentage.

=item landing_company  String The landing company shortcode of the client.

=item country_code  String International 2 letter country code of the client.

=back

Returns a contract proposal response as a  Hashref or an error from  L<BOM::Pricing::V3::Utility>

=cut

sub get_bid {
    my $params = shift;

    my (
        $short_code, $contract_id, $currency,              $is_sold,         $is_expired,
        $sell_time,  $sell_price,  $app_markup_percentage, $landing_company, $country_code
        )
        = @{$params}{qw/short_code contract_id currency is_sold is_expired sell_time sell_price app_markup_percentage landing_company country_code/};

    my ($response, $contract, $bet_params);
    try {
        $bet_params = shortcode_to_parameters($short_code, $currency);
        $bet_params->{limit_order} if $params->{limit_order};
    }
    catch {
        warn __PACKAGE__ . " get_bid shortcode_to_parameters failed: $short_code, currency: $currency";
        $response = BOM::Pricing::v3::Utility::create_error({
                code              => 'GetProposalFailure',
                message_to_client => localize('Cannot create contract')});
    };
    return $response if $response;
    try {
        $bet_params->{is_sold}               = $is_sold;
        $bet_params->{app_markup_percentage} = $app_markup_percentage // 0;
        $bet_params->{landing_company}       = $landing_company;
        $bet_params->{sell_time}             = $sell_time if $is_sold;
        $contract                            = produce_contract($bet_params);
    }
    catch {
        warn __PACKAGE__ . " get_bid produce_contract failed, parameters: " . $json->encode($bet_params);
        $response = BOM::Pricing::v3::Utility::create_error({
                code              => 'GetProposalFailure',
                message_to_client => localize('Cannot create contract')});
    };
    return $response if $response;

    if ($contract->is_legacy) {
        return BOM::Pricing::v3::Utility::create_error({
            message_to_client => localize($contract->longcode),
            code              => "GetProposalFailure"
        });
    }

    my $tv = [Time::HiRes::gettimeofday()];
    try {
        $params->{validation_params}->{landing_company} = $landing_company;

        my $valid_to_sell = _is_valid_to_sell($contract, $params->{validation_params}, $country_code);

        # we want to return immediately with a complete response in case of a data disruption because
        # we might now have a valid entry and exit tick.
        if (not $valid_to_sell->{is_valid_to_sell} and $contract->require_manual_settlement) {
            $response = BOM::Pricing::v3::Utility::create_error({
                code              => "GetProposalFailure",
                message_to_client => $valid_to_sell->{validation_error},
            });
            return;
        }

        $response = _build_bid_response({
                contract         => $contract,
                contract_id      => $contract_id,
                is_valid_to_sell => $valid_to_sell->{is_valid_to_sell},
                is_sold          => $is_sold,
                is_expired       => $is_expired,
                sell_price       => $sell_price,
                sell_time        => $sell_time,
                validation_error => $valid_to_sell->{validation_error}});

        my $pen = $contract->pricing_engine_name;
        $pen =~ s/::/_/g;
        stats_timing('compute_price.sell.timing', 1000 * Time::HiRes::tv_interval($tv), {tags => ["pricing_engine:$pen"]});
    }
    catch {
        _log_exception(get_bid => $_);
        $response = BOM::Pricing::v3::Utility::create_error({
            message_to_client => localize('Sorry, an error occurred while processing your request.'),
            code              => "GetProposalFailure"
        });
    };

    return $response;
}

sub localize_template_params {
    my $name = shift;
    if (ref $name eq 'ARRAY') {
        #Parms should be manually localized; otherwose they will be inserted into the template without localization.
        for (my $i = 1; $i <= $#$name; $i++) {
            localize_template_params($name->[$i]);
            $name->[$i] = localize($name->[$i]);
        }
    }
    return $name;
}

sub send_bid {
    my $params = shift;

    my $tv = [Time::HiRes::gettimeofday];

    my $response;
    try {
        $response = get_bid($params);
    }
    catch {
        # This should be impossible: get_bid() has an exception wrapper around
        # all the useful code, so unless the error creation or localize steps
        # fail, there's not much else that can go wrong. We therefore log and
        # report anyway.
        _log_exception(send_bid => "$_ (and it should be impossible for this to happen)");
        $response = BOM::Pricing::v3::Utility::create_error({
                code              => 'pricing error',
                message_to_client => localize('Unable to price the contract.')});
    };

    $response->{rpc_time} = 1000 * Time::HiRes::tv_interval($tv);

    return $response;
}

sub send_ask {
    my $params = shift;

    my $tv = [Time::HiRes::gettimeofday];

    # provide landing_company information when it is available.
    $params->{args}->{landing_company} = $params->{landing_company}
        if $params->{landing_company};

    # copy country_code when it is available.
    $params->{args}->{country_code} = $params->{country_code} if $params->{country_code};

    # copy token_details when it is available.
    $params->{args}->{token_details} = $params->{token_details} if $params->{token_details};

    #Tactical solution, we will sort out api barrier entry validation
    #for all other contract types in a separate card and clean up this part.
    if (defined $params->{args}->{contract_type} and $params->{args}->{contract_type} =~ /RESET/ and defined $params->{args}->{barrier2}) {
        return BOM::Pricing::v3::Utility::create_error({
            code              => 'BarrierValidationError',
            message_to_client => localize("barrier2 is not allowed for reset contract."),
            details           => {field => 'barrier2'},
        });
    }

    my $response = try {
        _get_ask(prepare_ask($params->{args}), $params->{app_markup_percentage});
    }
    catch {
        _log_exception(send_ask => $_);
        BOM::Pricing::v3::Utility::create_error({
                code              => 'pricing error',
                message_to_client => localize('Unable to price the contract.')});
    };

    $response->{rpc_time} = 1000 * Time::HiRes::tv_interval($tv);

    # Stringify all returned numeric values
    $response->{$_} .= '' for grep { exists $response->{$_} } qw(ask_price barrier date_start display_value payout spot spot_time);
    return $response;
}

sub get_contract_details {
    my $params = shift;

    die 'missing landing_company in params'
        if !exists $params->{landing_company};

    my ($response, $contract, $bet_params);
    try {
        $bet_params =
            shortcode_to_parameters($params->{short_code}, $params->{currency});
    }
    catch {
        warn __PACKAGE__ . " get_contract_details shortcode_to_parameters failed: $params->{short_code}, currency: $params->{currency}";
        $response = BOM::Pricing::v3::Utility::create_error({
                code              => 'GetContractDetails',
                message_to_client => localize('Cannot create contract')});
    };
    return $response if $response;

    try {
        $bet_params->{app_markup_percentage} = $params->{app_markup_percentage} // 0;
        $bet_params->{landing_company}       = $params->{landing_company};
        $contract                            = produce_contract($bet_params);
    }
    catch {
        warn __PACKAGE__ . " get_contract_details produce_contract failed, parameters: " . $json->encode($bet_params);
        $response = BOM::Pricing::v3::Utility::create_error({
                code              => 'GetContractDetails',
                message_to_client => localize('Cannot create contract')});
    };
    return $response if $response;

    $response = {
        longcode     => localize($contract->longcode),
        symbol       => $contract->underlying->symbol,
        display_name => $contract->underlying->display_name,
        date_expiry  => $contract->date_expiry->epoch
    };

    # do not have any other information on legacy contract
    return $response if $contract->is_legacy;

    if ($contract->two_barriers) {
        $response->{high_barrier} = $contract->high_barrier->supplied_barrier;
        $response->{low_barrier}  = $contract->low_barrier->supplied_barrier;
    } else {
        $response->{barrier} = $contract->barrier ? $contract->barrier->supplied_barrier : undef;
    }

    return $response;
}

sub contracts_for {
    my $params = shift;

    my $args            = $params->{args};
    my $symbol          = $args->{contracts_for};
    my $currency        = $args->{currency} || 'USD';
    my $landing_company = $args->{landing_company} // 'svg';
    my $product_type    = $args->{product_type};
    my $country_code    = $params->{country_code} // '';

    my $token_details = $params->{token_details};

    if ($token_details and exists $token_details->{loginid}) {
        my $client = BOM::User::Client->new({
            loginid      => $token_details->{loginid},
            db_operation => 'replica',
        });
        # override the details here since we already have a client.
        $landing_company = $client->landing_company->short;
        $country_code    = $client->residence;
        $product_type //= $client->landing_company->default_offerings;
    }

    unless ($product_type) {
        $product_type = LandingCompany::Registry::get($landing_company)->default_offerings;
    }

    my $finder        = BOM::Product::ContractFinder->new;
    my $method        = $product_type eq 'basic' ? 'basic_contracts_for' : 'multi_barrier_contracts_for';
    my $contracts_for = $finder->$method({
        symbol          => $symbol,
        landing_company => $landing_company,
        country_code    => $country_code,
    });

    my $i = 0;
    foreach my $contract (@{$contracts_for->{available}}) {
        if (exists $contract->{payout_limit}) {
            $contracts_for->{available}->[$i]->{payout_limit} = $contract->{payout_limit}->{$currency};
        }
        $i++;
    }

    if (not $contracts_for or $contracts_for->{hit_count} == 0) {
        return BOM::Pricing::v3::Utility::create_error({
                code              => 'InvalidSymbol',
                message_to_client => BOM::Platform::Context::localize('Offering is unavailable on this symbol.')});
    } else {
        $contracts_for->{'spot'} = create_underlying($symbol)->spot();
        return $contracts_for;
    }

    return;
}

sub _log_exception {
    my ($component, $err) = @_;

# so this should never happen, because we're passing fixed strings and only in this module,
# but best not to let a typo ruin datadog's day
    $component =~ s/[^a-z_]+/_/g
        and warn "invalid component passed to _log_error: $_[0]";
    warn "Unhandled exception in $component: $err\n";
    stats_inc('contract.exception.' . $component);
    return;
}

sub _get_error_details {
    my $reason = shift;

    return $reason->details if (blessed($reason) && $reason->isa('BOM::Product::Exception'));
    return $reason->{details} if ref($reason) eq 'HASH';

    return;
}

sub _get_error_message {
    my ($reason, $args_copy, $log_exception) = @_;

    return $reason->message_to_client if (blessed($reason) && $reason->isa('BOM::Product::Exception'));

    if ($log_exception) {
        _log_exception(_get_ask => $reason);
    } else {
        warn __PACKAGE__ . " _get_ask produce_contract failed: $reason, parameters: " . $json->encode($args_copy);
    }

    return ['Cannot create contract'];
}

sub _validate_offerings {
    my ($contract, $args_copy) = @_;

    my $response;

    my $token_details = $args_copy->{token_details};

    if ($token_details and exists $token_details->{loginid}) {
        my $client = BOM::User::Client->new({
            loginid      => $token_details->{loginid},
            db_operation => 'replica',
        });
        # override the details here since we already have a client
        $args_copy->{landing_company} = $client->landing_company->short;
        $args_copy->{country_code}    = $client->residence;
    }

    try {
        my $landing_company = LandingCompany::Registry::get($args_copy->{landing_company} // 'svg');
        my $method = $contract->is_parameters_predefined ? 'multi_barrier_offerings_for_country' : 'basic_offerings_for_country';
        my $offerings_obj = $landing_company->$method(delete $args_copy->{country_code} // '', BOM::Config::Runtime->instance->get_offerings_config);

        die 'Could not find offerings for ' . $args_copy->{country_code} unless $offerings_obj;
        if (my $error = $offerings_obj->validate_offerings($contract->metadata($args_copy->{action}))) {
            my $details = _get_error_details($error);
            $response = BOM::Pricing::v3::Utility::create_error({
                code              => 'OfferingsValidationError',
                message_to_client => localize(@{$error->{message_to_client}}),
                $details ? (details => $details) : (),
            });
        }
    }
    catch {
        my $message_to_client = _get_error_message($_, $args_copy);
        my $details = _get_error_details($_);
        $response = BOM::Pricing::v3::Utility::create_error({
            code              => 'OfferingsValidationFailure',
            message_to_client => localize(@$message_to_client),
            $details ? (details => $details) : (),
        });
    };

    return $response;

}

=head2 _is_valid_to_sell

Checks if the contract is valid to sell back to Binary

    _is_valid_to_sell(12, \%validation_params, 'AU');

Takes the following arguments as parameters

=over 4

=item  contract L<BOM::Product::Contract>::* type of contract varies depending on bet type

=item  validation_params A hashref  of attributes  used by the  contract validators in L<BOM::Product::ContractValidator>

=item  country_code  2 letter International Country Code.

=back

Returns a hashref is_valid_to_sell = boolean , validation_error = String (validation error message )

=cut

sub _is_valid_to_sell {
    my ($contract, $validation_params, $country_code) = @_;
    my $is_valid_to_sell = 1;
    my $validation_error;

    if (
        not $contract->is_expired
        and my $cve = _validate_offerings(
            $contract,
            {
                landing_company => $validation_params->{landing_company},
                country_code    => $country_code,
                action          => 'sell'
            }))
    {
        $is_valid_to_sell = 0;
        $validation_error = localize($cve->{error}{message_to_client});
    } elsif (!$contract->is_valid_to_sell($validation_params->{validation_params})) {
        $is_valid_to_sell = 0;
        $validation_error = localize($contract->primary_validation_error->message_to_client);
    }
    return {
        is_valid_to_sell => $is_valid_to_sell,
        validation_error => $validation_error
    };
}

=head2 _build_bid_response

Description Builds the open contract response from the stored contract.

Takes the following arguments as named parameters

=over 4

=item contract L<BOM::Product::Contract>::* type of contract varies depending on bet type

=item contract_id  Integer internal identifier of the purchased Contract

=item is_valid_to_sell Boolean Whether the contract can be sold back to Binary.com.

=item is_sold  Boolean  Whether the contract is sold or not.

=item is_expired  Boolean  Whether the contract is expired or not.

=item sell_price   Numeric Price at which contract was sold, only available when contract has been sold.

=item sell_time   Integer Epoch time of when the contract was sold (only present for contracts already sold).

=item validation_error  String   Message to be returned on a validation error.

=back

Returns a contract proposal response as a  Hashref

=cut

my @spot_list = qw(entry_tick entry_spot exit_tick sell_spot current_spot);

sub _build_bid_response {
    my ($params)           = @_;
    my $contract           = $params->{contract};
    my $is_valid_to_settle = $contract->is_settleable;

    # "0 +" converts string into number. This was added to ensure some fields return the value as number instead of string
    my $response = {
        is_valid_to_sell    => $params->{is_valid_to_sell},
        current_spot_time   => 0 + $contract->current_tick->epoch,
        contract_id         => $params->{contract_id},
        underlying          => $contract->underlying->symbol,
        display_name        => localize($contract->underlying->display_name),
        is_expired          => $contract->is_expired,
        is_forward_starting => $contract->is_forward_starting,
        is_path_dependent   => $contract->is_path_dependent,
        is_intraday         => $contract->is_intraday,
        date_start          => 0 + $contract->date_start->epoch,
        date_expiry         => 0 + $contract->date_expiry->epoch,
        date_settlement     => 0 + $contract->date_settlement->epoch,
        currency            => $contract->currency,
        longcode            => localize($contract->longcode),
        shortcode           => $contract->shortcode,
        contract_type       => $contract->code,
        bid_price           => formatnumber('price', $contract->currency, $contract->bid_price),
        is_settleable       => $is_valid_to_settle,
        barrier_count       => $contract->two_barriers ? 2 : 1,
    };
    if (!$contract->uses_barrier) {
        $response->{barrier_count} = 0;
        $response->{barrier}       = undef;
    }
    $response->{reset_time} = 0 + $contract->reset_spot->epoch if $contract->reset_spot;
    $response->{multiplier} = $contract->multiplier unless ($contract->is_binary);
    $response->{validation_error} = localize($params->{validation_error}) unless $params->{is_valid_to_sell};
    $response->{current_spot} = $contract->current_spot if $contract->underlying->feed_license eq 'realtime';
    $response->{tick_count}   = $contract->tick_count   if $contract->expiry_type eq 'tick';

    if ($contract->is_binary) {
        $response->{payout} = $contract->payout;
    } elsif ($contract->can('maximum_payout')) {
        $response->{payout} = $contract->maximum_payout;
    }

    if ($params->{is_sold} and $params->{is_expired}) {
        # here sell_price is used to parse the status of contracts that settled from Back Office
        # For non binary , there is no concept of won or lost, hence will return empty status if it is already expired and sold
        #$response->{status} = !$contract->is_binary ? undef : ($params->{sell_price} == $contract->payout ? "won" : "lost");
        $response->{status} = undef;
        if ($contract->is_binary) {
            $response->{status} = ($params->{sell_price} == $contract->payout ? "won" : "lost");
        }
    } elsif ($params->{is_sold} and not $params->{is_expired}) {
        $response->{status} = 'sold';
    } else {    # not sold
        $response->{status} = 'open';
    }

    if ($contract->entry_spot) {
        my $entry_spot = $contract->underlying->pipsized_value($contract->entry_spot);
        $response->{entry_tick}      = $entry_spot;
        $response->{entry_spot}      = $entry_spot;
        $response->{entry_tick_time} = 0 + $contract->entry_spot_epoch;
    }

    if ($contract->two_barriers) {
        if ($contract->high_barrier->supplied_type eq 'absolute') {
<<<<<<< HEAD
            $response->{high_barrier} = $contract->high_barrier->as_absolute;
            $response->{low_barrier}  = $contract->low_barrier->as_absolute;
        } elsif ($contract->entry_spot) {
            # supplied_type 'difference' and 'relative' will need entry spot
            # to calculate absolute barrier value
            $response->{high_barrier} = $contract->high_barrier->as_absolute;
            $response->{low_barrier}  = $contract->low_barrier->as_absolute;
        }
    } else {
=======
            $response->{high_barrier} = $contract->high_barrier->as_absolute;
            $response->{low_barrier}  = $contract->low_barrier->as_absolute;
        } elsif ($contract->entry_spot) {
            # supplied_type 'difference' and 'relative' will need entry spot
            # to calculate absolute barrier value
            $response->{high_barrier} = $contract->high_barrier->as_absolute;
            $response->{low_barrier}  = $contract->low_barrier->as_absolute;
        }
    } elsif ($contract->barrier) {
>>>>>>> 788eac47
        if ($contract->barrier->supplied_type eq 'absolute' or $contract->barrier->supplied_type eq 'digit') {
            $response->{barrier} = $contract->barrier->as_absolute;
        } elsif ($contract->entry_spot) {
            $response->{barrier} = $contract->barrier->as_absolute;
        }
    }

    if (    $contract->exit_tick
        and $contract->is_valid_exit_tick
        and $contract->is_after_settlement)
    {
        $response->{exit_tick}      = $contract->underlying->pipsized_value($contract->exit_tick->quote);
        $response->{exit_tick_time} = 0 + $contract->exit_tick->epoch;
    }

    if ($is_valid_to_settle || $contract->is_sold) {
        my $localized_audit_details;
        my $ad = $contract->audit_details($params->{sell_time});
        foreach my $key (sort keys %$ad) {
            my @details = @{$ad->{$key}};
            foreach my $detail (@details) {
                if ($detail->{name}) {
                    my $name = $detail->{name};
                    localize_template_params($name);
                    $detail->{name} = localize($name);
                }
            }
            $localized_audit_details->{$key} = \@details;
        }
        $response->{audit_details} = $localized_audit_details;
    }

    # sell_spot and sell_spot_time are updated if the contract is sold
    # or when the contract is expired.
    #exit_tick to be returned on these scenario:
    # - sell back early (tick at sell time)
    # - hit tick for an American contract
    # - latest tick at the expiry time of a European contract.
    # TODO: Planning to phase out sell_spot in the next API version.

    my $contract_close_tick;
    # contract expire before the expiry time
    if ($params->{sell_time} and $params->{sell_time} < $contract->date_expiry->epoch) {
        if (    $contract->is_path_dependent
            and $contract->close_tick
            and $contract->close_tick->epoch <= $params->{sell_time})
        {
            $contract_close_tick = $contract->close_tick;
        }
        # client sold early
        $contract_close_tick = $contract->underlying->tick_at($params->{sell_time}, {allow_inconsistent => 1})
            unless defined $contract_close_tick;
    } elsif ($contract->is_expired) {
        # it could be that the contract is not sold until/after expiry for path dependent
        $contract_close_tick = $contract->close_tick if $contract->is_path_dependent;
        $contract_close_tick = $contract->exit_tick if not $contract_close_tick and $contract->exit_tick;
    }

    # if the contract is still open, $contract_close_tick will be undefined
    if (defined $contract_close_tick) {
        foreach my $key ($params->{is_sold} ? qw(sell_spot exit_tick) : qw(exit_tick)) {
            $response->{$key} = $contract->underlying->pipsized_value($contract_close_tick->quote);
            $response->{$key . '_time'} = 0 + $contract_close_tick->epoch;
        }
    }

    if ($contract->tick_expiry) {
        my @all_ticks = @{$contract->ticks_for_tick_expiry};

        # for path dependent contract, there should be no more tick after hit tick
        # because the contract technically has expired
        if ($contract->is_path_dependent and $contract->hit_tick) {
            @all_ticks = grep { $_->epoch <= $contract->hit_tick->epoch } @all_ticks;
        }

        $response->{tick_stream} =
            [map { {epoch => $_->epoch, tick => $_->quote, tick_display_value => $contract->underlying->pipsized_value($_->quote)} } @all_ticks];
    }

    $response->{$_ . '_display_value'} = $contract->underlying->pipsized_value($response->{$_}) for (grep { defined $response->{$_} } @spot_list);
    # makes sure they are numbers
    $response->{$_} += 0 for (grep { defined $response->{$_} } @spot_list);

    return $response;
}
1;<|MERGE_RESOLUTION|>--- conflicted
+++ resolved
@@ -844,7 +844,6 @@
 
     if ($contract->two_barriers) {
         if ($contract->high_barrier->supplied_type eq 'absolute') {
-<<<<<<< HEAD
             $response->{high_barrier} = $contract->high_barrier->as_absolute;
             $response->{low_barrier}  = $contract->low_barrier->as_absolute;
         } elsif ($contract->entry_spot) {
@@ -853,18 +852,7 @@
             $response->{high_barrier} = $contract->high_barrier->as_absolute;
             $response->{low_barrier}  = $contract->low_barrier->as_absolute;
         }
-    } else {
-=======
-            $response->{high_barrier} = $contract->high_barrier->as_absolute;
-            $response->{low_barrier}  = $contract->low_barrier->as_absolute;
-        } elsif ($contract->entry_spot) {
-            # supplied_type 'difference' and 'relative' will need entry spot
-            # to calculate absolute barrier value
-            $response->{high_barrier} = $contract->high_barrier->as_absolute;
-            $response->{low_barrier}  = $contract->low_barrier->as_absolute;
-        }
     } elsif ($contract->barrier) {
->>>>>>> 788eac47
         if ($contract->barrier->supplied_type eq 'absolute' or $contract->barrier->supplied_type eq 'digit') {
             $response->{barrier} = $contract->barrier->as_absolute;
         } elsif ($contract->entry_spot) {
