package BOM::Pricing::v3::Contract;

use strict;
use warnings;
no indirect;

use Scalar::Util qw(blessed);
use Try::Tiny;
use List::MoreUtils qw(none);
use JSON::XS;
use Date::Utility;
use DataDog::DogStatsd::Helper qw(stats_timing stats_inc);
use Time::HiRes;
use Time::Duration::Concise::Localize;

use Format::Util::Numbers qw/formatnumber/;
use LandingCompany::Offerings qw(get_offerings_with_filter);

use BOM::MarketData qw(create_underlying);
use BOM::MarketData::Types;
use BOM::Platform::Config;
use BOM::Platform::Context qw (localize request);
use BOM::Platform::Locale;
use BOM::Platform::Runtime;
use BOM::Product::ContractFactory qw(produce_contract produce_batch_contract);
use Finance::Contract::Longcode qw( shortcode_to_parameters);
use BOM::Product::Contract::Finder::Japan;
use BOM::Product::Contract::Finder;
use BOM::Product::Contract::Offerings;
use BOM::Pricing::v3::Utility;

use feature "state";

sub _create_error {
    my $args = shift;
    stats_inc("bom_pricing_rpc.v_3.error", {tags => ['code:' . $args->{code},]});
    return {
        error => {
            code              => $args->{code},
            message_to_client => $args->{message_to_client},
            $args->{message} ? (message => $args->{message}) : (),
        }};
}

sub _validate_symbol {
    my $symbol = shift;
    my @offerings = get_offerings_with_filter(BOM::Platform::Runtime->instance->get_offerings_config, 'underlying_symbol');
    if (!$symbol || none { $symbol eq $_ } @offerings) {

# There's going to be a few symbols that are disabled or otherwise not provided for valid reasons, but if we have nothing,
# or it's a symbol that's very unlikely to be disabled, it'd be nice to know.
        warn "Symbol $symbol not found, our offerings are: " . join(',', @offerings)
            if $symbol
            and ($symbol =~ /^R_(100|75|50|25|10)$/ or not @offerings);
        return {
            error => {
                code    => 'InvalidSymbol',
                message => "Symbol [_1] invalid",
                params  => [$symbol],
            }};
    }
    return;
}

sub prepare_ask {
    my $p1 = shift;
    my %p2 = %$p1;

    my @contract_types = ref($p2{contract_type}) ? @{$p2{contract_type}} : ($p2{contract_type});
    delete $p2{contract_type};
    $p2{date_start} //= 0;
    if ($p2{date_expiry}) {
        $p2{fixed_expiry} //= 1;
    }

    if (ref $p2{barriers}) {
        delete @p2{qw(barrier barrier2)};
    } elsif (defined $p2{barrier} && defined $p2{barrier2}) {
        $p2{low_barrier}  = delete $p2{barrier2};
        $p2{high_barrier} = delete $p2{barrier};
    } elsif (
        !grep {
            /^(ASIAN|DIGITEVEN|DIGITODD)/
        } @contract_types
        )
    {
        $p2{barrier} //= 'S0P';
        delete $p2{barrier2};
    }

    $p2{underlying} = delete $p2{symbol};
    if (@contract_types > 1) {
        $p2{bet_types} = \@contract_types;
    } else {
        ($p2{bet_type}) = @contract_types;
    }
    $p2{amount_type} = delete $p2{basis} if exists $p2{basis};
    if ($p2{duration} and not exists $p2{date_expiry}) {
        $p2{duration} .= (delete $p2{duration_unit} or "s");
    }

    return \%p2;
}

=head2 contract_metadata

Extracts some generic information from a given contract.

=cut

sub contract_metadata {
    my ($contract) = @_;
    return +{
        app_markup_percentage => $contract->app_markup_percentage,
        staking_limits        => $contract->staking_limits,
        deep_otm_threshold    => $contract->otm_threshold,
        base_commission       => $contract->base_commission,
    };
}

sub _get_ask {
    my ($args_copy, $app_markup_percentage) = @_;
    my $streaming_params = delete $args_copy->{streaming_params};
    my ($contract, $response, $contract_parameters);

    my $tv = [Time::HiRes::gettimeofday];
    $args_copy->{app_markup_percentage} = $app_markup_percentage // 0;

    try {
        $contract = $args_copy->{proposal_array} ? produce_batch_contract($args_copy) : produce_contract($args_copy);
    }
    catch {
        my $message_to_client = _get_error_message($_, $args_copy);
        $response = BOM::Pricing::v3::Utility::create_error({
                code              => 'ContractCreationFailure',
                message_to_client => localize(@$message_to_client)});
    };
    return $response if $response;

    if ($contract->isa('BOM::Product::Contract::Batch')) {
        my $batch_response = try {
            handle_batch_contract($contract, $args_copy);
        }
        catch {
            my $message_to_client = _get_error_message($_, $args_copy);
            BOM::Pricing::v3::Utility::create_error({
                    code              => 'ContractCreationFailure',
                    message_to_client => localize(@$message_to_client)});
        };

        return $batch_response;
    }

    try {
        $contract_parameters = {%$args_copy, %{contract_metadata($contract)}};
    }
    catch {
        my $message_to_client = _get_error_message($_, $args_copy);
        $response = BOM::Pricing::v3::Utility::create_error({
                code              => 'ContractCreationFailure',
                message_to_client => localize(@$message_to_client)});
    };
    return $response if $response;

    try {
        if (!($contract->is_valid_to_buy({landing_company => $args_copy->{landing_company}}))) {
            my ($message_to_client, $code);

            if (my $pve = $contract->primary_validation_error) {
                $message_to_client = localize($pve->message_to_client);
                $code              = "ContractBuyValidationError";
            } else {
                $message_to_client = localize("Cannot validate contract.");
                $code              = "ContractValidationError";
            }

            $response = _create_error({
                message_to_client => $message_to_client,
                code              => $code,
            });

            # proposal_array streaming could get error on a first call
            # but later could produce valid contract dependant on volatility moves
            # so we need to store contract_parameters and longcode to use them later
            if ($code eq 'ContractBuyValidationError') {
                my $longcode =
                    eval { $contract->longcode } || '';    # if we can't get the longcode that's fine, we still want to return the original error
                $response->{contract_parameters} = $contract_parameters;
                $response->{longcode} = $longcode ? localize($longcode) : '';
            }
        } else {
            # We think this contract is valid to buy
            my $ask_price = formatnumber('price', $contract->currency, $contract->ask_price);

            $response = {
                longcode            => localize($contract->longcode),
                payout              => $contract->payout,
                ask_price           => $ask_price,
                display_value       => $ask_price,
                spot_time           => $contract->current_tick->epoch,
                date_start          => $contract->date_start->epoch,
                contract_parameters => $contract_parameters,
            };

            if ($streaming_params->{add_theo_probability}) {
                $response->{theo_probability} = $contract->theo_probability->amount;
            }

            if ($contract->underlying->feed_license eq 'realtime') {
                $response->{spot} = $contract->current_spot;
            }
        }
        my $pen = $contract->pricing_engine_name;
        $pen =~ s/::/_/g;
        stats_timing('compute_price.buy.timing', 1000 * Time::HiRes::tv_interval($tv), {tags => ["pricing_engine:$pen"]});
    }
    catch {
        my $message_to_client = _get_error_message($_, $args_copy, 1);
        $response = BOM::Pricing::v3::Utility::create_error({
            message_to_client => localize(@$message_to_client),
            code              => "ContractCreationFailure"
        });
    };

    return $response;
}

sub handle_batch_contract {
    my ($batch_contract, $p2) = @_;

    # We should now have a usable ::Contract instance. This may be a single
    # or multiple (batch) contract.

    my $proposals            = {};
    my $ask_prices           = $batch_contract->ask_prices;
    my $trading_window_start = $p2->{trading_period_start} // '';

    # Log full pricing data for Japan contracts. This is a regulatory requirement
    # with strict rules about accuracy.
    if ($p2->{currency} && $p2->{currency} eq 'JPY') {
        my %contracts_to_log;
        CONTRACT:
        for my $contract (@{$batch_contract->_contracts}) {
            next CONTRACT unless $contract->can('japan_pricing_info');

            my $barrier_key =
                $contract->two_barriers
                ? ($contract->high_barrier->as_absolute) . '-' . ($contract->low_barrier->as_absolute)
                : ($contract->barrier->as_absolute);

            push @{$contracts_to_log{$barrier_key}}, $contract;
        }
        BARRIER:
        for my $contracts (values %contracts_to_log) {
            if (@$contracts == 2) {
                # For each contract, we pass the opposite contract to the logging function
                warn $contracts->[0]->japan_pricing_info($trading_window_start, $contracts->[1]);
                warn $contracts->[1]->japan_pricing_info($trading_window_start, $contracts->[0]);
            } else {
                warn "Had unexpected number of contracts for ->japan_pricing_info calls - types are " . join ',', map { $_->bet_type } @$contracts;
            }
        }
    }
    for my $contract_type (keys %$ask_prices) {
        for my $barrier (@{$p2->{barriers}}) {
            my $key =
                ref($barrier)
                ? $batch_contract->underlying->pipsized_value($barrier->{barrier}) . '-'
                . $batch_contract->underlying->pipsized_value($barrier->{barrier2})
                : $batch_contract->underlying->pipsized_value($barrier);
            warn "Could not find barrier for key $key, available barriers: " . join ',', sort keys %{$ask_prices->{$contract_type}}
                unless exists $ask_prices->{$contract_type}{$key};
            my $price = $ask_prices->{$contract_type}{$key} // {};
            push @{$proposals->{$contract_type}}, $price;
        }
    }
    return {
        proposals           => $proposals,
        contract_parameters => {%$p2, %{$batch_contract->market_details}},
        rpc_time            => 0,                                            # $rpc_time,
    };
}

sub get_bid {
    my $params = shift;
    my ($short_code, $contract_id, $currency, $is_sold, $is_expired, $sell_time, $sell_price, $app_markup_percentage, $landing_company) =
        @{$params}{qw/short_code contract_id currency is_sold is_expired sell_time sell_price app_markup_percentage landing_company/};

    my ($response, $contract, $bet_params);
    my $tv = [Time::HiRes::gettimeofday];
    try {
        $bet_params = shortcode_to_parameters($short_code, $currency);
    }
    catch {
        warn __PACKAGE__ . " get_bid shortcode_to_parameters failed: $short_code, currency: $currency";
        $response = BOM::Pricing::v3::Utility::create_error({
                code              => 'GetProposalFailure',
                message_to_client => localize('Cannot create contract')});
    };
    return $response if $response;

    try {
        $bet_params->{is_sold}               = $is_sold;
        $bet_params->{app_markup_percentage} = $app_markup_percentage // 0;
        $bet_params->{landing_company}       = $landing_company;
        $contract                            = produce_contract($bet_params);
    }
    catch {
        warn __PACKAGE__ . " get_bid produce_contract failed, parameters: " . JSON::XS->new->allow_blessed->encode($bet_params);
        $response = BOM::Pricing::v3::Utility::create_error({
                code              => 'GetProposalFailure',
                message_to_client => localize('Cannot create contract')});
    };
    return $response if $response;

    # rare case: no tics between date_start and date_expiry.
    # underlaying will return exit_tick preceding date_start
    return _data_disruption_error() if $contract->exit_tick and $contract->date_start->epoch > $contract->exit_tick->epoch;

    if ($contract->is_legacy) {
        return BOM::Pricing::v3::Utility::create_error({
            message_to_client => localize($contract->longcode),
            code              => "GetProposalFailure"
        });
    }

    try {
        $params->{validation_params}->{landing_company} = $landing_company;
        my $is_valid_to_sell = $contract->is_valid_to_sell($params->{validation_params});
        $response = {
            is_valid_to_sell    => $is_valid_to_sell,
            current_spot_time   => $contract->current_tick->epoch,
            contract_id         => $contract_id,
            underlying          => $contract->underlying->symbol,
            display_name        => $contract->underlying->display_name,
            is_expired          => $contract->is_expired,
            is_forward_starting => $contract->is_forward_starting,
            is_path_dependent   => $contract->is_path_dependent,
            is_intraday         => $contract->is_intraday,
            date_start          => $contract->date_start->epoch,
            date_expiry         => $contract->date_expiry->epoch,
            date_settlement     => $contract->date_settlement->epoch,
            currency            => $contract->currency,
            longcode            => localize($contract->longcode),
            shortcode           => $short_code,
            payout              => $contract->payout,
            contract_type       => $contract->code,
        };

<<<<<<< HEAD
        if ($is_sold and $is_expired) {
            # here sell_price is used to parse the status of contracts that settled from bo
            $response->{status} = $sell_price == $contract->payout ? "won" : "lost";
        } elsif ($is_sold and not $is_expired) {
            $response->{status} = 'sold';
        } else {    # not sold
            $response->{status} = 'open';
=======
        if ($is_valid_to_sell) {
            $response->{bid_price} = formatnumber('price', $contract->currency, $contract->bid_price);
        } else {
            $response->{validation_error} = localize($contract->primary_validation_error->message_to_client);
>>>>>>> 44d88e72
        }

        if (not $contract->may_settle_automatically
            and $contract->missing_market_data)
        {
            $response = _data_disruption_error();
            return;
        }

        $response->{is_settleable} = $contract->is_settleable;

        $response->{barrier_count} = $contract->two_barriers ? 2 : 1;
        if ($contract->entry_spot) {
            my $entry_spot = $contract->underlying->pipsized_value($contract->entry_spot);
            $response->{entry_tick}      = $entry_spot;
            $response->{entry_spot}      = $entry_spot;
            $response->{entry_tick_time} = $contract->entry_spot_epoch;
            if ($contract->two_barriers) {
                $response->{high_barrier} = $contract->high_barrier->as_absolute;
                $response->{low_barrier}  = $contract->low_barrier->as_absolute;
            } elsif ($contract->barrier) {
                $response->{barrier} = $contract->barrier->as_absolute;
            }
        }

        if ($contract->exit_tick and $contract->is_valid_exit_tick and $contract->is_after_settlement) {
            $response->{exit_tick}      = $contract->underlying->pipsized_value($contract->exit_tick->quote);
            $response->{exit_tick_time} = $contract->exit_tick->epoch;
        }

        if ($contract->is_settleable || $contract->is_sold) {
            my $localized_audit_details;
            my $ad = $contract->audit_details;
            foreach my $key (keys %$ad) {
                $localized_audit_details->{$key} = [
                    map {
                        if ($_->{name}) { $_->{name} = localize($_->{name}) }
                        $_
                    } @{$ad->{$key}}];
            }
            $response->{audit_details} = $localized_audit_details;
        }

        $response->{current_spot} = $contract->current_spot
            if $contract->underlying->feed_license eq 'realtime';

        # sell_spot and sell_spot_time are updated if the contract is sold
        # or when the contract is expired.
        if ($sell_time or $contract->is_expired) {
            # path dependent contracts may have hit tick but not sell time
            my $sell_tick =
                  $sell_time
                ? $contract->underlying->tick_at($sell_time, {allow_inconsistent => 1})
                : undef;

            my $hit_tick;
            if (    $contract->is_path_dependent
                and $hit_tick = $contract->hit_tick
                and (not $sell_time or $hit_tick->epoch <= $sell_time))
            {
                $sell_tick = $hit_tick;
            }

            if ($sell_tick) {
                $response->{sell_spot}      = $contract->underlying->pipsized_value($sell_tick->quote);
                $response->{sell_spot_time} = $sell_tick->epoch;
            }
        }

        if ($contract->expiry_type eq 'tick') {
            $response->{tick_count} = $contract->tick_count;
        }

        my $pen = $contract->pricing_engine_name;
        $pen =~ s/::/_/g;
        stats_timing('compute_price.sell.timing', 1000 * Time::HiRes::tv_interval($tv), {tags => ["pricing_engine:$pen"]});
    }
    catch {
        _log_exception(get_bid => $_);
        $response = BOM::Pricing::v3::Utility::create_error({
            message_to_client => localize('Sorry, an error occurred while processing your request.'),
            code              => "GetProposalFailure"
        });
    };

    return $response;
}

sub send_bid {
    my $params = shift;

    my $tv = [Time::HiRes::gettimeofday];

    my $response;
    try {
        $response = get_bid($params);
    }
    catch {
        # This should be impossible: get_bid() has an exception wrapper around
        # all the useful code, so unless the error creation or localize steps
        # fail, there's not much else that can go wrong. We therefore log and
        # report anyway.
        _log_exception(send_bid => "$_ (and it should be impossible for this to happen)");
        $response = BOM::Pricing::v3::Utility::create_error({
                code              => 'pricing error',
                message_to_client => localize('Unable to price the contract.')});
    };

    $response->{rpc_time} = 1000 * Time::HiRes::tv_interval($tv);

    return $response;
}

sub send_ask {
    my $params = shift;

    my $tv = [Time::HiRes::gettimeofday];

    # provide landing_company information when it is available.
    $params->{args}->{landing_company} = $params->{landing_company}
        if $params->{landing_company};

    my $symbol   = $params->{args}->{symbol};
    my $response = _validate_symbol($symbol);
    if ($response and exists $response->{error}) {
        $response = BOM::Pricing::v3::Utility::create_error({
                code              => $response->{error}->{code},
                message_to_client => localize($response->{error}->{message}, $symbol)});

        $response->{rpc_time} = 1000 * Time::HiRes::tv_interval($tv);

        return $response;
    }

    try {
        $response = _get_ask(prepare_ask($params->{args}), $params->{app_markup_percentage});
    }
    catch {
        _log_exception(send_ask => $_);
        $response = BOM::Pricing::v3::Utility::create_error({
                code              => 'pricing error',
                message_to_client => localize('Unable to price the contract.')});
    };

    $response->{rpc_time} = 1000 * Time::HiRes::tv_interval($tv);

    # Stringify all returned numeric values
    $response->{$_} .= '' for grep { exists $response->{$_} } qw(ask_price barrier date_start display_value payout spot spot_time);
    return $response;
}

sub get_contract_details {
    my $params = shift;

    die 'missing landing_company in params'
        if !exists $params->{landing_company};

    my ($response, $contract, $bet_params);
    try {
        $bet_params =
            shortcode_to_parameters($params->{short_code}, $params->{currency});
    }
    catch {
        warn __PACKAGE__ . " get_contract_details shortcode_to_parameters failed: $params->{short_code}, currency: $params->{currency}";
        $response = BOM::Pricing::v3::Utility::create_error({
                code              => 'GetContractDetails',
                message_to_client => localize('Cannot create contract')});
    };
    return $response if $response;

    try {
        $bet_params->{app_markup_percentage} = $params->{app_markup_percentage} // 0;
        $bet_params->{landing_company}       = $params->{landing_company};
        $contract                            = produce_contract($bet_params);
    }
    catch {
        warn __PACKAGE__ . " get_contract_details produce_contract failed, parameters: " . JSON::XS->new->allow_blessed->encode($bet_params);
        $response = BOM::Pricing::v3::Utility::create_error({
                code              => 'GetContractDetails',
                message_to_client => localize('Cannot create contract')});
    };
    return $response if $response;

    $response = {
        longcode     => localize($contract->longcode),
        symbol       => $contract->underlying->symbol,
        display_name => $contract->underlying->display_name,
        date_expiry  => $contract->date_expiry->epoch
    };

    # do not have any other information on legacy contract
    return $response if ($contract->is_legacy or $contract->is_binaryico);

    if ($contract->two_barriers) {
        $response->{high_barrier} = $contract->high_barrier->supplied_barrier;
        $response->{low_barrier}  = $contract->low_barrier->supplied_barrier;
    } else {
        $response->{barrier} = $contract->barrier ? $contract->barrier->supplied_barrier : undef;
    }

    return $response;
}

sub contracts_for {
    my $params = shift;

    my $args                 = $params->{args};
    my $symbol               = $args->{contracts_for};
    my $currency             = $args->{currency} || 'USD';
    my $product_type         = $args->{product_type} // 'basic';
    my $landing_company_name = $args->{landing_company} // 'costarica';

    my $contracts_for;
    my $query_args = {
        symbol          => $symbol,
        landing_company => $landing_company_name,
    };

    if ($product_type eq 'multi_barrier') {
        $contracts_for = BOM::Product::Contract::Finder::Japan::available_contracts_for_symbol($query_args);
    } else {
        $contracts_for = BOM::Product::Contract::Finder::available_contracts_for_symbol($query_args);
        # this is temporary solution till the time front apps are fixed
        # filter CALLE|PUTE only for non japan
        $contracts_for->{available} = [grep { $_->{contract_type} !~ /^(?:CALLE|PUTE)$/ } @{$contracts_for->{available}}]
            if ($contracts_for and $contracts_for->{hit_count} > 0);
    }

    my $i = 0;
    foreach my $contract (@{$contracts_for->{available}}) {
        if (exists $contract->{payout_limit}) {
            $contracts_for->{available}->[$i]->{payout_limit} = $contract->{payout_limit}->{$currency};
        }
        $i++;
    }

    if (not $contracts_for or $contracts_for->{hit_count} == 0) {
        return BOM::Pricing::v3::Utility::create_error({
                code              => 'InvalidSymbol',
                message_to_client => BOM::Platform::Context::localize('The symbol is invalid.')});
    } else {
        $contracts_for->{'spot'} = create_underlying($symbol)->spot();
        return $contracts_for;
    }

    return;
}

sub _log_exception {
    my ($component, $err) = @_;

# so this should never happen, because we're passing fixed strings and only in this module,
# but best not to let a typo ruin datadog's day
    $component =~ s/[^a-z_]+/_/g
        and warn "invalid component passed to _log_error: $_[0]";
    warn "Unhandled exception in $component: $err\n";
    stats_inc('contract.exception.' . $component);
    return;
}

sub _get_error_message {
    my ($reason, $args_copy, $log_exception) = @_;

    return $reason->message_to_client if (blessed($reason) && $reason->isa('BOM::Product::Exception'));

    if ($log_exception) {
        _log_exception(_get_ask => $reason);
    } else {
        warn __PACKAGE__ . " _get_ask produce_contract failed: $reason, parameters: " . JSON::XS->new->allow_blessed->encode($args_copy);
    }

    return ['Cannot create contract'];
}

sub _data_disruption_error {
    return BOM::Pricing::v3::Utility::create_error({
            code              => "GetProposalFailure",
            message_to_client => localize(
                'There was a market data disruption during the contract period. For real-money accounts we will attempt to correct this and settle the contract properly, otherwise the contract will be cancelled and refunded. Virtual-money contracts will be cancelled and refunded.'
            )});
}

1;<|MERGE_RESOLUTION|>--- conflicted
+++ resolved
@@ -347,7 +347,6 @@
             contract_type       => $contract->code,
         };
 
-<<<<<<< HEAD
         if ($is_sold and $is_expired) {
             # here sell_price is used to parse the status of contracts that settled from bo
             $response->{status} = $sell_price == $contract->payout ? "won" : "lost";
@@ -355,12 +354,11 @@
             $response->{status} = 'sold';
         } else {    # not sold
             $response->{status} = 'open';
-=======
+
         if ($is_valid_to_sell) {
             $response->{bid_price} = formatnumber('price', $contract->currency, $contract->bid_price);
         } else {
             $response->{validation_error} = localize($contract->primary_validation_error->message_to_client);
->>>>>>> 44d88e72
         }
 
         if (not $contract->may_settle_automatically
