package BOM::Pricing::v3::Contract;

use strict;
use warnings;
no indirect;

use Scalar::Util qw(blessed);
use Try::Tiny;
use List::MoreUtils qw(none);
use JSON::XS;
use Date::Utility;
use DataDog::DogStatsd::Helper qw(stats_timing stats_inc);
use Time::HiRes;
use Time::Duration::Concise::Localize;

use Format::Util::Numbers qw/formatnumber/;

use BOM::MarketData qw(create_underlying);
use BOM::MarketData::Types;
use BOM::Platform::Config;
use BOM::Platform::Context qw (localize request);
use BOM::Platform::Locale;
use BOM::Platform::Runtime;
use BOM::Product::ContractFactory qw(produce_contract produce_batch_contract);
use BOM::Product::ContractFinder;
use Finance::Contract::Longcode qw( shortcode_to_parameters);
use LandingCompany::Registry;
use BOM::Pricing::v3::Utility;

use feature "state";

sub _create_error {
    my $args = shift;
    stats_inc("bom_pricing_rpc.v_3.error", {tags => ['code:' . $args->{code},]});
    return {
        error => {
            code              => $args->{code},
            message_to_client => $args->{message_to_client},
            $args->{message} ? (message => $args->{message}) : (),
        }};
}

sub prepare_ask {
    my $p1 = shift;
    my %p2 = %$p1;

    my @contract_types = ref($p2{contract_type}) ? @{$p2{contract_type}} : ($p2{contract_type});
    delete $p2{contract_type};
    $p2{date_start} //= 0;
    if ($p2{date_expiry}) {
        $p2{fixed_expiry} //= 1;
    }

    if (ref $p2{barriers}) {
        delete @p2{qw(barrier barrier2)};
    } elsif (defined $p2{barrier} && defined $p2{barrier2}) {
        $p2{low_barrier}  = delete $p2{barrier2};
        $p2{high_barrier} = delete $p2{barrier};
    } elsif (
        !grep {
            /^(ASIAN|DIGITEVEN|DIGITODD)/
        } @contract_types
        )
    {
        $p2{barrier} //= 'S0P';
        delete $p2{barrier2};
    }

    $p2{underlying} = delete $p2{symbol};
    if (@contract_types > 1) {
        $p2{bet_types} = \@contract_types;
    } else {
        ($p2{bet_type}) = @contract_types;
    }
    $p2{amount_type} = delete $p2{basis} if exists $p2{basis};
    if ($p2{duration} and not exists $p2{date_expiry}) {
        $p2{duration} .= (delete $p2{duration_unit} or "s");
    }

    return \%p2;
}

=head2 contract_metadata

Extracts some generic information from a given contract.

=cut

sub contract_metadata {
    my ($contract) = @_;
    return +{
        app_markup_percentage => $contract->app_markup_percentage,
        staking_limits        => $contract->staking_limits,
        deep_otm_threshold    => $contract->otm_threshold,
        base_commission       => $contract->base_commission,
    };
}

sub _get_ask {
    my ($args_copy, $app_markup_percentage) = @_;
    my $streaming_params = delete $args_copy->{streaming_params};
    my ($contract, $response, $contract_parameters);

    my $tv = [Time::HiRes::gettimeofday];
    $args_copy->{app_markup_percentage} = $app_markup_percentage // 0;

    try {
        $contract = $args_copy->{proposal_array} ? produce_batch_contract($args_copy) : produce_contract($args_copy);
    }
    catch {
        my $message_to_client = _get_error_message($_, $args_copy);
        $response = BOM::Pricing::v3::Utility::create_error({
                code              => 'ContractCreationFailure',
                message_to_client => localize(@$message_to_client)});
    };
    return $response if $response;

    if ($contract->isa('BOM::Product::Contract::Batch')) {
        my $batch_response = try {
            handle_batch_contract($contract, $args_copy);
        }
        catch {
            my $message_to_client = _get_error_message($_, $args_copy);
            BOM::Pricing::v3::Utility::create_error({
                    code              => 'ContractCreationFailure',
                    message_to_client => localize(@$message_to_client)});
        };

        return $batch_response;
    }

    $response = _validate_offerings($contract, $args_copy);

    return $response if $response;

    try {
        $contract_parameters = {%$args_copy, %{contract_metadata($contract)}};
        if (!($contract->is_valid_to_buy({landing_company => $args_copy->{landing_company}}))) {
            my ($message_to_client, $code);

            if (my $pve = $contract->primary_validation_error) {
                $message_to_client = localize($pve->message_to_client);
                $code              = "ContractBuyValidationError";
            } else {
                $message_to_client = localize("Cannot validate contract.");
                $code              = "ContractValidationError";
            }

            $response = _create_error({
                message_to_client => $message_to_client,
                code              => $code,
            });

            # proposal_array streaming could get error on a first call
            # but later could produce valid contract dependant on volatility moves
            # so we need to store contract_parameters and longcode to use them later
            if ($code eq 'ContractBuyValidationError') {
                my $longcode =
                    eval { $contract->longcode } || '';    # if we can't get the longcode that's fine, we still want to return the original error
                $response->{contract_parameters} = $contract_parameters;
                $response->{longcode} = $longcode ? localize($longcode) : '';
            }
        } else {
            # We think this contract is valid to buy
            my $ask_price = formatnumber('price', $contract->currency, $contract->ask_price);

            $response = {
                longcode            => localize($contract->longcode),
                payout              => $contract->payout,
                ask_price           => $ask_price,
                display_value       => $ask_price,
                spot_time           => $contract->current_tick->epoch,
                date_start          => $contract->date_start->epoch,
                contract_parameters => $contract_parameters,
            };

            if ($streaming_params->{add_theo_probability}) {
                $response->{theo_probability} = $contract->theo_probability->amount;
            }

            if ($contract->underlying->feed_license eq 'realtime') {
                $response->{spot} = $contract->current_spot;
            }
        }
        my $pen = $contract->pricing_engine_name;
        $pen =~ s/::/_/g;
        stats_timing('compute_price.buy.timing', 1000 * Time::HiRes::tv_interval($tv), {tags => ["pricing_engine:$pen"]});
    }
    catch {
        my $message_to_client = _get_error_message($_, $args_copy, 1);
        $response = BOM::Pricing::v3::Utility::create_error({
            message_to_client => localize(@$message_to_client),
            code              => "ContractCreationFailure"
        });
    };

    return $response;
}

sub handle_batch_contract {
    my ($batch_contract, $p2) = @_;

    # We should now have a usable ::Contract instance. This may be a single
    # or multiple (batch) contract.

    my $proposals = {};

    # This is done with an assumption that batch contracts has identical duration and contract category
    my $offerings_error = _validate_offerings($batch_contract->_contracts->[0], $p2);

    my $ask_prices = $batch_contract->ask_prices;
    my $trading_window_start = $p2->{trading_period_start} // '';

    # Log full pricing data for Japan contracts. This is a regulatory requirement
    # with strict rules about accuracy.
    if ($p2->{currency} && $p2->{currency} eq 'JPY') {
        my %contracts_to_log;
        CONTRACT:
        for my $contract (@{$batch_contract->_contracts}) {
            next CONTRACT unless $contract->can('japan_pricing_info');

            my $barrier_key =
                $contract->two_barriers
                ? ($contract->high_barrier->as_absolute) . '-' . ($contract->low_barrier->as_absolute)
                : ($contract->barrier->as_absolute);

            push @{$contracts_to_log{$barrier_key}}, $contract;
        }
        BARRIER:
        for my $contracts (values %contracts_to_log) {
            if (@$contracts == 2) {
                # For each contract, we pass the opposite contract to the logging function
                warn $contracts->[0]->japan_pricing_info($trading_window_start, $contracts->[1]);
                warn $contracts->[1]->japan_pricing_info($trading_window_start, $contracts->[0]);
            } else {
                warn "Had unexpected number of contracts for ->japan_pricing_info calls - types are " . join ',', map { $_->bet_type } @$contracts;
            }
        }
    }
    for my $contract_type (keys %$ask_prices) {
        for my $barrier (@{$p2->{barriers}}) {
            my $key =
                ref($barrier)
                ? $batch_contract->underlying->pipsized_value($barrier->{barrier}) . '-'
                . $batch_contract->underlying->pipsized_value($barrier->{barrier2})
                : $batch_contract->underlying->pipsized_value($barrier);
            warn "Could not find barrier for key $key, available barriers: " . join ',', sort keys %{$ask_prices->{$contract_type}}
                unless exists $ask_prices->{$contract_type}{$key};
            my $price = $ask_prices->{$contract_type}{$key} // {};
            if ($offerings_error) {
                my $new_error = {
                    longcode => $price->{longcode},
                    error    => {
                        message_to_client => $offerings_error->{error}{message_to_client},
                        code              => $offerings_error->{error}{code},
                        details           => {
                            display_value => $price->{error} ? $price->{error}{details}{display_value} : $price->{display_value},
                            payout        => $price->{error} ? $price->{error}{details}{payout}        : $price->{display_value},
                        }
                    },
                };
                if (ref($barrier)) {
                    $new_error->{error}{details}{barrier}  = $batch_contract->underlying->pipsized_value($barrier->{barrier});
                    $new_error->{error}{details}{barrier2} = $batch_contract->underlying->pipsized_value($barrier->{barrie2});
                } else {
                    $new_error->{error}{details}{barrier} = $batch_contract->underlying->pipsized_value($barrier);
                }
                $price = $new_error;
            }
            push @{$proposals->{$contract_type}}, $price;
        }
    }
    return {
        proposals           => $proposals,
        contract_parameters => {%$p2, %{$batch_contract->market_details}},
        rpc_time            => 0,                                            # $rpc_time,
    };
}

sub get_bid {
    my $params = shift;
    my (
        $short_code, $contract_id, $currency,              $is_sold,         $is_expired,
        $sell_time,  $sell_price,  $app_markup_percentage, $landing_company, $country_code
        )
        = @{$params}{qw/short_code contract_id currency is_sold is_expired sell_time sell_price app_markup_percentage landing_company country_code/};

    my ($response, $contract, $bet_params);
    my $tv = [Time::HiRes::gettimeofday];
    try {
        $bet_params = shortcode_to_parameters($short_code, $currency);
    }
    catch {
        warn __PACKAGE__ . " get_bid shortcode_to_parameters failed: $short_code, currency: $currency";
        $response = BOM::Pricing::v3::Utility::create_error({
                code              => 'GetProposalFailure',
                message_to_client => localize('Cannot create contract')});
    };
    return $response if $response;

    try {
        $bet_params->{is_sold}               = $is_sold;
        $bet_params->{app_markup_percentage} = $app_markup_percentage // 0;
        $bet_params->{landing_company}       = $landing_company;
        $contract                            = produce_contract($bet_params);
    }
    catch {
        warn __PACKAGE__ . " get_bid produce_contract failed, parameters: " . JSON::XS->new->allow_blessed->encode($bet_params);
        $response = BOM::Pricing::v3::Utility::create_error({
                code              => 'GetProposalFailure',
                message_to_client => localize('Cannot create contract')});
    };
    return $response if $response;

    # rare case: no tics between date_start and date_expiry.
    # underlaying will return exit_tick preceding date_start
    return _data_disruption_error() if $contract->exit_tick and $contract->date_start->epoch > $contract->exit_tick->epoch;

    if ($contract->is_legacy) {
        return BOM::Pricing::v3::Utility::create_error({
            message_to_client => localize($contract->longcode),
            code              => "GetProposalFailure"
        });
    }

    try {
        $params->{validation_params}->{landing_company} = $landing_company;

        my $is_valid_to_sell = 1;
        my $validation_error;
        if (
            not $contract->is_expired
            and my $cve = _validate_offerings(
                $contract,
                {
                    landing_company => $landing_company,
                    country_code    => $country_code,
                    action          => 'sell'
                }))
        {
            $is_valid_to_sell = 0;
            $validation_error = localize($cve->{error}{message_to_client});
        } elsif (!$contract->is_valid_to_sell($params->{validation_params})) {
            $is_valid_to_sell = 0;
            $validation_error = localize($contract->primary_validation_error->message_to_client);
        }

        $response = {
            is_valid_to_sell    => $is_valid_to_sell,
            current_spot_time   => $contract->current_tick->epoch,
            contract_id         => $contract_id,
            underlying          => $contract->underlying->symbol,
            display_name        => $contract->underlying->display_name,
            is_expired          => $contract->is_expired,
            is_forward_starting => $contract->is_forward_starting,
            is_path_dependent   => $contract->is_path_dependent,
            is_intraday         => $contract->is_intraday,
            date_start          => $contract->date_start->epoch,
            date_expiry         => $contract->date_expiry->epoch,
            date_settlement     => $contract->date_settlement->epoch,
            currency            => $contract->currency,
            longcode            => localize($contract->longcode),
            shortcode           => $short_code,
            payout              => $contract->payout,
            contract_type       => $contract->code,
            bid_price           => formatnumber('price', $contract->currency, $contract->bid_price),
        };

        if ($is_sold and $is_expired) {
            # here sell_price is used to parse the status of contracts that settled from bo
            $response->{status} = $sell_price == $contract->payout ? "won" : "lost";
        } elsif ($is_sold and not $is_expired) {
            $response->{status} = 'sold';
        } else {    # not sold
            $response->{status} = 'open';
        }

        $response->{validation_error} = localize($validation_error) unless $is_valid_to_sell;

        if (not $contract->may_settle_automatically
            and $contract->missing_market_data)
        {
            $response = _data_disruption_error();
            return;
        }

        $response->{is_settleable} = $contract->is_settleable;

        $response->{barrier_count} = $contract->two_barriers ? 2 : 1;
        if ($contract->entry_spot) {
            my $entry_spot = $contract->underlying->pipsized_value($contract->entry_spot);
            $response->{entry_tick}      = $entry_spot;
            $response->{entry_spot}      = $entry_spot;
            $response->{entry_tick_time} = $contract->entry_spot_epoch;
            if ($contract->two_barriers) {
                $response->{high_barrier} = $contract->high_barrier->as_absolute;
                $response->{low_barrier}  = $contract->low_barrier->as_absolute;
            } elsif ($contract->barrier) {
                $response->{barrier} = $contract->barrier->as_absolute;
            }
        }

        if ($contract->exit_tick and $contract->is_valid_exit_tick and $contract->is_after_settlement) {
            $response->{exit_tick}      = $contract->underlying->pipsized_value($contract->exit_tick->quote);
            $response->{exit_tick_time} = $contract->exit_tick->epoch;
        }

        if ($contract->is_settleable || $contract->is_sold) {
            my $localized_audit_details;
            my $ad = $contract->audit_details;
            foreach my $key (keys %$ad) {
                $localized_audit_details->{$key} = [
                    map {
                        if ($_->{name}) { $_->{name} = localize($_->{name}) }
                        $_
                    } @{$ad->{$key}}];
            }
            $response->{audit_details} = $localized_audit_details;
        }

        $response->{current_spot} = $contract->current_spot
            if $contract->underlying->feed_license eq 'realtime';

        # sell_spot and sell_spot_time are updated if the contract is sold
        # or when the contract is expired.
        if ($sell_time or $contract->is_expired) {
            # path dependent contracts may have hit tick but not sell time
            my $sell_tick =
                  $sell_time
                ? $contract->underlying->tick_at($sell_time, {allow_inconsistent => 1})
                : undef;

            my $hit_tick;
            if (    $contract->is_path_dependent
                and $hit_tick = $contract->hit_tick
                and (not $sell_time or $hit_tick->epoch <= $sell_time))
            {
                $sell_tick = $hit_tick;
            }

            if ($sell_tick) {
                $response->{sell_spot}      = $contract->underlying->pipsized_value($sell_tick->quote);
                $response->{sell_spot_time} = $sell_tick->epoch;
            }
        }

        if ($contract->expiry_type eq 'tick') {
            $response->{tick_count} = $contract->tick_count;
        }

        my $pen = $contract->pricing_engine_name;
        $pen =~ s/::/_/g;
        stats_timing('compute_price.sell.timing', 1000 * Time::HiRes::tv_interval($tv), {tags => ["pricing_engine:$pen"]});
    }
    catch {
        _log_exception(get_bid => $_);
        $response = BOM::Pricing::v3::Utility::create_error({
            message_to_client => localize('Sorry, an error occurred while processing your request.'),
            code              => "GetProposalFailure"
        });
    };

    return $response;
}

sub send_bid {
    my $params = shift;

    my $tv = [Time::HiRes::gettimeofday];

    my $response;
    try {
        $response = get_bid($params);
    }
    catch {
        # This should be impossible: get_bid() has an exception wrapper around
        # all the useful code, so unless the error creation or localize steps
        # fail, there's not much else that can go wrong. We therefore log and
        # report anyway.
        _log_exception(send_bid => "$_ (and it should be impossible for this to happen)");
        $response = BOM::Pricing::v3::Utility::create_error({
                code              => 'pricing error',
                message_to_client => localize('Unable to price the contract.')});
    };

    $response->{rpc_time} = 1000 * Time::HiRes::tv_interval($tv);

    return $response;
}

sub send_ask {
    my $params = shift;

    my $tv = [Time::HiRes::gettimeofday];

    # provide landing_company information when it is available.
    $params->{args}->{landing_company} = $params->{landing_company}
        if $params->{landing_company};

    # copy country_code when it is available.
    $params->{args}->{country_code} = $params->{country_code} if $params->{country_code};

    my $response = try {
        _get_ask(prepare_ask($params->{args}), $params->{app_markup_percentage});
    }
    catch {
        _log_exception(send_ask => $_);
        BOM::Pricing::v3::Utility::create_error({
                code              => 'pricing error',
                message_to_client => localize('Unable to price the contract.')});
    };

    $response->{rpc_time} = 1000 * Time::HiRes::tv_interval($tv);

    # Stringify all returned numeric values
    $response->{$_} .= '' for grep { exists $response->{$_} } qw(ask_price barrier date_start display_value payout spot spot_time);
    return $response;
}

sub get_contract_details {
    my $params = shift;

    die 'missing landing_company in params'
        if !exists $params->{landing_company};

    my ($response, $contract, $bet_params);
    try {
        $bet_params =
            shortcode_to_parameters($params->{short_code}, $params->{currency});
    }
    catch {
        warn __PACKAGE__ . " get_contract_details shortcode_to_parameters failed: $params->{short_code}, currency: $params->{currency}";
        $response = BOM::Pricing::v3::Utility::create_error({
                code              => 'GetContractDetails',
                message_to_client => localize('Cannot create contract')});
    };
    return $response if $response;

    try {
        $bet_params->{app_markup_percentage} = $params->{app_markup_percentage} // 0;
        $bet_params->{landing_company}       = $params->{landing_company};
        $contract                            = produce_contract($bet_params);
    }
    catch {
        warn __PACKAGE__ . " get_contract_details produce_contract failed, parameters: " . JSON::XS->new->allow_blessed->encode($bet_params);
        $response = BOM::Pricing::v3::Utility::create_error({
                code              => 'GetContractDetails',
                message_to_client => localize('Cannot create contract')});
    };
    return $response if $response;

    $response = {
        longcode     => localize($contract->longcode),
        symbol       => $contract->underlying->symbol,
        display_name => $contract->underlying->display_name,
        date_expiry  => $contract->date_expiry->epoch
    };

    # do not have any other information on legacy contract
    return $response if ($contract->is_legacy or $contract->is_binaryico);

    if ($contract->two_barriers) {
        $response->{high_barrier} = $contract->high_barrier->supplied_barrier;
        $response->{low_barrier}  = $contract->low_barrier->supplied_barrier;
    } else {
        $response->{barrier} = $contract->barrier ? $contract->barrier->supplied_barrier : undef;
    }

    return $response;
}

sub contracts_for {
    my $params = shift;

    my $args                 = $params->{args};
    my $symbol               = $args->{contracts_for};
    my $currency             = $args->{currency} || 'USD';
<<<<<<< HEAD
    my $product_type         = $args->{product_type} or die 'product_type is required';
    my $landing_company_name = $args->{landing_company} or die 'landing_company is required';
    my $country_code         = $params->{country_code} // '';

    my $finder        = BOM::Product::ContractFinder->new;
    my $method        = $product_type eq 'basic' ? 'basic_contracts_for' : 'multi_barrier_contracts_for';
    my $contracts_for = $finder->$method({
        symbol          => $symbol,
        landing_company => $landing_company_name,
        country_code    => $country_code,
    });
=======
    my $product_type         = $args->{product_type} // 'basic';
    my $landing_company_name = $args->{landing_company};
    my $country_code         = $params->{country_code} // '';

    my $contracts_for;
    my $query_args = {
        symbol => $symbol,
        ($country_code ? (country_code => $country_code) : ()),
    };

    if ($product_type eq 'multi_barrier') {
        $query_args->{landing_company} = $landing_company_name // 'japan';
        $contracts_for = BOM::Product::Contract::Finder::Japan::available_contracts_for_symbol($query_args);
    } else {
        $query_args->{landing_company} = $landing_company_name // 'costarica';
        $contracts_for = BOM::Product::Contract::Finder::available_contracts_for_symbol($query_args);
        # this is temporary solution till the time front apps are fixed
        # filter CALLE|PUTE only for non japan
        $contracts_for->{available} = [grep { $_->{contract_type} !~ /^(?:CALLE|PUTE)$/ } @{$contracts_for->{available}}]
            if ($contracts_for and $contracts_for->{hit_count} > 0);
    }
>>>>>>> 2ddf7c7c

    my $i = 0;
    foreach my $contract (@{$contracts_for->{available}}) {
        if (exists $contract->{payout_limit}) {
            $contracts_for->{available}->[$i]->{payout_limit} = $contract->{payout_limit}->{$currency};
        }
        $i++;
    }

    if (not $contracts_for or $contracts_for->{hit_count} == 0) {
        return BOM::Pricing::v3::Utility::create_error({
                code              => 'InvalidSymbol',
                message_to_client => BOM::Platform::Context::localize('The symbol is invalid.')});
    } else {
        $contracts_for->{'spot'} = create_underlying($symbol)->spot();
        return $contracts_for;
    }

    return;
}

sub _log_exception {
    my ($component, $err) = @_;

# so this should never happen, because we're passing fixed strings and only in this module,
# but best not to let a typo ruin datadog's day
    $component =~ s/[^a-z_]+/_/g
        and warn "invalid component passed to _log_error: $_[0]";
    warn "Unhandled exception in $component: $err\n";
    stats_inc('contract.exception.' . $component);
    return;
}

sub _get_error_message {
    my ($reason, $args_copy, $log_exception) = @_;

    return $reason->message_to_client if (blessed($reason) && $reason->isa('BOM::Product::Exception'));

    if ($log_exception) {
        _log_exception(_get_ask => $reason);
    } else {
        warn __PACKAGE__ . " _get_ask produce_contract failed: $reason, parameters: " . JSON::XS->new->allow_blessed->encode($args_copy);
    }

    return ['Cannot create contract'];
}

sub _data_disruption_error {
    return BOM::Pricing::v3::Utility::create_error({
            code              => "GetProposalFailure",
            message_to_client => localize(
                'There was a market data disruption during the contract period. For real-money accounts we will attempt to correct this and settle the contract properly, otherwise the contract will be cancelled and refunded. Virtual-money contracts will be cancelled and refunded.'
            )});
}

sub _validate_offerings {
    my ($contract, $args_copy) = @_;

    my $response;

    try {
<<<<<<< HEAD
        my $landing_company = LandingCompany::Registry::get($args_copy->{landing_company_short} // 'costarica');
        my $method = $contract->is_parameters_predefined ? 'mulit_barrier_offerings_for_country' : 'basic_offerings_for_country';
=======
        my $lc = $args_copy->{landing_company} // 'costarica';
        my $method = $lc =~ /japan/ ? 'multi_barrier_offerings_for_country' : 'offerings_for_country';
        my $landing_company = LandingCompany::Registry::get($lc);

>>>>>>> 2ddf7c7c
        my $offerings_obj = $landing_company->$method($args_copy->{country_code} // '', BOM::Platform::Runtime->instance->get_offerings_config);

        die 'Could not find offerings for ' . $args_copy->{country_code} unless $offerings_obj;

        if (my $error = $offerings_obj->validate_offerings($contract->metadata($args_copy->{action}))) {
            $response = BOM::Pricing::v3::Utility::create_error({
                code              => 'OfferingsValidationError',
                message_to_client => localize(@{$error->{message_to_client}}),
            });
        }
    }
    catch {
        my $message_to_client = _get_error_message($_, $args_copy);
        $response = BOM::Pricing::v3::Utility::create_error({
                code              => 'OfferingsValidationFailure',
                message_to_client => localize(@$message_to_client)});
    };

    return $response;

}

1;<|MERGE_RESOLUTION|>--- conflicted
+++ resolved
@@ -575,7 +575,6 @@
     my $args                 = $params->{args};
     my $symbol               = $args->{contracts_for};
     my $currency             = $args->{currency} || 'USD';
-<<<<<<< HEAD
     my $product_type         = $args->{product_type} or die 'product_type is required';
     my $landing_company_name = $args->{landing_company} or die 'landing_company is required';
     my $country_code         = $params->{country_code} // '';
@@ -587,29 +586,6 @@
         landing_company => $landing_company_name,
         country_code    => $country_code,
     });
-=======
-    my $product_type         = $args->{product_type} // 'basic';
-    my $landing_company_name = $args->{landing_company};
-    my $country_code         = $params->{country_code} // '';
-
-    my $contracts_for;
-    my $query_args = {
-        symbol => $symbol,
-        ($country_code ? (country_code => $country_code) : ()),
-    };
-
-    if ($product_type eq 'multi_barrier') {
-        $query_args->{landing_company} = $landing_company_name // 'japan';
-        $contracts_for = BOM::Product::Contract::Finder::Japan::available_contracts_for_symbol($query_args);
-    } else {
-        $query_args->{landing_company} = $landing_company_name // 'costarica';
-        $contracts_for = BOM::Product::Contract::Finder::available_contracts_for_symbol($query_args);
-        # this is temporary solution till the time front apps are fixed
-        # filter CALLE|PUTE only for non japan
-        $contracts_for->{available} = [grep { $_->{contract_type} !~ /^(?:CALLE|PUTE)$/ } @{$contracts_for->{available}}]
-            if ($contracts_for and $contracts_for->{hit_count} > 0);
-    }
->>>>>>> 2ddf7c7c
 
     my $i = 0;
     foreach my $contract (@{$contracts_for->{available}}) {
@@ -671,15 +647,8 @@
     my $response;
 
     try {
-<<<<<<< HEAD
         my $landing_company = LandingCompany::Registry::get($args_copy->{landing_company_short} // 'costarica');
         my $method = $contract->is_parameters_predefined ? 'mulit_barrier_offerings_for_country' : 'basic_offerings_for_country';
-=======
-        my $lc = $args_copy->{landing_company} // 'costarica';
-        my $method = $lc =~ /japan/ ? 'multi_barrier_offerings_for_country' : 'offerings_for_country';
-        my $landing_company = LandingCompany::Registry::get($lc);
-
->>>>>>> 2ddf7c7c
         my $offerings_obj = $landing_company->$method($args_copy->{country_code} // '', BOM::Platform::Runtime->instance->get_offerings_config);
 
         die 'Could not find offerings for ' . $args_copy->{country_code} unless $offerings_obj;
