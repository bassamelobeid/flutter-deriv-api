--- conflicted
+++ resolved
@@ -5,11 +5,7 @@
 
 use DataDog::DogStatsd::Helper qw(stats_inc);
 use JSON::MaybeUTF8 qw(:v1);
-<<<<<<< HEAD
-use BOM::Config::RedisReplicated;
-=======
 use BOM::Config::Redis;
->>>>>>> c675e23a
 use BOM::Product::Contract;
 
 sub create_error {
@@ -104,7 +100,7 @@
 sub get_contract_params {
     my ($contract_id, $landing_company) = @_;
 
-    my $redis_read = BOM::Config::RedisReplicated::redis_pricer_shared();
+    my $redis_read = BOM::Config::Redis::redis_pricer_shared();
     my $params_key = join '::', ('CONTRACT_PARAMS', $contract_id, $landing_company);
     my $params     = $redis_read->get($params_key);
 
@@ -113,7 +109,7 @@
     return {} unless $params;
 
     # refreshes the expiry to 10 seconds if TTL is less.
-    BOM::Config::RedisReplicated::redis_pricer_shared_write()->expire($params_key, 10) if $redis_read->ttl($params_key) < 10;
+    BOM::Config::Redis::redis_pricer_shared_write()->expire($params_key, 10) if $redis_read->ttl($params_key) < 10;
 
     my $payload         = decode_json_utf8($params);
     my $contract_params = {@{$payload}};
