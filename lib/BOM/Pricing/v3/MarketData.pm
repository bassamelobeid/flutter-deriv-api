
=head1 NAME

BOM::Pricing::v3::MarketData

=head1 DESCRIPTION

Package containing functions to obtain market data.

=cut

package BOM::Pricing::v3::MarketData;

use strict;
use warnings;
no indirect;

use Date::Utility;
use Time::Duration::Concise::Localize;
use Try::Tiny;
use List::MoreUtils qw(uniq);

use BOM::User::Client;
use BOM::Platform::Context qw (localize);
use BOM::Config::Runtime;
use BOM::Config::Chronicle;
use BOM::Product::Offerings::DisplayHelper;
use BOM::Product::Offerings::TradingDuration qw(generate_trading_durations);
use LandingCompany::Registry;

sub _get_cache {
    my ($name) = @_;
    my $v = BOM::Config::Chronicle::get_chronicle_reader()->get('OFFERINGS', $name);
    return undef if not $v;
    if ($v->{digest} ne _get_digest()) {
        BOM::Config::Chronicle::get_chronicle_writer()->cache_writer->del('OFFERINGS', $name);
        return undef;
    }
    return $v->{value};
}

sub _set_cache {
    my ($name, $value, $cache_time) = @_;
    $cache_time = $cache_time // 86400;
    BOM::Config::Chronicle::get_chronicle_writer()->set(
        'OFFERINGS',
        $name,
        {
            digest => _get_digest(),
            value  => $value,
        },
        Date::Utility->new(),
        0,
        $cache_time,
    );
    return;
}

sub _get_digest {

    my $offerings_config     = BOM::Config::Runtime->instance->get_offerings_config();
    my $trading_calendar_rev = 0;
    my $reader               = BOM::Config::Chronicle::get_chronicle_reader();
    # information on 'Resources' are dependent on information of trading calendar. A hard cache of 1 day will
    # make information on 'Resources' out of date. Though this doesn't happen very often but we need to get this right.
    for (
        ['holidays',        'holidays'],
        ['holidays',        'manual_holidays'],
        ['partial_trading', 'early_closes'],
        ['partial_trading', 'manual_early_closes'],
        ['partial_trading', 'late_opens'],
        ['partial_trading', 'manual_late_opens'])
    {
        my $rev = $reader->get($_->[0], $_->[1] . '_revision');
        $trading_calendar_rev += $rev->{epoch} if $rev;
    }

    $offerings_config->{trading_calendar_revision} = $trading_calendar_rev;

    return _get_config_key($offerings_config);
}

=head2 trading_times

    $trading_times = trading_times({trading_times => $date})

Given a date, returns the trading times of the trading markets for that date.BOM::Pricing::v3::MarketData

Takes a single C<$params> hashref containing the following keys:

=over 4

=item * args, which may contain the following keys:

=over 4

=item * trading_times (a string containing a date in yyyy-mm-dd format, or "today")

=back

=back

Returns a hashref containing values returned by the generate_trading_times($date) subroutine.

=cut

sub trading_times {
    my $params = shift;
    my $date;

    if ($params->{args}->{trading_times} eq 'today') {
        $date = Date::Utility->new;
    } else {
        $date = try { Date::Utility->new($params->{args}->{trading_times}) };
    }

    unless ($date) {
        return BOM::Pricing::v3::Utility::create_error({
                code              => 'InvalidDateFormat',
                message_to_client => localize('Invalid date format.')});
    }

    my $language = $params->{language} // 'en';
    my $cache_key = 'trading_times_' . $language . '_' . $date->date_yyyymmdd;

    my $cached = _get_cache($cache_key);
    return $cached if $cached;
    $cached = generate_trading_times($date);
    _set_cache($cache_key, $cached);
    return $cached;
}

=head2 asset_index

    $asset_index = asset_index({
        'landing_company' => $landing_company_name,
        'language'        => $language,
        'country_code'    => $country_code,
        });

Returns a list of all available markets and a summary of the contracts available for those markets.

Takes a single C<$params> hashref containing the following keys:

=over 4

=item * language, a 2-letter language code

=item * country_code, a 2-letter country code

=item * args, which contains the following keys:

=over 4

=item * landing_company, the landing company name

=back

=back

Returns an arrayref containing values returned by the generate_asset_index($country_code, $landing_company_name, $language) subroutine.

=cut

sub asset_index {
    my $params               = shift;
    my $landing_company_name = $params->{args}{landing_company};
    my $language             = $params->{language} // 'en';
    my $country_code         = $params->{country_code} // '';

    my $token_details = $params->{token_details};

    # Set landing company with logged in client details if no arg passed
    if ($token_details and exists $token_details->{loginid} and not $landing_company_name) {
        ($landing_company_name, $country_code) = _get_info_from_token($token_details);
    }

    # Default to svg, which returns the entire asset index, if no arg and not logged in
    $landing_company_name //= 'svg';

    return generate_asset_index($country_code, $landing_company_name, $language);
}

sub trading_durations {
    my $params               = shift;
    my $landing_company_name = $params->{args}{landing_company};
    my $language             = $params->{language} // 'en';
    my $country_code         = $params->{country_code} // '';

    my $token_details = $params->{token_details};
    # Set landing company with logged in client details if no arg passed
    if ($token_details and exists $token_details->{loginid} and not $landing_company_name) {
        ($landing_company_name, $country_code) = _get_info_from_token($token_details);
    }

    $landing_company_name //= 'svg';

    my $offerings = _get_offerings($country_code, $landing_company_name);

    my $key = join '_', ($offerings->name, 'trading_durations', $language);

    if (my $cache = _get_cache($key)) {
        return $cache;
    }

    my $trading_durations = generate_trading_durations($offerings);

    # localize
    foreach my $data (@$trading_durations) {
        $data->{market}->{display_name}    = localize($data->{market}->{display_name});
        $data->{submarket}->{display_name} = localize($data->{submarket}->{display_name});
        foreach my $sub_data (@{$data->{data}}) {
            foreach my $trade_durations (@{$sub_data->{trade_durations}}) {
                $trade_durations->{trade_type}->{display_name} = localize($trade_durations->{trade_type}->{display_name});
                foreach my $duration (@{$trade_durations->{durations}}) {
                    $duration->{display_name} = localize($duration->{display_name});
                }
            }
        }
    }

    my $ttl = (60 - Date::Utility->new->minute) * 60;
    _set_cache($key, $trading_durations, $ttl);

    return $trading_durations;
}

=head2 generate_trading_times

    $trading_times = generate_trading_times($date)

Returns a hashref containing market trading times.

Accepts a Date::Utility object, $date.

Returns a hashref containing the following:

=over 4

=item * markets, an arrayref containing a hashref that represents the various markets (e.g. Forex, OTC Stocks). Each hashref contains the following:

=over 4

=item * name (e.g. Forex, OTC)

=item * submarkets, an arrayref containing a hashref that represents the various symbols/underlyings. Each hashref contains the following:

=over 4

=item * events, an arrayref containing hashrefs that contain economic events affecting this symbol. Each hashref contains:

=over 4

=item * dates, a string containing the dates of the associated event

=item * descrip, a string containing the description of the event

=back

=item * name, the name of a symbol (e.g. "AUD/JPY", "AUD/USD")

=item * symbol, the underlying symbol (e.g. "frxAUDJPY", "frxAUDUSD")

=item * times, a hashref containing the following values:

=over 4

=item * open, an arrayref containing a string representing the market opening time in the HH:MM:SS format

=item * close, an arrayref containing a string representing the market closing time in the HH:MM:SS format

=item * settlement, a string representing the settlement time for contracts in the HH:MM:SS format

=back

=back

=back

=back

=cut

sub generate_trading_times {
    my $date = shift;

    my $offerings = LandingCompany::Registry::get('svg')->basic_offerings(BOM::Config::Runtime->instance->get_offerings_config);
    my $tree      = BOM::Product::Offerings::DisplayHelper->new(
        date      => $date,
        offerings => $offerings
        )->decorate_tree(
        markets     => {name => 'name'},
        submarkets  => {name => 'name'},
        underlyings => {
            name         => 'name',
            times        => 'times',
            events       => 'events',
            symbol       => sub { $_->symbol },
            feed_license => sub { $_->feed_license },
            delay_amount => sub { $_->delay_amount },
        });
    my $trading_times = {};
    for my $mkt (@$tree) {
        my $market = {};
        push @{$trading_times->{markets}}, $market;
        $market->{name} = localize($mkt->{name});
        for my $sbm (@{$mkt->{submarkets}}) {
            my $submarket = {};
            push @{$market->{submarkets}}, $submarket;
            $submarket->{name} = localize($sbm->{name});
            for my $ul (@{$sbm->{underlyings}}) {
                push @{$submarket->{symbols}},
                    {
                    name   => localize($ul->{name}),
                    symbol => $ul->{symbol},
                    events => $ul->{events},
                    times  => $ul->{times},
                    ($ul->{feed_license} ne 'realtime') ? (feed_license => $ul->{feed_license}) : (),
                    ($ul->{delay_amount} > 0)           ? (delay_amount => $ul->{delay_amount}) : (),
                    };
            }
        }
    }
    return $trading_times,;
}

=head2 generate_asset_index

    $asset_index = generate_asset_index($country_code, $landing_company_name, $language)

Returns a a list of all available markets for a given landing company and a summary of available contracts for purchase.

Takes the following scalars:

=over 4

=item * language, a 2-letter language code

=item * country_code, a 2-letter country code (e.g. 'id')

=item * landing_company_name, the name of a landing company (e.g. 'svg')

=back

Returns an arrayref, where each array element contains the following values (in order):

=over 4

=item * underlying (e.g. frxAUDJPY)

=item * symbol (e.g. AUD/JPY)

=item * an arrayref containing the various contract categories. Each arrayref contains arrayrefs with the following entries:

=over 4

=item * contract_code, the internal code for the contract type

=item * contract_name, the name of the contract

=item * min_expiry, the minimum expiry time of the contract

=item * max_expiry, the maximum expiry time of the contract

=back

=back

=cut

sub generate_asset_index {
    my ($country_code, $landing_company_name, $language) = @_;

    my $offerings = _get_offerings($country_code, $landing_company_name);
    my $key = join '_', ($offerings->name, 'asset_index', $language);

    if (my $cache = _get_cache($key)) {
        return $cache;
    }

    my $asset_index = BOM::Product::Offerings::DisplayHelper->new(offerings => $offerings)->decorate_tree(
        markets => {
            code => sub { $_->name },
            name => sub { localize($_->display_name) }
        },
        submarkets => {
            code => sub {
                $_->name;
            },
            name => sub {
                localize($_->display_name);
            }
        },
        underlyings => {
            code => sub {
                $_->symbol;
            },
            name => sub {
                localize($_->display_name);
            }
        },
        contract_categories => {
            code => sub {
                $_->code;
            },
            name => sub {
                localize($_->display_name);
            },
            expiries => sub {
                my $underlying = shift;

                my %times;
                foreach my $barrier_category (
                    $offerings->query({
                            contract_category => $_->code,
                            underlying_symbol => $underlying->symbol
                        },
                        ['barrier_category']))
                {
<<<<<<< HEAD
                    if ($_->has_user_defined_expiry) {
                        my %offered = %{
                            _get_permitted_expiries(
                                $offerings,
                                {
                                    underlying_symbol => $underlying->symbol,
                                    contract_category => $_->code,
                                    barrier_category  => $barrier_category,
                                })};
                        foreach my $expiry (qw(intraday daily tick)) {
                            if (my $included = $offered{$expiry}) {
                                foreach my $key (qw(min max)) {
                                    if ($expiry eq 'tick') {
                                        # some tick is set to seconds somehow in this code.
                                        # don't want to waste time to figure out how it is set
                                        my $tick_count = (ref $included->{$key}) ? $included->{$key}->seconds : $included->{$key};
                                        my $tick_array =
                                            $tick_count eq 'non-applicable' ? [$tick_count, $tick_count] : [$tick_count, $tick_count . 't'];
                                        push @{$times{$barrier_category}}, $tick_array;
                                    } else {
                                        my $duration_int = $included->{$key};
                                        my $duration_array;

                                        if ($duration_int eq 'non-applicable') {
                                            $duration_array = [$duration_int, $duration_int];
                                        } else {
                                            $duration_int = Time::Duration::Concise::Localize->new(
                                                interval => $included->{$key},
                                                locale   => $language
                                            ) unless (ref $duration_int);
                                            $duration_array = [$included->{$key}->seconds, $included->{$key}->as_concise_string];
                                        }
                                        push @{$times{$barrier_category}}, $duration_array;
                                    }
=======
                    my %offered = %{
                        _get_permitted_expiries(
                            $offerings,
                            {
                                underlying_symbol => $underlying->symbol,
                                contract_category => $_->code,
                                barrier_category  => $barrier_category,
                            })};

                    foreach my $expiry (qw(intraday daily tick no_expiry)) {
                        if (my $included = $offered{$expiry}) {
                            foreach my $key (qw(min max)) {
                                if ($expiry eq 'no_expiry') {
                                    push @{$times{$barrier_category}}, [$included->{$key}, $included->{$key} || ''];
                                } elsif ($expiry eq 'tick') {
                                    # some tick is set to seconds somehow in this code.
                                    # don't want to waste time to figure out how it is set
                                    my $tick_count = (ref $included->{$key}) ? $included->{$key}->seconds : $included->{$key};
                                    push @{$times{$barrier_category}}, [$tick_count, $tick_count . 't'];
                                } else {
                                    $included->{$key} = Time::Duration::Concise::Localize->new(
                                        interval => $included->{$key},
                                        locale   => $language
                                    ) unless (ref $included->{$key});
                                    push @{$times{$barrier_category}}, [$included->{$key}->seconds, $included->{$key}->as_concise_string];
>>>>>>> fd212caa
                                }
                            }
                        }
                        @{$times{$barrier_category}} = sort { $a->[0] <=> $b->[0] } @{$times{$barrier_category}};
                    } else {
                        push @{$times{$barrier_category}}, ['non-applicable', 'non-applicable'];
                    }
                }
                return \%times;
            },
        },
    );

    # mapper for callput so that we can show the different expiries for them.
    my %barrier_category_mapper = (
        euro_atm     => ['Rise/Fall'],
        euro_non_atm => ['Higher/Lower', 2.5],
    );
    ## remove obj for json encode
    my @data;
    for my $market (@$asset_index) {
        delete $market->{$_} for (qw/obj children/);
        for my $submarket (@{$market->{submarkets}}) {
            delete $submarket->{$_} for (qw/obj parent_obj children parent/);
            for my $ul (@{$submarket->{underlyings}}) {
                delete $ul->{$_} for (qw/obj parent_obj children parent/);
                my @category_expiries;
                # just sorting by display order is not quite enough since we want contracts of different category be placed next to each other.
                # E.g. Rise/Fall Equals next to Rise/Fall.
                for my $contract_category (sort { $a->{obj}->display_order <=> $b->{obj}->display_order } @{$ul->{contract_categories}}) {
                    foreach my $barrier_category (sort keys %{$contract_category->{expiries}}) {
                        my ($name, $order) = ($contract_category->{name}, $contract_category->{obj}->display_order);
                        if ($contract_category->{code} eq 'callput') {
                            $name = localize($barrier_category_mapper{$barrier_category}->[0]);
                            $order = $barrier_category_mapper{$barrier_category}->[1] if $barrier_category_mapper{$barrier_category}->[1];
                        }
                        push @category_expiries,
                            [
                            $order,
                            [
                                $contract_category->{code},
                                $name,
                                $contract_category->{expiries}->{$barrier_category}->[0][1],
                                $contract_category->{expiries}->{$barrier_category}->[-1][1]]];
                    }
                }
                my @sorted = map { $_->[1] } sort { $a->[0] <=> $b->[0] } @category_expiries;
                my $x = [$ul->{code}, $ul->{name}, \@sorted];
                push @data, $x;
            }
        }
    }

    _set_cache($key, \@data);

    return \@data;
}

sub _get_permitted_expiries {
    my ($offerings_obj, $args) = @_;

    my $min_field = 'min_contract_duration';
    my $max_field = 'max_contract_duration';

    my $result = {};

    return $result unless scalar keys %$args;

    my @possibles = $offerings_obj->query($args, ['expiry_type', $min_field, $max_field]);
    foreach my $actual_et (uniq map { $_->[0] } @possibles) {
        my @remaining = grep { $_->[0] eq $actual_et && defined $_->[1] && defined $_->[2] } @possibles;
        my @mins =
            (
                   $actual_et eq 'tick'
                or $actual_et eq 'no_expiry'
            )
            ? sort { $a <=> $b } map { $_->[1] } @remaining
            : sort { $a->seconds <=> $b->seconds } map { Time::Duration::Concise::Localize->new(interval => $_->[1]) } @remaining;
        my @maxs =
            (
                   $actual_et eq 'tick'
                or $actual_et eq 'no_expiry'
            )
            ? sort { $b <=> $a } map { $_->[2] } @remaining
            : sort { $b->seconds <=> $a->seconds } map { Time::Duration::Concise::Localize->new(interval => $_->[2]) } @remaining;
        $result->{$actual_et} = {
            min => $mins[0],
            max => $maxs[0],
        } if (defined $mins[0] and defined $maxs[0]);
    }

    # If they explicitly ask for a single expiry_type give just that one.
    if ($args->{expiry_type} and my $trimmed = $result->{$args->{expiry_type}}) {
        $result = $trimmed;
    }

    return $result;
}

sub _get_config_key {
    my $config_args = shift;

    my $string = "[";
    foreach my $key (sort keys %$config_args) {
        my $val = $config_args->{$key};
        $val = [$val] unless ref $val;
        $string .= $key . '-' . (join ':', sort @$val) . ';';
    }
    $string .= "]";

    return $string;
}

sub _get_info_from_token {
    my $token_details = shift;

    my $client = BOM::User::Client->new({
        loginid      => $token_details->{loginid},
        db_operation => 'replica',
    });
    # override the details here since we already have a client.
    return ($client->landing_company->short, $client->residence);
}

sub _get_offerings {
    my ($country_code, $landing_company_name) = @_;

    my $config          = BOM::Config::Runtime->instance->get_offerings_config;
    my $landing_company = LandingCompany::Registry::get($landing_company_name);

    return $landing_company->basic_offerings_for_country($country_code, $config);

}
1;<|MERGE_RESOLUTION|>--- conflicted
+++ resolved
@@ -417,42 +417,6 @@
                         },
                         ['barrier_category']))
                 {
-<<<<<<< HEAD
-                    if ($_->has_user_defined_expiry) {
-                        my %offered = %{
-                            _get_permitted_expiries(
-                                $offerings,
-                                {
-                                    underlying_symbol => $underlying->symbol,
-                                    contract_category => $_->code,
-                                    barrier_category  => $barrier_category,
-                                })};
-                        foreach my $expiry (qw(intraday daily tick)) {
-                            if (my $included = $offered{$expiry}) {
-                                foreach my $key (qw(min max)) {
-                                    if ($expiry eq 'tick') {
-                                        # some tick is set to seconds somehow in this code.
-                                        # don't want to waste time to figure out how it is set
-                                        my $tick_count = (ref $included->{$key}) ? $included->{$key}->seconds : $included->{$key};
-                                        my $tick_array =
-                                            $tick_count eq 'non-applicable' ? [$tick_count, $tick_count] : [$tick_count, $tick_count . 't'];
-                                        push @{$times{$barrier_category}}, $tick_array;
-                                    } else {
-                                        my $duration_int = $included->{$key};
-                                        my $duration_array;
-
-                                        if ($duration_int eq 'non-applicable') {
-                                            $duration_array = [$duration_int, $duration_int];
-                                        } else {
-                                            $duration_int = Time::Duration::Concise::Localize->new(
-                                                interval => $included->{$key},
-                                                locale   => $language
-                                            ) unless (ref $duration_int);
-                                            $duration_array = [$included->{$key}->seconds, $included->{$key}->as_concise_string];
-                                        }
-                                        push @{$times{$barrier_category}}, $duration_array;
-                                    }
-=======
                     my %offered = %{
                         _get_permitted_expiries(
                             $offerings,
@@ -478,14 +442,11 @@
                                         locale   => $language
                                     ) unless (ref $included->{$key});
                                     push @{$times{$barrier_category}}, [$included->{$key}->seconds, $included->{$key}->as_concise_string];
->>>>>>> fd212caa
                                 }
                             }
                         }
-                        @{$times{$barrier_category}} = sort { $a->[0] <=> $b->[0] } @{$times{$barrier_category}};
-                    } else {
-                        push @{$times{$barrier_category}}, ['non-applicable', 'non-applicable'];
                     }
+                    @{$times{$barrier_category}} = sort { $a->[0] <=> $b->[0] } @{$times{$barrier_category}};
                 }
                 return \%times;
             },
