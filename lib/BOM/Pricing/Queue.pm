--- conflicted
+++ resolved
@@ -261,42 +261,4 @@
     return undef;
 }
 
-<<<<<<< HEAD
-=head2 _process_priority_queue
-
-Divide the contracts based on their duration, and market.
-
-=cut
-
-sub _update_contract_stats {
-    my ($self, $contract_stats, $epoch, $params) = @_;
-
-    # will handle PRICER_KEYS with shortcode later
-    return unless $params->{symbol};
-    my $market = Finance::Asset->instance->get_parameters_for($params->{symbol})->{market};
-    # duration is one of 'ticks', 'upto_15m', and 'over_15m'
-    my $duration;
-    if ($params->{duration_unit} and $params->{duration_unit} eq 't') {
-        $duration = 'ticks';
-    } elsif ($params->{date_expiry}) {
-        my $date_expiry = $params->{date_expiry};
-        my $date_start = $params->{date_start} || $epoch;
-        $duration = ($date_expiry - $date_start <= 15 * 60) ? 'upto_15m' : 'over_15m';
-    } elsif ($params->{duration}) {
-        my $duration_unit_in_seconds = {
-            's' => 1,
-            'm' => 60,
-            'h' => 3600,
-            'd' => 86400
-        }->{$params->{duration_unit}};
-        $duration = $duration_unit_in_seconds * $params->{duration} <= 15 * 60 ? 'upto_15m' : 'over_15m';
-    }
-
-    return unless defined $duration;
-
-    $contract_stats->{$market . '.' . $duration}++;
-}
-
-=======
->>>>>>> e61caf4f
 1;