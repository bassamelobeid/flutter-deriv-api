--- conflicted
+++ resolved
@@ -87,7 +87,6 @@
 
     return _err("ID is not found.") unless ($id);
 
-<<<<<<< HEAD
     my $ref = BOM::Platform::Chronicle::get_chronicle_reader()->get('economic_events', 'economic_events');
     my @existing = @{$ref->{events}};
 
@@ -100,18 +99,8 @@
             id => $id,
             %$to_delete
         });
-=======
-    my $ee = Quant::Framework::EconomicEventCalendar->new(
-        chronicle_reader => BOM::Platform::Chronicle::get_chronicle_reader(),
-        chronicle_writer => BOM::Platform::Chronicle::get_chronicle_writer(),
-    );
-
-    my $deleted = $ee->delete_event({
-        id   => $id,
-        type => 'scheduled'
-    });
+        
     _regenerate($ee->get_economic_events_calendar);
->>>>>>> 9b5e4de1
 
     return _err('Economic event not found with [' . $id . ']') unless $deleted;
     return {
