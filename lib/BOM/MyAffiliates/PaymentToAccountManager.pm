package BOM::MyAffiliates::PaymentToAccountManager;

=head1 NAME

BOM::MyAffiliates::PaymentToAccountManager

=head1 SYNOPSIS

    my $manager = BOM::MyAffiliates::PaymentToAccountManager->new(from => $from_date, to => $to_date);

=cut

use strict;
use warnings;
use Moose;
use IO::File;
use Try::Tiny;
use Data::Dumper qw( Dumper );
use Text::CSV;
use Text::Trim;
use Date::Utility;
use Format::Util::Numbers qw(roundnear);
use List::MoreUtils qw(any);
use Postgres::FeedDB::CurrencyConverter qw(amount_from_to_currency);
use BOM::Platform::Runtime;
use BOM::Platform::Client;
use BOM::MyAffiliates;
<<<<<<< HEAD
use BOM::Platform::LandingCompany::Registry;
=======
use BOM::Platform::Context qw(request);
use LandingCompany::Registry;
>>>>>>> 6436682c

has ['from', 'to'] => (
    is       => 'ro',
    isa      => 'Date::Utility',
    required => 1,
);

# Returns an array of paths to files on the server where the payment CSV files
# are located. Can then be passed to our mailing code for emailing out etc.
# Also returns paths to files containing error reports.

sub get_csv_file_locs {
    my $self = shift;

    my $api = BOM::MyAffiliates->new;

    my @account_transactions = $api->fetch_account_transactions(
        'FROM_DATE' => $self->from->date_yyyymmdd,
        'TO_DATE'   => $self->to->date_yyyymmdd,
    );

    my $txn_for_company = _split_txn_by_landing_company(@account_transactions);

    return $self->_write_csv_files($txn_for_company);
}

sub _split_txn_by_landing_company {
    my @account_transactions = @_;
    my $txn_for              = {};

    foreach my $transaction (@account_transactions) {
        my $loginid = _get_loginid_from_txn($transaction);

        # Ok, the following is not a landing_company name. I basically want to hold onto transactions
        # that we can't process, so that I can report them as erroneous later. The naming
        # doesn't quite fit the underlying concept, but works.
        my $company = 'LOGIN_EXTRACTION_ERRORS';
        $loginid =~ /^([A-Z]+)\d+$/;
        $company = LandingCompany::Registry::get_by_broker($1)->short;

        if (not ref $txn_for->{$company}) {
            $txn_for->{$company} = [];
        }
        push @{$txn_for->{$company}}, $transaction;
    }

    return $txn_for;
}

sub _get_loginid_from_txn {
    my $transaction = shift;

    my $details = $transaction->{USER_PAYMENT_TYPE}->{PAYMENT_DETAILS}->{DETAIL};

    if (ref($details) eq 'ARRAY') {
        foreach my $detail (@{$details}) {
            if ($detail->{DETAIL_NAME} and $detail->{DETAIL_NAME} eq 'bom_id') {
                return $detail->{DETAIL_VALUE};
            }
        }
    }
    return;
}

sub _write_csv_files {
    my ($self, $txn_for_company) = @_;
    my @csv_file_locs;
    my @parse_errors;

    local $\ = "\n";    # because my print statements do not punch a record separator

    foreach my $company (keys %{$txn_for_company}) {
        my $file_loc        = $self->_get_file_loc($company);
        my $transaction_set = $txn_for_company->{$company};

        open my $fh, '>', $file_loc or die "Cannot open $file_loc: $!";

        if ($company eq 'LOGIN_EXTRACTION_ERRORS') {
            print $fh Dumper($transaction_set);
            close $fh;
        } else {
            foreach my $transaction (@{$transaction_set}) {
                try {
                    print $fh _get_csv_line_from_txn($transaction);
                }
                catch {
                    push @parse_errors, $_;
                };
            }
            close $fh;
        }
        push @csv_file_locs, $file_loc;
    }

    if (scalar @parse_errors) {
        my $parse_errors_file_loc = $self->_get_file_loc('PARSE_ERRORS');

        open my $fh, '>', $parse_errors_file_loc or die "Cannot open $parse_errors_file_loc: $!";

        map { print $fh $_ } @parse_errors;
        close $fh;

        push @csv_file_locs, $parse_errors_file_loc;
    }

    return @csv_file_locs;
}

sub _get_file_loc {
    my ($self, $report_name) = @_;

    my $from_string = $self->from->datetime_yyyymmdd_hhmmss;
    $from_string =~ s/[^\d]//g;
    my $to_string = $self->to->datetime_yyyymmdd_hhmmss;
    $to_string =~ s/[^\d]//g;

    my $file_extension = ($report_name =~ /^(?:LOGIN_EXTRACTION_ERRORS|PARSE_ERRORS)$/) ? 'txt' : 'csv';

    return
          BOM::Platform::Runtime->instance->app_config->system->directory->tmp
        . '/affiliate_payment_'
        . $report_name . '_'
        . $from_string . '_'
        . $to_string . '.'
        . $file_extension;
}

sub _get_csv_line_from_txn {
    my $transaction = shift;

    # loginid
    my $loginid = _get_loginid_from_txn($transaction);
    die 'Could not extract BOM loginid from transaction. Full transaction details: ' . Dumper($transaction) unless $loginid;
    my $client = BOM::Platform::Client::get_instance({loginid => $loginid});
    if (not $client) {
        die 'Could not instantiate client from extracted BOM loginid. Full transaction details: ' . Dumper($transaction);
    }

    # amount:
    my $USD_amount = $transaction->{'AMOUNT'};
    # since this was a debit from the affiliate MyAffiliates account, the amount comes through negative
    if (not defined $USD_amount or $USD_amount >= 0) {
        die 'Amount[' . $USD_amount . '] is invalid. Full transaction details: ' . Dumper($transaction);
    }
    $USD_amount = abs $USD_amount;
    my $preferred_currency = $client->currency;
    my $preferred_currency_amount = roundnear(0.01, amount_from_to_currency($USD_amount, 'USD', $preferred_currency));

    my $month_str = _get_month_from_transaction($transaction);
    if (not $month_str) {
        die 'Could not extract month from transaction. Full transaction details: ' . Dumper($transaction);
    }

    my $comment = 'Payment from Binary Services Ltd ' . $month_str;

    # got everything, so lets make the CSV line:
    my $csv = Text::CSV->new;
    $csv->combine($loginid, 'credit', 'affiliate_reward', $preferred_currency, $preferred_currency_amount, $comment);
    my $string = trim $csv->string;

    return trim $csv->string;
}

sub _get_month_from_transaction {
    my $transaction = shift;

    my $occurred = $transaction->{'OCCURRED'} || '';
    my $month_str = '';

    if ($occurred =~ /^(\d{4}-\d{2}-\d{2})/) {
        my $date = Date::Utility->new($1);
        $month_str = $date->month_as_string . ' ' . $date->year;
    }

    return $month_str;
}

no Moose;
__PACKAGE__->meta->make_immutable;
1;<|MERGE_RESOLUTION|>--- conflicted
+++ resolved
@@ -25,12 +25,7 @@
 use BOM::Platform::Runtime;
 use BOM::Platform::Client;
 use BOM::MyAffiliates;
-<<<<<<< HEAD
-use BOM::Platform::LandingCompany::Registry;
-=======
-use BOM::Platform::Context qw(request);
 use LandingCompany::Registry;
->>>>>>> 6436682c
 
 has ['from', 'to'] => (
     is       => 'ro',
