--- conflicted
+++ resolved
@@ -26,13 +26,8 @@
 
 use Text::CSV;
 use Date::Utility;
-<<<<<<< HEAD
 use File::SortedSeek                 qw(numeric get_between);
-use Format::Util::Numbers            qw(formatnumber);
-=======
-use File::SortedSeek qw(numeric get_between);
-use Format::Util::Numbers qw(financialrounding);
->>>>>>> c00df4c1
+use Format::Util::Numbers            qw(financialrounding);
 use ExchangeRates::CurrencyConverter qw(in_usd);
 
 use constant HEADERS => qw(
