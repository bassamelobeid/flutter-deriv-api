package BOM::WebSocketAPI;

use Mojo::Base 'Mojolicious';
use Mojo::Redis2;
use Mojo::IOLoop;

use BOM::WebSocketAPI::Hooks;
use BOM::WebSocketAPI::v3::Wrapper::Streamer;
use BOM::WebSocketAPI::v3::Wrapper::Transaction;
use BOM::WebSocketAPI::v3::Wrapper::Authorize;
use BOM::WebSocketAPI::v3::Wrapper::System;
use BOM::WebSocketAPI::v3::Wrapper::Accounts;
use BOM::WebSocketAPI::v3::Wrapper::MarketDiscovery;
use BOM::WebSocketAPI::v3::Wrapper::PortfolioManagement;
use BOM::WebSocketAPI::v3::Wrapper::Cashier;
use BOM::WebSocketAPI::v3::Wrapper::Pricer;

use File::Slurp;
use JSON::Schema;
use Try::Tiny;
use Format::Util::Strings qw( defang_lite );
use Digest::MD5 qw(md5_hex);

sub apply_usergroup {
    my ($cf, $log) = @_;

    if ($> == 0) {    # we are root
        my $group = $cf->{group};
        if ($group) {
            $group = (getgrnam $group)[2] unless $group =~ /^\d+$/;
            $(     = $group;                                          ## no critic
            $)     = "$group $group";                                 ## no critic
            $log->("Switched group: RGID=$( EGID=$)");
        }

        my $user = $cf->{user} // 'nobody';
        if ($user) {
            $user = (getpwnam $user)[2] unless $user =~ /^\d+$/;
            $<    = $user;                                            ## no critic
            $>    = $user;                                            ## no critic
            $log->("Switched user: RUID=$< EUID=$>");
        }
    }
    return;
}

sub startup {
    my $app = shift;

    Mojo::IOLoop->singleton->reactor->on(
        error => sub {
            my ($reactor, $err) = @_;
            $app->log->error("EventLoop error: $err");
        });

    $app->moniker('websocket');
    $app->plugin('Config' => {file => $ENV{WEBSOCKET_CONFIG} || '/etc/rmg/websocket.conf'});

    my $log = $app->log;

    my $signature = "Binary.com Websockets API";

    $log->info("$signature: Starting.");
    $log->info("Mojolicious Mode is " . $app->mode);
    $log->info("Log Level        is " . $log->level);

    apply_usergroup $app->config->{hypnotoad}, sub {
        $log->info(@_);
    };

    $app->hook(
        before_dispatch => sub {
            my $c = shift;

            my $lang = defang_lite($c->param('l'));
            if ($lang =~ /^\D{2}(_\D{2})?$/) {
                $c->stash(language => uc $lang);
                $c->res->headers->header('Content-Language' => lc $lang);
            } else {
                # default to English if not valid language
                $c->stash(language => 'EN');
                $c->res->headers->header('Content-Language' => 'en');
            }

            if ($c->req->param('debug')) {
                $c->stash(debug => 1);
            }

            my $app_id    = defang_lite($c->req->param('app_id'));
            my $client_ip = $c->client_ip;

            if ($c->tx and $c->tx->req and $c->tx->req->headers->header('REMOTE_ADDR')) {
                $client_ip = $c->tx->req->headers->header('REMOTE_ADDR');
            }

            my $user_agent = $c->req->headers->header('User-Agent');
            $c->stash(
                server_name    => $c->server_name,
                client_ip      => $client_ip,
                country_code   => $c->country_code,
                user_agent     => $user_agent,
                ua_fingerprint => md5_hex(($app_id // 0) . ($client_ip // '') . ($user_agent // '')),
                $app_id ? (source => $app_id) : (),
            );
        });

    $app->plugin('ClientIP');
    $app->plugin('BOM::WebSocketAPI::Plugins::Helpers');

    my $actions = [
        ['authorize', {stash_params => [qw/ ua_fingerprint /]}],
        [
            'logout',
            {
                stash_params => [qw/ token token_type email client_ip user_agent /],
                success      => \&BOM::WebSocketAPI::v3::Wrapper::Authorize::logout_success,
            },
        ],
        ['trading_times'],
        [
            'asset_index',
            {
                before_forward => \&BOM::WebSocketAPI::v3::Wrapper::MarketDiscovery::asset_index_cached,
                success        => \&BOM::WebSocketAPI::v3::Wrapper::MarketDiscovery::cache_asset_index,
            }
        ],
        ['active_symbols', {stash_params => [qw/ token /]}],

        ['ticks',         {instead_of_forward => \&BOM::WebSocketAPI::v3::Wrapper::Streamer::ticks}],
        ['ticks_history', {instead_of_forward => \&BOM::WebSocketAPI::v3::Wrapper::Streamer::ticks_history}],
        ['proposal',      {instead_of_forward => \&BOM::WebSocketAPI::v3::Wrapper::Pricer::proposal}],
        ['forget',        {instead_of_forward => \&BOM::WebSocketAPI::v3::Wrapper::System::forget}],
        ['forget_all',    {instead_of_forward => \&BOM::WebSocketAPI::v3::Wrapper::System::forget_all}],
        ['ping',          {instead_of_forward => \&BOM::WebSocketAPI::v3::Wrapper::System::ping}],
        ['time',          {instead_of_forward => \&BOM::WebSocketAPI::v3::Wrapper::System::server_time}],

        ['website_status'],
        ['contracts_for'],
        ['residence_list'],
        ['states_list'],
        ['payout_currencies', {stash_params => [qw/ token /]}],
        ['landing_company'],
        ['landing_company_details'],
        ['get_corporate_actions'],

        [
            'balance',
            {
                require_auth   => 'read',
                before_forward => \&BOM::WebSocketAPI::v3::Wrapper::Accounts::subscribe_transaction_channel,
                error          => \&BOM::WebSocketAPI::v3::Wrapper::Accounts::balance_error_handler,
                success        => \&BOM::WebSocketAPI::v3::Wrapper::Accounts::balance_success_handler,
            }
        ],

        ['statement',          {require_auth => 'read'}],
        ['profit_table',       {require_auth => 'read'}],
        ['get_account_status', {require_auth => 'read'}],
        [
            'change_password',
            {
                require_auth => 'admin',
                stash_params => [qw/ token_type client_ip /]}
        ],
        ['get_settings',     {require_auth => 'read'}],
        ['mt5_get_settings', {require_auth => 'read'}],
        [
            'set_settings',
            {
                require_auth => 'admin',
                stash_params => [qw/ server_name client_ip user_agent /]}
        ],
        [
            'mt5_set_settings',
            {
                require_auth => 'admin',
                stash_params => [qw/ server_name client_ip user_agent /]}
        ],
        [
            'mt5_password_check',
            {
                require_auth => 'admin',
                stash_params => [qw/ server_name client_ip user_agent /]}
        ],
        [
            'mt5_password_change',
            {
                require_auth => 'admin',
                stash_params => [qw/ server_name client_ip user_agent /]}
        ],
        ['get_self_exclusion', {require_auth => 'read'}],
        [
            'set_self_exclusion',
            {
                require_auth => 'admin',
                response     => \&BOM::WebSocketAPI::v3::Wrapper::Accounts::set_self_exclusion_response_handler
            }
        ],
        [
            'cashier_password',
            {
                require_auth => 'payments',
                stash_params => [qw/ client_ip /]}
        ],

        [
            'api_token',
            {
                require_auth => 'admin',
                stash_params => [qw/ account_id /]}
        ],
        ['tnc_approval', {require_auth => 'admin'}],
        [
            'login_history',
            {
                require_auth => 'read',
                response     => \&BOM::WebSocketAPI::v3::Wrapper::Accounts::login_history_response_handler
            }
        ],
        [
            'set_account_currency',
            {
                require_auth   => 'admin',
                before_forward => \&BOM::WebSocketAPI::v3::Wrapper::Accounts::set_account_currency_params_handler
            }
        ],
        ['set_financial_assessment', {require_auth => 'admin'}],
        ['get_financial_assessment', {require_auth => 'admin'}],
        ['reality_check',            {require_auth => 'read'}],
        ['verify_email',             {stash_params => [qw/ server_name /]}],
        ['new_account_virtual',      {stash_params => [qw/ server_name client_ip user_agent /]}],
        ['reset_password'],

        # authenticated calls
        ['sell', {require_auth => 'trade'}],
        [
            'buy',
            {
                require_auth   => 'trade',
                before_forward => \&BOM::WebSocketAPI::v3::Wrapper::Transaction::buy_get_contract_params,
            }
        ],
        [
            'transaction',
            {
                require_auth   => 'read',
                before_forward => \&BOM::WebSocketAPI::v3::Wrapper::Transaction::transaction
            }
        ],
        [
            'portfolio',
            {
                require_auth => 'read',
            }
        ],
        [
            'proposal_open_contract',
            {
                require_auth    => 'read',
                rpc_response_cb => \&BOM::WebSocketAPI::v3::Wrapper::PortfolioManagement::proposal_open_contract,
            }
        ],
        [
            'sell_expired',
            {
                require_auth => 'trade',
            }
        ],

        ['app_register', {require_auth => 'admin'}],
        ['app_list',     {require_auth => 'admin'}],
        ['app_get',      {require_auth => 'admin'}],
        ['app_update',   {require_auth => 'admin'}],
        ['app_delete',   {require_auth => 'admin'}],
        ['oauth_apps',   {require_auth => 'admin'}],

        ['topup_virtual',     {require_auth => 'trade'}],
        ['get_limits',        {require_auth => 'read'}],
        ['paymentagent_list', {stash_params => [qw/ token /]}],
        [
            'paymentagent_withdraw',
            {
                require_auth => 'payments',
                error        => \&BOM::WebSocketAPI::v3::Wrapper::Cashier::log_paymentagent_error,
                response     => BOM::WebSocketAPI::v3::Wrapper::Cashier::get_response_handler('paymentagent_withdraw'),
                stash_params => [qw/ server_name /],
            }
        ],
        [
            'paymentagent_transfer',
            {
                require_auth => 'payments',
                error        => \&BOM::WebSocketAPI::v3::Wrapper::Cashier::log_paymentagent_error,
                response     => BOM::WebSocketAPI::v3::Wrapper::Cashier::get_response_handler('paymentagent_transfer'),
                stash_params => [qw/ server_name /],
            }
        ],
        [
            'transfer_between_accounts',
            {
                require_auth => 'payments',
                error        => \&BOM::WebSocketAPI::v3::Wrapper::Cashier::log_paymentagent_error,
                response     => BOM::WebSocketAPI::v3::Wrapper::Cashier::get_response_handler('transfer_between_accounts'),
            }
        ],
        ['cashier', {require_auth => 'payments'}],
        [
            'new_account_real',
            {
                require_auth => 'admin',
                stash_params => [qw/ server_name client_ip user_agent /]}
        ],
        [
            'new_account_japan',
            {
                require_auth => 'admin',
                stash_params => [qw/ server_name client_ip user_agent /]}
        ],
        [
            'new_account_maltainvest',
            {
                require_auth => 'admin',
                stash_params => [qw/ server_name client_ip user_agent /]}
        ],
        [
<<<<<<< HEAD
            'mt5_login_list',
=======
            'new_sub_account',
>>>>>>> 19d4cf3f
            {
                require_auth => 'admin',
                stash_params => [qw/ server_name client_ip user_agent /]}
        ],
        [
<<<<<<< HEAD
            'mt5_new_account',
            {
                require_auth => 'admin',
                stash_params => [qw/ server_name client_ip user_agent /]}
        ],
        [
            'mt5_deposit',
            {
                require_auth => 'admin',
                response     => BOM::WebSocketAPI::v3::Wrapper::Cashier::get_response_handler('mt5_deposit'),
                stash_params => [qw/ server_name client_ip user_agent /]}
        ],
        [
            'mt5_withdrawal',
            {
                require_auth => 'admin',
                response     => BOM::WebSocketAPI::v3::Wrapper::Cashier::get_response_handler('mt5_withdrawal'),
                stash_params => [qw/ server_name client_ip user_agent /]}
        ],
        [
=======
>>>>>>> 19d4cf3f
            'jp_knowledge_test',
            {
                require_auth => 'admin',
                stash_params => [qw/ server_name client_ip user_agent /]}
        ],
    ];

    for my $action (@$actions) {
        my $f             = '/home/git/regentmarkets/bom-websocket-api/config/v3/' . $action->[0];
        my $in_validator  = JSON::Schema->new(JSON::from_json(File::Slurp::read_file("$f/send.json")), format => \%JSON::Schema::FORMATS);
        my $out_validator = JSON::Schema->new(JSON::from_json(File::Slurp::read_file("$f/receive.json")), format => \%JSON::Schema::FORMATS);

        my $action_options = $action->[1] ||= {};
        $action_options->{in_validator}  = $in_validator;
        $action_options->{out_validator} = $out_validator;

        $action_options->{stash_params} ||= [];
        push @{$action_options->{stash_params}}, qw( language country_code );

        push @{$action_options->{stash_params}}, 'token' if $action_options->{require_auth};
    }

    $app->plugin(
        'web_socket_proxy' => {
            actions => $actions,

            # action hooks
            before_forward           => [\&BOM::WebSocketAPI::Hooks::before_forward,             \&BOM::WebSocketAPI::Hooks::get_rpc_url],
            before_call              => [\&BOM::WebSocketAPI::Hooks::add_app_id,                 \&BOM::WebSocketAPI::Hooks::start_timing],
            before_get_rpc_response  => [\&BOM::WebSocketAPI::Hooks::log_call_timing],
            after_got_rpc_response   => [\&BOM::WebSocketAPI::Hooks::log_call_timing_connection, \&BOM::WebSocketAPI::Hooks::error_check],
            before_send_api_response => [
                \&BOM::WebSocketAPI::Hooks::add_req_data,      \&BOM::WebSocketAPI::Hooks::start_timing,
                \&BOM::WebSocketAPI::Hooks::output_validation, \&BOM::WebSocketAPI::Hooks::add_call_debug
            ],
            after_sent_api_response => [\&BOM::WebSocketAPI::Hooks::log_call_timing_sent, \&BOM::WebSocketAPI::Hooks::close_bad_connection],

            # main config
            base_path         => '/websockets/v3',
            stream_timeout    => 120,
            max_connections   => 100000,
            max_response_size => 328000,
            opened_connection => \&BOM::WebSocketAPI::Hooks::init_redis_connections,
            finish_connection => \&BOM::WebSocketAPI::Hooks::forget_all,

            # helper config
            url => \&BOM::WebSocketAPI::Hooks::get_rpc_url,    # make url for manually called actions

            # Skip check sanity to password fields
            skip_check_sanity => qr/password/,
        });

    return;
}

1;<|MERGE_RESOLUTION|>--- conflicted
+++ resolved
@@ -323,17 +323,18 @@
                 stash_params => [qw/ server_name client_ip user_agent /]}
         ],
         [
-<<<<<<< HEAD
+            'new_sub_account',
+            {
+                require_auth => 'admin',
+                stash_params => [qw/ server_name client_ip user_agent /]}
+        ],
+        [
             'mt5_login_list',
-=======
-            'new_sub_account',
->>>>>>> 19d4cf3f
-            {
-                require_auth => 'admin',
-                stash_params => [qw/ server_name client_ip user_agent /]}
-        ],
-        [
-<<<<<<< HEAD
+            {
+                require_auth => 'admin',
+                stash_params => [qw/ server_name client_ip user_agent /]}
+        ],
+        [
             'mt5_new_account',
             {
                 require_auth => 'admin',
@@ -354,8 +355,6 @@
                 stash_params => [qw/ server_name client_ip user_agent /]}
         ],
         [
-=======
->>>>>>> 19d4cf3f
             'jp_knowledge_test',
             {
                 require_auth => 'admin',
