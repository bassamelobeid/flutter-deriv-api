package BOM::WebSocketAPI;

use Mojo::Base 'Mojolicious';
use Mojo::Redis2;
use Mojo::IOLoop;
<<<<<<< HEAD
=======
use Try::Tiny;
use Format::Util::Strings qw( defang_lite );
>>>>>>> ad8382f9

use BOM::WebSocketAPI::Hooks;
use BOM::WebSocketAPI::v3::Wrapper::Streamer;
use BOM::WebSocketAPI::v3::Wrapper::Transaction;
use BOM::WebSocketAPI::v3::Wrapper::Authorize;
use BOM::WebSocketAPI::v3::Wrapper::System;
use BOM::WebSocketAPI::v3::Wrapper::Accounts;
use BOM::WebSocketAPI::v3::Wrapper::MarketDiscovery;
use BOM::WebSocketAPI::v3::Wrapper::PortfolioManagement;
use BOM::WebSocketAPI::v3::Wrapper::Cashier;
use BOM::WebSocketAPI::v3::Wrapper::NewAccount;
use BOM::WebSocketAPI::v3::Wrapper::Pricer;

use File::Slurp;
use JSON::Schema;

sub apply_usergroup {
    my ($cf, $log) = @_;

    if ($> == 0) {    # we are root
        my $group = $cf->{group};
        if ($group) {
            $group = (getgrnam $group)[2] unless $group =~ /^\d+$/;
            $(     = $group;                                          ## no critic
            $)     = "$group $group";                                 ## no critic
            $log->("Switched group: RGID=$( EGID=$)");
        }

        my $user = $cf->{user} // 'nobody';
        if ($user) {
            $user = (getpwnam $user)[2] unless $user =~ /^\d+$/;
            $<    = $user;                                            ## no critic
            $>    = $user;                                            ## no critic
            $log->("Switched user: RUID=$< EUID=$>");
        }
    }
    return;
}

sub startup {
    my $app = shift;

    Mojo::IOLoop->singleton->reactor->on(
        error => sub {
            my ($reactor, $err) = @_;
            $app->log->error("EventLoop error: $err");
        });

    $app->moniker('websocket');
    $app->plugin('Config' => {file => $ENV{WEBSOCKET_CONFIG} || '/etc/rmg/websocket.conf'});

    my $log = $app->log;

    my $signature = "Binary.com Websockets API";

    $log->info("$signature: Starting.");
    $log->info("Mojolicious Mode is " . $app->mode);
    $log->info("Log Level        is " . $log->level);

    apply_usergroup $app->config->{hypnotoad}, sub {
        $log->info(@_);
    };

    $app->hook(
        before_dispatch => sub {
            my $c = shift;

            my $lang = defang_lite($c->param('l'));
            if ($lang =~ /^\D{2}(_\D{2})?$/) {
                $c->stash(language => uc $lang);
                $c->res->headers->header('Content-Language' => lc $lang);
            } else {
                # default to English if not valid language
                $c->stash(language => 'EN');
                $c->res->headers->header('Content-Language' => 'en');
            }

            if ($c->req->param('debug')) {
                $c->stash(debug => 1);
            }

            if ($c->req->param('app_id')) {
                my $app_id = defang_lite($c->req->param('app_id'));

                my $error;
                APP_ID:
                {
                    if ($app_id !~ /^\d+$/) {
                        $error = 1;
                        last;
                    }

                    my $oauth = BOM::Database::Model::OAuth->new;
                    my $app   = $oauth->verify_app($app_id);

                    if (not $app) {
                        $error = 1;
                        last;
                    }

                    $c->stash(
                        source   => $app_id,
                        app_name => $app->{name},
                    );
                }

                if ($error) {
                    $c->send({json => $c->new_error('error', 'InvalidAppID', $c->l('Your app_id is invalid.'))});
                    $c->finish();
                }
            }
            my $client_ip = $c->client_ip;

            if ($c->tx and $c->tx->req and $c->tx->req->headers->header('REMOTE_ADDR')) {
                $client_ip = $c->tx->req->headers->header('REMOTE_ADDR');
            }

            $c->stash(
                server_name  => $c->server_name,
                client_ip    => $client_ip,
                country_code => $c->country_code,
                user_agent   => $c->req->headers->header('User-Agent'),
            );
        });

    $app->plugin('ClientIP');
    $app->plugin('BOM::WebSocketAPI::Plugins::Helpers');

    my $actions = [
        ['authorize'],
        [
            'logout',
            {
                stash_params => [qw/ token token_type email client_ip user_agent /],
                success      => \&BOM::WebSocketAPI::v3::Wrapper::Authorize::logout_success,
            },
        ],
        ['trading_times'],
        [
            'asset_index',
            {
                before_forward => \&BOM::WebSocketAPI::v3::Wrapper::MarketDiscovery::asset_index_cached,
                success        => \&BOM::WebSocketAPI::v3::Wrapper::MarketDiscovery::cache_asset_index,
            }
        ],
        ['active_symbols', {stash_params => [qw/ token /]}],

        ['ticks',         {instead_of_forward => \&BOM::WebSocketAPI::v3::Wrapper::Streamer::ticks}],
        ['ticks_history', {instead_of_forward => \&BOM::WebSocketAPI::v3::Wrapper::Streamer::ticks_history}],
        ['proposal',      {instead_of_forward => \&BOM::WebSocketAPI::v3::Wrapper::Streamer::proposal}],
        ['price_stream',  {instead_of_forward => \&BOM::WebSocketAPI::v3::Wrapper::Pricer::price_stream}],
        ['pricing_table', {instead_of_forward => \&BOM::WebSocketAPI::v3::Wrapper::Streamer::pricing_table}],
        ['forget',        {instead_of_forward => \&BOM::WebSocketAPI::v3::Wrapper::System::forget}],
        ['forget_all',    {instead_of_forward => \&BOM::WebSocketAPI::v3::Wrapper::System::forget_all}],
        ['ping',          {instead_of_forward => \&BOM::WebSocketAPI::v3::Wrapper::System::ping}],
        ['time',          {instead_of_forward => \&BOM::WebSocketAPI::v3::Wrapper::System::server_time}],

        ['website_status'],
        ['contracts_for'],
        ['residence_list'],
        ['states_list'],
        ['payout_currencies', {stash_params => [qw/ token /]}],
        ['landing_company'],
        ['landing_company_details'],
        ['get_corporate_actions'],

        [
            'balance',
            {
                require_auth   => 'read',
                before_forward => \&BOM::WebSocketAPI::v3::Wrapper::Accounts::subscribe_transaction_channel,
                error          => \&BOM::WebSocketAPI::v3::Wrapper::Accounts::balance_error_handler,
                success        => \&BOM::WebSocketAPI::v3::Wrapper::Accounts::balance_success_handler,
            }
        ],

        ['statement',          {require_auth => 'read'}],
        ['profit_table',       {require_auth => 'read'}],
        ['get_account_status', {require_auth => 'read'}],
        [
            'change_password',
            {
                require_auth => 'admin',
                stash_params => [qw/ token_type client_ip /]}
        ],
        ['get_settings', {require_auth => 'read'}],
        [
            'set_settings',
            {
                require_auth => 'admin',
                stash_params => [qw/ server_name client_ip user_agent /]}
        ],
        ['get_self_exclusion', {require_auth => 'read'}],
        [
            'set_self_exclusion',
            {
                require_auth => 'admin',
                response     => \&BOM::WebSocketAPI::v3::Wrapper::Accounts::set_self_exclusion_response_handler
            }
        ],
        [
            'cashier_password',
            {
                require_auth => 'payments',
                stash_params => [qw/ client_ip /]}
        ],

        [
            'api_token',
            {
                require_auth => 'admin',
                stash_params => [qw/ account_id /]}
        ],
        ['tnc_approval', {require_auth => 'admin'}],
        [
            'login_history',
            {
                require_auth => 'read',
                response     => \&BOM::WebSocketAPI::v3::Wrapper::Accounts::login_history_response_handler
            }
        ],
        [
            'set_account_currency',
            {
                require_auth   => 'admin',
                before_forward => \&BOM::WebSocketAPI::v3::Wrapper::Accounts::set_account_currency_params_handler
            }
        ],
        ['set_financial_assessment', {require_auth => 'admin'}],
        ['get_financial_assessment', {require_auth => 'admin'}],
        ['reality_check',            {require_auth => 'read'}],

        [
            'verify_email',
            {
                before_forward => [\&BOM::WebSocketAPI::v3::Wrapper::NewAccount::verify_email_get_type_code],
                stash_params   => [qw/ server_name /],
            }
        ],
        ['new_account_virtual', {stash_params => [qw/ server_name client_ip user_agent /]}],
        ['reset_password'],

        # authenticated calls
        ['sell', {require_auth => 'trade'}],
        [
            'buy',
            {
                require_auth   => 'trade',
                before_forward => \&BOM::WebSocketAPI::v3::Wrapper::Transaction::buy_get_contract_params,
            }
        ],
        [
            'transaction',
            {
                require_auth   => 'read',
                before_forward => \&BOM::WebSocketAPI::v3::Wrapper::Transaction::transaction
            }
        ],
        [
            'portfolio',
            {
                require_auth => 'read',
            }
        ],
        [
            'proposal_open_contract',
            {
                require_auth    => 'read',
                rpc_response_cb => \&BOM::WebSocketAPI::v3::Wrapper::PortfolioManagement::proposal_open_contract,
            }
        ],
        [
            'sell_expired',
            {
                require_auth => 'trade',
            }
        ],

        ['app_register', {require_auth => 'admin'}],
        ['app_list',     {require_auth => 'admin'}],
        ['app_get',      {require_auth => 'admin'}],
        ['app_update',   {require_auth => 'admin'}],
        ['app_delete',   {require_auth => 'admin'}],
        ['oauth_apps',   {require_auth => 'admin'}],

        ['topup_virtual',     {require_auth => 'trade'}],
        ['get_limits',        {require_auth => 'read'}],
        ['paymentagent_list', {stash_params => [qw/ token /]}],
        [
            'paymentagent_withdraw',
            {
                require_auth => 'payments',
                error        => \&BOM::WebSocketAPI::v3::Wrapper::Cashier::log_paymentagent_error,
                response     => BOM::WebSocketAPI::v3::Wrapper::Cashier::get_response_handler('paymentagent_withdraw'),
                stash_params => [qw/ server_name /],
            }
        ],
        [
            'paymentagent_transfer',
            {
                require_auth => 'payments',
                error        => \&BOM::WebSocketAPI::v3::Wrapper::Cashier::log_paymentagent_error,
                response     => BOM::WebSocketAPI::v3::Wrapper::Cashier::get_response_handler('paymentagent_transfer'),
                stash_params => [qw/ server_name /],
            }
        ],
        [
            'transfer_between_accounts',
            {
                require_auth => 'payments',
                error        => \&BOM::WebSocketAPI::v3::Wrapper::Cashier::log_paymentagent_error,
                response     => BOM::WebSocketAPI::v3::Wrapper::Cashier::get_response_handler('transfer_between_accounts'),
            }
        ],
        ['cashier', {require_auth => 'payments'}],
        [
            'new_account_real',
            {
                require_auth => 'admin',
                stash_params => [qw/ server_name client_ip user_agent /]}
        ],
        [
            'new_account_japan',
            {
                require_auth => 'admin',
                stash_params => [qw/ server_name client_ip user_agent /]}
        ],
        [
            'new_account_maltainvest',
            {
                require_auth => 'admin',
                stash_params => [qw/ server_name client_ip user_agent /]}
        ],
        [
            'jp_knowledge_test',
            {
                require_auth => 'admin',
                stash_params => [qw/ server_name client_ip user_agent /]}
        ],
    ];

    for my $action (@$actions) {
        my $f             = '/home/git/regentmarkets/bom-websocket-api/config/v3/' . $action->[0];
        my $in_validator  = JSON::Schema->new(JSON::from_json(File::Slurp::read_file("$f/send.json")), format => \%JSON::Schema::FORMATS);
        my $out_validator = JSON::Schema->new(JSON::from_json(File::Slurp::read_file("$f/receive.json")), format => \%JSON::Schema::FORMATS);

        my $action_options = $action->[1] ||= {};
        $action_options->{in_validator}  = $in_validator;
        $action_options->{out_validator} = $out_validator;

        $action_options->{stash_params} ||= [];
        push @{$action_options->{stash_params}}, qw( language country_code source );

        push @{$action_options->{stash_params}}, 'token' if $action_options->{require_auth};
    }

    $app->plugin(
        'web_socket_proxy' => {
            actions => $actions,

            # action hooks
            before_forward           => [\&BOM::WebSocketAPI::Hooks::before_forward, \&BOM::WebSocketAPI::Hooks::get_rpc_url],
            before_call              => [\&BOM::WebSocketAPI::Hooks::start_timing],
            before_get_rpc_response  => [\&BOM::WebSocketAPI::Hooks::log_call_timing],
            after_got_rpc_response   => [\&BOM::WebSocketAPI::Hooks::log_call_timing_connection],
            before_send_api_response => [
                \&BOM::WebSocketAPI::Hooks::output_validation, \&BOM::WebSocketAPI::Hooks::add_call_debug,
                \&BOM::WebSocketAPI::Hooks::add_req_data,      \&BOM::WebSocketAPI::Hooks::start_timing
            ],
            after_sent_api_response => [\&BOM::WebSocketAPI::Hooks::log_call_timing_sent],
            after_dispatch          => [\&BOM::WebSocketAPI::Hooks::clear_db_cache],

            # main config
            base_path         => '/websockets/v3',
            stream_timeout    => 120,
            max_connections   => 100000,
            max_response_size => 328000,
            opened_connection => \&BOM::WebSocketAPI::Hooks::init_redis_connections,
            finish_connection => \&BOM::WebSocketAPI::Hooks::forget_all,

            # helper config
            url => \&BOM::WebSocketAPI::Hooks::get_rpc_url,    # make url for manually called actions

            # Skip check sanity to password fields
            skip_check_sanity => qr/password/,
        });

    return;
}

1;<|MERGE_RESOLUTION|>--- conflicted
+++ resolved
@@ -3,11 +3,6 @@
 use Mojo::Base 'Mojolicious';
 use Mojo::Redis2;
 use Mojo::IOLoop;
-<<<<<<< HEAD
-=======
-use Try::Tiny;
-use Format::Util::Strings qw( defang_lite );
->>>>>>> ad8382f9
 
 use BOM::WebSocketAPI::Hooks;
 use BOM::WebSocketAPI::v3::Wrapper::Streamer;
@@ -23,6 +18,8 @@
 
 use File::Slurp;
 use JSON::Schema;
+use Try::Tiny;
+use Format::Util::Strings qw( defang_lite );
 
 sub apply_usergroup {
     my ($cf, $log) = @_;
