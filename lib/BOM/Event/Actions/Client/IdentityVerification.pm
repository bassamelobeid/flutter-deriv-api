--- conflicted
+++ resolved
@@ -18,17 +18,10 @@
 use DataDog::DogStatsd::Helper;
 use Future::AsyncAwait;
 use IO::Async::Loop;
-<<<<<<< HEAD
-use JSON::MaybeUTF8 qw( decode_json_utf8  encode_json_utf8 );
+use JSON::MaybeUTF8 qw(:v2);
 use List::Util      qw( any uniq );
 use Log::Any        qw( $log );
 use Scalar::Util    qw( blessed );
-=======
-use JSON::MaybeUTF8 qw(:v2);
-use List::Util qw( any uniq );
-use Log::Any qw( $log );
-use Scalar::Util qw( blessed );
->>>>>>> 3c95fe08
 use Syntax::Keyword::Try;
 use Time::HiRes;
 
