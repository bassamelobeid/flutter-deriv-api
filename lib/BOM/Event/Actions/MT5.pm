--- conflicted
+++ resolved
@@ -309,8 +309,7 @@
         foreach my $mt5_loginid (@$mt5_loginids) {
 
             $mt5_loginid =~ s/\D//g;
-
-<<<<<<< HEAD
+            
             group_for_user($mt5_loginid)->then(
                 sub {
                     my ($group) = @_;
@@ -318,12 +317,6 @@
                     push @csv_rows, [$client_loginid_info, $mt5_loginid, $group] if ($group && $group !~ '^demo|svg$');
                     return Future->done();
                 })->get;
-=======
-            my $group = $redis->get("MT5_USER_GROUP::$mt5_loginid");
-
-            # Only real financial (labuan and vanuatu) are to be disabled
-            push @csv_rows, [$client_loginid_info, $mt5_loginid, $group] if ($group && $group !~ '^demo|svg');
->>>>>>> a259f5e8
         }
     }
 
