package BOM::DynamicSettings;

use strict;
use warnings;

use Data::Compare;
use Encode;
use HTML::Entities;
<<<<<<< HEAD
use JSON::MaybeXS;
use LandingCompany::Offerings qw(reinitialise_offerings);
=======
use JSON qw( from_json to_json );
>>>>>>> 90583518
use Text::CSV;
use Try::Tiny;

use BOM::Platform::Runtime;

sub get_all_settings_list {
    my $setting = shift;
    my $ds      = BOM::Platform::Runtime->instance->app_config->dynamic_settings_info;
    if ($setting eq 'global') {
        return keys %{$ds->{global}};
    }
}

sub textify_obj {
    my $type  = shift;
    my $value = shift;
    return ($type eq 'ArrayRef') ? join(',', @$value) : $value;
}

sub dynamic_save {
    return 0 unless BOM::Platform::Runtime->instance->app_config->save_dynamic;
    return 1;
}

sub save_settings {
    my $args              = shift;
    my $settings          = $args->{settings};
    my $submitted         = $args->{save};
    my $settings_in_group = $args->{settings_in_group};

    my $message = "";
    if ($submitted) {
        my $data_set = BOM::Platform::Runtime->instance->app_config->data_set;

        my $setting_revision   = $data_set->{version};
        my $submitted_revision = $settings->{'revision'};
        if ($setting_revision ne $submitted_revision) {
            $message .=
                  '<div id="error">FAILED to save global'
                . '<br />Setting has been changed after you loaded dynamic settings page<br />'
                . 'Old Revision '
                . encode_entities($setting_revision) . '=='
                . encode_entities($submitted_revision)
                . ' New Revision '
                . '</div>';
        } elsif ($submitted eq 'global') {

            my $global;
            my @settings;
            if ($submitted eq 'global') {
                @settings = (get_all_settings_list('global'));
                $global   = 1;
            }

            my $has_errors       = 0;
            my $dynamic_settings = BOM::Platform::Runtime->instance->app_config->dynamic_settings_info;

            SAVESETTING:
            foreach my $s (@settings) {
                next SAVESETTING unless grep { $s eq $_ } @{$settings_in_group};
                if ($global) {
                    my ($new_value, $display_value) = parse_and_refine_setting($settings->{$s}, $dynamic_settings->{global}->{$s}->{type});
                    $new_value += 0 if $s eq 'system.suspend.ico_final_price';
                    my $old_value = $data_set->{global}->get($s);
                    my $compare = Data::Compare->new($new_value, $old_value);
                    try {
                        if (not $compare->Cmp) {
                            $data_set->{global}->set($s, $new_value);
                            $message .= join('', '<div id="saved">Set ', encode_entities($s), ' to ', encode_entities($display_value), '</div>');
                        }
                    }
                    catch {
                        $message .= join('',
                            '<div id="error">Invalid value, could not set ',
                            encode_entities($s), ' to ', encode_entities($display_value), '</div>');
                        $has_errors = 1;
                    };
                }
            }

            if ($has_errors) {
                $message .= '<div id="error">NOT saving global settings due to data problems.</div>';
            } elsif (not dynamic_save()) {
                $message .= '<div id="error">Could not save global settings to environment</div>';
            } else {
                $message .= '<div id="saved">Saved global settings to environment, offerings updated</div>';
            }
        } else {
            $message .= "<div id=\"error\">Invalid 'submitted' value " . encode_entities($submitted) . "</div>";
        }

        print '<div id="message">' . $message . '</div>';
        print "<br />";
    }
    return;
}

sub generate_settings_branch {
    my $args              = shift;
    my $settings          = $args->{settings};
    my $settings_in_group = $args->{settings_in_group};
    my $group             = $args->{group};
    my $title             = $args->{title};
    my $submitted         = $args->{submitted};

    my $data_set         = BOM::Platform::Runtime->instance->app_config->data_set;
    my $setting_revision = $data_set->{version};
    my $categories       = {};

    SETTINGS:
    foreach my $ds (sort { scalar split(/\./, $a) >= scalar split(/\./, $b) } @{$settings;}) {
        next SETTINGS unless grep { $ds eq $_ } @{$settings_in_group;};
        my $ds_ref = BOM::Platform::Runtime->instance->app_config->dynamic_settings_info->{$submitted}->{$ds};

        my $value;
        if ($submitted eq 'global') {
            $value = $data_set->{global}->get($ds);
        }

        my $overridden;
        if ($data_set->{app_settings_overrides} and defined $data_set->{app_settings_overrides}->get($ds)) {
            $value      = $data_set->{app_settings_overrides}->get($ds);
            $overridden = 1;
        }

        my $default;
        unless (defined $value) {
            $value   = $ds_ref->{default};
            $default = 1;
        }
        #push it in right namespace
        my $space      = $categories;
        my @namespaces = split(/\./, $ds);
        my $i          = 0;
        my $len        = scalar @namespaces;
        for my $name (@namespaces) {
            $i++;
            $name = $ds if $len == $i;
            $space->{$name} //= {};

            $space = $space->{$name};
        }
        my $ds_leaf = {};
        $ds_leaf->{name}          = $ds;
        $ds_leaf->{description}   = $ds_ref->{description};
        $ds_leaf->{type}          = $ds_ref->{type};
        $ds_leaf->{value}         = textify_obj($ds_ref->{type}, $value);
        $ds_leaf->{default}       = $default;
        $ds_leaf->{default_value} = textify_obj($ds_ref->{type}, $ds_ref->{default});
        $ds_leaf->{disabled}      = 1 if ($overridden);
        $space->{leaf}            = $ds_leaf;
    }
    return {
        settings         => $categories,
        group            => $group,
        setting_revision => $setting_revision,
        title            => $title,
        submitted        => $submitted,
    };
}

#Contains the grouping of chronicle variables for displaying it on the Backoffice.
sub get_settings_by_group {
    my $group          = shift;
    my $group_settings = {
        shutdown_suspend => [qw(
                system.suspend.trading
                system.suspend.payments
                system.suspend.payment_agents
                system.suspend.cryptocashier
                system.suspend.cryptocurrencies
                system.suspend.new_accounts
                system.suspend.expensive_api_calls
                system.suspend.is_auction_ended
                system.suspend.is_auction_started
                system.suspend.ico_final_price
                system.suspend.ico_minimum_bid_in_usd
                system.suspend.ico_initial_deposit_percentage
                system.suspend.all_logins
                system.suspend.social_logins
                system.suspend.logins
                system.suspend.system
                system.suspend.mt5
                )
        ],
        quant => [qw(
                quants.commission.adjustment.global_scaling
                quants.commission.adjustment.per_market_scaling.forex
                quants.commission.adjustment.per_market_scaling.indices
                quants.commission.adjustment.per_market_scaling.commodities
                quants.commission.adjustment.per_market_scaling.stocks
                quants.commission.adjustment.per_market_scaling.volidx
                quants.markets.disabled
                quants.features.suspend_contract_types
                quants.underlyings.disable_autoupdate_vol
                quants.underlyings.suspend_buy
                quants.underlyings.suspend_trades
                quants.general_open_position_payout_limit
                )
        ],
        it => [qw(
                cgi.allowed_languages
                cgi.backoffice.static_url
                cgi.terms_conditions_version
                )
        ],
        payments => [qw(
                payments.payment_limits
                payments.transfer_between_accounts.fees.fiat
                payments.transfer_between_accounts.fees.crypto
                payments.transfer_between_accounts.amount.fiat.min
                payments.transfer_between_accounts.amount.crypto.min
                )]};

    my $settings;

    if ($group eq 'others') {
        my @filtered_settings;
        my @all;
        push @all, @{$group_settings->{$_}} for (keys %$group_settings);

        my @global_settings = get_all_settings_list('global');

        #find other settings that are not in groups
        foreach my $s (@global_settings) {
            my $setting_name = $s;
            push @filtered_settings, $s unless (grep { /^$setting_name$/ } @all);
        }

        $settings = \@filtered_settings;
    } else {
        $settings = $group_settings->{$group};
    }

    return $settings;
}

sub parse_and_refine_setting {
    my $input_value = shift;
    my $type        = shift;

    # Trim
    $input_value =~ s/^\s+//  if (defined($input_value));
    $input_value =~ s/\s+$//g if (defined($input_value));

    my $display_value = $input_value;

    if ($type eq 'Bool') {
        if (not defined $input_value or ($input_value =~ /^(no|n|0|false)$/i)) {
            $input_value   = 0;
            $display_value = 'false';
        } elsif ($input_value =~ /^(yes|y|1|true|on)$/i) {
            $input_value   = 1;
            $display_value = 'true';
        }
    } elsif ($type eq 'ArrayRef') {
        if (ref($input_value) eq 'ARRAY') {
            $input_value = [@{$input_value}];
            $display_value = join(',', @{$input_value});
        } elsif (not defined($input_value)) {
            $input_value   = [];
            $display_value = '';
        } elsif (not length($input_value)) {
            $input_value   = [];
            $display_value = '';
        } elsif ($input_value =~ /,/) {
            my $csv = Text::CSV->new;
            $input_value =~ s/, /,/g;    # in case of: 'val1, val2, etc'
            if ($csv->parse($input_value)) {
                $input_value = [$csv->fields()];
                $csv->combine(@$input_value);
                $display_value = $csv->string;
            }
        } else {
            $input_value = [split(/\s+/, $input_value)];
            $display_value = join(', ', @$input_value);
        }
    } elsif ($type eq 'json_string') {
        my $decoded;
        try {
            $decoded = JSON::MaybeXS->new->decode($input_value);
        }
        catch {
            warn("Error: decoding of $input_value failed - $_");
        };
        if (not defined $input_value or not defined $decoded) {
            $input_value = '{}';
        } else {
            my $json =

                $input_value = Encode::encode_utf8(
                JSON::MaybeXS->new(
                    pretty    => 1,
                    canonical => 1,
                )->encode($decoded));
        }
        $display_value = $input_value;
    } else {
        $input_value = defined($input_value) ? $input_value : undef;
    }

    return ($input_value, $display_value);

}

1;<|MERGE_RESOLUTION|>--- conflicted
+++ resolved
@@ -6,12 +6,7 @@
 use Data::Compare;
 use Encode;
 use HTML::Entities;
-<<<<<<< HEAD
 use JSON::MaybeXS;
-use LandingCompany::Offerings qw(reinitialise_offerings);
-=======
-use JSON qw( from_json to_json );
->>>>>>> 90583518
 use Text::CSV;
 use Try::Tiny;
 
