package BOM::WebSocketAPI::v3::Authorize;

use strict;
use warnings;

use BOM::Platform::SessionCookie;
use BOM::Platform::Client;
use BOM::Database::Model::AccessToken;

sub authorize {
    my ($c, $args) = @_;

    my $token = $args->{authorize};

    my $err = {
        msg_type => 'authorize',
        error    => {
            message => "Token invalid",
            code    => "InvalidToken"
        }};

    my $loginid;
    my $token_type = 'session_token';
    if (length $token == 15) {    # access token
        my $m = BOM::Database::Model::AccessToken->new;
        $loginid = $m->get_loginid_by_token($token);
        return $err unless $loginid;
        $token_type = 'api_token';
    } else {
        my $session = BOM::Platform::SessionCookie->new(token => $token);
        if (!$session || !$session->validate_session()) {
            return $err;
        }

        $loginid = $session->loginid;
    }

    my $client = BOM::Platform::Client->new({loginid => $loginid});
    return $err unless $client;

    my $email   = $client->email;
    my $account = $client->default_account;

    $c->stash(
<<<<<<< HEAD
        loginid => $loginid,
        client  => $client,
        account => $account,
=======
        token      => $token,
        token_type => $token_type,
        client     => $client,
        account    => $account,
        email      => $email
>>>>>>> d14d36f9
    );

    return {
        msg_type  => 'authorize',
        authorize => {
            fullname => $client->full_name,
            loginid  => $client->loginid,
            balance  => ($account ? $account->balance : 0),
            currency => ($account ? $account->currency_code : ''),
            email    => $email,
        },
    };
}

1;<|MERGE_RESOLUTION|>--- conflicted
+++ resolved
@@ -42,17 +42,10 @@
     my $account = $client->default_account;
 
     $c->stash(
-<<<<<<< HEAD
-        loginid => $loginid,
-        client  => $client,
-        account => $account,
-=======
-        token      => $token,
+        loginid    => $loginid,
         token_type => $token_type,
         client     => $client,
         account    => $account,
-        email      => $email
->>>>>>> d14d36f9
     );
 
     return {
