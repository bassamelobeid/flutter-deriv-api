package BOM::WebSocketAPI::v3::PortfolioManagement;

use strict;
use warnings;

use Mojo::DOM;
use Date::Utility;
use Try::Tiny;

use BOM::WebSocketAPI::v3::System;
use BOM::Product::ContractFactory qw(produce_contract make_similar_contract);
use BOM::Product::Transaction;
use BOM::Platform::Runtime;

sub buy {
    my ($c, $args) = @_;

    my $purchase_date = time;                  # Purchase is considered to have happened at the point of request.
    my $id            = $args->{buy};
    my $source        = $c->stash('source');
    my $ws_id         = $c->tx->connection;

    my $client = $c->stash('client');
    my $p2 = BOM::WebSocketAPI::v3::System::forget_one $c, $id
        or return $c->new_error('buy', 'InvalidContractProposal', $c->l("Unknown contract proposal"));
    $p2 = $p2->{data};

    my $contract = try { produce_contract({%$p2}) } || do {
        my $err = $@;
        $c->app->log->debug("contract creation failure: $err");
        return $c->new_error('buy', 'ContractCreationFailure', $c->l('Cannot create contract'));
    };
    my $trx = BOM::Product::Transaction->new({
        client        => $client,
        contract      => $contract,
        price         => ($args->{price} || 0),
        purchase_date => $purchase_date,
        source        => $source,
    });
    if (my $err = $trx->buy) {
        $c->app->log->error("Contract-Buy Fail: " . $err->get_type . " $err->{-message_to_client}: $err->{-mesg}");
        return $c->new_error('buy', $err->get_type, $err->{-message_to_client});
    }
    my $response = {
        transaction_id => $trx->transaction_id,
        contract_id    => $trx->contract_id,
        balance_after  => $trx->balance_after,
        purchase_time  => $trx->purchase_date->epoch,
        buy_price      => $trx->price,
        start_time     => $contract->date_start->epoch,
        longcode       => Mojo::DOM->new->parse($contract->longcode)->all_text,
        shortcode      => $contract->shortcode,
    };

    if ($contract->is_spread) {
        $response->{stop_loss_level}   = $contract->stop_loss_level;
        $response->{stop_profit_level} = $contract->stop_profit_level;
        $response->{amount_per_point}  = $contract->amount_per_point;
    }

    return {
        msg_type => 'buy',
        buy      => $response
    };
}

sub sell {
    my ($c, $args) = @_;

    my $id     = $args->{sell};
    my $source = $c->stash('source');
    my $client = $c->stash('client');

    my $fmb_dm = BOM::Database::DataMapper::FinancialMarketBet->new({
            client_loginid => $client->loginid,
            currency_code  => $client->currency,
            db             => BOM::Database::ClientDB->new({
                    client_loginid => $client->loginid,
                    operation      => 'replica',
                }
            )->db,
        });

    my $fmb = $fmb_dm->get_fmb_by_id([$id]);
    return $c->new_error('sell', 'InvalidSellContractProposal', $c->l('Unknown contract sell proposal')) unless $fmb;

    my $contract = produce_contract(${$fmb}[0]->short_code, $client->currency);
    my $trx = BOM::Product::Transaction->new({
        client      => $client,
        contract    => $contract,
        contract_id => $id,
        price       => ($args->{price} || 0),
        source      => $source,
    });

    if (my $err = $trx->sell) {
        $c->app->log->error("Contract-Sell Fail: " . $err->get_type . " $err->{-message_to_client}: $err->{-mesg}");
        return $c->new_error('sell', $err->get_type, $err->{-message_to_client});
    }

    $trx = $trx->transaction_record;

    return {
        msg_type => 'sell',
        sell     => {
            transaction_id => $trx->id,
            contract_id    => $id,
            balance_after  => $trx->balance_after,
            sold_for       => abs($trx->amount),
        }};

}

sub proposal_open_contract {    ## no critic (Subroutines::RequireFinalReturn)
    my ($c, $args) = @_;

    my $client = $c->stash('client');
    my $source = $c->stash('source');
    my $ws_id  = $c->tx->connection;

    my @fmbs = ();
    if ($args->{contract_id}) {
        @fmbs = grep { $args->{contract_id} eq $_->id } $client->open_bets;
    } else {
        @fmbs = $client->open_bets;
    }

    my $p0 = {%$args};
    if (scalar @fmbs > 0) {
        foreach my $fmb (@fmbs) {
            my $id = '';
            $id = Mojo::IOLoop->recurring(2 => sub { send_bid($c, $id, $p0, $fmb) });
            my $fmb_map = ($c->{fmb_ids}{$ws_id} //= {});
            $fmb_map->{$fmb->id} = $id;

            my $data = {
                id      => $id,
                type    => 'proposal_open_contract',
                cleanup => sub {
                    Mojo::IOLoop->remove($id);
                    delete $fmb_map->{$fmb->id};
                    # TODO: we might want to send an error to the client
                    # if this function is called with a parameter indicating
                    # the proposal stream was closed due to an error.
                },
            };
            BOM::WebSocketAPI::v3::System::limit_stream_count($c, $data);
        }
    } else {
        return {
            echo_req               => $args,
            msg_type               => 'proposal_open_contract',
            proposal_open_contract => {}};
    }
}

sub portfolio {
    my ($c, $args) = @_;

    my $client = $c->stash('client');
    my $portfolio = {contracts => []};

    foreach my $row (@{__get_open_contracts($c)}) {
        my %trx = (
            contract_id    => $row->{id},
            transaction_id => $row->{buy_id},
            purchase_time  => Date::Utility->new($row->{purchase_time})->epoch,
            symbol         => $row->{underlying_symbol},
            payout         => $row->{payout_price},
            buy_price      => $row->{buy_price},
            date_start     => Date::Utility->new($row->{start_time})->epoch,
            expiry_time    => Date::Utility->new($row->{expiry_time})->epoch,
            contract_type  => $row->{bet_type},
            currency       => $client->currency,
            shortcode      => $row->{short_code},
            longcode =>
                Mojo::DOM->new->parse(BOM::Product::ContractFactory::produce_contract($row->{short_code}, $client->currency)->longcode)->all_text
        );
        push $portfolio->{contracts}, \%trx;
    }

    return {
        msg_type  => 'portfolio',
        portfolio => $portfolio,
    };
}

sub __get_open_contracts {
    my $c = shift;

    my $client = $c->stash('client');

    my $fmb_dm = BOM::Database::DataMapper::FinancialMarketBet->new({
            client_loginid => $client->loginid,
            currency_code  => $client->currency,
            db             => BOM::Database::ClientDB->new({
                    client_loginid => $client->loginid,
                    operation      => 'replica',
                }
            )->db,
        });

    return $fmb_dm->get_open_bets_of_account();
}

sub get_bid {
    my ($c, $fmb) = @_;
    my $app = $c->app;
    my $log = $app->log;

<<<<<<< HEAD
    my $contract = produce_contract($fmb->short_code, $c->stash('client')->currency);
=======
    my @similar_args = ($p2->{contract}, {priced_at => 'now'});
    my $contract = try { make_similar_contract(@similar_args) } || do {
        my $err = $@;
        $log->info("contract for sale creation failure: $err");
        return {
            error => {
                message => $c->l("Cannot create sell contract"),
                code    => "ContractSellCreateError"
            }};
    };
    if (!$contract->is_valid_to_sell) {
        $log->error("primary error: " . $contract->primary_validation_error->message);
        return {
            error => {
                message => $contract->primary_validation_error->message_to_client,
                code    => "ContractSellValidationError"
            }};
    }
>>>>>>> 734f02be

    my %returnhash = (
        ask_price           => sprintf('%.2f', $contract->ask_price),
        bid_price           => sprintf('%.2f', $contract->bid_price),
        current_spot_time   => $contract->current_tick->epoch,
        contract_id         => $fmb->id,
        underlying          => $contract->underlying->symbol,
        is_expired          => $contract->is_expired,
        is_valid_to_sell    => $contract->is_valid_to_sell,
        is_forward_starting => $contract->is_forward_starting,
        is_path_dependent   => $contract->is_path_dependent,
        is_intraday         => $contract->is_intraday,
        date_start          => $contract->date_start->epoch,
        date_expiry         => $contract->date_expiry->epoch,
        date_settlement     => $contract->date_settlement->epoch,
        currency            => $contract->currency,
        longcode            => $contract->longcode,
        shortcode           => $contract->shortcode,
        payout              => $contract->payout,
    );

    if ($contract->expiry_type eq 'tick') {
        $returnhash{prediction}      = $contract->long_term_prediction;
        $returnhash{tick_count}      = $contract->average_tick_count;
        $returnhash{entry_tick}      = $contract->entry_tick->quote;
        $returnhash{entry_tick_time} = $contract->entry_tick->quote;
        $returnhash{exit_tick}       = $contract->exit_tick->quote;
        $returnhash{exit_tick_time}  = $contract->exit_tick->epoch;
    } else {
        $returnhash{current_spot} = $contract->current_spot;
        $returnhash{entry_spot}   = $contract->entry_spot;
    }

    if ($contract->two_barriers) {
        $returnhash{high_barrier} = $contract->high_barrier->as_absolute;
        $returnhash{low_barrier}  = $contract->low_barrier->as_absolute;
    } elsif ($contract->barrier) {
        $returnhash{barrier} = $contract->barrier->as_absolute;
    }

    if ($contract->expiry_type ne 'tick' and not $contract->is_valid_to_sell) {
        $returnhash{validation_error} = $contract->primary_validation_error->message_to_client;
    }

    return \%returnhash;
}

sub send_bid {
    my ($c, $id, $p0, $fmb) = @_;

<<<<<<< HEAD
    BOM::Platform::Context::request($c->stash('request'));

    my $latest = get_bid($c, $fmb);
=======
    my $latest = get_bid($c, $p2);
>>>>>>> 734f02be

    my $response = {
        msg_type => 'proposal_open_contract',
        echo_req => $p0,
    };

    if ($latest->{error}) {
        BOM::WebSocketAPI::v3::System::forget_one $c, $id;
        $c->send({
                json => {
                    %$response,
                    proposal_open_contract => {
                        id => $id,
                    },
                    %$latest,
                }});
    } else {
        $c->send({
                json => {
                    %$response,
                    proposal_open_contract => {
                        id => $id,
                        %$latest
                    }}});
    }
    return;
}

1;<|MERGE_RESOLUTION|>--- conflicted
+++ resolved
@@ -208,28 +208,7 @@
     my $app = $c->app;
     my $log = $app->log;
 
-<<<<<<< HEAD
     my $contract = produce_contract($fmb->short_code, $c->stash('client')->currency);
-=======
-    my @similar_args = ($p2->{contract}, {priced_at => 'now'});
-    my $contract = try { make_similar_contract(@similar_args) } || do {
-        my $err = $@;
-        $log->info("contract for sale creation failure: $err");
-        return {
-            error => {
-                message => $c->l("Cannot create sell contract"),
-                code    => "ContractSellCreateError"
-            }};
-    };
-    if (!$contract->is_valid_to_sell) {
-        $log->error("primary error: " . $contract->primary_validation_error->message);
-        return {
-            error => {
-                message => $contract->primary_validation_error->message_to_client,
-                code    => "ContractSellValidationError"
-            }};
-    }
->>>>>>> 734f02be
 
     my %returnhash = (
         ask_price           => sprintf('%.2f', $contract->ask_price),
@@ -280,13 +259,7 @@
 sub send_bid {
     my ($c, $id, $p0, $fmb) = @_;
 
-<<<<<<< HEAD
-    BOM::Platform::Context::request($c->stash('request'));
-
     my $latest = get_bid($c, $fmb);
-=======
-    my $latest = get_bid($c, $p2);
->>>>>>> 734f02be
 
     my $response = {
         msg_type => 'proposal_open_contract',
