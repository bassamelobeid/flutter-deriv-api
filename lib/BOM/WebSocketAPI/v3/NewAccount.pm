package BOM::WebSocketAPI::v3::NewAccount;

use strict;
use warnings;

use DateTime;
use Try::Tiny;
use List::MoreUtils qw(any);
use Crypt::NamedKeys;
Crypt::NamedKeys::keyfile '/etc/rmg/aes_keys.yml';

use BOM::WebSocketAPI::v3::Utility;
use BOM::Platform::Account;
use BOM::Platform::Account::Virtual;
use BOM::Platform::Account::Real::default;
use BOM::Platform::Account::Real::maltainvest;
use BOM::Platform::Locale;
use BOM::Platform::Email qw(send_email);
use BOM::Platform::User;
use BOM::Platform::Context::Request;
use BOM::Platform::Client::Utility;
<<<<<<< HEAD
use BOM::Platform::SessionCookie;
=======
use BOM::Platform::Context qw (localize);
>>>>>>> 9941b592

sub new_account_virtual {
    my $args = shift;

    my %details = %{$args};
    my $email   = $args->{email};

    my $err_code;
    if (_is_session_cookie_valid($c, $email)) {
        my $acc = BOM::Platform::Account::Virtual::create_account({
            details        => \%details,
            email_verified => 1
        });
        if (not $acc->{error}) {
            my $client  = $acc->{client};
            my $account = $client->default_account->load;

            return {
                client_id => $client->loginid,
                currency  => $account->currency_code,
                balance   => $account->balance
            };
        }
        $err_code = $acc->{error};
    } else {
        $err_code = 'email unverified';
    }

    return BOM::WebSocketAPI::v3::Utility::create_error({
            code              => $err_code,
            message_to_client => BOM::Platform::Locale::error_map()->{$err_code}});
}

sub _is_session_cookie_valid {
    my ($c, $email) = @_;

    my $session_cookie = BOM::Platform::SessionCookie->new({token => $c->cookie('verify_token')});
    unless ($session_cookie and $session_cookie->email and $session_cookie->email eq $email) {
        return 0;
    }

    return 1;
}

sub verify_email {
<<<<<<< HEAD
    my ($c, $args) = @_;

    my $r     = $c->stash('request');
    my $email = $args->{verify_email};

    if (BOM::Platform::User->new({email => $email})) {
        $c->app->log->warn("verify_email, [$email] already a Binary.com user, no email sent");
    } else {
        my $code = BOM::Platform::SessionCookie->new({
                email       => $email,
                expires_in  => 3600,
                created_for => 'new_account'
            })->token;

        my $link = $r->url_for(
            '/user/validate_link',
            {
                verify_token => $code,
            });
=======
    my ($email, $website) = @_;

    unless (BOM::Platform::User->new({email => $email})) {
        my $code = BOM::Platform::Account::get_verification_code($email);
>>>>>>> 9941b592

        send_email({
<<<<<<< HEAD
            from    => $website->config->get('customer_support.email'),
            to      => $email,
            subject => $c->l('Verify your email address - [_1]', $website->display_name),
            message => [$c->l('Click on the following link to proceed: ' . $link)],
            use_email_template => 1,
        });
=======
                from    => $website->config->get('customer_support.email'),
                to      => $email,
                subject => BOM::Platform::Context::localize('Verify your email address - [_1]', $website->display_name),
                message => [BOM::Platform::Context::localize('Your email address verification code is: ' . $code)]});
>>>>>>> 9941b592
    }

    return {status => 1};    # always return 1, so not to leak client's email
}

sub _get_client_details {
    my ($args, $client, $broker) = @_;

    my $details = {
        broker_code                   => $broker,
        email                         => $client->email,
        client_password               => $client->password,
        myaffiliates_token_registered => 0,
        checked_affiliate_exposures   => 0,
        source                        => 'websocket-api',
        latest_environment            => '',
        myaffiliates_token            => $client->myaffiliates_token || ''
    };

    my @fields = qw(salutation first_name last_name date_of_birth residence address_line_1 address_line_2
        address_city address_state address_postcode phone secret_question secret_answer);

    if ($args->{date_of_birth} and $args->{date_of_birth} =~ /^(\d{4})-(\d\d?)-(\d\d?)$/) {
        try {
            my $dob = DateTime->new(
                year  => $1,
                month => $2,
                day   => $3,
            );
            $args->{date_of_birth} = $dob->ymd;
        }
        catch { return; } or return {error => 'invalid DOB'};
    }

    foreach my $key (@fields) {
        my $value = $args->{$key};
        $value = BOM::Platform::Client::Utility::encrypt_secret_answer($value) if ($key eq 'secret_answer' and $value);

        if (not $client->is_virtual) {
            $value ||= $client->$key;
        }
        $details->{$key} = $value || '';

        next if (any { $key eq $_ } qw(address_line_2 address_state address_postcode));
        return {error => 'invalid'} if (not $details->{$key});
    }
    return {details => $details};
}

sub new_account_real {
    my ($client, $args) = @_;

    my $response  = 'new_account_real';
    my $error_map = BOM::Platform::Locale::error_map();

    unless ($client and $client->is_virtual and (BOM::Platform::Account::get_real_acc_opening_type({from_client => $client}) || '') eq 'real') {
        return BOM::WebSocketAPI::v3::Utility::create_error({
                code              => 'invalid',
                message_to_client => $error_map->{'invalid'}});
    }

    my $details_ref =
        _get_client_details($args, $client, BOM::Platform::Context::Request->new(country_code => $args->{residence})->real_account_broker->code);
    if (my $err = $details_ref->{error}) {
        return BOM::WebSocketAPI::v3::Utility::create_error({
                code              => $err,
                message_to_client => $error_map->{$err}});
    }

    my $acc = BOM::Platform::Account::Real::default::create_account({
        from_client => $client,
        user        => BOM::Platform::User->new({email => $client->email}),
        details     => $details_ref->{details},
    });

    if (my $err_code = $acc->{error}) {
        return BOM::WebSocketAPI::v3::Utility::create_error({
                code              => $err_code,
                message_to_client => $error_map->{$err_code}});
    }

    my $landing_company = $acc->{client}->landing_company;
    return {
        client_id                 => $acc->{client}->loginid,
        landing_company           => $landing_company->name,
        landing_company_shortcode => $landing_company->short
    };
}

sub new_account_maltainvest {
    my ($client, $args) = @_;

    my $response  = 'new_account_maltainvest';
    my $error_map = BOM::Platform::Locale::error_map();

    unless ($args->{accept_risk} == 1
        and $client
        and (BOM::Platform::Account::get_real_acc_opening_type({from_client => $client}) || '') eq 'maltainvest')
    {
        return BOM::WebSocketAPI::v3::Utility::create_error({
                code              => 'invalid',
                message_to_client => $error_map->{'invalid'}});
    }

    my $details_ref = _get_client_details($args, $client, 'MF');
    if (my $err = $details_ref->{error}) {
        return BOM::WebSocketAPI::v3::Utility::create_error({
                code              => $err,
                message_to_client => $error_map->{$err}});
    }

    my $financial_data = {};
    $financial_data->{$_} = $args->{$_} for qw (
        forex_trading_experience forex_trading_frequency indices_trading_experience indices_trading_frequency
        commodities_trading_experience commodities_trading_frequency stocks_trading_experience stocks_trading_frequency
        other_derivatives_trading_experience other_derivatives_trading_frequency other_instruments_trading_experience
        other_instruments_trading_frequency employment_industry education_level income_source net_income estimated_worth );

    my $acc = BOM::Platform::Account::Real::maltainvest::create_account({
        from_client    => $client,
        user           => BOM::Platform::User->new({email => $client->email}),
        details        => $details_ref->{details},
        accept_risk    => 1,
        financial_data => $financial_data,
    });

    if (my $err_code = $acc->{error}) {
        return BOM::WebSocketAPI::v3::Utility::create_error({
                code              => $err_code,
                message_to_client => $error_map->{$err_code}});
    }

    my $landing_company = $acc->{client}->landing_company;
    return {
        client_id                 => $acc->{client}->loginid,
        landing_company           => $landing_company->name,
        landing_company_shortcode => $landing_company->short
    };
}

1;<|MERGE_RESOLUTION|>--- conflicted
+++ resolved
@@ -19,11 +19,8 @@
 use BOM::Platform::User;
 use BOM::Platform::Context::Request;
 use BOM::Platform::Client::Utility;
-<<<<<<< HEAD
 use BOM::Platform::SessionCookie;
-=======
 use BOM::Platform::Context qw (localize);
->>>>>>> 9941b592
 
 sub new_account_virtual {
     my $args = shift;
@@ -69,15 +66,10 @@
 }
 
 sub verify_email {
-<<<<<<< HEAD
-    my ($c, $args) = @_;
-
-    my $r     = $c->stash('request');
-    my $email = $args->{verify_email};
-
-    if (BOM::Platform::User->new({email => $email})) {
-        $c->app->log->warn("verify_email, [$email] already a Binary.com user, no email sent");
-    } else {
+
+    my ($email, $website) = @_;
+
+    unless (BOM::Platform::User->new({email => $email})) {
         my $code = BOM::Platform::SessionCookie->new({
                 email       => $email,
                 expires_in  => 3600,
@@ -89,27 +81,13 @@
             {
                 verify_token => $code,
             });
-=======
-    my ($email, $website) = @_;
-
-    unless (BOM::Platform::User->new({email => $email})) {
-        my $code = BOM::Platform::Account::get_verification_code($email);
->>>>>>> 9941b592
 
         send_email({
-<<<<<<< HEAD
             from    => $website->config->get('customer_support.email'),
             to      => $email,
-            subject => $c->l('Verify your email address - [_1]', $website->display_name),
-            message => [$c->l('Click on the following link to proceed: ' . $link)],
-            use_email_template => 1,
-        });
-=======
-                from    => $website->config->get('customer_support.email'),
-                to      => $email,
-                subject => BOM::Platform::Context::localize('Verify your email address - [_1]', $website->display_name),
-                message => [BOM::Platform::Context::localize('Your email address verification code is: ' . $code)]});
->>>>>>> 9941b592
+            subject => BOM::Platform::Context::localize('Verify your email address - [_1]', $website->display_name),
+            message => [BOM::Platform::Context::localize('Your email address verification code is: ' . $code)],
+            use_email_template => 1});
     }
 
     return {status => 1};    # always return 1, so not to leak client's email
