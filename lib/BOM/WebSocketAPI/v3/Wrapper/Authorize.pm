--- conflicted
+++ resolved
@@ -4,11 +4,7 @@
 use warnings;
 
 use BOM::WebSocketAPI::Websocket_v3;
-<<<<<<< HEAD
-use BOM::Platform::Client;
 use BOM::Database::Model::OAuth;
-=======
->>>>>>> 310890fc
 
 sub authorize {
     my ($c, $args) = @_;
@@ -28,7 +24,7 @@
                 } elsif (length $token == 32 && $token =~ /^a1-/) {
                     $token_type = 'oauth_token';
                     ## scopes
-                    my $m = BOM::Database::Model::OAuth->new;
+                    my $m      = BOM::Database::Model::OAuth->new;
                     my @scopes = $m->get_scopes_by_access_token($token);
                     $c->stash('oauth_scopes' => \@scopes);
                 }
