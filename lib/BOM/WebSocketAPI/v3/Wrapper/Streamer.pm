--- conflicted
+++ resolved
@@ -190,12 +190,8 @@
                 return;
             }
 
-<<<<<<< HEAD
+            warn "Undefined display_decimals - ${symbol}" unless defined $c->stash("${symbol}_display_decimals");
             my $display_decimals = $c->stash("${symbol}_display_decimals") // create_underlying($symbol)->display_decimals;
-=======
-            warn "Undefined display_decimals - ${symbol}" unless defined $c->stash("${symbol}_display_decimals");
-            my $display_decimals = $c->stash("${symbol}_display_decimals") // BOM::Market::Underlying->new($symbol)->display_decimals;
->>>>>>> e366c721
             my $tick = {
                 id     => $feed_channels_type->{$channel}->{uuid},
                 symbol => $symbol,
@@ -221,12 +217,8 @@
                 return;
             }
 
-<<<<<<< HEAD
+            warn "Undefined display_decimals - ${symbol}" unless defined $c->stash("${symbol}_display_decimals");
             my $display_decimals = $c->stash("${symbol}_display_decimals") // create_underlying($symbol)->display_decimals;
-=======
-            warn "Undefined display_decimals - ${symbol}" unless defined $c->stash("${symbol}_display_decimals");
-            my $display_decimals = $c->stash("${symbol}_display_decimals") // BOM::Market::Underlying->new($symbol)->display_decimals;
->>>>>>> e366c721
             my $quote_format = '%.' . $display_decimals . 'f';
             $message =~ /;$type:([.0-9+-]+),([.0-9+-]+),([.0-9+-]+),([.0-9+-]+);/;
             my $ohlc = {
