package BOM::WebSocketAPI::v3::Wrapper::Streamer;

use strict;
use warnings;

use JSON;
use Scalar::Util qw (looks_like_number);
use List::MoreUtils qw(last_index);

use BOM::WebSocketAPI::v3::Wrapper::PortfolioManagement;
use BOM::WebSocketAPI::v3::Wrapper::Pricer;
use BOM::WebSocketAPI::v3::Wrapper::System;
use Mojo::Redis::Processor;
use JSON::XS qw(encode_json decode_json);
use Time::HiRes qw(gettimeofday);
use utf8;

sub ticks {
    my ($c, $req_storage) = @_;

    my $args = $req_storage->{args};
    my @symbols = (ref $args->{ticks}) ? @{$args->{ticks}} : ($args->{ticks});
    foreach my $symbol (@symbols) {
        $c->call_rpc({
                args        => $args,
                method      => 'ticks',
                msg_type    => 'tick',
                symbol      => $symbol,
                call_params => {
                    symbol => $symbol,
                },
                success => sub {
                    my ($c, $rpc_response, $req_storage) = @_;
                    $req_storage->{id} = _feed_channel_subscribe($c, $req_storage->{symbol}, 'tick', $req_storage->{args});
                },
                response => sub {
                    my ($rpc_response, $api_response, $req_storage) = @_;
                    return $api_response if $rpc_response->{error};
                    unless ($req_storage->{id}) {
                        $api_response =
                            $c->new_error('tick', 'AlreadySubscribed', $c->l('You are already subscribed to [_1]', $req_storage->{symbol}));
                    }
                    undef $api_response unless $api_response->{error};    # Don't return anything if subscribed ok
                    return $api_response;
                }
            });
    }
    return;
}

# this sub is different from others as we subscribe to feed channel first
# then call rpc, we cache the ticks from feed channel and when rpc response
# comes then we merge cache data with rpc response
sub ticks_history {
    my ($c, $req_storage) = @_;

    my $args = $req_storage->{args};
    if ($args->{granularity} and not grep { $_ == $args->{granularity} } qw(60 120 180 300 600 900 1800 3600 7200 14400 28800 86400)) {
        return $c->new_error('ticks_history', "InvalidGranularity", $c->l('Granularity is not valid'));
    }

    my $publish;
    my $style = $args->{style} || ($args->{granularity} ? 'candles' : 'ticks');
    if ($style eq 'ticks') {
        $publish = 'tick';
    } elsif ($style eq 'candles') {
        $args->{granularity} = $args->{granularity} || 60;
        $publish = $args->{granularity};
    } else {
        return $c->new_error('ticks_history', "InvalidStyle", $c->l('Style [_1] invalid', $style));
    }

    my $callback = sub {
        $c->call_rpc({
                args            => $args,
                method          => 'ticks_history',
                rpc_response_cb => sub {
                    my ($c, $rpc_response, $req_storage) = @_;
                    my $args = $req_storage->{args};
                    if (exists $rpc_response->{error}) {
                        # cancel subscription if response has error
                        _feed_channel_unsubscribe($c, $args->{ticks_history}, $publish, $args->{req_id});
                        return $c->new_error('ticks_history', $rpc_response->{error}->{code}, $rpc_response->{error}->{message_to_client});
                    }

                    my $channel = $args->{ticks_history} . ';' . $publish;
                    my $feed_channel_cache = $c->stash('feed_channel_cache') || {};

                    # stash display_decimals
                    if (my $to_stash = delete $rpc_response->{stash}) {
                        $c->stash(%$to_stash);
                    }

                    # check for cached data
                    if (exists $feed_channel_cache->{$channel} and scalar(keys %{$feed_channel_cache->{$channel}})) {
                        my $cache = $feed_channel_cache->{$channel};
                        # both history and candles have different structure, check rpc ticks_history sub
                        if ($rpc_response->{type} eq 'history') {
                            my %times;
                            # store whats in cache
                            @times{keys %$cache} = map { $_->{quote} } values %$cache;
                            # merge with response data
                            @times{@{$rpc_response->{data}->{history}->{times}}} = @{$rpc_response->{data}->{history}->{prices}};
                            @{$rpc_response->{data}->{history}->{times}} = sort { $a <=> $b } keys %times;
                            @{$rpc_response->{data}->{history}->{prices}} = @times{@{$rpc_response->{data}->{history}->{times}}};
                        } elsif ($rpc_response->{type} eq 'candles') {
                            my $index;
                            my $candles = $rpc_response->{data}->{candles};

                            # delete all cache value that have epoch lower than last candle epoch
                            my @matches = grep { $_ < $candles->[-1]->{epoch} } keys %$cache;
                            delete @$cache{@matches};

                            foreach my $epoch (sort { $a <=> $b } keys %$cache) {
                                my $window = $epoch - $epoch % $publish;
                                # check if window exists in candles response
                                $index = last_index { $_->{epoch} eq $window } @$candles;
                                # if no window is in response then update the candles with cached data
                                if ($index < 0) {
                                    push @$candles, {
                                        open  => $cache->{$epoch}->{open},
                                        close => $cache->{$epoch}->{close},
                                        epoch => $window + 0,                 # need to send as integer
                                        high  => $cache->{$epoch}->{high},
                                        low   => $cache->{$epoch}->{low}};
                                } else {
                                    # if window exists replace it with new data
                                    $candles->[$index] = {
                                        open  => $cache->{$epoch}->{open},
                                        close => $cache->{$epoch}->{close},
                                        epoch => $window + 0,                 # need to send as integer
                                        high  => $cache->{$epoch}->{high},
                                        low   => $cache->{$epoch}->{low}};
                                }
                            }
                        }

                        delete $feed_channel_cache->{$channel};
                    }

                    my $feed_channel_type = $c->stash('feed_channel_type') || {};
                    # remove the cache flag which was set during subscription
                    delete $feed_channel_type->{$channel}->{cache} if exists $feed_channel_type->{$channel};

                    return {
                        msg_type => $rpc_response->{type},
                        %{$rpc_response->{data}}};
                }
            });
    };

    # subscribe first with flag of cache passed as 1 to indicate to cache the feed data
    if (exists $args->{subscribe} and $args->{subscribe} eq '1') {
        if (not _feed_channel_subscribe($c, $args->{ticks_history}, $publish, $args, $callback, 1)) {
            return $c->new_error('ticks_history', 'AlreadySubscribed', $c->l('You are already subscribed to [_1]', $args->{ticks_history}));
        }
    } else {
        &$callback;
    }

    return;
}

sub process_realtime_events {
    my ($c, $message, $chan) = @_;

    my @m                  = split(';', $message);
    my $feed_channels_type = $c->stash('feed_channel_type');
    my $feed_channel_cache = $c->stash('feed_channel_cache') || {};

    foreach my $channel (keys %{$feed_channels_type}) {
        my ($symbol, $type, $req_id) = split(";", $channel);
        my $arguments = $feed_channels_type->{$channel}->{args};
        my $cache     = $feed_channels_type->{$channel}->{cache};

        if ($type eq 'tick' and $m[0] eq $symbol) {
            unless ($c->tx) {
                _feed_channel_unsubscribe($c, $symbol, $type, $req_id);
                return;
            }

            my $display_decimals = $c->stash("${symbol}_display_decimals");
            my $tick             = {
                id     => $feed_channels_type->{$channel}->{uuid},
                symbol => $symbol,
                epoch  => $m[1],
                quote  => sprintf('%.' . $display_decimals . 'f', $m[2])};

            if ($cache) {
                $feed_channel_cache->{$channel}->{$m[1]} = $tick;
            } else {
                $c->send({
                        json => {
                            msg_type => 'tick',
                            echo_req => $arguments,
                            (exists $arguments->{req_id})
                            ? (req_id => $arguments->{req_id})
                            : (),
                            tick => $tick
                        }}) if $c->tx;
            }
        } elsif ($type =~ /^proposal_open_contract:/ and $m[0] eq $symbol) {
            BOM::WebSocketAPI::v3::Wrapper::PortfolioManagement::send_proposal_open_contract($c, $feed_channels_type->{$channel}->{uuid}, $arguments)
                if $c->tx;
        } elsif ($m[0] eq $symbol) {
            unless ($c->tx) {
                _feed_channel_unsubscribe($c, $symbol, $type, $req_id);
                return;
            }

            my $display_decimals = $c->stash("${symbol}_display_decimals");
            my $quote_format     = '%.' . $display_decimals . 'f';
            $message =~ /;$type:([.0-9+-]+),([.0-9+-]+),([.0-9+-]+),([.0-9+-]+);/;
            my $ohlc = {
                id        => $feed_channels_type->{$channel}->{uuid},
                epoch     => $m[1],
                open_time => ($type and looks_like_number($type))
                ? $m[1] - $m[1] % $type
                : $m[1] - $m[1] % 60,    #defining default granularity
                symbol      => $symbol,
                granularity => $type,
                open        => sprintf($quote_format, $1),
                high        => sprintf($quote_format, $2),
                low         => sprintf($quote_format, $3),
                close       => sprintf($quote_format, $4)};

            if ($cache) {
                $feed_channel_cache->{$channel}->{$m[1]} = $ohlc;
            } else {
                $c->send({
                        json => {
                            msg_type => 'ohlc',
                            echo_req => $arguments,
                            (exists $arguments->{req_id})
                            ? (req_id => $arguments->{req_id})
                            : (),
                            ohlc => $ohlc
                        }}) if $c->tx;
            }
        }
    }
    $c->stash('feed_channel_cache', $feed_channel_cache);

    return;
}

sub _feed_channel_subscribe {
    my ($c, $symbol, $type, $args, $callback, $cache) = @_;

    my $feed_channel       = $c->stash('feed_channel')       || {};
    my $feed_channel_type  = $c->stash('feed_channel_type')  || {};
    my $feed_channel_cache = $c->stash('feed_channel_cache') || {};

    my $key   = "$symbol;$type";
    my $redis = $c->stash('redis');

<<<<<<< HEAD
    my $req_id = ($args and exists $args->{req_id}) ? $args->{req_id} : undef;
    $key = "$symbol;$type;$req_id" if $req_id;
=======
        $uuid = _generate_uuid_string();
        $feed_channel->{$symbol} += 1;
        $feed_channel_type->{"$symbol;$type"}->{args}  = $args if $args;
        $feed_channel_type->{"$symbol;$type"}->{uuid}  = $uuid;
        $feed_channel_type->{"$symbol;$type"}->{cache} = $cache || 0;
>>>>>>> 19d4cf3f

    # already subscribe
    if (exists $feed_channel_type->{$key}) {
        return;
    }

    my $uuid = Data::UUID->new->create_str();
    $feed_channel->{$symbol} += 1;
    $feed_channel_type->{$key}->{args}  = $args if $args;
    $feed_channel_type->{$key}->{uuid}  = $uuid;
    $feed_channel_type->{$key}->{cache} = $cache || 0;

    $redis->subscribe(["FEED::$symbol"], $callback // sub { });

    $c->stash('feed_channel'      => $feed_channel);
    $c->stash('feed_channel_type' => $feed_channel_type);

    return $uuid;
}

sub _feed_channel_unsubscribe {
    my ($c, $symbol, $type, $req_id) = @_;

    my $feed_channel       = $c->stash('feed_channel')       || {};
    my $feed_channel_type  = $c->stash('feed_channel_type')  || {};
    my $feed_channel_cache = $c->stash('feed_channel_cache') || {};

    $feed_channel->{$symbol} -= 1;

    my $key = "$symbol;$type";
    $key .= ";$req_id" if $req_id;

    my $args = $feed_channel_type->{$key}->{args};
    my $uuid = $feed_channel_type->{$key}->{uuid};
    delete $feed_channel_type->{$key};
    # delete cache on unsubscribe
    delete $feed_channel_cache->{$key};

    # as we subscribe to transaction channel for proposal_open_contract so need to forget that also
    _transaction_channel($c, 'unsubscribe', $args->{account_id}, $uuid) if $type =~ /^proposal_open_contract:/;

    if ($feed_channel->{$symbol} <= 0) {
        $c->stash('redis')->unsubscribe(["FEED::$symbol"], sub { });
        delete $feed_channel->{$symbol};
    }

    return $uuid;
}

sub _transaction_channel {
    my ($c, $action, $account_id, $type, $args) = @_;
    my $uuid;

    my $redis              = $c->stash('redis');
    my $channel            = $c->stash('transaction_channel');
    my $already_subscribed = $channel ? exists $channel->{$type} : undef;

    if ($action) {
        my $channel_name = 'TXNUPDATE::transaction_' . $account_id;
        if ($action eq 'subscribe' and not $already_subscribed) {
            $uuid = _generate_uuid_string();
            $redis->subscribe([$channel_name], sub { }) unless (keys %$channel);
            $channel->{$type}->{args}        = $args;
            $channel->{$type}->{uuid}        = $uuid;
            $channel->{$type}->{account_id}  = $account_id;
            $channel->{$type}->{contract_id} = $args->{contract_id};
            $c->stash('transaction_channel', $channel);
        } elsif ($action eq 'unsubscribe' and $already_subscribed) {
            delete $channel->{$type};
            unless (keys %$channel) {
                $redis->unsubscribe([$channel_name], sub { });
                delete $c->stash->{transaction_channel};
            }
        }
    }

    return $uuid;
}

sub process_transaction_updates {
    my ($c, $message) = @_;
    my $channel = $c->stash('transaction_channel');

    if ($channel) {
        my $payload = JSON::from_json($message);
        my $args    = {};
        foreach my $type (keys %{$channel}) {
            if (    $payload
                and exists $payload->{error}
                and exists $payload->{error}->{code}
                and $payload->{error}->{code} eq 'TokenDeleted')
            {
                _transaction_channel($c, 'unsubscribe', $channel->{$type}->{account_id}, $type);
            } else {
                $args = (exists $channel->{$type}->{args}) ? $channel->{$type}->{args} : {};

                my $id;
                $id = ($channel and exists $channel->{$type}->{uuid}) ? $channel->{$type}->{uuid} : undef;

                my $details = {
                    msg_type => $type,
                    $args ? (echo_req => $args) : (),
                    ($args and exists $args->{req_id}) ? (req_id => $args->{req_id}) : (),
                    $type => {$id ? (id => $id) : ()}};

                if ($c->stash('account_id')) {
                    if ($type eq 'balance') {
                        $details->{$type}->{loginid}  = $c->stash('loginid');
                        $details->{$type}->{currency} = $c->stash('currency');
                        $details->{$type}->{balance}  = sprintf('%.2f', $payload->{balance_after});
                        $c->send({json => $details}) if $c->tx;
                    } elsif ($type eq 'transaction') {
                        $details->{$type}->{balance}        = sprintf('%.2f', $payload->{balance_after});
                        $details->{$type}->{action}         = $payload->{action_type};
                        $details->{$type}->{amount}         = $payload->{amount};
                        $details->{$type}->{transaction_id} = $payload->{id};
                        $payload->{currency_code} ? ($details->{$type}->{currency} = $payload->{currency_code}) : ();

                        if (exists $payload->{referrer_type} and $payload->{referrer_type} eq 'financial_market_bet') {
                            $details->{$type}->{transaction_time} =
                                ($payload->{action_type} eq 'sell')
                                ? Date::Utility->new($payload->{sell_time})->epoch
                                : Date::Utility->new($payload->{purchase_time})->epoch;

                            $c->call_rpc({
                                    args        => $args,
                                    method      => 'get_contract_details',
                                    call_params => {
                                        token      => $c->stash('token'),
                                        short_code => $payload->{short_code},
                                        currency   => $payload->{currency_code},
                                        language   => $c->stash('language'),
                                    },
                                    rpc_response_cb => sub {
                                        my ($c, $rpc_response, $req_storage) = @_;

                                        if (exists $rpc_response->{error}) {
                                            BOM::WebSocketAPI::v3::Wrapper::System::forget_one($c, $id) if $id;
                                            return $c->new_error(
                                                'transaction',
                                                $rpc_response->{error}->{code},
                                                $rpc_response->{error}->{message_to_client});
                                        } else {
                                            $details->{$type}->{contract_id}   = $payload->{financial_market_bet_id};
                                            $details->{$type}->{purchase_time} = Date::Utility->new($payload->{purchase_time})->epoch
                                                if ($payload->{action_type} eq 'sell');
                                            $details->{$type}->{longcode}     = $rpc_response->{longcode};
                                            $details->{$type}->{symbol}       = $rpc_response->{symbol};
                                            $details->{$type}->{display_name} = $rpc_response->{display_name};
                                            $details->{$type}->{date_expiry}  = $rpc_response->{date_expiry};
                                            return $details;
                                        }
                                    },
                                });
                        } else {
                            $details->{$type}->{longcode}         = $payload->{payment_remark};
                            $details->{$type}->{transaction_time} = Date::Utility->new($payload->{payment_time})->epoch;
                            $c->send({json => $details});
                        }
                    } elsif ($type =~ /\w{8}-\w{4}-\w{4}-\w{4}-\w{12}/
                        and $payload->{action_type} eq 'sell'
                        and exists $payload->{financial_market_bet_id}
                        and $payload->{financial_market_bet_id} eq $channel->{$type}->{contract_id})
                    {
                        # cancel proposal open contract streaming which will cancel transaction subscription also
                        BOM::WebSocketAPI::v3::Wrapper::System::forget_one($c, $type);

                        $args->{is_sold}    = 1;
                        $args->{sell_price} = $payload->{amount};
                        $args->{sell_time}  = Date::Utility->new($payload->{sell_time})->epoch;

                        # send proposal details last time
                        BOM::WebSocketAPI::v3::Wrapper::PortfolioManagement::send_proposal_open_contract($c, undef, $args);
                    }
                } elsif ($channel and exists $channel->{$type}->{account_id}) {
                    _transaction_channel($c, 'unsubscribe', $channel->{$type}->{account_id}, $type);
                }
            }
        }
    }
    return;
}

sub _skip_streaming {
    my $args = shift;

    my %skip_duration_list = map { $_ => 1 } qw(s m h);
    my %skip_symbol_list   = map { $_ => 1 } qw(R_100 R_50 R_25 R_75 RDBULL RDBEAR);
    my %skip_type_list     = map { $_ => 1 } qw(CALL PUT DIGITMATCH DIGITDIFF DIGITOVER DIGITUNDER DIGITODD DIGITEVEN);

    my $skip_symbols = ($skip_symbol_list{$args->{symbol}}) ? 1 : 0;
    my $atm_contract = ($args->{contract_type} =~ /^(CALL|PUT)$/ and not $args->{barrier}) ? 1 : 0;
    my $fixed_expiry = $args->{date_expiry} ? 1 : 0;
    my ($skip_tick_expiry, $skip_intraday_atm_non_fixed_expiry) = (0, 0);
    if (defined $args->{duration_unit}) {
        $skip_tick_expiry =
            ($skip_symbols and $skip_type_list{$args->{contract_type}} and $args->{duration_unit} eq 't');
        $skip_intraday_atm_non_fixed_expiry =
            ($skip_symbols and $skip_duration_list{$args->{duration_unit}} and $atm_contract and not $fixed_expiry);
    }

    return 1 if ($skip_tick_expiry or $skip_intraday_atm_non_fixed_expiry);
    return;
}

my $RAND;

BEGIN {
    open $RAND, "<", "/dev/urandom" or die "Could not open /dev/urandom : $!";    ## no critic (InputOutput::RequireBriefOpen)
}

sub _generate_uuid_string {
    local $/ = \16;
    return join "-", unpack "H8H4H4H4H12", (scalar <$RAND> or die "Could not read from /dev/urandom : $!");
}

1;<|MERGE_RESOLUTION|>--- conflicted
+++ resolved
@@ -254,16 +254,8 @@
     my $key   = "$symbol;$type";
     my $redis = $c->stash('redis');
 
-<<<<<<< HEAD
     my $req_id = ($args and exists $args->{req_id}) ? $args->{req_id} : undef;
-    $key = "$symbol;$type;$req_id" if $req_id;
-=======
-        $uuid = _generate_uuid_string();
-        $feed_channel->{$symbol} += 1;
-        $feed_channel_type->{"$symbol;$type"}->{args}  = $args if $args;
-        $feed_channel_type->{"$symbol;$type"}->{uuid}  = $uuid;
-        $feed_channel_type->{"$symbol;$type"}->{cache} = $cache || 0;
->>>>>>> 19d4cf3f
+    $key .= ";$req_id" if $req_id;
 
     # already subscribe
     if (exists $feed_channel_type->{$key}) {
