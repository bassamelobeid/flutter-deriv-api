--- conflicted
+++ resolved
@@ -158,28 +158,6 @@
     return;
 }
 
-<<<<<<< HEAD
-sub proposal {
-    my ($c, $req_storage) = @_;
-
-    my $args     = $req_storage->{args};
-    my $symbol   = $args->{symbol};
-    my $response = BOM::RPC::v3::Contract::validate_symbol($symbol);
-    if ($response and exists $response->{error}) {
-        return $c->new_error('proposal', $response->{error}->{code}, $c->l($response->{error}->{message}, $symbol));
-    } else {
-        my $id;
-        if (not $id = _feed_channel($c, 'subscribe', $symbol, 'proposal:' . JSON::to_json($args), $args)) {
-            return $c->new_error('proposal',
-                'AlreadySubscribedOrLimit', $c->l('You are either already subscribed or you have reached the limit for proposal subscription.'));
-        }
-        send_ask($c, $id, $args);
-    }
-    return;
-}
-
-=======
->>>>>>> 33d7f9b8
 sub pricing_table {
     my ($c, $req_storage) = @_;
 
@@ -203,36 +181,6 @@
     return;
 }
 
-<<<<<<< HEAD
-sub send_ask {
-    my ($c, $id, $req_storage) = @_;
-
-    $c->call_rpc({
-            args     => $req_storage,
-            id       => $id,
-            method   => 'send_ask',
-            msg_type => 'proposal',
-            error    => sub {
-                my ($c, $rpc_response, $req_storage) = @_;
-                BOM::WebSocketAPI::v3::Wrapper::System::forget_one($c, $req_storage->{id});
-            },
-            response => sub {
-                my ($rpc_response, $api_response, $req_storage) = @_;
-
-                if ($api_response->{error}) {
-                    $api_response->{error}->{details} = $rpc_response->{error}->{details}
-                        if (exists $rpc_response->{error}->{details});
-                } else {
-                    $api_response->{proposal}->{id} = $req_storage->{id} if $req_storage->{id};
-                }
-                return $api_response;
-            }
-        });
-    return;
-}
-
-=======
->>>>>>> 33d7f9b8
 sub process_realtime_events {
     my ($c, $message, $chan) = @_;
 
