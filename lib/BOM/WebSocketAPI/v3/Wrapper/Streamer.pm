package BOM::WebSocketAPI::v3::Wrapper::Streamer;

use strict;
use warnings;

use JSON;
use Data::UUID;
use Scalar::Util qw (looks_like_number);

use BOM::RPC::v3::TickStreamer;
use BOM::RPC::v3::Contract;
use BOM::RPC::v3::Japan::Contract;
use BOM::WebSocketAPI::v3::Wrapper::PortfolioManagement;
use BOM::WebSocketAPI::v3::Wrapper::System;

sub ticks {
    my ($c, $args) = @_;

    my $send_error = sub {
        my ($code, $message) = @_;
        $c->send({
                json => {
                    msg_type => 'tick',
                    echo_req => $args,
                    (exists $args->{req_id})
                    ? (req_id => $args->{req_id})
                    : (),
                    error => {
                        code    => $code,
                        message => $message
                    }}});
    };

    my @symbols = (ref $args->{ticks}) ? @{$args->{ticks}} : ($args->{ticks});
    foreach my $symbol (@symbols) {
        my $response = BOM::RPC::v3::Contract::validate_underlying($symbol);
        if ($response and exists $response->{error}) {
            $send_error->($response->{error}->{code}, $response->{error}->{message_to_client});
        } elsif (not _feed_channel($c, 'subscribe', $symbol, 'tick', $args)) {
            $send_error->('AlreadySubscribed', $c->l('You are already subscribed to [_1]', $symbol));
        }
    }
    return;
}

sub ticks_history {
    my ($c, $args) = @_;

    if ($args->{granularity} and not grep { $_ == $args->{granularity} } qw(60 120 180 300 600 900 1800 3600 7200 14400 28800 86400)) {
        return $c->new_error('ticks_history', "InvalidGranularity", $c->l('Granularity is not valid'));
    }

    BOM::WebSocketAPI::Websocket_v3::rpc(
        $c,
        'ticks_history',
        sub {
            my $response = shift;
            if ($response and exists $response->{error}) {
                return $c->new_error('ticks_history', $response->{error}->{code}, $response->{error}->{message_to_client});
            }

            if (exists $args->{subscribe}) {
                if ($args->{subscribe} eq '1') {
                    if (not _feed_channel($c, 'subscribe', $args->{ticks_history}, $response->{publish}, $args)) {
                        return $c->new_error('ticks_history',
                            'AlreadySubscribed', $c->l('You are already subscribed to [_1]', $args->{ticks_history}));
                    }
                }
            }
            return {
                msg_type => $response->{type},
                %{$response->{data}}};
        },
        {args => $args});

    return;
}

sub proposal {
    my ($c, $args) = @_;

    my $symbol   = $args->{symbol};
    my $response = BOM::RPC::v3::Contract::validate_symbol($symbol);
    if ($response and exists $response->{error}) {
        return $c->new_error('proposal', $response->{error}->{code}, $response->{error}->{message_to_client});
    } else {
        my $id;
        if (not $id = _feed_channel($c, 'subscribe', $symbol, 'proposal:' . JSON::to_json($args), $args)) {
            return $c->new_error('proposal',
                'AlreadySubscribedOrLimit', $c->l('You are either already subscribed or you have reached the limit for proposal subscription.'));
        }
        send_ask($c, $id, $args);
    }
    return;
}

sub pricing_table {
    my ($c, $args) = @_;

    my $response = BOM::RPC::v3::Japan::Contract::validate_table_props($args);

    if ($response and exists $response->{error}) {
        return $c->new_error('pricing_table', $response->{error}->{code}, $response->{error}->{message_to_client});
    }

    my $symbol = $args->{symbol};
    my $id;
    if (not $id = _feed_channel($c, 'subscribe', $symbol, 'pricing_table:' . JSON::to_json($args), $args)) {
        return $c->new_error('pricing_table',
            'AlreadySubscribedOrLimit', $c->l('You are either already subscribed or you have reached the limit for pricing table subscription.'));
    }
    my $msg = BOM::RPC::v3::Japan::Contract::get_table($args);
    send_pricing_table($c, $id, $args, $msg);

    return;
}

sub send_ask {
    my ($c, $id, $args) = @_;

    BOM::WebSocketAPI::Websocket_v3::rpc(
        $c,
        'send_ask',
        sub {
            my $response = shift;
            if ($response and exists $response->{error}) {
                BOM::WebSocketAPI::v3::Wrapper::System::forget_one($c, $id);
                return $c->new_error('proposal', $response->{error}->{code}, $response->{error}->{message_to_client});
            }
            return {
                msg_type => 'proposal',
                proposal => {($id ? (id => $id) : ()), %$response}};
        },
        {args => $args},
        'proposal'
    );
    return;
}

sub process_realtime_events {
    my ($c, $message, $chan) = @_;

    my @m                  = split(';', $message);
    my $feed_channels_type = $c->stash('feed_channel_type');
<<<<<<< HEAD

    my %skip_duration_list = map { $_ => 1 } qw(s m h);
=======
>>>>>>> 9cf80008
    my %skip_symbol_list   = map { $_ => 1 } qw(R_100 R_50 R_25 R_75 RDBULL RDBEAR RDYIN RDYANG);
    my %skip_type_list     = map { $_ => 1 } qw(CALL PUT DIGITMATCH DIGITDIFF DIGITOVER DIGITUNDER DIGITODD DIGITEVEN);
    foreach my $channel (keys %{$feed_channels_type}) {
        $channel =~ /(.*);(.*)/;
        my $symbol    = $1;
        my $type      = $2;
        my $arguments = $feed_channels_type->{$channel}->{args};

        if ($type eq 'tick' and $m[0] eq $symbol) {
            $c->send({
                    json => {
                        msg_type => 'tick',
                        echo_req => $arguments,
                        (exists $arguments->{req_id})
                        ? (req_id => $arguments->{req_id})
                        : (),
                        tick => {
                            id     => $feed_channels_type->{$channel}->{uuid},
                            symbol => $symbol,
                            epoch  => $m[1],
                            quote  => BOM::Market::Underlying->new($symbol)->pipsized_value($m[2])}}}) if $c->tx;
        } elsif ($type =~ /^pricing_table:/ and $chan eq BOM::RPC::v3::Japan::Contract::get_channel_name($arguments)) {
            send_pricing_table($c, $feed_channels_type->{$channel}->{uuid}, $arguments, $message);
        } elsif ($type =~ /^proposal:/ and $m[0] eq $symbol) {
            if (exists $arguments->{subscribe} and $arguments->{subscribe} eq '1') {
                return unless $c->tx;
                my $atm_contract = ($arguments->{contract_type} =~ /^(CALL|PUT)$/ and not $arguments->{barrier}) ? 1 : 0;
                my $fixed_expiry = $arguments->{date_expiry} ? 1 : 0;
                my $skip_tick_expiry =
                    ($skip_symbol_list{$arguments->{symbol}} and $skip_type_list{$arguments->{contract_type}} and $arguments->{duration_unit} eq 't');
                my $skip_intraday_atm_non_fixed_expiry = ($skip_duration_list{$arguments->{duration_unit}} and $atm_contract and not $fixed_expiry);

                return if ($skip_tick_expiry or $skip_intraday_atm_non_fixed_expiry);

                send_ask($c, $feed_channels_type->{$channel}->{uuid}, $arguments) if $c->tx;
            } else {
                return;
            }
        } elsif ($type =~ /^proposal_open_contract:/ and $m[0] eq $symbol) {
            BOM::WebSocketAPI::v3::Wrapper::PortfolioManagement::send_proposal($c, $feed_channels_type->{$channel}->{uuid}, $arguments)
                if $c->tx;
        } elsif ($m[0] eq $symbol) {
            my $u = BOM::Market::Underlying->new($symbol);
            $message =~ /;$type:([.0-9+-]+),([.0-9+-]+),([.0-9+-]+),([.0-9+-]+);/;
            $c->send({
                    json => {
                        msg_type => 'ohlc',
                        echo_req => $arguments,
                        (exists $arguments->{req_id}) ? (req_id => $arguments->{req_id})
                        : (),
                        ohlc => {
                            id        => $feed_channels_type->{$channel}->{uuid},
                            epoch     => $m[1],
                            open_time => ($type and looks_like_number($type)) ? $m[1] - $m[1] % $type
                            : $m[1] - $m[1] % 60,    #defining default granularity
                            symbol      => $symbol,
                            granularity => $type,
                            open        => $u->pipsized_value($1),
                            high        => $u->pipsized_value($2),
                            low         => $u->pipsized_value($3),
                            close       => $u->pipsized_value($4)}}}) if $c->tx;
        }
    }

    return;
}

sub _feed_channel {

    my ($c, $subs, $symbol, $type, $args) = @_;

    my $uuid;

    my $feed_channel      = $c->stash('feed_channel')      || {};
    my $feed_channel_type = $c->stash('feed_channel_type') || {};

    my $redis = $c->stash('redis');
    if ($subs eq 'subscribe') {
        my $count = 0;
        foreach my $k (keys $feed_channel_type) {
            $count++ if ($k =~ /^.*?;(?:proposal|pricing_table):/);
        }
        if ($count > 5 || exists $feed_channel_type->{"$symbol;$type"}) {
            return;
        }
        $uuid = Data::UUID->new->create_str();
        $feed_channel->{$symbol} += 1;
        $feed_channel_type->{"$symbol;$type"}->{args} = $args if $args;
        $feed_channel_type->{"$symbol;$type"}->{uuid} = $uuid;

        my $channel_name = ($type =~ /pricing_table/) ? BOM::RPC::v3::Japan::Contract::get_channel_name($args) : "FEED::$symbol";
        $redis->subscribe([$channel_name], sub { });
    }

    if ($subs eq 'unsubscribe') {
        $feed_channel->{$symbol} -= 1;
        my $args = $feed_channel_type->{"$symbol;$type"}->{args};
        delete $feed_channel_type->{"$symbol;$type"};
        if ($feed_channel->{$symbol} <= 0) {
            my $channel_name = ($type =~ /pricing_table/) ? BOM::RPC::v3::Japan::Contract::get_channel_name($args) : "FEED::$symbol";
            $redis->unsubscribe([$channel_name], sub { });
            delete $feed_channel->{$symbol};
        }
    }

    $c->stash('feed_channel'      => $feed_channel);
    $c->stash('feed_channel_type' => $feed_channel_type);

    return $uuid;
}

sub _transaction_channel {
    my ($c, $action, $account_id, $type, $args) = @_;
    my $uuid;

    my $redis              = $c->stash('redis');
    my $channel            = $c->stash('transaction_channel');
    my $already_subscribed = $channel ? exists $channel->{$type} : undef;

    if ($action) {
        my $channel_name = 'TXNUPDATE::transaction_' . $account_id;
        if ($action eq 'subscribe' and not $already_subscribed) {
            $uuid = Data::UUID->new->create_str();
            $redis->subscribe([$channel_name], sub { }) unless (keys %$channel);
            $channel->{$type}->{args}       = $args if $args;
            $channel->{$type}->{uuid}       = $uuid;
            $channel->{$type}->{account_id} = $account_id;
            $c->stash('transaction_channel', $channel);
        } elsif ($action eq 'unsubscribe' and $already_subscribed) {
            delete $channel->{$type};
            unless (keys %$channel) {
                $redis->unsubscribe([$channel_name], sub { });
                delete $c->stash->{transaction_channel};
            }
        }
    }

    return $uuid;
}

sub process_transaction_updates {
    my ($c, $message) = @_;
    my $channel = $c->stash('transaction_channel');

    if ($channel) {
        my $payload = JSON::from_json($message);
        my $args    = {};
        foreach my $type (keys %{$channel}) {
            if ($payload and exists $payload->{error} and exists $payload->{error}->{code} and $payload->{error}->{code} eq 'TokenDeleted') {
                BOM::WebSocketAPI::v3::Wrapper::Streamer::_transaction_channel($c, 'unsubscribe', $channel->{$type}->{account_id}, $type);
            } else {
                $args = (exists $channel->{$type}->{args}) ? $channel->{$type}->{args} : {};

                my $id;
                $id = ($channel and exists $channel->{$type}->{uuid}) ? $channel->{$type}->{uuid} : undef;

                my $details = {
                    msg_type => $type,
                    $args ? (echo_req => $args) : (),
                    ($args and exists $args->{req_id}) ? (req_id => $args->{req_id}) : (),
                    $type => {$id ? (id => $id) : ()}};

                if ($c->stash('account_id')) {
                    if ($type eq 'balance') {
                        $details->{$type}->{loginid}  = $c->stash('loginid');
                        $details->{$type}->{currency} = $c->stash('currency');
                        $details->{$type}->{balance}  = $payload->{balance_after};
                        $c->send({json => $details}) if $c->tx;
                    } elsif ($type eq 'transaction') {
                        $details->{$type}->{balance}        = $payload->{balance_after};
                        $details->{$type}->{action}         = $payload->{action_type};
                        $details->{$type}->{amount}         = $payload->{amount};
                        $details->{$type}->{transaction_id} = $payload->{id};
                        $payload->{currency_code} ? ($details->{$type}->{currency} = $payload->{currency_code}) : ();

                        if (exists $payload->{referrer_type} and $payload->{referrer_type} eq 'financial_market_bet') {
                            $details->{$type}->{transaction_time} =
                                ($payload->{action_type} eq 'sell')
                                ? Date::Utility->new($payload->{sell_time})->epoch
                                : Date::Utility->new($payload->{purchase_time})->epoch;

                            BOM::WebSocketAPI::Websocket_v3::rpc(
                                $c,
                                'get_contract_details',
                                sub {
                                    my $response = shift;
                                    if (exists $response->{error}) {
                                        BOM::WebSocketAPI::v3::Wrapper::System::forget_one($c, $id) if $id;
                                        return $c->new_error('transaction', $response->{error}->{code}, $response->{error}->{message_to_client});
                                    } else {
                                        $details->{$type}->{contract_id}   = $payload->{financial_market_bet_id};
                                        $details->{$type}->{purchase_time} = Date::Utility->new($payload->{purchase_time})->epoch
                                            if ($payload->{action_type} eq 'sell');
                                        $details->{$type}->{longcode}     = $response->{longcode};
                                        $details->{$type}->{symbol}       = $response->{symbol};
                                        $details->{$type}->{display_name} = $response->{display_name};
                                        $details->{$type}->{date_expiry}  = $response->{date_expiry};
                                        return $details;
                                    }
                                },
                                {
                                    args       => $args,
                                    token      => $c->stash('token'),
                                    short_code => $payload->{short_code},
                                    currency   => $payload->{currency_code},
                                    language   => $c->stash('request')->language
                                });
                        } else {
                            $details->{$type}->{longcode}         = $payload->{payment_remark};
                            $details->{$type}->{transaction_time} = Date::Utility->new($payload->{payment_time})->epoch;
                            $c->send({json => $details});
                        }
                    } elsif ($type =~ /^[0-9]+$/
                        and $payload->{action_type} eq 'sell'
                        and exists $payload->{financial_market_bet_id}
                        and $payload->{financial_market_bet_id} eq $type)
                    {
                        # cancel proposal open contract streaming, transaction subscription and mark is_sold as 1
                        BOM::WebSocketAPI::v3::Wrapper::Streamer::_feed_channel(
                            $c, 'unsubscribe',
                            delete $args->{underlying},
                            'proposal_open_contract:' . JSON::to_json($args), $args
                        ) if $args->{underlying};
                        BOM::WebSocketAPI::v3::Wrapper::Streamer::_transaction_channel($c, 'unsubscribe', $channel->{$type}->{account_id}, $type);

                        $args->{is_sold}    = 1;
                        $args->{sell_price} = $payload->{amount};
                        $args->{sell_time}  = Date::Utility->new($payload->{sell_time})->epoch;

                        # send proposal details last time
                        BOM::WebSocketAPI::v3::Wrapper::PortfolioManagement::send_proposal($c, undef, $args);
                    }
                } elsif ($channel and exists $channel->{$type}->{account_id}) {
                    BOM::WebSocketAPI::v3::Wrapper::Streamer::_transaction_channel($c, 'unsubscribe', $channel->{$type}->{account_id}, $type);
                }
            }
        }
    }
    return;
}

sub send_pricing_table {
    my $c         = shift;
    my $id        = shift;
    my $arguments = shift;
    my $message   = shift;
    my $table     = JSON::from_json($message);
    $c->send({
            json => {
                msg_type => 'pricing_table',
                echo_req => $arguments,
                (exists $arguments->{req_id})
                ? (req_id => $arguments->{req_id})
                : (),
                (
                    pricing_table => {
                        id     => $id,
                        prices => $table,
                    })}});
    return;
}

1;<|MERGE_RESOLUTION|>--- conflicted
+++ resolved
@@ -142,11 +142,7 @@
 
     my @m                  = split(';', $message);
     my $feed_channels_type = $c->stash('feed_channel_type');
-<<<<<<< HEAD
-
     my %skip_duration_list = map { $_ => 1 } qw(s m h);
-=======
->>>>>>> 9cf80008
     my %skip_symbol_list   = map { $_ => 1 } qw(R_100 R_50 R_25 R_75 RDBULL RDBEAR RDYIN RDYANG);
     my %skip_type_list     = map { $_ => 1 } qw(CALL PUT DIGITMATCH DIGITDIFF DIGITOVER DIGITUNDER DIGITODD DIGITEVEN);
     foreach my $channel (keys %{$feed_channels_type}) {
