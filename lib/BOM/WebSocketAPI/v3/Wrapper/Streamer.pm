package BOM::WebSocketAPI::v3::Wrapper::Streamer;

use strict;
use warnings;

use JSON;
use Data::UUID;
use Scalar::Util qw (looks_like_number);
use List::MoreUtils qw(last_index);
use Format::Util::Numbers qw(roundnear);

use BOM::RPC::v3::Contract;
use BOM::RPC::v3::Japan::Contract;
use BOM::WebSocketAPI::v3::Wrapper::PortfolioManagement;
use BOM::WebSocketAPI::v3::Wrapper::Pricer;
use BOM::WebSocketAPI::v3::Wrapper::System;
use Mojo::Redis::Processor;
use JSON::XS qw(encode_json decode_json);
use Time::HiRes qw(gettimeofday);
use utf8;

sub ticks {
    my ($c, $req_storage) = @_;

    my $args       = $req_storage->{args};
    my $send_error = sub {
        my ($code, $message) = @_;
        $c->send({
                json => {
                    msg_type => 'tick',
                    error    => {
                        code    => $code,
                        message => $message
                    }}
            },
            $req_storage
        );
    };

    my @symbols = (ref $args->{ticks}) ? @{$args->{ticks}} : ($args->{ticks});
    foreach my $symbol (@symbols) {
        my $response = BOM::RPC::v3::Contract::validate_underlying($symbol);
        if ($response and exists $response->{error}) {
            $send_error->($response->{error}->{code}, $c->l($response->{error}->{message}, $symbol));
        } elsif (not _feed_channel_subscribe($c, $symbol, 'tick', $args)) {
            $send_error->('AlreadySubscribed', $c->l('You are already subscribed to [_1]', $symbol));
        }
    }
    return;
}

# this sub is different from others as we subscribe to feed channel first
# then call rpc, we cache the ticks from feed channel and when rpc response
# comes then we merge cache data with rpc response
sub ticks_history {
    my ($c, $req_storage) = @_;

    my $args = $req_storage->{args};
    if ($args->{granularity} and not grep { $_ == $args->{granularity} } qw(60 120 180 300 600 900 1800 3600 7200 14400 28800 86400)) {
        return $c->new_error('ticks_history', "InvalidGranularity", $c->l('Granularity is not valid'));
    }

    my $publish;
    my $style = $args->{style} || ($args->{granularity} ? 'candles' : 'ticks');
    if ($style eq 'ticks') {
        $publish = 'tick';
    } elsif ($style eq 'candles') {
        $args->{granularity} = $args->{granularity} || 60;
        $publish = $args->{granularity};
    } else {
        return $c->new_error('ticks_history', "InvalidStyle", $c->l('Style [_1] invalid', $style));
    }

    my $callback = sub {
        $c->call_rpc({
                args            => $args,
                method          => 'ticks_history',
                rpc_response_cb => sub {
                    my ($c, $rpc_response, $req_storage) = @_;
                    my $args = $req_storage->{args};
                    if (exists $rpc_response->{error}) {
                        # cancel subscription if response has error
                        _feed_channel_unsubscribe($c, $args->{ticks_history}, $publish);
                        return $c->new_error('ticks_history', $rpc_response->{error}->{code}, $rpc_response->{error}->{message_to_client});
                    }

                    my $channel = $args->{ticks_history} . ';' . $publish;
                    my $feed_channel_cache = $c->stash('feed_channel_cache') || {};

                    # check for cached data
                    if (exists $feed_channel_cache->{$channel} and scalar(keys %{$feed_channel_cache->{$channel}})) {
                        my $cache = $feed_channel_cache->{$channel};
                        # both history and candles have different structure, check rpc ticks_history sub
                        if ($rpc_response->{type} eq 'history') {
                            my %times;
                            # store whats in cache
                            @times{keys %$cache} = map { $_->{quote} } values %$cache;
                            # merge with response data
                            @times{@{$rpc_response->{data}->{history}->{times}}} = @{$rpc_response->{data}->{history}->{prices}};
                            @{$rpc_response->{data}->{history}->{times}} = sort { $a <=> $b } keys %times;
                            @{$rpc_response->{data}->{history}->{prices}} = @times{@{$rpc_response->{data}->{history}->{times}}};
                        } elsif ($rpc_response->{type} eq 'candles') {
                            my $index;
                            my $candles = $rpc_response->{data}->{candles};

                            # delete all cache value that have epoch lower than last candle epoch
                            my @matches = grep { $_ < $candles->[-1]->{epoch} } keys %$cache;
                            delete @$cache{@matches};

                            foreach my $epoch (sort { $a <=> $b } keys %$cache) {
                                my $window = $epoch - $epoch % $publish;
                                # check if window exists in candles response
                                $index = last_index { $_->{epoch} eq $window } @$candles;
                                # if no window is in response then update the candles with cached data
                                if ($index < 0) {
                                    push @$candles, {
                                        open  => $cache->{$epoch}->{open},
                                        close => $cache->{$epoch}->{close},
                                        epoch => $window + 0,                 # need to send as integer
                                        high  => $cache->{$epoch}->{high},
                                        low   => $cache->{$epoch}->{low}};
                                } else {
                                    # if window exists replace it with new data
                                    $candles->[$index] = {
                                        open  => $cache->{$epoch}->{open},
                                        close => $cache->{$epoch}->{close},
                                        epoch => $window + 0,                 # need to send as integer
                                        high  => $cache->{$epoch}->{high},
                                        low   => $cache->{$epoch}->{low}};
                                }
                            }
                        }

                        delete $feed_channel_cache->{$channel};
                    }

                    my $feed_channel_type = $c->stash('feed_channel_type') || {};
                    # remove the cache flag which was set during subscription
                    delete $feed_channel_type->{$channel}->{cache} if exists $feed_channel_type->{$channel};

                    return {
                        msg_type => $rpc_response->{type},
                        %{$rpc_response->{data}}};
                }
            });
    };

    # subscribe first with flag of cache passed as 1 to indicate to cache the feed data
    if (exists $args->{subscribe} and $args->{subscribe} eq '1') {
        if (not _feed_channel_subscribe($c, $args->{ticks_history}, $publish, $args, $callback, 1)) {
            return $c->new_error('ticks_history', 'AlreadySubscribed', $c->l('You are already subscribed to [_1]', $args->{ticks_history}));
        }
    } else {
        &$callback;
    }

    return;
}

sub pricing_table {
    my ($c, $req_storage) = @_;

    my $args     = $req_storage->{args};
    my $response = BOM::RPC::v3::Japan::Contract::validate_table_props($args);

    if ($response and exists $response->{error}) {
        return $c->new_error('pricing_table',
            $response->{error}->{code}, $c->l($response->{error}->{message}, @{$response->{error}->{params} || []}));
    }

    my $feed_channel_type = $c->stash('feed_channel_type') || {};
    my @pricing = grep { $_ =~ /^.*;pricing_table:/ } (keys %$feed_channel_type);

    # subscribe limit exceeded
    if (scalar @pricing > 5) {
        return $c->new_error('pricing_table', 'RateLimit', $c->l('You have reached the limit for pricing table subscription.'));
    }

    my $symbol = $args->{symbol};
    my $id;

<<<<<<< HEAD
    if (not $id = _feed_channel_subscribe($c, $symbol, 'pricing_table:' . JSON::to_json($args), $args)) {
=======
    if (not $id = _feed_channel($c, 'subscribe', $symbol, 'pricing_table:' . JSON::to_json($args, {canonical => 1}), $args)) {
>>>>>>> 01299b00
        return $c->new_error('pricing_table', 'AlreadySubscribed', $c->l('You are already subscribed to pricing table.'));
    }
    my $msg = BOM::RPC::v3::Japan::Contract::get_table($args);
    send_pricing_table($c, $id, $args, $msg);

    return;
}

sub process_realtime_events {
    my ($c, $message, $chan) = @_;

    my @m                  = split(';', $message);
    my $feed_channels_type = $c->stash('feed_channel_type');
    my $feed_channel_cache = $c->stash('feed_channel_cache') || {};

    foreach my $channel (keys %{$feed_channels_type}) {
        $channel =~ /(.*);(.*)/;
        my $symbol    = $1;
        my $type      = $2;
        my $arguments = $feed_channels_type->{$channel}->{args};
        my $cache     = $feed_channels_type->{$channel}->{cache};

        if ($type eq 'tick' and $m[0] eq $symbol) {
            unless ($c->tx) {
                _feed_channel_unsubscribe($c, $symbol, $type);
                return;
            }

            my $tick = {
                id     => $feed_channels_type->{$channel}->{uuid},
                symbol => $symbol,
                epoch  => $m[1],
                quote  => BOM::Market::Underlying->new($symbol)->pipsized_value($m[2])};

            if ($cache) {
                $feed_channel_cache->{$channel}->{$m[1]} = $tick;
            } else {
                $c->send({
                        json => {
                            msg_type => 'tick',
                            echo_req => $arguments,
                            (exists $arguments->{req_id})
                            ? (req_id => $arguments->{req_id})
                            : (),
                            tick => $tick
                        }}) if $c->tx;
            }
        } elsif ($type =~ /^pricing_table:/) {
            if ($chan eq BOM::RPC::v3::Japan::Contract::get_channel_name($arguments)) {
                send_pricing_table($c, $feed_channels_type->{$channel}->{uuid}, $arguments, $message);
            }
        } elsif ($type =~ /^proposal_open_contract:/ and $m[0] eq $symbol) {
            BOM::WebSocketAPI::v3::Wrapper::PortfolioManagement::send_proposal_open_contract($c, $feed_channels_type->{$channel}->{uuid}, $arguments)
                if $c->tx;
        } elsif ($m[0] eq $symbol) {
            unless ($c->tx) {
                _feed_channel_unsubscribe($c, $symbol, $type);
                return;
            }

            my $u = BOM::Market::Underlying->new($symbol);
            $message =~ /;$type:([.0-9+-]+),([.0-9+-]+),([.0-9+-]+),([.0-9+-]+);/;
            my $ohlc = {
                id        => $feed_channels_type->{$channel}->{uuid},
                epoch     => $m[1],
                open_time => ($type and looks_like_number($type))
                ? $m[1] - $m[1] % $type
                : $m[1] - $m[1] % 60,    #defining default granularity
                symbol      => $symbol,
                granularity => $type,
                open        => $u->pipsized_value($1),
                high        => $u->pipsized_value($2),
                low         => $u->pipsized_value($3),
                close       => $u->pipsized_value($4)};

            if ($cache) {
                $feed_channel_cache->{$channel}->{$m[1]} = $ohlc;
            } else {
                $c->send({
                        json => {
                            msg_type => 'ohlc',
                            echo_req => $arguments,
                            (exists $arguments->{req_id})
                            ? (req_id => $arguments->{req_id})
                            : (),
                            ohlc => $ohlc
                        }}) if $c->tx;
            }
        }
    }
    $c->stash('feed_channel_cache', $feed_channel_cache);

    return;
}

sub _feed_channel_subscribe {
    my ($c, $symbol, $type, $args, $callback, $cache) = @_;

    my $feed_channel       = $c->stash('feed_channel')       || {};
    my $feed_channel_type  = $c->stash('feed_channel_type')  || {};
    my $feed_channel_cache = $c->stash('feed_channel_cache') || {};

    my $key   = "$symbol;$type";
    my $redis = $c->stash('redis');

    my $req_id = ($args and exists $args->{req_id}) ? $args->{req_id} : undef;
    $key = "$symbol;$type;$req_id" if $req_id;

    # already subscribe
    if (exists $feed_channel_type->{$key}) {
        return;
    }

    my $uuid = Data::UUID->new->create_str();
    $feed_channel->{$symbol} += 1;
    $feed_channel_type->{$key}->{args}  = $args if $args;
    $feed_channel_type->{$key}->{uuid}  = $uuid;
    $feed_channel_type->{$key}->{cache} = $cache || 0;

    my $channel_name = ($type =~ /pricing_table/) ? BOM::RPC::v3::Japan::Contract::get_channel_name($args) : "FEED::$symbol";
    $redis->subscribe([$channel_name], $callback // sub { });

    $c->stash('feed_channel'      => $feed_channel);
    $c->stash('feed_channel_type' => $feed_channel_type);

    return $uuid;
}

sub _feed_channel_unsubscribe {
    my ($c, $symbol, $type, $req_id) = @_;

    my $feed_channel       = $c->stash('feed_channel')       || {};
    my $feed_channel_type  = $c->stash('feed_channel_type')  || {};
    my $feed_channel_cache = $c->stash('feed_channel_cache') || {};

    $feed_channel->{$symbol} -= 1;
    my $key = $req_id ? "$symbol;$type;$req_id" : "$symbol:$type";
    my $args = $feed_channel_type->{$key}->{args};

    my $uuid = $feed_channel_type->{$key}->{uuid};
    delete $feed_channel_type->{$key};
    # delete cache on unsubscribe
    delete $feed_channel_cache->{$key};

    # as we subscribe to transaction channel for proposal_open_contract so need to forget that also
    _transaction_channel($c, 'unsubscribe', $args->{account_id}, $uuid) if $type =~ /^proposal_open_contract:/;

    if ($feed_channel->{$symbol} <= 0) {
        my $channel_name = ($type =~ /pricing_table/) ? BOM::RPC::v3::Japan::Contract::get_channel_name($args) : "FEED::$symbol";
        $c->stash('redis')->unsubscribe([$channel_name], sub { });
        delete $feed_channel->{$symbol};
    }

    return $uuid;
}

sub _transaction_channel {
    my ($c, $action, $account_id, $type, $args) = @_;
    my $uuid;

    my $redis              = $c->stash('redis');
    my $channel            = $c->stash('transaction_channel');
    my $already_subscribed = $channel ? exists $channel->{$type} : undef;

    if ($action) {
        my $channel_name = 'TXNUPDATE::transaction_' . $account_id;
        if ($action eq 'subscribe' and not $already_subscribed) {
            $uuid = Data::UUID->new->create_str();
            $redis->subscribe([$channel_name], sub { }) unless (keys %$channel);
            $channel->{$type}->{args}        = $args;
            $channel->{$type}->{uuid}        = $uuid;
            $channel->{$type}->{account_id}  = $account_id;
            $channel->{$type}->{contract_id} = $args->{contract_id};
            $c->stash('transaction_channel', $channel);
        } elsif ($action eq 'unsubscribe' and $already_subscribed) {
            delete $channel->{$type};
            unless (keys %$channel) {
                $redis->unsubscribe([$channel_name], sub { });
                delete $c->stash->{transaction_channel};
            }
        }
    }

    return $uuid;
}

sub process_transaction_updates {
    my ($c, $message) = @_;
    my $channel = $c->stash('transaction_channel');

    if ($channel) {
        my $payload = JSON::from_json($message);
        my $args    = {};
        foreach my $type (keys %{$channel}) {
            if (    $payload
                and exists $payload->{error}
                and exists $payload->{error}->{code}
                and $payload->{error}->{code} eq 'TokenDeleted')
            {
                _transaction_channel($c, 'unsubscribe', $channel->{$type}->{account_id}, $type);
            } else {
                $args = (exists $channel->{$type}->{args}) ? $channel->{$type}->{args} : {};

                my $id;
                $id = ($channel and exists $channel->{$type}->{uuid}) ? $channel->{$type}->{uuid} : undef;

                my $details = {
                    msg_type => $type,
                    $args ? (echo_req => $args) : (),
                    ($args and exists $args->{req_id}) ? (req_id => $args->{req_id}) : (),
                    $type => {$id ? (id => $id) : ()}};

                if ($c->stash('account_id')) {
                    if ($type eq 'balance') {
                        $details->{$type}->{loginid}  = $c->stash('loginid');
                        $details->{$type}->{currency} = $c->stash('currency');
                        $details->{$type}->{balance}  = $payload->{balance_after};
                        $c->send({json => $details}) if $c->tx;
                    } elsif ($type eq 'transaction') {
                        $details->{$type}->{balance}        = $payload->{balance_after};
                        $details->{$type}->{action}         = $payload->{action_type};
                        $details->{$type}->{amount}         = $payload->{amount};
                        $details->{$type}->{transaction_id} = $payload->{id};
                        $payload->{currency_code} ? ($details->{$type}->{currency} = $payload->{currency_code}) : ();

                        if (exists $payload->{referrer_type} and $payload->{referrer_type} eq 'financial_market_bet') {
                            $details->{$type}->{transaction_time} =
                                ($payload->{action_type} eq 'sell')
                                ? Date::Utility->new($payload->{sell_time})->epoch
                                : Date::Utility->new($payload->{purchase_time})->epoch;

                            $c->call_rpc({
                                    args        => $args,
                                    method      => 'get_contract_details',
                                    call_params => {
                                        token      => $c->stash('token'),
                                        short_code => $payload->{short_code},
                                        currency   => $payload->{currency_code},
                                        language   => $c->stash('language'),
                                    },
                                    rpc_response_cb => sub {
                                        my ($c, $rpc_response, $req_storage) = @_;

                                        if (exists $rpc_response->{error}) {
                                            BOM::WebSocketAPI::v3::Wrapper::System::forget_one($c, $id) if $id;
                                            return $c->new_error(
                                                'transaction',
                                                $rpc_response->{error}->{code},
                                                $rpc_response->{error}->{message_to_client});
                                        } else {
                                            $details->{$type}->{contract_id}   = $payload->{financial_market_bet_id};
                                            $details->{$type}->{purchase_time} = Date::Utility->new($payload->{purchase_time})->epoch
                                                if ($payload->{action_type} eq 'sell');
                                            $details->{$type}->{longcode}     = $rpc_response->{longcode};
                                            $details->{$type}->{symbol}       = $rpc_response->{symbol};
                                            $details->{$type}->{display_name} = $rpc_response->{display_name};
                                            $details->{$type}->{date_expiry}  = $rpc_response->{date_expiry};
                                            return $details;
                                        }
                                    },
                                });
                        } else {
                            $details->{$type}->{longcode}         = $payload->{payment_remark};
                            $details->{$type}->{transaction_time} = Date::Utility->new($payload->{payment_time})->epoch;
                            $c->send({json => $details});
                        }
                    } elsif ($type =~ /\w{8}-\w{4}-\w{4}-\w{4}-\w{12}/
                        and $payload->{action_type} eq 'sell'
                        and exists $payload->{financial_market_bet_id}
                        and $payload->{financial_market_bet_id} eq $channel->{$type}->{contract_id})
                    {
                        # cancel proposal open contract streaming which will cancel transaction subscription also
                        BOM::WebSocketAPI::v3::Wrapper::System::forget_one($c, $type);

                        $args->{is_sold}    = 1;
                        $args->{sell_price} = $payload->{amount};
                        $args->{sell_time}  = Date::Utility->new($payload->{sell_time})->epoch;

                        # send proposal details last time
                        BOM::WebSocketAPI::v3::Wrapper::PortfolioManagement::send_proposal_open_contract($c, undef, $args);
                    }
                } elsif ($channel and exists $channel->{$type}->{account_id}) {
                    _transaction_channel($c, 'unsubscribe', $channel->{$type}->{account_id}, $type);
                }
            }
        }
    }
    return;
}

sub send_pricing_table {
    my $c            = shift;
    my $id           = shift;
    my $arguments    = shift;
    my $message      = shift;
    my $params_table = JSON::from_json($message // "{}");                                        # BOM::RPC::v3::Japan::Contract::get_table
                                                                                                 # returns undef while running tests
    my $table        = BOM::RPC::v3::Japan::Contract::update_table($arguments, $params_table);

    $c->send({
            json => {
                msg_type => 'pricing_table',
                echo_req => $arguments,
                (exists $arguments->{req_id})
                ? (req_id => $arguments->{req_id})
                : (),
                (
                    pricing_table => {
                        id     => $id,
                        prices => $table,
                    })}});
    return;
}

sub _skip_streaming {
    my $args = shift;

    my %skip_duration_list = map { $_ => 1 } qw(s m h);
    my %skip_symbol_list   = map { $_ => 1 } qw(R_100 R_50 R_25 R_75 RDBULL RDBEAR);
    my %skip_type_list     = map { $_ => 1 } qw(CALL PUT DIGITMATCH DIGITDIFF DIGITOVER DIGITUNDER DIGITODD DIGITEVEN);

    my $skip_symbols = ($skip_symbol_list{$args->{symbol}}) ? 1 : 0;
    my $atm_contract = ($args->{contract_type} =~ /^(CALL|PUT)$/ and not $args->{barrier}) ? 1 : 0;
    my $fixed_expiry = $args->{date_expiry} ? 1 : 0;
    my ($skip_tick_expiry, $skip_intraday_atm_non_fixed_expiry) = (0, 0);
    if (defined $args->{duration_unit}) {
        $skip_tick_expiry =
            ($skip_symbols and $skip_type_list{$args->{contract_type}} and $args->{duration_unit} eq 't');
        $skip_intraday_atm_non_fixed_expiry =
            ($skip_symbols and $skip_duration_list{$args->{duration_unit}} and $atm_contract and not $fixed_expiry);
    }

    return 1 if ($skip_tick_expiry or $skip_intraday_atm_non_fixed_expiry);
    return;
}

1;<|MERGE_RESOLUTION|>--- conflicted
+++ resolved
@@ -179,11 +179,7 @@
     my $symbol = $args->{symbol};
     my $id;
 
-<<<<<<< HEAD
-    if (not $id = _feed_channel_subscribe($c, $symbol, 'pricing_table:' . JSON::to_json($args), $args)) {
-=======
-    if (not $id = _feed_channel($c, 'subscribe', $symbol, 'pricing_table:' . JSON::to_json($args, {canonical => 1}), $args)) {
->>>>>>> 01299b00
+    if (not $id = _feed_channel_subscribe($c, $symbol, 'pricing_table:' . JSON::to_json($args, {canonical => 1}), $args)) {
         return $c->new_error('pricing_table', 'AlreadySubscribed', $c->l('You are already subscribed to pricing table.'));
     }
     my $msg = BOM::RPC::v3::Japan::Contract::get_table($args);
