package BOM::WebSocketAPI::v3::Wrapper::Streamer;

use strict;
use warnings;

use JSON;
use Scalar::Util qw (looks_like_number);
use List::MoreUtils qw(last_index);

use BOM::WebSocketAPI::v3::Wrapper::Pricer;
use BOM::WebSocketAPI::v3::Wrapper::System;
use Mojo::Redis::Processor;
use JSON::XS qw(encode_json decode_json);
use Time::HiRes qw(gettimeofday);
use utf8;

sub ticks {
    my ($c, $req_storage) = @_;

    my $args = $req_storage->{args};
    my @symbols = (ref $args->{ticks}) ? @{$args->{ticks}} : ($args->{ticks});
    foreach my $symbol (@symbols) {
        $c->call_rpc({
                args        => $args,
                method      => 'ticks',
                msg_type    => 'tick',
                symbol      => $symbol,
                call_params => {
                    symbol => $symbol,
                },
                success => sub {
                    my ($c, $rpc_response, $req_storage) = @_;
                    $req_storage->{id} = _feed_channel_subscribe($c, $req_storage->{symbol}, 'tick', $req_storage->{args});
                },
                response => sub {
                    my ($rpc_response, $api_response, $req_storage) = @_;
                    return $api_response if $rpc_response->{error};
                    unless ($req_storage->{id}) {
                        $api_response =
                            $c->new_error('tick', 'AlreadySubscribed', $c->l('You are already subscribed to [_1]', $req_storage->{symbol}));
                    }
                    undef $api_response unless $api_response->{error};    # Don't return anything if subscribed ok
                    return $api_response;
                }
            });
    }
    return;
}

# this sub is different from others as we subscribe to feed channel first
# then call rpc, we cache the ticks from feed channel and when rpc response
# comes then we merge cache data with rpc response
sub ticks_history {
    my ($c, $req_storage) = @_;

    my $args = $req_storage->{args};
    if ($args->{granularity} and not grep { $_ == $args->{granularity} } qw(60 120 180 300 600 900 1800 3600 7200 14400 28800 86400)) {
        return $c->new_error('ticks_history', "InvalidGranularity", $c->l('Granularity is not valid'));
    }

    my $publish;
    my $style = $args->{style} || ($args->{granularity} ? 'candles' : 'ticks');
    if ($style eq 'ticks') {
        $publish = 'tick';
    } elsif ($style eq 'candles') {
        $args->{granularity} = $args->{granularity} || 60;
        $publish = $args->{granularity};
    } else {
        return $c->new_error('ticks_history', "InvalidStyle", $c->l('Style [_1] invalid', $style));
    }

    my $callback = sub {
        $c->call_rpc({
                args            => $args,
                method          => 'ticks_history',
                rpc_response_cb => sub {
                    my ($c, $rpc_response, $req_storage) = @_;
                    my $args = $req_storage->{args};
                    if (exists $rpc_response->{error}) {
                        # cancel subscription if response has error
                        _feed_channel_unsubscribe($c, $args->{ticks_history}, $publish, $args->{req_id});
                        return $c->new_error('ticks_history', $rpc_response->{error}->{code}, $rpc_response->{error}->{message_to_client});
                    }

                    my $channel = $args->{ticks_history} . ';' . $publish;
                    $channel .= ";" . $args->{req_id} if exists $args->{req_id};
                    my $feed_channel_cache = $c->stash('feed_channel_cache') || {};

                    # stash display_decimals
                    if (my $to_stash = delete $rpc_response->{stash}) {
                        $c->stash(%$to_stash);
                    }

                    # check for cached data
                    if (exists $feed_channel_cache->{$channel} and scalar(keys %{$feed_channel_cache->{$channel}})) {
                        my $cache = $feed_channel_cache->{$channel};
                        # both history and candles have different structure, check rpc ticks_history sub
                        if ($rpc_response->{type} eq 'history') {
                            my %times;
                            # store whats in cache
                            @times{keys %$cache} = map { $_->{quote} } values %$cache;
                            # merge with response data
                            @times{@{$rpc_response->{data}->{history}->{times}}} = @{$rpc_response->{data}->{history}->{prices}};
                            @{$rpc_response->{data}->{history}->{times}} = sort { $a <=> $b } keys %times;
                            @{$rpc_response->{data}->{history}->{prices}} = @times{@{$rpc_response->{data}->{history}->{times}}};
                        } elsif ($rpc_response->{type} eq 'candles') {
                            my $index;
                            my $candles = $rpc_response->{data}->{candles};

                            # delete all cache value that have epoch lower than last candle epoch
                            my @matches = grep { $_ < $candles->[-1]->{epoch} } keys %$cache;
                            delete @$cache{@matches};

                            foreach my $epoch (sort { $a <=> $b } keys %$cache) {
                                my $window = $epoch - $epoch % $publish;
                                # check if window exists in candles response
                                $index = last_index { $_->{epoch} eq $window } @$candles;
                                # if no window is in response then update the candles with cached data
                                if ($index < 0) {
                                    push @$candles, {
                                        open  => $cache->{$epoch}->{open},
                                        close => $cache->{$epoch}->{close},
                                        epoch => $window + 0,                 # need to send as integer
                                        high  => $cache->{$epoch}->{high},
                                        low   => $cache->{$epoch}->{low}};
                                } else {
                                    # if window exists replace it with new data
                                    $candles->[$index] = {
                                        open  => $cache->{$epoch}->{open},
                                        close => $cache->{$epoch}->{close},
                                        epoch => $window + 0,                 # need to send as integer
                                        high  => $cache->{$epoch}->{high},
                                        low   => $cache->{$epoch}->{low}};
                                }
                            }
                        }

                        delete $feed_channel_cache->{$channel};
                    }

                    my $feed_channel_type = $c->stash('feed_channel_type') || {};
                    # remove the cache flag which was set during subscription
                    delete $feed_channel_type->{$channel}->{cache} if exists $feed_channel_type->{$channel};

                    return {
                        msg_type => $rpc_response->{type},
                        %{$rpc_response->{data}}};
                }
            });
    };

    # subscribe first with flag of cache passed as 1 to indicate to cache the feed data
    if (exists $args->{subscribe} and $args->{subscribe} eq '1') {
        if (not _feed_channel_subscribe($c, $args->{ticks_history}, $publish, $args, $callback, 1)) {
            return $c->new_error('ticks_history', 'AlreadySubscribed', $c->l('You are already subscribed to [_1]', $args->{ticks_history}));
        }
    } else {
        &$callback;
    }

    return;
}

sub process_realtime_events {
    my ($c, $message, $chan) = @_;

    my @m                  = split(';', $message);
    my $feed_channels_type = $c->stash('feed_channel_type');
    my $feed_channel_cache = $c->stash('feed_channel_cache') || {};

    foreach my $channel (keys %{$feed_channels_type}) {
        my ($symbol, $type, $req_id) = split(";", $channel);
        my $arguments = $feed_channels_type->{$channel}->{args};
        my $cache     = $feed_channels_type->{$channel}->{cache};

        if ($type eq 'tick' and $m[0] eq $symbol) {
            unless ($c->tx) {
                _feed_channel_unsubscribe($c, $symbol, $type, $req_id);
                return;
            }

            my $display_decimals = $c->stash("${symbol}_display_decimals");
            my $tick             = {
                id     => $feed_channels_type->{$channel}->{uuid},
                symbol => $symbol,
                epoch  => $m[1],
                quote  => sprintf('%.' . $display_decimals . 'f', $m[2])};

            if ($cache) {
                $feed_channel_cache->{$channel}->{$m[1]} = $tick;
            } else {
                $c->send({
                        json => {
                            msg_type => 'tick',
                            echo_req => $arguments,
                            (exists $arguments->{req_id})
                            ? (req_id => $arguments->{req_id})
                            : (),
                            tick => $tick
                        }}) if $c->tx;
            }
        } elsif ($m[0] eq $symbol) {
            unless ($c->tx) {
                _feed_channel_unsubscribe($c, $symbol, $type, $req_id);
                return;
            }

            my $display_decimals = $c->stash("${symbol}_display_decimals");
            my $quote_format     = '%.' . $display_decimals . 'f';
            $message =~ /;$type:([.0-9+-]+),([.0-9+-]+),([.0-9+-]+),([.0-9+-]+);/;
            my $ohlc = {
                id        => $feed_channels_type->{$channel}->{uuid},
                epoch     => $m[1],
                open_time => ($type and looks_like_number($type))
                ? $m[1] - $m[1] % $type
                : $m[1] - $m[1] % 60,    #defining default granularity
                symbol      => $symbol,
                granularity => $type,
                open        => sprintf($quote_format, $1),
                high        => sprintf($quote_format, $2),
                low         => sprintf($quote_format, $3),
                close       => sprintf($quote_format, $4)};

            if ($cache) {
                $feed_channel_cache->{$channel}->{$m[1]} = $ohlc;
            } else {
                $c->send({
                        json => {
                            msg_type => 'ohlc',
                            echo_req => $arguments,
                            (exists $arguments->{req_id})
                            ? (req_id => $arguments->{req_id})
                            : (),
                            ohlc => $ohlc
                        }}) if $c->tx;
            }
        }
    }
    $c->stash('feed_channel_cache', $feed_channel_cache);

    return;
}

sub _feed_channel_subscribe {
    my ($c, $symbol, $type, $args, $callback, $cache) = @_;

    my $feed_channel       = $c->stash('feed_channel')       || {};
    my $feed_channel_type  = $c->stash('feed_channel_type')  || {};
    my $feed_channel_cache = $c->stash('feed_channel_cache') || {};

    my $key   = "$symbol;$type";
    my $redis = $c->stash('redis');

    my $req_id = ($args and exists $args->{req_id}) ? $args->{req_id} : undef;
    $key .= ";$req_id" if $req_id;

    # already subscribe
    if (exists $feed_channel_type->{$key}) {
        return;
    }

<<<<<<< HEAD
    if ($subs eq 'unsubscribe') {
        $feed_channel->{$symbol} -= 1;
        my $args = $feed_channel_type->{"$symbol;$type"}->{args};
        $uuid = $feed_channel_type->{"$symbol;$type"}->{uuid};
        delete $feed_channel_type->{"$symbol;$type"};
        # delete cache on unsubscribe
        delete $feed_channel_cache->{"$symbol;$type"};

        if ($feed_channel->{$symbol} <= 0) {
            $redis->unsubscribe(["FEED::$symbol"], sub { });
            delete $feed_channel->{$symbol};
        }
    }
=======
    my $uuid = _generate_uuid_string();
    $feed_channel->{$symbol} += 1;
    $feed_channel_type->{$key}->{args}  = $args if $args;
    $feed_channel_type->{$key}->{uuid}  = $uuid;
    $feed_channel_type->{$key}->{cache} = $cache || 0;

    $redis->subscribe(["FEED::$symbol"], $callback // sub { });
>>>>>>> 8526a531

    $c->stash('feed_channel'      => $feed_channel);
    $c->stash('feed_channel_type' => $feed_channel_type);

    return $uuid;
}

sub _feed_channel_unsubscribe {
    my ($c, $symbol, $type, $req_id) = @_;

    my $feed_channel       = $c->stash('feed_channel')       || {};
    my $feed_channel_type  = $c->stash('feed_channel_type')  || {};
    my $feed_channel_cache = $c->stash('feed_channel_cache') || {};

    $feed_channel->{$symbol} -= 1;

    my $key = "$symbol;$type";
    $key .= ";$req_id" if $req_id;

    my $args = $feed_channel_type->{$key}->{args};
    my $uuid = $feed_channel_type->{$key}->{uuid};
    delete $feed_channel_type->{$key};
    # delete cache on unsubscribe
    delete $feed_channel_cache->{$key};

    # as we subscribe to transaction channel for proposal_open_contract so need to forget that also
    _transaction_channel($c, 'unsubscribe', $args->{account_id}, $uuid) if $type =~ /^proposal_open_contract:/;

    if ($feed_channel->{$symbol} <= 0) {
        $c->stash('redis')->unsubscribe(["FEED::$symbol"], sub { });
        delete $feed_channel->{$symbol};
    }

    return $uuid;
}

sub _transaction_channel {
    my ($c, $action, $account_id, $type, $args) = @_;
    my $uuid;

    my $redis              = $c->stash('redis');
    my $channel            = $c->stash('transaction_channel');
    my $already_subscribed = $channel ? exists $channel->{$type} : undef;

    if ($action) {
        my $channel_name = 'TXNUPDATE::transaction_' . $account_id;
        if ($action eq 'subscribe' and not $already_subscribed) {
            $uuid = _generate_uuid_string();
            $redis->subscribe([$channel_name], sub { }) unless (keys %$channel);
            $channel->{$type}->{args}        = $args;
            $channel->{$type}->{uuid}        = $uuid;
            $channel->{$type}->{account_id}  = $account_id;
            $channel->{$type}->{contract_id} = $args->{contract_id};
            $c->stash('transaction_channel', $channel);
        } elsif ($action eq 'unsubscribe' and $already_subscribed) {
            delete $channel->{$type};
            unless (keys %$channel) {
                $redis->unsubscribe([$channel_name], sub { });
                delete $c->stash->{transaction_channel};
            }
        }
    }

    return $uuid;
}

sub process_transaction_updates {
    my ($c, $message) = @_;
    my $channel = $c->stash('transaction_channel');

    if ($channel) {
        my $payload = JSON::from_json($message);
        my $args    = {};
        foreach my $type (keys %{$channel}) {
            if (    $payload
                and exists $payload->{error}
                and exists $payload->{error}->{code}
                and $payload->{error}->{code} eq 'TokenDeleted')
            {
                _transaction_channel($c, 'unsubscribe', $channel->{$type}->{account_id}, $type);
            } else {
                $args = (exists $channel->{$type}->{args}) ? $channel->{$type}->{args} : {};

                my $id;
                $id = ($channel and exists $channel->{$type}->{uuid}) ? $channel->{$type}->{uuid} : undef;

                my $details = {
                    msg_type => $type,
                    $args ? (echo_req => $args) : (),
                    ($args and exists $args->{req_id}) ? (req_id => $args->{req_id}) : (),
                    $type => {$id ? (id => $id) : ()}};

                if ($c->stash('account_id')) {
                    if ($type eq 'balance') {
                        $details->{$type}->{loginid}  = $c->stash('loginid');
                        $details->{$type}->{currency} = $c->stash('currency');
                        $details->{$type}->{balance}  = sprintf('%.2f', $payload->{balance_after});
                        $c->send({json => $details}) if $c->tx;
                    } elsif ($type eq 'transaction') {
                        $details->{$type}->{balance}        = sprintf('%.2f', $payload->{balance_after});
                        $details->{$type}->{action}         = $payload->{action_type};
                        $details->{$type}->{amount}         = $payload->{amount};
                        $details->{$type}->{transaction_id} = $payload->{id};
                        $payload->{currency_code} ? ($details->{$type}->{currency} = $payload->{currency_code}) : ();

                        if (exists $payload->{referrer_type} and $payload->{referrer_type} eq 'financial_market_bet') {
                            $details->{$type}->{transaction_time} =
                                ($payload->{action_type} eq 'sell')
                                ? Date::Utility->new($payload->{sell_time})->epoch
                                : Date::Utility->new($payload->{purchase_time})->epoch;

                            $c->call_rpc({
                                    args        => $args,
                                    method      => 'get_contract_details',
                                    call_params => {
                                        token      => $c->stash('token'),
                                        short_code => $payload->{short_code},
                                        currency   => $payload->{currency_code},
                                        language   => $c->stash('language'),
                                    },
                                    rpc_response_cb => sub {
                                        my ($c, $rpc_response, $req_storage) = @_;

                                        if (exists $rpc_response->{error}) {
                                            BOM::WebSocketAPI::v3::Wrapper::System::forget_one($c, $id) if $id;
                                            return $c->new_error(
                                                'transaction',
                                                $rpc_response->{error}->{code},
                                                $rpc_response->{error}->{message_to_client});
                                        } else {
                                            $details->{$type}->{contract_id}   = $payload->{financial_market_bet_id};
                                            $details->{$type}->{purchase_time} = Date::Utility->new($payload->{purchase_time})->epoch
                                                if ($payload->{action_type} eq 'sell');
                                            $details->{$type}->{longcode}     = $rpc_response->{longcode};
                                            $details->{$type}->{symbol}       = $rpc_response->{symbol};
                                            $details->{$type}->{display_name} = $rpc_response->{display_name};
                                            $details->{$type}->{date_expiry}  = $rpc_response->{date_expiry};
                                            return $details;
                                        }
                                    },
                                });
                        } else {
                            $details->{$type}->{longcode}         = $payload->{payment_remark};
                            $details->{$type}->{transaction_time} = Date::Utility->new($payload->{payment_time})->epoch;
                            $c->send({json => $details});
                        }
                    } elsif ($type =~ /\w{8}-\w{4}-\w{4}-\w{4}-\w{12}/
                        and $payload->{action_type} eq 'sell'
                        and exists $payload->{financial_market_bet_id}
                        and $payload->{financial_market_bet_id} eq $channel->{$type}->{contract_id})
                    {
                        $payload->{sell_time} = Date::Utility->new($payload->{sell_time})->epoch;
                        $payload->{uuid}      = $type;

                        # send proposal details last time
                        BOM::WebSocketAPI::v3::Wrapper::Pricer::send_proposal_open_contract_last_time($c, $payload);
                    }
                } elsif ($channel and exists $channel->{$type}->{account_id}) {
                    _transaction_channel($c, 'unsubscribe', $channel->{$type}->{account_id}, $type);
                }
            }
        }
    }
    return;
}

sub _skip_streaming {
    my $args = shift;

    my %skip_duration_list = map { $_ => 1 } qw(s m h);
    my %skip_symbol_list   = map { $_ => 1 } qw(R_100 R_50 R_25 R_75 RDBULL RDBEAR);
    my %skip_type_list     = map { $_ => 1 } qw(CALL PUT DIGITMATCH DIGITDIFF DIGITOVER DIGITUNDER DIGITODD DIGITEVEN);

    my $skip_symbols = ($skip_symbol_list{$args->{symbol}}) ? 1 : 0;
    my $atm_contract = ($args->{contract_type} =~ /^(CALL|PUT)$/ and not $args->{barrier}) ? 1 : 0;
    my $fixed_expiry = $args->{date_expiry} ? 1 : 0;
    my ($skip_tick_expiry, $skip_intraday_atm_non_fixed_expiry) = (0, 0);
    if (defined $args->{duration_unit}) {
        $skip_tick_expiry =
            ($skip_symbols and $skip_type_list{$args->{contract_type}} and $args->{duration_unit} eq 't');
        $skip_intraday_atm_non_fixed_expiry =
            ($skip_symbols and $skip_duration_list{$args->{duration_unit}} and $atm_contract and not $fixed_expiry);
    }

    return 1 if ($skip_tick_expiry or $skip_intraday_atm_non_fixed_expiry);
    return;
}

my $RAND;

BEGIN {
    open $RAND, "<", "/dev/urandom" or die "Could not open /dev/urandom : $!";    ## no critic (InputOutput::RequireBriefOpen)
}

sub _generate_uuid_string {
    local $/ = \16;
    return join "-", unpack "H8H4H4H4H12", (scalar <$RAND> or die "Could not read from /dev/urandom : $!");
}

1;<|MERGE_RESOLUTION|>--- conflicted
+++ resolved
@@ -259,21 +259,6 @@
         return;
     }
 
-<<<<<<< HEAD
-    if ($subs eq 'unsubscribe') {
-        $feed_channel->{$symbol} -= 1;
-        my $args = $feed_channel_type->{"$symbol;$type"}->{args};
-        $uuid = $feed_channel_type->{"$symbol;$type"}->{uuid};
-        delete $feed_channel_type->{"$symbol;$type"};
-        # delete cache on unsubscribe
-        delete $feed_channel_cache->{"$symbol;$type"};
-
-        if ($feed_channel->{$symbol} <= 0) {
-            $redis->unsubscribe(["FEED::$symbol"], sub { });
-            delete $feed_channel->{$symbol};
-        }
-    }
-=======
     my $uuid = _generate_uuid_string();
     $feed_channel->{$symbol} += 1;
     $feed_channel_type->{$key}->{args}  = $args if $args;
@@ -281,7 +266,6 @@
     $feed_channel_type->{$key}->{cache} = $cache || 0;
 
     $redis->subscribe(["FEED::$symbol"], $callback // sub { });
->>>>>>> 8526a531
 
     $c->stash('feed_channel'      => $feed_channel);
     $c->stash('feed_channel_type' => $feed_channel_type);
