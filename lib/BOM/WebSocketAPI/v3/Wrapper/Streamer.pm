--- conflicted
+++ resolved
@@ -125,13 +125,8 @@
                             symbol => $symbol,
                             epoch  => $m[1],
                             quote  => BOM::Market::Underlying->new($symbol)->pipsized_value($m[2])}}}) if $c->tx;
-<<<<<<< HEAD
-        } elsif ($type =~ /^proposal:/ and $m[0] eq $symbol) {
+        } elsif ($type =~ /^proposal:/ and $m[0] eq $symbol and exists $arguments->{subscribe} and $arguments->{subscribe} eq '1') {
             unless ($skip_symbol_list{$arguments->{symbol}} and $skip_type_list{$arguments->{contract_type}} and $arguments->{duration_unit} eq 't') {
-=======
-        } elsif ($type =~ /^proposal:/ and $m[0] eq $symbol and exists $arguments->{subscribe} and $arguments->{subscribe} eq '1') {
-            unless ($arguments->{symbol} =~ /^R_/ and $arguments->{duration_unit} eq 't') {
->>>>>>> b71e6efe
                 send_ask($c, $feed_channels_type->{$channel}->{uuid}, $arguments) if $c->tx;
             }
         } elsif ($type =~ /^proposal_open_contract:/ and $m[0] eq $symbol) {
