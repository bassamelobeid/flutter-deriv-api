package BOM::WebSocketAPI::v3::Wrapper::PortfolioManagement;

use strict;
use warnings;

use Digest::MD5 qw(md5_hex);

use BOM::WebSocketAPI::v3::Wrapper::Streamer;
use BOM::WebSocketAPI::v3::Wrapper::System;

sub proposal_open_contract {
    my ($c, $args, $response) = @_;

    if (exists $response->{error}) {
        return $c->new_error('proposal_open_contract', $response->{error}->{code}, $response->{error}->{message_to_client});
    } else {
        my @contract_ids = keys %$response;
        if (scalar @contract_ids) {
            my $send_details = sub {
                my $result = shift;
                $c->send({
                        json => {
                            echo_req => $args,
                            (exists $args->{req_id}) ? (req_id => $args->{req_id}) : (),
                            msg_type               => 'proposal_open_contract',
                            proposal_open_contract => {%$result}}});
            };
            foreach my $contract_id (@contract_ids) {
                if (exists $response->{$contract_id}->{error}) {
                    $send_details->({
                            contract_id      => $contract_id,
                            validation_error => $response->{$contract_id}->{error}->{message_to_client}});
                } else {
                    my $id;
                    if (    exists $args->{subscribe}
                        and $args->{subscribe} eq '1'
                        and not $response->{$contract_id}->{is_expired}
                        and not $response->{$contract_id}->{is_sold})
                    {
                        # need to do this as args are passed back to client as response echo_req
                        my $details = {%$args};

                        # we don't want to leak account_id to client
                        $details->{account_id} = delete $response->{$contract_id}->{account_id};

                        # these keys needs to be deleted from args (check send_proposal)
                        # populating here cos we stash them in redis channel
                        $details->{short_code}      = $response->{$contract_id}->{shortcode};
                        $details->{contract_id}     = $contract_id;
                        $details->{currency}        = $response->{$contract_id}->{currency};
                        $details->{buy_price}       = $response->{$contract_id}->{buy_price};
                        $details->{sell_price}      = $response->{$contract_id}->{sell_price};
                        $details->{sell_time}       = $response->{$contract_id}->{sell_time};
                        $details->{purchase_time}   = $response->{$contract_id}->{purchase_time};
                        $details->{is_sold}         = $response->{$contract_id}->{is_sold};
                        $details->{transaction_ids} = $response->{$contract_id}->{transaction_ids};

                        # as req_id and passthrough can change so we should not send them in type else
                        # client can subscribe to multiple proposal_open_contract as feed channel type will change
                        my %type_args = map { $_ =~ /req_id|passthrough/ ? () : ($_ => $args->{$_}) } keys %$args;

                        # pass account_id, transaction_id so that we can categorize it based on type, can't use contract_id
                        # as we send contract_id also, we want both request to stream i.e one with contract_id
                        # and one for all contracts
                        $type_args{account_id}     = $details->{account_id};
                        $type_args{transaction_id} = $response->{$contract_id}->{transaction_ids}->{buy};

                        my $keystr = join("", map { $_ . ":" . $type_args{$_} } sort keys %type_args);

                        $id = BOM::WebSocketAPI::v3::Wrapper::Streamer::_feed_channel(
                            $c, 'subscribe',
                            $response->{$contract_id}->{underlying},
                            'proposal_open_contract:' . md5_hex($keystr), $details
                        );

                        # subscribe to transaction channel as when contract is manually sold we need to cancel streaming
                        BOM::WebSocketAPI::v3::Wrapper::Streamer::_transaction_channel($c, 'subscribe', $details->{account_id}, $id, $details) if $id;
                    }
                    my $res = {$id ? (id => $id) : (), %{$response->{$contract_id}}};
                    $send_details->($res);
                }
            }
            return;
        } else {
            return {
                msg_type               => 'proposal_open_contract',
                proposal_open_contract => {}};
        }
    }
    return;
}

sub send_proposal {
    my ($c, $id, $args) = @_;

    my $details         = {%$args};
    my $contract_id     = delete $details->{contract_id};
    my $sell_time       = delete $details->{sell_time};
    my $account_id      = delete $details->{account_id};
    my $buy_price       = delete $details->{buy_price};
    my $purchase_time   = delete $details->{purchase_time};
    my $sell_price      = delete $details->{sell_price};
    my $transaction_ids = delete $details->{transaction_ids};

<<<<<<< HEAD
    delete $details->{underlying};

    $c->call_rpc({
            args        => $details,
            method      => 'get_bid',
            msg_type    => 'proposal_open_contract',
            call_params => {
                short_code  => delete $details->{short_code},
                contract_id => $contract_id,
                currency    => delete $details->{currency},
                is_sold     => delete $details->{is_sold},
                sell_time   => $sell_time,
            },
            rpc_response_cb => sub {
                my ($c, $args, $rpc_response) = @_;
                if ($rpc_response) {
                    if (exists $rpc_response->{error}) {
                        BOM::WebSocketAPI::v3::Wrapper::System::forget_one($c, $id) if $id;
                        BOM::WebSocketAPI::v3::Wrapper::Streamer::_transaction_channel($c, 'unsubscribe', $account_id, $contract_id);
                        return $c->new_error('proposal_open_contract', $rpc_response->{error}->{code}, $rpc_response->{error}->{message_to_client});
                    } elsif (exists $rpc_response->{is_expired} and $rpc_response->{is_expired} eq '1') {
                        BOM::WebSocketAPI::v3::Wrapper::System::forget_one($c, $id) if $id;
                        BOM::WebSocketAPI::v3::Wrapper::Streamer::_transaction_channel($c, 'unsubscribe', $account_id, $contract_id);
                        $id = undef;
                    }

                    return {
                        msg_type               => 'proposal_open_contract',
                        proposal_open_contract => {
                            $id ? (id => $id) : (),
                            buy_price       => $buy_price,
                            purchase_time   => $purchase_time,
                            transaction_ids => $transaction_ids,
                            (defined $sell_price) ? (sell_price => sprintf('%.2f', $sell_price)) : (),
                            (defined $sell_time) ? (sell_time => $sell_time) : (),
                            %$rpc_response
                        }};
                } else {
                    BOM::WebSocketAPI::v3::Wrapper::System::forget_one($c, $id) if $id;
                    BOM::WebSocketAPI::v3::Wrapper::Streamer::_transaction_channel($c, 'unsubscribe', $account_id, $contract_id);
                }
=======
    BOM::WebSocketAPI::Websocket_v3::rpc(
        $c,
        'get_bid',
        sub {
            my $response = shift;
            if ($response) {
                if (exists $response->{error}) {
                    if ($id) {
                        BOM::WebSocketAPI::v3::Wrapper::System::forget_one($c, $id);
                        BOM::WebSocketAPI::v3::Wrapper::Streamer::_transaction_channel($c, 'unsubscribe', $account_id, $id);
                    }
                    return $c->new_error('proposal_open_contract', $response->{error}->{code}, $response->{error}->{message_to_client});
                } elsif (exists $response->{is_expired} and $response->{is_expired} eq '1') {
                    if ($id) {
                        BOM::WebSocketAPI::v3::Wrapper::System::forget_one($c, $id);
                        BOM::WebSocketAPI::v3::Wrapper::Streamer::_transaction_channel($c, 'unsubscribe', $account_id, $id);
                        $id = undef;
                    }
                }

                return {
                    msg_type               => 'proposal_open_contract',
                    proposal_open_contract => {
                        $id ? (id => $id) : (),
                        buy_price       => $buy_price,
                        purchase_time   => $purchase_time,
                        transaction_ids => $transaction_ids,
                        (defined $sell_price) ? (sell_price => sprintf('%.2f', $sell_price)) : (),
                        (defined $sell_time) ? (sell_time => $sell_time) : (),
                        %$response
                    }};
            } else {
                if ($id) {
                    BOM::WebSocketAPI::v3::Wrapper::System::forget_one($c, $id);
                    BOM::WebSocketAPI::v3::Wrapper::Streamer::_transaction_channel($c, 'unsubscribe', $account_id, $id);
                }
>>>>>>> 29f6fbd7
            }
        });
    return;
}

1;<|MERGE_RESOLUTION|>--- conflicted
+++ resolved
@@ -102,9 +102,6 @@
     my $sell_price      = delete $details->{sell_price};
     my $transaction_ids = delete $details->{transaction_ids};
 
-<<<<<<< HEAD
-    delete $details->{underlying};
-
     $c->call_rpc({
             args        => $details,
             method      => 'get_bid',
@@ -120,15 +117,19 @@
                 my ($c, $args, $rpc_response) = @_;
                 if ($rpc_response) {
                     if (exists $rpc_response->{error}) {
-                        BOM::WebSocketAPI::v3::Wrapper::System::forget_one($c, $id) if $id;
-                        BOM::WebSocketAPI::v3::Wrapper::Streamer::_transaction_channel($c, 'unsubscribe', $account_id, $contract_id);
+                        if ($id) {
+                            BOM::WebSocketAPI::v3::Wrapper::System::forget_one($c, $id);
+                            BOM::WebSocketAPI::v3::Wrapper::Streamer::_transaction_channel($c, 'unsubscribe', $account_id, $id);
+                        }
                         return $c->new_error('proposal_open_contract', $rpc_response->{error}->{code}, $rpc_response->{error}->{message_to_client});
                     } elsif (exists $rpc_response->{is_expired} and $rpc_response->{is_expired} eq '1') {
-                        BOM::WebSocketAPI::v3::Wrapper::System::forget_one($c, $id) if $id;
-                        BOM::WebSocketAPI::v3::Wrapper::Streamer::_transaction_channel($c, 'unsubscribe', $account_id, $contract_id);
-                        $id = undef;
+                        if ($id) {
+                            BOM::WebSocketAPI::v3::Wrapper::System::forget_one($c, $id);
+                            BOM::WebSocketAPI::v3::Wrapper::Streamer::_transaction_channel($c, 'unsubscribe', $account_id, $id);
+                            $id = undef;
+                        }
                     }
-
+    
                     return {
                         msg_type               => 'proposal_open_contract',
                         proposal_open_contract => {
@@ -141,47 +142,11 @@
                             %$rpc_response
                         }};
                 } else {
-                    BOM::WebSocketAPI::v3::Wrapper::System::forget_one($c, $id) if $id;
-                    BOM::WebSocketAPI::v3::Wrapper::Streamer::_transaction_channel($c, 'unsubscribe', $account_id, $contract_id);
-                }
-=======
-    BOM::WebSocketAPI::Websocket_v3::rpc(
-        $c,
-        'get_bid',
-        sub {
-            my $response = shift;
-            if ($response) {
-                if (exists $response->{error}) {
                     if ($id) {
                         BOM::WebSocketAPI::v3::Wrapper::System::forget_one($c, $id);
                         BOM::WebSocketAPI::v3::Wrapper::Streamer::_transaction_channel($c, 'unsubscribe', $account_id, $id);
                     }
-                    return $c->new_error('proposal_open_contract', $response->{error}->{code}, $response->{error}->{message_to_client});
-                } elsif (exists $response->{is_expired} and $response->{is_expired} eq '1') {
-                    if ($id) {
-                        BOM::WebSocketAPI::v3::Wrapper::System::forget_one($c, $id);
-                        BOM::WebSocketAPI::v3::Wrapper::Streamer::_transaction_channel($c, 'unsubscribe', $account_id, $id);
-                        $id = undef;
-                    }
                 }
-
-                return {
-                    msg_type               => 'proposal_open_contract',
-                    proposal_open_contract => {
-                        $id ? (id => $id) : (),
-                        buy_price       => $buy_price,
-                        purchase_time   => $purchase_time,
-                        transaction_ids => $transaction_ids,
-                        (defined $sell_price) ? (sell_price => sprintf('%.2f', $sell_price)) : (),
-                        (defined $sell_time) ? (sell_time => $sell_time) : (),
-                        %$response
-                    }};
-            } else {
-                if ($id) {
-                    BOM::WebSocketAPI::v3::Wrapper::System::forget_one($c, $id);
-                    BOM::WebSocketAPI::v3::Wrapper::Streamer::_transaction_channel($c, 'unsubscribe', $account_id, $id);
-                }
->>>>>>> 29f6fbd7
             }
         });
     return;
