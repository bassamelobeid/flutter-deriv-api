package BOM::WebSocketAPI::v3::Wrapper::PortfolioManagement;

use strict;
use warnings;

use JSON;

use BOM::WebSocketAPI::Websocket_v3;
use BOM::WebSocketAPI::v3::Wrapper::Streamer;
use BOM::WebSocketAPI::v3::Wrapper::System;

sub proposal_open_contract {
<<<<<<< HEAD
    my ($c, $args) = @_;

    BOM::WebSocketAPI::Websocket_v3::rpc(
        $c,
        'proposal_open_contract',
        sub {
            my $response = shift;
            if (exists $response->{error}) {
                return $c->new_error('proposal_open_contract', $response->{error}->{code}, $response->{error}->{message_to_client});
            } else {
                my @contract_ids = keys %$response;
                if (scalar @contract_ids) {
                    my $send_details = sub {
                        my $result = shift;
                        $c->send({
                                json => {
                                    echo_req => $args,
                                    (exists $args->{req_id}) ? (req_id => $args->{req_id}) : (),
                                    msg_type               => 'proposal_open_contract',
                                    proposal_open_contract => {%$result}}});
                    };

                    foreach my $contract_id (@contract_ids) {
                        if (exists $response->{$contract_id}->{error}) {
                            $send_details->({
                                    contract_id      => $contract_id,
                                    validation_error => $response->{$contract_id}->{error}->{message_to_client}});
                        } else {
                            # need to do this as args are passed back to client as response echo_req
                            my $details = {%$args};
                            # as req_id and passthrough can change so we should not send them in type else
                            # client can subscribe to multiple proposal_open_contract as feed channel type will change
                            my %type_args = map { $_ =~ /req_id|passthrough/ ? () : ($_ => $args->{$_}) } keys %$args;

                            # we don't want to leak account_id to client
                            $details->{account_id} = delete $response->{$contract_id}->{account_id};
                            my $id;
                            if (    exists $args->{subscribe}
                                and $args->{subscribe} eq '1'
                                and not $response->{$contract_id}->{is_expired}
                                and not $response->{$contract_id}->{is_sold})
                            {
                                # these keys needs to be deleted from args (check send_proposal)
                                # populating here cos we stash them in redis channel
                                $details->{short_code}      = $response->{$contract_id}->{shortcode};
                                $details->{contract_id}     = $contract_id;
                                $details->{currency}        = $response->{$contract_id}->{currency};
                                $details->{buy_price}       = $response->{$contract_id}->{buy_price};
                                $details->{sell_price}      = $response->{$contract_id}->{sell_price};
                                $details->{sell_time}       = $response->{$contract_id}->{sell_time};
                                $details->{purchase_time}   = $response->{$contract_id}->{purchase_time};
                                $details->{is_sold}         = $response->{$contract_id}->{is_sold};
                                $details->{transaction_ids} = $response->{$contract_id}->{transaction_ids};

                                # pass account_id, transaction_id so that we can categorize it based on type, can't use contract_id
                                # as we send contract_id also, we want both request to stream i.e one with contract_id
                                # and one for all contracts
                                $type_args{account_id}     = $details->{account_id};
                                $type_args{transaction_id} = $response->{$contract_id}->{transaction_ids}->{buy};

                                # need underlying to cancel streaming when manual sell occurs
                                $details->{underlying} = $response->{$contract_id}->{underlying};

                                $id = BOM::WebSocketAPI::v3::Wrapper::Streamer::_feed_channel(
                                    $c, 'subscribe',
                                    $response->{$contract_id}->{underlying},
                                    'proposal_open_contract:' . JSON::to_json(\%type_args), $details
                                );

                                # subscribe to transaction channel as when contract is manually sold we need to cancel streaming
                                BOM::WebSocketAPI::v3::Wrapper::Streamer::_transaction_channel($c, 'subscribe', $details->{account_id}, $id, $details)
                                    if $id;
                            }
                            my $res = {$id ? (id => $id) : (), %{$response->{$contract_id}}};
                            $send_details->($res);
                        }
=======
    my ($c, $args, $response) = @_;

    if (exists $response->{error}) {
        return $c->new_error('proposal_open_contract', $response->{error}->{code}, $response->{error}->{message_to_client});
    } else {
        my @contract_ids = keys %$response;
        if (scalar @contract_ids) {
            my $send_details = sub {
                my $result = shift;
                $c->send({
                        json => {
                            echo_req => $args,
                            (exists $args->{req_id}) ? (req_id => $args->{req_id}) : (),
                            msg_type               => 'proposal_open_contract',
                            proposal_open_contract => {%$result}}});
            };
            foreach my $contract_id (@contract_ids) {
                if (exists $response->{$contract_id}->{error}) {
                    $send_details->({
                            contract_id      => $contract_id,
                            validation_error => $response->{$contract_id}->{error}->{message_to_client}});
                } else {
                    # need to do this as args are passed back to client as response echo_req
                    my $details = {%$args};
                    # we don't want to leak account_id to client
                    $details->{account_id} = delete $response->{$contract_id}->{account_id};
                    my $id;
                    if (    exists $args->{subscribe}
                        and $args->{subscribe} eq '1'
                        and not $response->{$contract_id}->{is_expired}
                        and not $response->{$contract_id}->{is_sold})
                    {
                        # these keys needs to be deleted from args (check send_proposal)
                        # populating here cos we stash them in redis channel
                        $details->{short_code}      = $response->{$contract_id}->{shortcode};
                        $details->{contract_id}     = $contract_id;
                        $details->{currency}        = $response->{$contract_id}->{currency};
                        $details->{buy_price}       = $response->{$contract_id}->{buy_price};
                        $details->{sell_price}      = $response->{$contract_id}->{sell_price};
                        $details->{sell_time}       = $response->{$contract_id}->{sell_time};
                        $details->{purchase_time}   = $response->{$contract_id}->{purchase_time};
                        $details->{is_sold}         = $response->{$contract_id}->{is_sold};
                        $details->{transaction_ids} = $response->{$contract_id}->{transaction_ids};

                        # need underlying to cancel streaming when manual sell occurs
                        $details->{underlying} = $response->{$contract_id}->{underlying};

                        # subscribe to transaction channel as when contract is manually sold we need to cancel streaming
                        BOM::WebSocketAPI::v3::Wrapper::Streamer::_transaction_channel($c, 'subscribe', $details->{account_id},
                            $contract_id, $details);

                        $id = BOM::WebSocketAPI::v3::Wrapper::Streamer::_feed_channel(
                            $c, 'subscribe',
                            $response->{$contract_id}->{underlying},
                            'proposal_open_contract:' . JSON::to_json($details), $details
                        );

>>>>>>> 9d8d7d57
                    }
                    my $res = {$id ? (id => $id) : (), %{$response->{$contract_id}}};
                    $send_details->($res);
                }
            }
            return;
        } else {
            return {
                msg_type               => 'proposal_open_contract',
                proposal_open_contract => {}};
        }
    }
    return;
}

sub send_proposal {
    my ($c, $id, $args, $type) = @_;

    my $details         = {%$args};
    my $contract_id     = delete $details->{contract_id};
    my $sell_time       = delete $details->{sell_time};
    my $account_id      = delete $details->{account_id};
    my $buy_price       = delete $details->{buy_price};
    my $purchase_time   = delete $details->{purchase_time};
    my $sell_price      = delete $details->{sell_price};
    my $transaction_ids = delete $details->{transaction_ids};

    delete $details->{underlying};

    BOM::WebSocketAPI::Websocket_v3::rpc(
        $c,
        'get_bid',
        sub {
            my $response = shift;
            if ($response) {
                if (exists $response->{error}) {
                    BOM::WebSocketAPI::v3::Wrapper::System::forget_one($c, $id) if $id;
                    BOM::WebSocketAPI::v3::Wrapper::Streamer::_transaction_channel($c, 'unsubscribe', $account_id, $type);
                    return $c->new_error('proposal_open_contract', $response->{error}->{code}, $response->{error}->{message_to_client});
                } elsif (exists $response->{is_expired} and $response->{is_expired} eq '1') {
                    BOM::WebSocketAPI::v3::Wrapper::System::forget_one($c, $id) if $id;
                    BOM::WebSocketAPI::v3::Wrapper::Streamer::_transaction_channel($c, 'unsubscribe', $account_id, $type);
                    $id = undef;
                }

                return {
                    msg_type               => 'proposal_open_contract',
                    proposal_open_contract => {
                        $id ? (id => $id) : (),
                        buy_price       => $buy_price,
                        purchase_time   => $purchase_time,
                        transaction_ids => $transaction_ids,
                        (defined $sell_price) ? (sell_price => sprintf('%.2f', $sell_price)) : (),
                        (defined $sell_time) ? (sell_time => $sell_time) : (),
                        %$response
                    }};
            } else {
                BOM::WebSocketAPI::v3::Wrapper::System::forget_one($c, $id) if $id;
                BOM::WebSocketAPI::v3::Wrapper::Streamer::_transaction_channel($c, 'unsubscribe', $account_id, $type);
            }
        },
        {
            short_code  => delete $details->{short_code},
            contract_id => $contract_id,
            currency    => delete $details->{currency},
            is_sold     => delete $details->{is_sold},
            sell_time   => $sell_time,
            args        => $details
        },
        'proposal_open_contract'
    );
    return;
}

1;<|MERGE_RESOLUTION|>--- conflicted
+++ resolved
@@ -10,84 +10,6 @@
 use BOM::WebSocketAPI::v3::Wrapper::System;
 
 sub proposal_open_contract {
-<<<<<<< HEAD
-    my ($c, $args) = @_;
-
-    BOM::WebSocketAPI::Websocket_v3::rpc(
-        $c,
-        'proposal_open_contract',
-        sub {
-            my $response = shift;
-            if (exists $response->{error}) {
-                return $c->new_error('proposal_open_contract', $response->{error}->{code}, $response->{error}->{message_to_client});
-            } else {
-                my @contract_ids = keys %$response;
-                if (scalar @contract_ids) {
-                    my $send_details = sub {
-                        my $result = shift;
-                        $c->send({
-                                json => {
-                                    echo_req => $args,
-                                    (exists $args->{req_id}) ? (req_id => $args->{req_id}) : (),
-                                    msg_type               => 'proposal_open_contract',
-                                    proposal_open_contract => {%$result}}});
-                    };
-
-                    foreach my $contract_id (@contract_ids) {
-                        if (exists $response->{$contract_id}->{error}) {
-                            $send_details->({
-                                    contract_id      => $contract_id,
-                                    validation_error => $response->{$contract_id}->{error}->{message_to_client}});
-                        } else {
-                            # need to do this as args are passed back to client as response echo_req
-                            my $details = {%$args};
-                            # as req_id and passthrough can change so we should not send them in type else
-                            # client can subscribe to multiple proposal_open_contract as feed channel type will change
-                            my %type_args = map { $_ =~ /req_id|passthrough/ ? () : ($_ => $args->{$_}) } keys %$args;
-
-                            # we don't want to leak account_id to client
-                            $details->{account_id} = delete $response->{$contract_id}->{account_id};
-                            my $id;
-                            if (    exists $args->{subscribe}
-                                and $args->{subscribe} eq '1'
-                                and not $response->{$contract_id}->{is_expired}
-                                and not $response->{$contract_id}->{is_sold})
-                            {
-                                # these keys needs to be deleted from args (check send_proposal)
-                                # populating here cos we stash them in redis channel
-                                $details->{short_code}      = $response->{$contract_id}->{shortcode};
-                                $details->{contract_id}     = $contract_id;
-                                $details->{currency}        = $response->{$contract_id}->{currency};
-                                $details->{buy_price}       = $response->{$contract_id}->{buy_price};
-                                $details->{sell_price}      = $response->{$contract_id}->{sell_price};
-                                $details->{sell_time}       = $response->{$contract_id}->{sell_time};
-                                $details->{purchase_time}   = $response->{$contract_id}->{purchase_time};
-                                $details->{is_sold}         = $response->{$contract_id}->{is_sold};
-                                $details->{transaction_ids} = $response->{$contract_id}->{transaction_ids};
-
-                                # pass account_id, transaction_id so that we can categorize it based on type, can't use contract_id
-                                # as we send contract_id also, we want both request to stream i.e one with contract_id
-                                # and one for all contracts
-                                $type_args{account_id}     = $details->{account_id};
-                                $type_args{transaction_id} = $response->{$contract_id}->{transaction_ids}->{buy};
-
-                                # need underlying to cancel streaming when manual sell occurs
-                                $details->{underlying} = $response->{$contract_id}->{underlying};
-
-                                $id = BOM::WebSocketAPI::v3::Wrapper::Streamer::_feed_channel(
-                                    $c, 'subscribe',
-                                    $response->{$contract_id}->{underlying},
-                                    'proposal_open_contract:' . JSON::to_json(\%type_args), $details
-                                );
-
-                                # subscribe to transaction channel as when contract is manually sold we need to cancel streaming
-                                BOM::WebSocketAPI::v3::Wrapper::Streamer::_transaction_channel($c, 'subscribe', $details->{account_id}, $id, $details)
-                                    if $id;
-                            }
-                            my $res = {$id ? (id => $id) : (), %{$response->{$contract_id}}};
-                            $send_details->($res);
-                        }
-=======
     my ($c, $args, $response) = @_;
 
     if (exists $response->{error}) {
@@ -112,8 +34,12 @@
                 } else {
                     # need to do this as args are passed back to client as response echo_req
                     my $details = {%$args};
+                    # as req_id and passthrough can change so we should not send them in type else
+                    # client can subscribe to multiple proposal_open_contract as feed channel type will change
+                    my %type_args = map { $_ =~ /req_id|passthrough/ ? () : ($_ => $args->{$_}) } keys %$args;
                     # we don't want to leak account_id to client
                     $details->{account_id} = delete $response->{$contract_id}->{account_id};
+
                     my $id;
                     if (    exists $args->{subscribe}
                         and $args->{subscribe} eq '1'
@@ -132,20 +58,20 @@
                         $details->{is_sold}         = $response->{$contract_id}->{is_sold};
                         $details->{transaction_ids} = $response->{$contract_id}->{transaction_ids};
 
-                        # need underlying to cancel streaming when manual sell occurs
-                        $details->{underlying} = $response->{$contract_id}->{underlying};
-
-                        # subscribe to transaction channel as when contract is manually sold we need to cancel streaming
-                        BOM::WebSocketAPI::v3::Wrapper::Streamer::_transaction_channel($c, 'subscribe', $details->{account_id},
-                            $contract_id, $details);
+                        # pass account_id, transaction_id so that we can categorize it based on type, can't use contract_id
+                        # as we send contract_id also, we want both request to stream i.e one with contract_id
+                        # and one for all contracts
+                        $type_args{account_id}     = $details->{account_id};
+                        $type_args{transaction_id} = $response->{$contract_id}->{transaction_ids}->{buy};
 
                         $id = BOM::WebSocketAPI::v3::Wrapper::Streamer::_feed_channel(
                             $c, 'subscribe',
                             $response->{$contract_id}->{underlying},
-                            'proposal_open_contract:' . JSON::to_json($details), $details
+                            'proposal_open_contract:' . JSON::to_json(\%type_args), $details
                         );
 
->>>>>>> 9d8d7d57
+                        # subscribe to transaction channel as when contract is manually sold we need to cancel streaming
+                        BOM::WebSocketAPI::v3::Wrapper::Streamer::_transaction_channel($c, 'subscribe', $details->{account_id}, $id, $details) if $id;
                     }
                     my $res = {$id ? (id => $id) : (), %{$response->{$contract_id}}};
                     $send_details->($res);
@@ -172,8 +98,6 @@
     my $purchase_time   = delete $details->{purchase_time};
     my $sell_price      = delete $details->{sell_price};
     my $transaction_ids = delete $details->{transaction_ids};
-
-    delete $details->{underlying};
 
     BOM::WebSocketAPI::Websocket_v3::rpc(
         $c,
