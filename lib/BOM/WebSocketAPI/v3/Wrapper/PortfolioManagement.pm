package BOM::WebSocketAPI::v3::Wrapper::PortfolioManagement;

use strict;
use warnings;

use Digest::MD5 qw(md5_hex);

use BOM::WebSocketAPI::v3::Wrapper::Streamer;
use BOM::WebSocketAPI::v3::Wrapper::System;

sub proposal_open_contract {
    my ($c, $response, $req_storage) = @_;

    my $args = $req_storage->{args};
    if (exists $response->{error}) {
        return $c->new_error('proposal_open_contract', $response->{error}->{code}, $response->{error}->{message_to_client});
    } else {
        my @contract_ids = keys %$response;
        if (scalar @contract_ids) {
            my $send_details = sub {
                my $result = shift;
                $c->send({
                        json => {
                            msg_type               => 'proposal_open_contract',
                            proposal_open_contract => {%$result}}
                    },
                    $req_storage
                );
            };
            foreach my $contract_id (@contract_ids) {
                if (exists $response->{$contract_id}->{error}) {
                    $send_details->({
                            contract_id      => $contract_id,
                            validation_error => $response->{$contract_id}->{error}->{message_to_client}});
                } else {
                    my $id;
                    if (    exists $args->{subscribe}
                        and $args->{subscribe} eq '1'
                        and not $response->{$contract_id}->{is_expired}
                        and not $response->{$contract_id}->{is_sold})
                    {
                        # need to do this as args are passed back to client as response echo_req
                        my $details = {%$args};

                        # we don't want to leak account_id to client
                        $details->{account_id} = delete $response->{$contract_id}->{account_id};

                        # these keys needs to be deleted from args (check send_proposal_open_contract)
                        # populating here cos we stash them in redis channel
                        $details->{short_code}      = $response->{$contract_id}->{shortcode};
                        $details->{contract_id}     = $contract_id;
                        $details->{currency}        = $response->{$contract_id}->{currency};
                        $details->{buy_price}       = $response->{$contract_id}->{buy_price};
                        $details->{sell_price}      = $response->{$contract_id}->{sell_price};
                        $details->{sell_time}       = $response->{$contract_id}->{sell_time};
                        $details->{purchase_time}   = $response->{$contract_id}->{purchase_time};
                        $details->{is_sold}         = $response->{$contract_id}->{is_sold};
                        $details->{transaction_ids} = $response->{$contract_id}->{transaction_ids};

                        # as req_id and passthrough can change so we should not send them in type else
                        # client can subscribe to multiple proposal_open_contract as feed channel type will change
                        my %type_args = map { $_ =~ /req_id|passthrough/ ? () : ($_ => $args->{$_}) } keys %$args;

                        # pass account_id, transaction_id so that we can categorize it based on type, can't use contract_id
                        # as we send contract_id also, we want both request to stream i.e one with contract_id
                        # and one for all contracts
                        $type_args{account_id}     = $details->{account_id};
                        $type_args{transaction_id} = $response->{$contract_id}->{transaction_ids}->{buy};

                        my $keystr = join("", map { $_ . ":" . $type_args{$_} } sort keys %type_args);

                        $id = BOM::WebSocketAPI::v3::Wrapper::Streamer::_feed_channel(
                            $c, 'subscribe',
                            $response->{$contract_id}->{underlying},
                            'proposal_open_contract:' . md5_hex($keystr), $details
                        );

                        # subscribe to transaction channel as when contract is manually sold we need to cancel streaming
                        BOM::WebSocketAPI::v3::Wrapper::Streamer::_transaction_channel($c, 'subscribe', $details->{account_id}, $id, $details) if $id;
                    }
                    my $res = {$id ? (id => $id) : (), %{$response->{$contract_id}}};
                    $send_details->($res);
                }
            }
            return;
        } else {
            return {
                msg_type               => 'proposal_open_contract',
                proposal_open_contract => {}};
        }
    }
    return;
}

sub send_proposal_open_contract {
    my ($c, $id, $args) = @_;

    my $details         = {%$args};
    my $contract_id     = delete $details->{contract_id};
    my $sell_time       = delete $details->{sell_time};
    my $account_id      = delete $details->{account_id};
    my $buy_price       = delete $details->{buy_price};
    my $purchase_time   = delete $details->{purchase_time};
    my $sell_price      = delete $details->{sell_price};
    my $transaction_ids = delete $details->{transaction_ids};

    $c->call_rpc({
            args        => $details,
            method      => 'get_bid',
            msg_type    => 'proposal_open_contract',
            call_params => {
                short_code  => delete $details->{short_code},
                contract_id => $contract_id,
                currency    => delete $details->{currency},
                is_sold     => delete $details->{is_sold},
                sell_time   => $sell_time,
            },
            rpc_response_cb => sub {
                my ($c, $rpc_response, $req_storage) = @_;
                my $args = $req_storage->{args};
                if ($rpc_response) {
                    if (exists $rpc_response->{error}) {
                        if ($id) {
                            BOM::WebSocketAPI::v3::Wrapper::System::forget_one($c, $id);
                            BOM::WebSocketAPI::v3::Wrapper::Streamer::_transaction_channel($c, 'unsubscribe', $account_id, $id);
                        }
                        return $c->new_error('proposal_open_contract', $rpc_response->{error}->{code}, $rpc_response->{error}->{message_to_client});
                    } elsif (exists $rpc_response->{is_expired} and $rpc_response->{is_expired} eq '1') {
                        if ($id) {
                            BOM::WebSocketAPI::v3::Wrapper::System::forget_one($c, $id);
                            BOM::WebSocketAPI::v3::Wrapper::Streamer::_transaction_channel($c, 'unsubscribe', $account_id, $id);
                            $id = undef;
                        }
                    }

                    return {
                        msg_type               => 'proposal_open_contract',
                        proposal_open_contract => {
                            $id ? (id => $id) : (),
                            buy_price       => $buy_price,
                            purchase_time   => $purchase_time,
                            transaction_ids => $transaction_ids,
                            (defined $sell_price) ? (sell_price => sprintf('%.2f', $sell_price)) : (),
                            (defined $sell_time) ? (sell_time => $sell_time) : (),
                            %$rpc_response
                        }};
                } else {
                    if ($id) {
                        BOM::WebSocketAPI::v3::Wrapper::System::forget_one($c, $id);
                        BOM::WebSocketAPI::v3::Wrapper::Streamer::_transaction_channel($c, 'unsubscribe', $account_id, $id);
                    }
                }
            }
<<<<<<< HEAD
        },
        {
            short_code  => delete $details->{short_code},
            contract_id => $contract_id,
            currency    => delete $details->{currency},
            is_sold     => delete $details->{is_sold},
            sell_time   => $sell_time,
            sell_price  => $sell_price,
            buy_price   => $buy_price,
            args        => $details
        },
        'proposal_open_contract'
    );
=======
        });
>>>>>>> f6115fa9
    return;
}

1;<|MERGE_RESOLUTION|>--- conflicted
+++ resolved
@@ -114,6 +114,8 @@
                 currency    => delete $details->{currency},
                 is_sold     => delete $details->{is_sold},
                 sell_time   => $sell_time,
+                sell_price  => $sell_price,
+                buy_price   => $buy_price,
             },
             rpc_response_cb => sub {
                 my ($c, $rpc_response, $req_storage) = @_;
@@ -151,23 +153,7 @@
                     }
                 }
             }
-<<<<<<< HEAD
-        },
-        {
-            short_code  => delete $details->{short_code},
-            contract_id => $contract_id,
-            currency    => delete $details->{currency},
-            is_sold     => delete $details->{is_sold},
-            sell_time   => $sell_time,
-            sell_price  => $sell_price,
-            buy_price   => $buy_price,
-            args        => $details
-        },
-        'proposal_open_contract'
-    );
-=======
         });
->>>>>>> f6115fa9
     return;
 }
 
