--- conflicted
+++ resolved
@@ -58,10 +58,9 @@
                 }
 
                 my $uuid;
-                if ($args->{subscribe} and $args->{subscribe} == 1 and not $uuid = _pricing_channel($c, 'subscribe', $args)) {
+                if (not $uuid = _pricing_channel($c, 'subscribe', $args, $api_name)) {
                     return $c->new_error($api_name,
-                        'AlreadySubscribedOrLimit',
-                        $c->l('You are either already subscribed or you have reached the limit for proposal subscription.'));
+                        'AlreadySubscribedOrLimit', $c->l('You are either already subscribed or you have reached the limit for proposal subscription.'));
                 }
 
                 # if uuid is set (means subscribe:1), and channel stil exists we cache the longcode here (reposnse from rpc) to add them to responses from pricer_daemon.
@@ -74,36 +73,10 @@
                 }
 
                 return {
-                    msg_type   => $api_name,
+                    msg_type => $api_name,
                     $api_name => {($uuid ? (id => $uuid) : ()), %$rpc_response}};
             }
-<<<<<<< HEAD
         });
-=======
-
-            my $uuid;
-            if (not $uuid = _pricing_channel($c, 'subscribe', $args, $api_name)) {
-                return $c->new_error($api_name,
-                    'AlreadySubscribedOrLimit', $c->l('You are either already subscribed or you have reached the limit for proposal subscription.'));
-            }
-
-            # if uuid is set (means subscribe:1), and channel stil exists we cache the longcode here (reposnse from rpc) to add them to responses from pricer_daemon.
-            my $pricing_channel = $c->stash('pricing_channel');
-            if ($uuid and exists $pricing_channel->{uuid}->{$uuid}) {
-                my $serialized_args = $pricing_channel->{uuid}->{$uuid}->{serialized_args};
-                my $amount = $args->{amount_per_point} || $args->{amount};
-                $pricing_channel->{$serialized_args}->{$amount}->{longcode} = $response->{longcode};
-                $c->stash('pricing_channel' => $pricing_channel);
-            }
-
-            return {
-                msg_type => $api_name,
-                $api_name => {($uuid ? (id => $uuid) : ()), %$response}};
-        },
-        {args => $args},
-        $api_name,
-    );
->>>>>>> f83c632f
     return;
 }
 
