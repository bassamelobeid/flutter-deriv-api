package BOM::WebSocketAPI::v3::Wrapper::Pricer;

use strict;
use warnings;
use JSON;
use Data::UUID;
use Format::Util::Numbers qw(roundnear);
use BOM::RPC::v3::Contract;
use BOM::WebSocketAPI::v3::Wrapper::System;
use Mojo::Redis::Processor;
use JSON::XS qw(encode_json decode_json);
use BOM::System::RedisReplicated;
use Time::HiRes qw(gettimeofday);
use BOM::WebSocketAPI::v3::Wrapper::Streamer;

sub price_stream {
    my ($c, $req_storage) = @_;

    my $args     = $req_storage->{args};
    my $symbol   = $args->{symbol};
    my $response = BOM::RPC::v3::Contract::validate_symbol($symbol);
    if ($response and exists $response->{error}) {
        return $c->new_error('price_stream', $response->{error}->{code}, $c->l($response->{error}->{message}, $symbol));
    } else {
        my $uuid;
        if ($args->{subscribe} and $args->{subscribe} == 1 and not $uuid = _pricing_channel($c, 'subscribe', $args)) {
            return $c->new_error('price_stream',
                'AlreadySubscribedOrLimit', $c->l('You are either already subscribed or you have reached the limit for proposal subscription.'));
        }
        _send_ask($c, $uuid, $args);
    }
    return;
}

sub _serialized_args {
    my $h = shift;
    my @a = ();
    foreach my $k (sort keys %$h) {
        push @a, ($k, $h->{$k});
    }
    return encode_json(\@a);
}

sub _pricing_channel {
    my ($c, $subs, $args) = @_;

    my %args_hash = %{$args};

    if ($args_hash{basis}) {
        $args_hash{amount} = 1000;
        $args_hash{basis}  = 'payout';
    }

    delete $args_hash{passthrough};
    delete $args_hash{req_id};

    $args_hash{language} = $c->stash('language') || 'EN';
    my $serialized_args = _serialized_args(\%args_hash);

    my $pricing_channel = $c->stash('pricing_channel') || {};

    my $amount = $args_hash{amount_per_point} || $args_hash{amount};

    if ($pricing_channel->{$serialized_args} and $pricing_channel->{$serialized_args}->{$amount}) {
        return;
    }

    my $uuid = Data::UUID->new->create_str();

    my $rp = Mojo::Redis::Processor->new({
        'write_conn' => BOM::System::RedisReplicated::redis_pricer,
        'read_conn'  => BOM::System::RedisReplicated::redis_pricer,
        data         => $serialized_args,
        trigger      => 'FEED::' . $args->{symbol},
    });

    # subscribe if it is not already subscribed
    if (not $pricing_channel->{$serialized_args} and not BOM::WebSocketAPI::v3::Wrapper::Streamer::_skip_streaming($args)) {
        $rp->send();
        $c->stash('redis_pricer')->subscribe([$rp->_processed_channel], sub { });

        my $request_time = gettimeofday;
        BOM::System::RedisReplicated::redis_pricer->set($rp->_processed_channel, $request_time);
        BOM::System::RedisReplicated::redis_pricer->expire($rp->_processed_channel, 60);
    }

    $pricing_channel->{$serialized_args}->{$amount}->{uuid} = $uuid;
    $pricing_channel->{$serialized_args}->{$amount}->{args} = $args;
    $pricing_channel->{$serialized_args}->{channel_name}    = $rp->_processed_channel;
    $pricing_channel->{uuid}->{$uuid}->{serialized_args}    = $serialized_args;
    $pricing_channel->{uuid}->{$uuid}->{amount}             = $amount;
    $pricing_channel->{uuid}->{$uuid}->{args}               = $args;

    $c->stash('pricing_channel' => $pricing_channel);
    return $uuid;
}

sub _send_ask {
<<<<<<< HEAD
    my ($c, $id, $req_storage) = @_;

    $c->call_rpc({
            args     => $req_storage,
            id       => $id,
            method   => 'send_ask',
            msg_type => 'price_stream',
            error    => sub {
                my ($c, $rpc_response, $req_storage) = @_;
                BOM::WebSocketAPI::v3::Wrapper::System::forget_one($c, $req_storage->{id});
            },
            response => sub {
                my ($rpc_response, $api_response, $req_storage) = @_;

                if ($api_response->{error}) {
                    $api_response->{error}->{details} = $rpc_response->{error}->{details} if (exists $rpc_response->{error}->{details});
                } else {
                    $api_response->{proposal}->{id} = $req_storage->{id} if $req_storage->{id};
                }
                return $api_response;
            }
        });
=======
    my ($c, $uuid, $args) = @_;

    BOM::WebSocketAPI::Websocket_v3::rpc(
        $c,
        'send_ask',
        sub {
            my $response = shift;
            if ($response and exists $response->{error}) {
                BOM::WebSocketAPI::v3::Wrapper::System::forget_one($c, $uuid);
                my $err = $c->new_error('price_stream', $response->{error}->{code}, $response->{error}->{message_to_client});
                $err->{error}->{details} = $response->{error}->{details} if (exists $response->{error}->{details});
                return $err;
            }
            my $pricing_channel = $c->stash('pricing_channel');
            # if uuid is set (means subscribe:1), and channel stil exists we cache the longcode here (reposnse from rpc) to add them to responses from pricer_daemon.
            if ($uuid and exists $pricing_channel->{uuid}->{$uuid}) {
                my $serialized_args = $pricing_channel->{uuid}->{$uuid}->{serialized_args};
                $pricing_channel->{$serialized_args}->{$args->{amount}}->{longcode} = $response->{longcode};
                $c->stash('pricing_channel' => $pricing_channel);
            }
            return {
                msg_type => 'price_stream',
                price_stream => {($uuid ? (id => $uuid) : ()), %$response}};
        },
        {args => $args},
        'price_stream'
    );
>>>>>>> 74a3f8dd
    return;
}

sub process_pricing_events {
    my ($c, $message, $chan) = @_;

    return if not $message;

    my $response        = decode_json($message);
    my $serialized_args = $response->{data};

    my $pricing_channel = $c->stash('pricing_channel');
    return if not $pricing_channel or not $pricing_channel->{$serialized_args};

    if (not $c->stash->{last_pricer_expiry_update} or time - $c->stash->{last_pricer_expiry_update} > 30) {
        BOM::System::RedisReplicated::redis_pricer->expire($response->{key}, 60);
        $c->stash->{last_pricer_expiry_update} = time;
    }

    delete $response->{data};
    delete $response->{key};

    foreach my $amount (keys %{$pricing_channel->{$serialized_args}}) {
        next if $amount eq 'channel_name';
        my $results;
        if ($response and exists $response->{error}) {
            $c->stash('redis')->subscribe([$pricing_channel->{$serialized_args}->{channel_name}]);
            my $err = $c->new_error('price_stream', $response->{error}->{code}, $response->{error}->{message_to_client});
            $err->{error}->{details} = $response->{error}->{details} if (exists $response->{error}->{details});
            $results = $err;
        } else {
            my $adjusted_results = _price_stream_results_adjustment($pricing_channel->{$serialized_args}->{$amount}->{args}, $response, $amount);

            if (my $ref = $adjusted_results->{error}) {
                my $err = $c->new_error('price_stream', $ref->{code}, $ref->{message_to_client});
                $err->{error}->{details} = $ref->{details} if exists $ref->{details};
                $results = $err;
            } else {
                $results = {
                    msg_type     => 'price_stream',
                    price_stream => {
                        id       => $pricing_channel->{$serialized_args}->{$amount}->{uuid},
                        longcode => $pricing_channel->{$serialized_args}->{$amount}->{longcode},
                        %$adjusted_results,
                    },
                };
            }
        }

        $results->{echo_req} = $pricing_channel->{$serialized_args}->{$amount}->{args};
        if (my $passthrough = delete $pricing_channel->{$serialized_args}->{$amount}->{args}->{passthrough}) {
            $results->{passthrough} = $passthrough;
        }
        if (my $req_id = delete $pricing_channel->{$serialized_args}->{$amount}->{args}->{req_id}) {
            $results->{req_id} = $req_id;
        }

        if ($c->stash('debug')) {
            $results->{debug} = {
                time   => 1000 * $results->{price_stream}->{rpc_time},
                method => 'price_stream',
            };
        }

        $c->send({json => $results});
    }
    return;
}

sub _price_stream_results_adjustment {
    my $orig_args = shift;
    my $results   = shift;
    my $amount    = shift;

    # For non spread
    if ($orig_args->{basis} eq 'payout') {
        my $ask_price = BOM::RPC::v3::Contract::calculate_ask_price({
            theo_probability      => $results->{theo_probability},
            base_commission       => $results->{base_commission},
            probability_threshold => $results->{probability_threshold},
            amount                => $amount,
        });
        $results->{ask_price}     = roundnear(0.01, $ask_price);
        $results->{display_value} = roundnear(0.01, $ask_price);
        $results->{payout}        = roundnear(0.01, $amount);
    } elsif ($orig_args->{basis} eq 'stake') {
        my $payout = roundnear(
            0.01,
            BOM::RPC::v3::Contract::calculate_payout({
                    theo_probability => $results->{theo_probability},
                    base_commission  => $results->{base_commission},
                    amount           => $amount,
                }));
        $amount                   = roundnear(0.01, $amount);
        $results->{ask_price}     = roundnear(0.01, $amount);
        $results->{display_value} = roundnear(0.01, $amount);
        $results->{payout}        = roundnear(0.01, $payout);
    }

    if (
        my $error = BOM::RPC::v3::Contract::validate_price({
                ask_price         => $results->{ask_price},
                payout            => $results->{payout},
                minimum_ask_price => $results->{minimum_stake},
                maximum_payout    => $results->{maximum_payout}}))
    {
        return {
            error => {
                message_to_client => $error->{message_to_client},
                code              => 'ContractBuyValidationError',
                details           => {
                    longcode      => $results->{longcode},
                    display_value => $results->{display_value},
                },
            }};
    }

    # cleans up the response.
    delete $results->{$_} for qw(theo_probability base_commission probability_threshold minimum_stake maximum_payout);

    return $results;
}

1;<|MERGE_RESOLUTION|>--- conflicted
+++ resolved
@@ -27,7 +27,8 @@
             return $c->new_error('price_stream',
                 'AlreadySubscribedOrLimit', $c->l('You are either already subscribed or you have reached the limit for proposal subscription.'));
         }
-        _send_ask($c, $uuid, $args);
+        $req_storage->{uuid} = $uuid;
+        _send_ask($c, $req_storage);
     }
     return;
 }
@@ -96,17 +97,29 @@
 }
 
 sub _send_ask {
-<<<<<<< HEAD
-    my ($c, $id, $req_storage) = @_;
+    my ($c, $req_storage) = @_;
 
     $c->call_rpc({
-            args     => $req_storage,
-            id       => $id,
+            args     => $req_storage->{args},
+            uuid     => $req_storage->{uuid},
             method   => 'send_ask',
             msg_type => 'price_stream',
+            success  => sub {
+                my ($c, $rpc_response, $req_storage) = @_;
+                my $pricing_channel = $c->stash('pricing_channel');
+                my $uuid = $req_storage->{uuid};
+                # if uuid is set (means subscribe:1), and channel stil exists we cache the longcode here (reposnse from rpc) to add them to responses from pricer_daemon.
+                if ($uuid and exists $pricing_channel->{uuid}->{$uuid}) {
+                    my $serialized_args = $pricing_channel->{uuid}->{$uuid}->{serialized_args};
+                    $pricing_channel->{$serialized_args}->{$args->{amount}}->{longcode} = $rpc_response->{longcode};
+                    $c->stash('pricing_channel' => $pricing_channel);
+                }  
+                return;
+            },
             error    => sub {
                 my ($c, $rpc_response, $req_storage) = @_;
-                BOM::WebSocketAPI::v3::Wrapper::System::forget_one($c, $req_storage->{id});
+                BOM::WebSocketAPI::v3::Wrapper::System::forget_one($c, $req_storage->{uuid});
+                return;
             },
             response => sub {
                 my ($rpc_response, $api_response, $req_storage) = @_;
@@ -114,40 +127,11 @@
                 if ($api_response->{error}) {
                     $api_response->{error}->{details} = $rpc_response->{error}->{details} if (exists $rpc_response->{error}->{details});
                 } else {
-                    $api_response->{proposal}->{id} = $req_storage->{id} if $req_storage->{id};
+                    $api_response->{proposal}->{id} = $req_storage->{uuid} if $req_storage->{uuid};
                 }
                 return $api_response;
             }
         });
-=======
-    my ($c, $uuid, $args) = @_;
-
-    BOM::WebSocketAPI::Websocket_v3::rpc(
-        $c,
-        'send_ask',
-        sub {
-            my $response = shift;
-            if ($response and exists $response->{error}) {
-                BOM::WebSocketAPI::v3::Wrapper::System::forget_one($c, $uuid);
-                my $err = $c->new_error('price_stream', $response->{error}->{code}, $response->{error}->{message_to_client});
-                $err->{error}->{details} = $response->{error}->{details} if (exists $response->{error}->{details});
-                return $err;
-            }
-            my $pricing_channel = $c->stash('pricing_channel');
-            # if uuid is set (means subscribe:1), and channel stil exists we cache the longcode here (reposnse from rpc) to add them to responses from pricer_daemon.
-            if ($uuid and exists $pricing_channel->{uuid}->{$uuid}) {
-                my $serialized_args = $pricing_channel->{uuid}->{$uuid}->{serialized_args};
-                $pricing_channel->{$serialized_args}->{$args->{amount}}->{longcode} = $response->{longcode};
-                $c->stash('pricing_channel' => $pricing_channel);
-            }
-            return {
-                msg_type => 'price_stream',
-                price_stream => {($uuid ? (id => $uuid) : ()), %$response}};
-        },
-        {args => $args},
-        'price_stream'
-    );
->>>>>>> 74a3f8dd
     return;
 }
 
