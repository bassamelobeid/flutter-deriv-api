package BOM::WebSocketAPI::v3::Wrapper::Pricer;

use strict;
use warnings;
use JSON;
use Data::UUID;
use List::Util qw(first);
use Format::Util::Numbers qw(roundnear);
use BOM::WebSocketAPI::v3::Wrapper::System;
use Mojo::Redis::Processor;
use JSON::XS qw(encode_json decode_json);
use Time::HiRes qw(gettimeofday);
use BOM::WebSocketAPI::v3::Wrapper::Streamer;
use Math::Util::CalculatedValue::Validatable;
use BOM::RPC::v3::Contract;

sub proposal {
    my ($c, $req_storage) = @_;

    my $args = $req_storage->{args};

    $c->call_rpc({
            args     => $args,
            method   => 'send_ask',
            msg_type => 'proposal',
            success  => sub {
                my ($c, $rpc_response, $req_storage) = @_;
<<<<<<< HEAD
                $req_storage->{uuid} = _pricing_channel_for_ask($c, 'subscribe', $req_storage->{args}, $rpc_response);
=======
                my $subscription_cache = {
                    contract_parameters => delete $rpc_response->{contract_parameters},
                    longcode            => $rpc_response->{longcode},
                };
                $req_storage->{uuid} = _pricing_channel($c, 'subscribe', $req_storage->{args}, $subscription_cache);
>>>>>>> eb1e6d08
            },
            response => sub {
                my ($rpc_response, $api_response, $req_storage) = @_;

                return $api_response if $rpc_response->{error};
                if (my $uuid = $req_storage->{uuid}) {
                    $api_response->{proposal}->{id} = $uuid;
                } else {
                    $api_response =
                        $c->new_error('proposal',
                        'AlreadySubscribedOrLimit',
                        $c->l('You are either already subscribed or you have reached the limit for proposal subscription.'));
                }
                return $api_response;
            },
        });
    return;
}

sub proposal_open_contract {
    my ($c, $response, $req_storage) = @_;

    my $args         = $req_storage->{args};
    my @contract_ids = keys %$response;
    if (scalar @contract_ids) {
        my $send_details = sub {
            my $result = shift;
            $c->send({
                    json => {
                        msg_type               => 'proposal_open_contract',
                        proposal_open_contract => {%$result}}
                },
                $req_storage
            );
        };
        foreach my $contract_id (@contract_ids) {
            if (exists $response->{$contract_id}->{error}) {
                my $error = $c->new_error('proposal_open_contract',
                    'ContractValidationError', $c->l($response->{$contract_id}->{error}->{message_to_client}));
                $c->send({json => $error}, $req_storage);
            } else {
                my $uuid;

                if (    exists $args->{subscribe}
                    and $args->{subscribe} eq '1'
                    and not $response->{$contract_id}->{is_expired}
                    and not $response->{$contract_id}->{is_sold})
                {
                    my $account_id = delete $response->{$contract_id}->{account_id};
                    my $cache      = {
                        account_id      => $account_id,
                        short_code      => $response->{$contract_id}->{shortcode},
                        contract_id     => $response->{$contract_id}->{contract_id},
                        currency        => $response->{$contract_id}->{currency},
                        buy_price       => $response->{$contract_id}->{buy_price},
                        sell_price      => $response->{$contract_id}->{sell_price},
                        sell_time       => $response->{$contract_id}->{sell_time},
                        purchase_time   => $response->{$contract_id}->{purchase_time},
                        is_sold         => $response->{$contract_id}->{is_sold},
                        transaction_ids => $response->{$contract_id}->{transaction_ids},
                    };

                    if (not $uuid = _pricing_channel_for_bid($c, 'subscribe', $args, $cache)) {
                        my $error =
                            $c->new_error('proposal_open_contract',
                            'AlreadySubscribedOrLimit',
                            $c->l('You are either already subscribed or you have reached the limit for proposal_open_contract subscription.'));
                        $c->send({json => $error}, $req_storage);
                    } else {
                        # subscribe to transaction channel as when contract is manually sold we need to cancel streaming
                        BOM::WebSocketAPI::v3::Wrapper::Streamer::_transaction_channel($c, 'subscribe', $account_id,
                            $uuid, {contract_id => $contract_id});
                    }
                }
                my $res = {$uuid ? (id => $uuid) : (), %{$response->{$contract_id}}};
                $send_details->($res);
            }
        }
        return;
    } else {
        return {
            msg_type               => 'proposal_open_contract',
            proposal_open_contract => {}};
    }
    return;
}

sub _serialized_args {
    my $h = shift;
    my @a = ();
    foreach my $k (sort keys %$h) {
        push @a, ($k, $h->{$k});
    }
    return 'PRICER_KEYS::' . encode_json(\@a);
}

sub _pricing_channel_for_ask {
    my ($c, $subs, $args, $rpc_response) = @_;
    my $price_daemon_cmd = 'price';
    my $cache = {map { ($_ => $rpc_response->{$_}) } qw(longcode contract_parameters)};
    delete $rpc_response->{contract_parameters};

    my %args_hash = %{$args};

    if ($args_hash{basis}) {
        $args_hash{amount} = 1000;
        $args_hash{basis}  = 'payout';
    }

    delete $args_hash{passthrough};
    delete $args_hash{req_id};

    $args_hash{language} = $c->stash('language') || 'EN';
    $args_hash{price_daemon_cmd} = $price_daemon_cmd;
    my $redis_channel = _serialized_args(\%args_hash);
    my $subchannel = $args->{amount_per_point} || $args->{amount};

    my $skip = BOM::WebSocketAPI::v3::Wrapper::Streamer::_skip_streaming($args);

    return _create_pricer_channel($c, $args, $redis_channel, $subchannel, $price_daemon_cmd, $cache, $skip);
}

sub _pricing_channel_for_bid {
    my ($c, $subs, $args, $cache) = @_;
    my $price_daemon_cmd = 'bid';

    my %hash;
    $hash{$_} = delete $cache->{$_} for qw(short_code contract_id currency is_sold sell_time);
    $hash{language} = $c->stash('language') || 'EN';
    $hash{price_daemon_cmd} = $price_daemon_cmd;
    my $redis_channel = _serialized_args(\%hash);

    %hash                 = ();
    %hash                 = map { $_ =~ /req_id|passthrough/ ? () : ($_ => $args->{$_}) } keys %$args;
    $hash{account_id}     = delete $cache->{account_id};
    $hash{transaction_id} = $cache->{transaction_ids}->{buy};                                            # transaction is going to be stored
    my $subchannel = _serialized_args(\%hash);

    return _create_pricer_channel($c, $args, $redis_channel, $subchannel, $price_daemon_cmd, $cache);
}

sub _create_pricer_channel {
    my ($c, $args, $redis_channel, $subchannel, $price_daemon_cmd, $cache, $skip_redis_subscr) = @_;

    my $pricing_channel = $c->stash('pricing_channel') || {};

    # already subscribed
    if (exists $pricing_channel->{$redis_channel} and exists $pricing_channel->{$redis_channel}->{$subchannel}) {
        return;
    }

    my $uuid = Data::UUID->new->create_str();

    # subscribe if it is not already subscribed
    if (    exists $args->{subscribe}
        and $args->{subscribe} == 1
        and not exists $pricing_channel->{$redis_channel}
        and not $skip_redis_subscr)
    {
        $c->redis_pricer->set($redis_channel, 1);
        $c->stash('redis_pricer')->subscribe([$redis_channel], sub { });
    }

    $pricing_channel->{$redis_channel}->{$subchannel}->{uuid}  = $uuid;
    $pricing_channel->{$redis_channel}->{$subchannel}->{args}  = $args;
    $pricing_channel->{$redis_channel}->{$subchannel}->{cache} = $cache;
    $pricing_channel->{uuid}->{$uuid}->{redis_channel}         = $redis_channel;
    $pricing_channel->{uuid}->{$uuid}->{subchannel}            = $subchannel;
    $pricing_channel->{uuid}->{$uuid}->{price_daemon_cmd}      = $price_daemon_cmd;
    $pricing_channel->{uuid}->{$uuid}->{args}                  = $args;               # for buy rpc call
    $pricing_channel->{uuid}->{$uuid}->{cache}                 = $cache;
    $pricing_channel->{$price_daemon_cmd}->{$uuid}             = 1;                   # for forget_all

    $c->stash('pricing_channel' => $pricing_channel);
    return $uuid;
}

sub process_pricing_events {
    my ($c, $message, $channel_name) = @_;

    # in case that it is a spread
    return if not $message or not $c->tx;
    my $pricing_channel = $c->stash('pricing_channel');
    return if not $pricing_channel or not $pricing_channel->{$channel_name};

    my $response         = decode_json($message);
    my $price_daemon_cmd = delete $response->{price_daemon_cmd};

    if ($price_daemon_cmd eq 'price') {
        process_ask_event($c, $response, $channel_name, $pricing_channel);
    } elsif ($price_daemon_cmd eq 'bid') {
        process_bid_event($c, $response, $channel_name, $pricing_channel);
    }
    return;
}

sub process_bid_event {
    my ($c, $response, $redis_channel, $pricing_channel) = @_;
    for my $subchannel (keys %{$pricing_channel->{$redis_channel}}) {
        my $results;
        if ($response and exists $response->{error}) {
            BOM::WebSocketAPI::v3::Wrapper::System::forget_one($c, $pricing_channel->{$redis_channel}->{uuid});
            if ($response->{error}->{message_to_client_array}) {
                $response->{error}->{message_to_client} = $c->l(@{$response->{error}->{message_to_client_array}});
            } else {
                $response->{error}->{message_to_client} = $c->l($response->{error}->{message_to_client});
            }

<<<<<<< HEAD
            $results = $c->new_error('proposal_open_contract', $response->{error}->{code}, $response->{error}->{message_to_client});
            $results->{error}->{details} = $response->{error}->{details} if (exists $response->{error}->{details});
        } else {
            my $passed_fields = $pricing_channel->{$redis_channel}->{$subchannel}->{cache};
            $response->{id}              = $pricing_channel->{$redis_channel}->{$subchannel}->{uuid};
            $response->{transaction_ids} = $passed_fields->{transaction_ids};
            $response->{buy_price}       = $passed_fields->{buy_price};
            $response->{purchase_time}   = $passed_fields->{purchase_time};
            $results                     = {
                msg_type                 => 'proposal_open_contract',
                'proposal_open_contract' => {%$response,},
            };
            _prepare_results($results, $pricing_channel, $redis_channel, $subchannel);
        }
        if ($c->stash('debug')) {
            $results->{debug} = {
                time   => $results->{proposal_open_contract}->{rpc_time},
                method => 'proposal_open_contract',
            };
        }
        delete $results->{proposal_open_contract}->{$_} for qw(rpc_time);
        $c->send({json => $results});
    }
    return;
}

sub process_ask_event {
    my ($c, $response, $redis_channel, $pricing_channel) = @_;

    my $theo_probability = $response->{theo_probability};
    foreach my $subchannel (keys %{$pricing_channel->{$redis_channel}}) {
        my $results;
=======
        delete $response->{contract_parameters};
        my $rpc_time = delete $response->{rpc_time};
>>>>>>> eb1e6d08
        if ($response and exists $response->{error}) {
            BOM::WebSocketAPI::v3::Wrapper::System::forget_one($c, $pricing_channel->{$redis_channel}->{$subchannel}->{uuid});
            # in pricer_dameon everything happens in Eng to maximize the collisions. If translations has params it will come as message_to_client_array.
            # eitherway it need l10n here.
            if ($response->{error}->{message_to_client_array}) {
                $response->{error}->{message_to_client} = $c->l(@{$response->{error}->{message_to_client_array}});
            } else {
                $response->{error}->{message_to_client} = $c->l($response->{error}->{message_to_client});
            }

            my $err = $c->new_error('proposal', $response->{error}->{code}, $response->{error}->{message_to_client});
            $err->{error}->{details} = $response->{error}->{details} if (exists $response->{error}->{details});
            $results = $err;
        } else {
            my $adjusted_results = _price_stream_results_adjustment(
                $pricing_channel->{$redis_channel}->{$subchannel}->{args},
                $pricing_channel->{$redis_channel}->{$subchannel}->{cache}->{contract_parameters},
                $response, $theo_probability
            );
            if (my $ref = $adjusted_results->{error}) {
                my $err = $c->new_error('proposal', $ref->{code}, $ref->{message_to_client});
                $err->{error}->{details} = $ref->{details} if exists $ref->{details};
                $results = $err;
            } else {
                $results = {
                    msg_type   => 'proposal',
                    'proposal' => {
                        id       => $pricing_channel->{$redis_channel}->{$subchannel}->{uuid},
                        longcode => $pricing_channel->{$redis_channel}->{$subchannel}->{cache}->{longcode},
                        %$adjusted_results,
                    },
                };
            }
            _prepare_results($results, $pricing_channel, $redis_channel, $subchannel);
        }
        if ($c->stash('debug')) {
            $results->{debug} = {
<<<<<<< HEAD
                time   => $results->{proposal}->{rpc_time},
=======
                time   => $rpc_time,
>>>>>>> eb1e6d08
                method => 'proposal',
            };
        }
        delete $results->{proposal}->{$_} for qw(contract_parameters rpc_time);
        $c->send({json => $results});
    }
    return;
}

sub _prepare_results {
    my ($results, $pricing_channel, $redis_channel, $subchannel) = @_;
    $results->{echo_req} = $pricing_channel->{$redis_channel}->{$subchannel}->{args};
    if (my $passthrough = $pricing_channel->{$redis_channel}->{$subchannel}->{args}->{passthrough}) {
        $results->{passthrough} = $passthrough;
    }
    if (my $req_id = $pricing_channel->{$redis_channel}->{$subchannel}->{args}->{req_id}) {
        $results->{req_id} = $req_id;
    }
    return;
}

sub _price_stream_results_adjustment {
    my $orig_args             = shift;
    my $contract_parameters   = shift;
    my $results               = shift;
    my $resp_theo_probability = shift;

    # skips for spreads
    return $results if first { $orig_args->{contract_type} eq $_ } qw(SPREADU SPREADD);

    # overrides the theo_probability which take the most calculation time.
    # theo_probability is a calculated value (CV), overwrite it with CV object.
    my $theo_probability = Math::Util::CalculatedValue::Validatable->new({
        name        => 'theo_probability',
        description => 'theorectical value of a contract',
        set_by      => 'Pricer Daemon',
        base_amount => $resp_theo_probability,
        minimum     => 0,
        maximum     => 1,
    });
    $contract_parameters->{theo_probability}      = $theo_probability;
    $contract_parameters->{app_markup_percentage} = $orig_args->{app_markup_percentage};
    my $contract = BOM::RPC::v3::Contract::create_contract($contract_parameters);

    if (my $error = $contract->validate_price) {
        return {
            error => {
                message_to_client => $error->{message_to_client},
                code              => 'ContractBuyValidationError',
                details           => {
                    longcode      => $contract->longcode,
                    display_value => $contract->ask_price,
                    payout        => $contract->payout,
                },
            }};
    }

    $results->{ask_price} = $results->{display_value} = $contract->ask_price;
    $results->{payout} = $contract->payout;
    #cleanup
    delete $results->{theo_probability};

    return $results;
}

sub send_proposal_open_contract_last_time {
    my ($c, $args) = @_;
    my $uuid = $args->{uuid};

    my $pricing_channel = $c->stash('pricing_channel');
    return if not $pricing_channel or not $pricing_channel->{uuid}->{$uuid};
    my $cache = $pricing_channel->{uuid}->{$uuid}->{cache};

    $c->call_rpc({
            args        => $pricing_channel->{uuid}->{$uuid}->{args},
            method      => 'get_bid',
            msg_type    => 'proposal_open_contract',
            call_params => {
                short_code  => $args->{short_code},
                contract_id => $args->{financial_market_bet_id},
                currency    => $args->{currency_code},
                sell_time   => $args->{sell_time},
                is_sold     => 1,
            },
            success => sub {
                my ($c, $rpc_response) = @_;

                $rpc_response->{buy_price}               = $cache->{buy_price};
                $rpc_response->{purchase_time}           = $cache->{purchase_time};
                $rpc_response->{transaction_ids}         = $cache->{transaction_ids};
                $rpc_response->{transaction_ids}->{sell} = $args->{id};
                $rpc_response->{sell_price}              = sprintf('%.2f', $args->{amount});
                $rpc_response->{sell_time}               = $args->{sell_time};

                # cancel proposal open contract streaming which will cancel transaction subscription also
                BOM::WebSocketAPI::v3::Wrapper::System::forget_one($c, $uuid);
            },
            error => sub {
                BOM::WebSocketAPI::v3::Wrapper::System::forget_one($c, $uuid);
            }
        });
    return;
}

1;<|MERGE_RESOLUTION|>--- conflicted
+++ resolved
@@ -25,15 +25,11 @@
             msg_type => 'proposal',
             success  => sub {
                 my ($c, $rpc_response, $req_storage) = @_;
-<<<<<<< HEAD
-                $req_storage->{uuid} = _pricing_channel_for_ask($c, 'subscribe', $req_storage->{args}, $rpc_response);
-=======
                 my $subscription_cache = {
                     contract_parameters => delete $rpc_response->{contract_parameters},
                     longcode            => $rpc_response->{longcode},
                 };
                 $req_storage->{uuid} = _pricing_channel($c, 'subscribe', $req_storage->{args}, $subscription_cache);
->>>>>>> eb1e6d08
             },
             response => sub {
                 my ($rpc_response, $api_response, $req_storage) = @_;
@@ -242,7 +238,6 @@
                 $response->{error}->{message_to_client} = $c->l($response->{error}->{message_to_client});
             }
 
-<<<<<<< HEAD
             $results = $c->new_error('proposal_open_contract', $response->{error}->{code}, $response->{error}->{message_to_client});
             $results->{error}->{details} = $response->{error}->{details} if (exists $response->{error}->{details});
         } else {
@@ -275,10 +270,6 @@
     my $theo_probability = $response->{theo_probability};
     foreach my $subchannel (keys %{$pricing_channel->{$redis_channel}}) {
         my $results;
-=======
-        delete $response->{contract_parameters};
-        my $rpc_time = delete $response->{rpc_time};
->>>>>>> eb1e6d08
         if ($response and exists $response->{error}) {
             BOM::WebSocketAPI::v3::Wrapper::System::forget_one($c, $pricing_channel->{$redis_channel}->{$subchannel}->{uuid});
             # in pricer_dameon everything happens in Eng to maximize the collisions. If translations has params it will come as message_to_client_array.
@@ -316,11 +307,7 @@
         }
         if ($c->stash('debug')) {
             $results->{debug} = {
-<<<<<<< HEAD
                 time   => $results->{proposal}->{rpc_time},
-=======
-                time   => $rpc_time,
->>>>>>> eb1e6d08
                 method => 'proposal',
             };
         }
