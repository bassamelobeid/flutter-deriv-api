--- conflicted
+++ resolved
@@ -355,12 +355,8 @@
         maximum     => 1,
     });
 
-<<<<<<< HEAD
     $contract_parameters->{theo_probability}      = $theo_probability;
     $contract_parameters->{app_markup_percentage} = $orig_args->{app_markup_percentage};
-=======
-    my $contract = BOM::RPC::v3::Contract::create_contract($contract_parameters);
->>>>>>> 9b6699f6
 
     my $price_calculator = Price::Calculator->new(%$contract_parameters);
 
