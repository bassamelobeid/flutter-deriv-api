--- conflicted
+++ resolved
@@ -14,14 +14,14 @@
 use BOM::WebSocketAPI::v3::Wrapper::Streamer;
 
 sub price_stream {
-    my ($c, $args) = @_;
-
-    my $symbol   = $args->{symbol};
+    my ($c, $req_storage) = @_;
+
+    my $symbol   = $req_storage->{args}->{symbol};
     my $response = BOM::RPC::v3::Contract::validate_symbol($symbol);
     if ($response and exists $response->{error}) {
         return $c->new_error('price_stream', $response->{error}->{code}, $c->l($response->{error}->{message}, $symbol));
     } else {
-        _send_ask($c, $args, 'price_stream');
+        _send_ask($c, $req_storage, 'price_stream');
     }
     return;
 }
@@ -34,33 +34,32 @@
     if ($response and exists $response->{error}) {
         return $c->new_error('proposal', $response->{error}->{code}, $c->l($response->{error}->{message}, $symbol));
     } else {
-        _send_ask($c, $req_storage);
+        _send_ask($c, $req_storage, 'proposal');
     }
     return;
 }
 
 sub _send_ask {
-<<<<<<< HEAD
-    my ($c, $req_storage) = @_;
+    my ($c, $req_storage, $api_name) = @_;
     my $args = $req_storage->{args};
 
     $c->call_rpc({
             args            => $args,
             method          => 'send_ask',
-            msg_type        => 'proposal',
+            msg_type        => $api_name,
             rpc_response_cb => sub {
                 my ($c, $rpc_response, $req_storage) = @_;
                 my $args = $req_storage->{args};
 
                 if ($rpc_response and exists $rpc_response->{error}) {
-                    my $err = $c->new_error('proposal', $rpc_response->{error}->{code}, $rpc_response->{error}->{message_to_client});
+                    my $err = $c->new_error($api_name, $rpc_response->{error}->{code}, $rpc_response->{error}->{message_to_client});
                     $err->{error}->{details} = $rpc_response->{error}->{details} if (exists $rpc_response->{error}->{details});
                     return $err;
                 }
 
                 my $uuid;
                 if ($args->{subscribe} and $args->{subscribe} == 1 and not $uuid = _pricing_channel($c, 'subscribe', $args)) {
-                    return $c->new_error('proposal',
+                    return $c->new_error($api_name,
                         'AlreadySubscribedOrLimit',
                         $c->l('You are either already subscribed or you have reached the limit for proposal subscription.'));
                 }
@@ -75,47 +74,10 @@
                 }
 
                 return {
-                    msg_type   => 'proposal',
-                    'proposal' => {($uuid ? (id => $uuid) : ()), %$rpc_response}};
+                    msg_type   => $api_name,
+                    $api_name => {($uuid ? (id => $uuid) : ()), %$rpc_response}};
             }
         });
-=======
-    my ($c, $args, $api_name) = @_;
-
-    BOM::WebSocketAPI::Websocket_v3::rpc(
-        $c,
-        'send_ask',
-        sub {
-            my $response = shift;
-            if ($response and exists $response->{error}) {
-                my $err = $c->new_error($api_name, $response->{error}->{code}, $response->{error}->{message_to_client});
-                $err->{error}->{details} = $response->{error}->{details} if (exists $response->{error}->{details});
-                return $err;
-            }
-
-            my $uuid;
-            if ($args->{subscribe} and $args->{subscribe} == 1 and not $uuid = _pricing_channel($c, 'subscribe', $args, $api_name)) {
-                return $c->new_error($api_name,
-                    'AlreadySubscribedOrLimit', $c->l('You are either already subscribed or you have reached the limit for proposal subscription.'));
-            }
-
-            # if uuid is set (means subscribe:1), and channel stil exists we cache the longcode here (reposnse from rpc) to add them to responses from pricer_daemon.
-            my $pricing_channel = $c->stash('pricing_channel');
-            if ($uuid and exists $pricing_channel->{uuid}->{$uuid}) {
-                my $serialized_args = $pricing_channel->{uuid}->{$uuid}->{serialized_args};
-                my $amount = $args->{amount_per_point} || $args->{amount};
-                $pricing_channel->{$serialized_args}->{$amount}->{longcode} = $response->{longcode};
-                $c->stash('pricing_channel' => $pricing_channel);
-            }
-
-            return {
-                msg_type => $api_name,
-                $api_name => {($uuid ? (id => $uuid) : ()), %$response}};
-        },
-        {args => $args},
-        $api_name,
-    );
->>>>>>> 16de83c2
     return;
 }
 
