--- conflicted
+++ resolved
@@ -278,14 +278,8 @@
     my $pricing_channel = $c->stash('pricing_channel');
     return if not $pricing_channel or not $pricing_channel->{$channel_name};
 
-<<<<<<< HEAD
     my $response        = decode_json($message);
     my $rpc_call        = delete $response->{rpc_call};
-=======
-    my $response         = decode_json($message);
-    my $serialized_args  = $chan;
-    my $theo_probability = $response->{theo_probability};
->>>>>>> d5b3a7ae
 
     if ($rpc_call eq 'send_ask') {
         process_ask_event($c, $response, $channel_name, $pricing_channel);
@@ -297,12 +291,27 @@
 
 sub process_bid_event {
     my ($c, $response, $pricing_channel) = @_;
+    my $results = {
+        msg_type   => 'proposal_open_contract',
+        'proposal_open_contract' => {
+            %$response,
+        },
+    };
+    $results->{echo_req} = $pricing_channel->{$serialized_args}->{$amount}->{args};
+    if (my $passthrough = $pricing_channel->{$serialized_args}->{$amount}->{args}->{passthrough}) {
+        $results->{passthrough} = $passthrough;
+    }
+    if (my $req_id = $pricing_channel->{$serialized_args}->{$amount}->{args}->{req_id}) {
+        $results->{req_id} = $req_id;
+    }
+    $c->send({json => $results});
     return;
 }
 
 sub process_ask_event {
     my ($c, $response, $serialized_args, $pricing_channel) = @_;
 
+    my $theo_probability = $response->{theo_probability};
     foreach my $amount (keys %{$pricing_channel->{$serialized_args}}) {
         my $results;
         if ($response and exists $response->{error}) {
@@ -319,60 +328,31 @@
             $err->{error}->{details} = $response->{error}->{details} if (exists $response->{error}->{details});
             $results = $err;
         } else {
-<<<<<<< HEAD
-            if ($response->{shortcode}) { # bid
-=======
             delete $response->{longcode};
-            my $adjusted_results =
-                _price_stream_results_adjustment($pricing_channel->{$serialized_args}->{$amount}->{args}, $response, $theo_probability);
+            my $adjusted_results = _price_stream_results_adjustment($pricing_channel->{$serialized_args}->{$amount}->{args}, $response, $amount);
 
             if (my $ref = $adjusted_results->{error}) {
                 my $err = $c->new_error('proposal', $ref->{code}, $ref->{message_to_client});
                 $err->{error}->{details} = $ref->{details} if exists $ref->{details};
                 $results = $err;
             } else {
->>>>>>> d5b3a7ae
                 $results = {
-                    msg_type   => 'proposal_open_contract',
-                    'proposal_open_contract' => {
-                        %$response,
+                    msg_type   => 'proposal',
+                    'proposal' => {
+                        id       => $pricing_channel->{$serialized_args}->{$amount}->{uuid},
+                        longcode => $pricing_channel->{$serialized_args}->{$amount}->{longcode},
+                        %$adjusted_results,
                     },
                 };
-                $results->{echo_req} = $pricing_channel->{$serialized_args}->{$amount}->{args};
-                if (my $passthrough = $pricing_channel->{$serialized_args}->{$amount}->{args}->{passthrough}) {
-                    $results->{passthrough} = $passthrough;
-                }
-                if (my $req_id = $pricing_channel->{$serialized_args}->{$amount}->{args}->{req_id}) {
-                    $results->{req_id} = $req_id;
-                }
-            } else { # ask
-                delete $response->{longcode};
-                my $adjusted_results = _price_stream_results_adjustment($pricing_channel->{$serialized_args}->{$amount}->{args}, $response, $amount);
-
-                if (my $ref = $adjusted_results->{error}) {
-                    my $err = $c->new_error('proposal', $ref->{code}, $ref->{message_to_client});
-                    $err->{error}->{details} = $ref->{details} if exists $ref->{details};
-                    $results = $err;
-                } else {
-                    $results = {
-                        msg_type   => 'proposal',
-                        'proposal' => {
-                            id       => $pricing_channel->{$serialized_args}->{$amount}->{uuid},
-                            longcode => $pricing_channel->{$serialized_args}->{$amount}->{longcode},
-                            %$adjusted_results,
-                        },
-                    };
-                }
-                $results->{echo_req} = $pricing_channel->{$serialized_args}->{$amount}->{args};
-                if (my $passthrough = $pricing_channel->{$serialized_args}->{$amount}->{args}->{passthrough}) {
-                    $results->{passthrough} = $passthrough;
-                }
-                if (my $req_id = $pricing_channel->{$serialized_args}->{$amount}->{args}->{req_id}) {
-                    $results->{req_id} = $req_id;
-                }
+            }
+            $results->{echo_req} = $pricing_channel->{$serialized_args}->{$amount}->{args};
+            if (my $passthrough = $pricing_channel->{$serialized_args}->{$amount}->{args}->{passthrough}) {
+                $results->{passthrough} = $passthrough;
+            }
+            if (my $req_id = $pricing_channel->{$serialized_args}->{$amount}->{args}->{req_id}) {
+                $results->{req_id} = $req_id;
             }
         }
-
         if ($c->stash('debug')) {
             $results->{debug} = {
                 time   => $results->{price_stream}->{rpc_time},
