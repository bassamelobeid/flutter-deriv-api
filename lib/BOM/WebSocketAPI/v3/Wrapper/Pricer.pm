--- conflicted
+++ resolved
@@ -210,15 +210,10 @@
 }
 
 sub process_pricing_events {
-<<<<<<< HEAD
     my ($c, $message, $channel_name) = @_;
-=======
-    my ($c, $message, $serialized_args) = @_;
->>>>>>> 901ea75c
 
     return if not $message or not $c->tx;
     my $pricing_channel = $c->stash('pricing_channel');
-<<<<<<< HEAD
     return if not $pricing_channel or not $pricing_channel->{$channel_name};
 
     my $response         = decode_json($message);
@@ -235,7 +230,7 @@
 
 sub process_bid_event {
     my ($c, $response, $redis_channel, $pricing_channel) = @_;
-    for my $subchannel (keys %{$pricing_channel->{$redis_channel}}) {
+    for my $stash_data (values %{$pricing_channel->{$redis_channel}}) {
         my $results;
         if ($response and exists $response->{error}) {
             BOM::WebSocketAPI::v3::Wrapper::System::forget_one($c, $pricing_channel->{$redis_channel}->{uuid});
@@ -248,8 +243,8 @@
             $results = $c->new_error('proposal_open_contract', $response->{error}->{code}, $response->{error}->{message_to_client});
             $results->{error}->{details} = $response->{error}->{details} if (exists $response->{error}->{details});
         } else {
-            my $passed_fields = $pricing_channel->{$redis_channel}->{$subchannel}->{cache};
-            $response->{id}              = $pricing_channel->{$redis_channel}->{$subchannel}->{uuid};
+            my $passed_fields = $stash_data->{cache};
+            $response->{id}              = $stash_data->{uuid};
             $response->{transaction_ids} = $passed_fields->{transaction_ids};
             $response->{buy_price}       = $passed_fields->{buy_price};
             $response->{purchase_time}   = $passed_fields->{purchase_time};
@@ -258,7 +253,7 @@
                 msg_type                 => 'proposal_open_contract',
                 'proposal_open_contract' => {%$response,},
             };
-            _prepare_results($results, $pricing_channel, $redis_channel, $subchannel);
+            _prepare_results($results, $pricing_channel, $redis_channel, $stash_data);
         }
         if ($c->stash('debug')) {
             $results->{debug} = {
@@ -281,17 +276,7 @@
     my ($c, $response, $redis_channel, $pricing_channel) = @_;
 
     my $theo_probability = $response->{theo_probability};
-    foreach my $subchannel (keys %{$pricing_channel->{$redis_channel}}) {
-        my $results;
-        if ($response and exists $response->{error}) {
-            BOM::WebSocketAPI::v3::Wrapper::System::forget_one($c, $pricing_channel->{$redis_channel}->{$subchannel}->{uuid});
-=======
-    return if not $pricing_channel or not $pricing_channel->{$serialized_args};
-
-    my $response = decode_json($message);
-    my ($theo_probability, $rpc_time) = delete @{$response}{qw/theo_probability rpc_time contract_parameters longcode/};
-
-    foreach my $stash_data (values %{$pricing_channel->{$serialized_args}}) {
+    foreach my $stash_data (values %{$pricing_channel->{$redis_channel}}) {
         my $results;
         if (
             !exists $stash_data->{error} && (    # do not rewrite errors
@@ -303,15 +288,13 @@
                 || !exists $stash_data->{contract_parameters}
                 || !$stash_data->{contract_parameters}))
         {
-            my $keys_count = scalar keys %{$pricing_channel->{$serialized_args}};
-            warn "Proposal call pricing event processing: stash data missed! serialized_args: $serialized_args, total keys: $keys_count";
+            my $keys_count = scalar keys %{$pricing_channel->{$redis_channel}};
+            warn "Proposal call pricing event processing: stash data missed! serialized_args: $redis_channel, total keys: $keys_count";
             $response->{error}->{code}              = 'InternalServerError';
             $response->{error}->{message_to_client} = 'Internal server error';
         }
-
         if ($response and exists $response->{error}) {
             BOM::WebSocketAPI::v3::Wrapper::System::forget_one($c, $stash_data->{uuid});
->>>>>>> 901ea75c
             # in pricer_dameon everything happens in Eng to maximize the collisions. If translations has params it will come as message_to_client_array.
             # eitherway it need l10n here.
             if ($response->{error}->{message_to_client_array}) {
@@ -324,16 +307,8 @@
             $err->{error}->{details} = $response->{error}->{details} if (exists $response->{error}->{details});
             $results = $err;
         } else {
-<<<<<<< HEAD
-            my $adjusted_results = _price_stream_results_adjustment(
-                $pricing_channel->{$redis_channel}->{$subchannel}->{args},
-                $pricing_channel->{$redis_channel}->{$subchannel}->{cache}->{contract_parameters},
-                $response, $theo_probability
-            );
-=======
             my $adjusted_results =
-                _price_stream_results_adjustment($stash_data->{args}, $stash_data->{contract_parameters}, $response, $theo_probability);
->>>>>>> 901ea75c
+                _price_stream_results_adjustment($stash_data->{args}, $stash_data->{cache}->{contract_parameters}, $response, $theo_probability);
             if (my $ref = $adjusted_results->{error}) {
                 my $err = $c->new_error('proposal', $ref->{code}, $ref->{message_to_client});
                 $err->{error}->{details} = $ref->{details} if exists $ref->{details};
@@ -342,31 +317,14 @@
                 $results = {
                     msg_type   => 'proposal',
                     'proposal' => {
-<<<<<<< HEAD
-                        id       => $pricing_channel->{$redis_channel}->{$subchannel}->{uuid},
-                        longcode => $pricing_channel->{$redis_channel}->{$subchannel}->{cache}->{longcode},
-=======
                         id       => $stash_data->{uuid},
                         longcode => $stash_data->{longcode},
->>>>>>> 901ea75c
                         %$adjusted_results,
                     },
                 };
             }
-            _prepare_results($results, $pricing_channel, $redis_channel, $subchannel);
-        }
-<<<<<<< HEAD
-=======
-
-        $results->{echo_req} = $stash_data->{args};
-        if (my $passthrough = $stash_data->{passthrough}) {
-            $results->{passthrough} = $passthrough;
-        }
-        if (my $req_id = $stash_data->{args}->{req_id}) {
-            $results->{req_id} = $req_id;
-        }
-
->>>>>>> 901ea75c
+            _prepare_results($results, $pricing_channel, $redis_channel, $stash_data);
+        }
         if ($c->stash('debug')) {
             $results->{debug} = {
                 time   => $results->{proposal}->{rpc_time},
@@ -380,12 +338,12 @@
 }
 
 sub _prepare_results {
-    my ($results, $pricing_channel, $redis_channel, $subchannel) = @_;
-    $results->{echo_req} = $pricing_channel->{$redis_channel}->{$subchannel}->{args};
-    if (my $passthrough = $pricing_channel->{$redis_channel}->{$subchannel}->{args}->{passthrough}) {
+    my ($results, $pricing_channel, $redis_channel, $stash_data) = @_;
+    $results->{echo_req} = $stash_data->{args};
+    if (my $passthrough = $stash_data->{args}->{passthrough}) {
         $results->{passthrough} = $passthrough;
     }
-    if (my $req_id = $pricing_channel->{$redis_channel}->{$subchannel}->{args}->{req_id}) {
+    if (my $req_id = $stash_data->{args}->{req_id}) {
         $results->{req_id} = $req_id;
     }
     return;
