package BOM::WebSocketAPI::v3::Wrapper::Pricer;

use strict;
use warnings;
use JSON;
use Data::UUID;
use Format::Util::Numbers qw(roundnear);
use BOM::RPC::v3::Contract;
use BOM::WebSocketAPI::v3::Wrapper::System;
use Mojo::Redis::Processor;
use JSON::XS qw(encode_json decode_json);
use BOM::System::RedisReplicated;
use Time::HiRes qw(gettimeofday);
use BOM::WebSocketAPI::v3::Wrapper::Streamer;

sub price_stream {
    my ($c, $req_storage) = @_;

    my $args     = $req_storage->{args};
    my $symbol   = $args->{symbol};
    my $response = BOM::RPC::v3::Contract::validate_symbol($symbol);
    if ($response and exists $response->{error}) {
        return $c->new_error('price_stream', $response->{error}->{code}, $c->l($response->{error}->{message}, $symbol));
    } else {
        my $uuid;
        if ($args->{subscribe} and $args->{subscribe} == 1 and not $uuid = _pricing_channel($c, 'subscribe', $args)) {
            return $c->new_error('price_stream',
                'AlreadySubscribedOrLimit', $c->l('You are either already subscribed or you have reached the limit for proposal subscription.'));
        }
        $req_storage->{uuid} = $uuid;
        _send_ask($c, $req_storage);
    }
    return;
}

sub _serialized_args {
    my $h = shift;
    my @a = ();
    foreach my $k (sort keys %$h) {
        push @a, ($k, $h->{$k});
    }
    return encode_json(\@a);
}

sub _pricing_channel {
    my ($c, $subs, $args) = @_;

    my %args_hash = %{$args};

    if ($args_hash{basis}) {
        $args_hash{amount} = 1000;
        $args_hash{basis}  = 'payout';
    }

    delete $args_hash{passthrough};
    delete $args_hash{req_id};

    $args_hash{language} = $c->stash('language') || 'EN';
    my $serialized_args = _serialized_args(\%args_hash);

    my $pricing_channel = $c->stash('pricing_channel') || {};

    my $amount = $args->{amount_per_point} || $args->{amount};

    if ($pricing_channel->{$serialized_args} and $pricing_channel->{$serialized_args}->{$amount}) {
        return;
    }

    my $uuid = Data::UUID->new->create_str();

    my $rp = Mojo::Redis::Processor->new({
        'write_conn' => BOM::System::RedisReplicated::redis_pricer,
        'read_conn'  => BOM::System::RedisReplicated::redis_pricer,
        data         => $serialized_args,
        trigger      => 'FEED::' . $args->{symbol},
    });

    # subscribe if it is not already subscribed
    if (not $pricing_channel->{$serialized_args} and not BOM::WebSocketAPI::v3::Wrapper::Streamer::_skip_streaming($args)) {
        $rp->send();
        $c->stash('redis_pricer')->subscribe([$rp->_processed_channel], sub { });

        my $request_time = gettimeofday;
        BOM::System::RedisReplicated::redis_pricer->set($rp->_processed_channel, $request_time);
        BOM::System::RedisReplicated::redis_pricer->expire($rp->_processed_channel, 60);
    }

    $pricing_channel->{$serialized_args}->{$amount}->{uuid} = $uuid;
    $pricing_channel->{$serialized_args}->{$amount}->{args} = $args;
    $pricing_channel->{$serialized_args}->{channel_name}    = $rp->_processed_channel;
    $pricing_channel->{uuid}->{$uuid}->{serialized_args}    = $serialized_args;
    $pricing_channel->{uuid}->{$uuid}->{amount}             = $amount;
    $pricing_channel->{uuid}->{$uuid}->{args}               = $args;

    $c->stash('pricing_channel' => $pricing_channel);
    return $uuid;
}

sub _send_ask {
    my ($c, $req_storage) = @_;

    my $args = $req_storage->{args};
    $c->call_rpc({
            args     => $args,
            uuid     => $req_storage->{uuid},
            method   => 'send_ask',
            msg_type => 'price_stream',
            success  => sub {
                my ($c, $rpc_response, $req_storage) = @_;
                my $pricing_channel = $c->stash('pricing_channel');
                my $uuid            = $req_storage->{uuid};
                # if uuid is set (means subscribe:1), and channel stil exists we cache the longcode here (reposnse from rpc) to add them to responses from pricer_daemon.
                if ($uuid and exists $pricing_channel->{uuid}->{$uuid}) {
                    my $serialized_args = $pricing_channel->{uuid}->{$uuid}->{serialized_args};
                    $pricing_channel->{$serialized_args}->{$args->{amount}}->{longcode} = $rpc_response->{longcode};
                    $c->stash('pricing_channel' => $pricing_channel);
                }
                return;
            },
            error => sub {
                my ($c, $rpc_response, $req_storage) = @_;
                BOM::WebSocketAPI::v3::Wrapper::System::forget_one($c, $req_storage->{uuid});
                return;
            },
            response => sub {
                my ($rpc_response, $api_response, $req_storage) = @_;

                if ($api_response->{error}) {
                    $api_response->{error}->{details} = $rpc_response->{error}->{details} if (exists $rpc_response->{error}->{details});
                } else {
                    $api_response->{proposal}->{id} = $req_storage->{uuid} if $req_storage->{uuid};
                }
                return $api_response;
            }
<<<<<<< HEAD
        });
=======
            my $pricing_channel = $c->stash('pricing_channel');
            # if uuid is set (means subscribe:1), and channel stil exists we cache the longcode here (reposnse from rpc) to add them to responses from pricer_daemon.
            if ($uuid and exists $pricing_channel->{uuid}->{$uuid}) {
                my $serialized_args = $pricing_channel->{uuid}->{$uuid}->{serialized_args};
                my $amount = $args->{amount_per_point} || $args->{amount};
                $pricing_channel->{$serialized_args}->{$amount}->{longcode} = $response->{longcode};
                $c->stash('pricing_channel' => $pricing_channel);
            }
            return {
                msg_type => 'price_stream',
                price_stream => {($uuid ? (id => $uuid) : ()), %$response}};
        },
        {args => $args},
        'price_stream'
    );
>>>>>>> 1389b109
    return;
}

sub process_pricing_events {
    my ($c, $message, $chan) = @_;

    return if not $message;

    my $response        = decode_json($message);
    my $serialized_args = $response->{data};

    my $pricing_channel = $c->stash('pricing_channel');
    return if not $pricing_channel or not $pricing_channel->{$serialized_args};

    if (not $c->stash->{last_pricer_expiry_update} or time - $c->stash->{last_pricer_expiry_update} > 30) {
        BOM::System::RedisReplicated::redis_pricer->expire($response->{key}, 60);
        $c->stash->{last_pricer_expiry_update} = time;
    }

    delete $response->{data};
    delete $response->{key};

    foreach my $amount (keys %{$pricing_channel->{$serialized_args}}) {
        next if $amount eq 'channel_name';
        my $results;
        if ($response and exists $response->{error}) {
            $c->stash('redis')->subscribe([$pricing_channel->{$serialized_args}->{channel_name}]);
            my $err = $c->new_error('price_stream', $response->{error}->{code}, $response->{error}->{message_to_client});
            $err->{error}->{details} = $response->{error}->{details} if (exists $response->{error}->{details});
            $results = $err;
        } else {
            my $adjusted_results = _price_stream_results_adjustment($pricing_channel->{$serialized_args}->{$amount}->{args}, $response, $amount);

            if (my $ref = $adjusted_results->{error}) {
                my $err = $c->new_error('price_stream', $ref->{code}, $ref->{message_to_client});
                $err->{error}->{details} = $ref->{details} if exists $ref->{details};
                $results = $err;
            } else {
                $results = {
                    msg_type     => 'price_stream',
                    price_stream => {
                        id       => $pricing_channel->{$serialized_args}->{$amount}->{uuid},
                        longcode => $pricing_channel->{$serialized_args}->{$amount}->{longcode},
                        %$adjusted_results,
                    },
                };
            }
        }

        $results->{echo_req} = $pricing_channel->{$serialized_args}->{$amount}->{args};
        if (my $passthrough = $pricing_channel->{$serialized_args}->{$amount}->{args}->{passthrough}) {
            $results->{passthrough} = $passthrough;
        }
        if (my $req_id = $pricing_channel->{$serialized_args}->{$amount}->{args}->{req_id}) {
            $results->{req_id} = $req_id;
        }

        if ($c->stash('debug')) {
            $results->{debug} = {
                time   => 1000 * $results->{price_stream}->{rpc_time},
                method => 'price_stream',
            };
        }

        $c->send({json => $results});
    }
    return;
}

sub _price_stream_results_adjustment {
    my $orig_args = shift;
    my $results   = shift;
    my $amount    = shift;

    # For non spread
    if ($orig_args->{basis} eq 'payout') {
        my $ask_price = BOM::RPC::v3::Contract::calculate_ask_price({
            theo_probability      => $results->{theo_probability},
            base_commission       => $results->{base_commission},
            probability_threshold => $results->{probability_threshold},
            amount                => $amount,
        });
        $results->{ask_price}     = roundnear(0.01, $ask_price);
        $results->{display_value} = roundnear(0.01, $ask_price);
        $results->{payout}        = roundnear(0.01, $amount);
    } elsif ($orig_args->{basis} eq 'stake') {
        my $payout = roundnear(
            0.01,
            BOM::RPC::v3::Contract::calculate_payout({
                    theo_probability => $results->{theo_probability},
                    base_commission  => $results->{base_commission},
                    amount           => $amount,
                }));
        $amount                   = roundnear(0.01, $amount);
        $results->{ask_price}     = roundnear(0.01, $amount);
        $results->{display_value} = roundnear(0.01, $amount);
        $results->{payout}        = roundnear(0.01, $payout);
    } else {
        # in case that it is a spread
        return $results;
    }

    if (
        my $error = BOM::RPC::v3::Contract::validate_price({
                ask_price         => $results->{ask_price},
                payout            => $results->{payout},
                minimum_ask_price => $results->{minimum_stake},
                maximum_payout    => $results->{maximum_payout}}))
    {
        return {
            error => {
                message_to_client => $error->{message_to_client},
                code              => 'ContractBuyValidationError',
                details           => {
                    longcode      => $results->{longcode},
                    display_value => $results->{display_value},
                },
            }};
    }

    # cleans up the response.
    delete $results->{$_} for qw(theo_probability base_commission probability_threshold minimum_stake maximum_payout);

    return $results;
}

1;<|MERGE_RESOLUTION|>--- conflicted
+++ resolved
@@ -112,7 +112,8 @@
                 # if uuid is set (means subscribe:1), and channel stil exists we cache the longcode here (reposnse from rpc) to add them to responses from pricer_daemon.
                 if ($uuid and exists $pricing_channel->{uuid}->{$uuid}) {
                     my $serialized_args = $pricing_channel->{uuid}->{$uuid}->{serialized_args};
-                    $pricing_channel->{$serialized_args}->{$args->{amount}}->{longcode} = $rpc_response->{longcode};
+                    my $amount = $args->{amount_per_point} || $args->{amount};
+                    $pricing_channel->{$serialized_args}->{$amount}->{longcode} = $response->{longcode};
                     $c->stash('pricing_channel' => $pricing_channel);
                 }
                 return;
@@ -132,25 +133,7 @@
                 }
                 return $api_response;
             }
-<<<<<<< HEAD
         });
-=======
-            my $pricing_channel = $c->stash('pricing_channel');
-            # if uuid is set (means subscribe:1), and channel stil exists we cache the longcode here (reposnse from rpc) to add them to responses from pricer_daemon.
-            if ($uuid and exists $pricing_channel->{uuid}->{$uuid}) {
-                my $serialized_args = $pricing_channel->{uuid}->{$uuid}->{serialized_args};
-                my $amount = $args->{amount_per_point} || $args->{amount};
-                $pricing_channel->{$serialized_args}->{$amount}->{longcode} = $response->{longcode};
-                $c->stash('pricing_channel' => $pricing_channel);
-            }
-            return {
-                msg_type => 'price_stream',
-                price_stream => {($uuid ? (id => $uuid) : ()), %$response}};
-        },
-        {args => $args},
-        'price_stream'
-    );
->>>>>>> 1389b109
     return;
 }
 
