--- conflicted
+++ resolved
@@ -17,19 +17,8 @@
     # 1. Take parameters from args if $args->{parameters} is defined instead ot taking it from proposal
     # 2. Calling forget_buy_proposal instead of forget_one as we need args for contract proposal
     if ($args->{parameters}) {
-<<<<<<< HEAD
         $params->{call_params}->{contract_parameters} = $args->{parameters};
         return;
-=======
-        $req_storage->{call_params}->{contract_parameters} = $args->{parameters};
-    } elsif (my $p = BOM::WebSocketAPI::v3::Wrapper::System::forget_buy_proposal($c, $args->{buy})) {
-        $req_storage->{call_params}->{contract_parameters} = $p;
-    } elsif ($c->stash('pricing_channel') and $c->stash('pricing_channel')->{uuid} and $c->stash('pricing_channel')->{uuid}->{$args->{buy}}) {
-        $req_storage->{call_params}->{contract_parameters} = $c->stash('pricing_channel')->{uuid}->{$args->{buy}}->{args};
-        BOM::WebSocketAPI::v3::Wrapper::System::_forget_all_pricing_subscriptions($c, $args->{buy});
-    } else {
-        return $c->new_error('buy', 'InvalidContractProposal', $c->l("Unknown contract proposal"));
->>>>>>> 8a31c817
     }
 
     if (my $proposal_id = $args->{buy} // $args->{buy_contract_for_multiple_accounts}) {
@@ -38,8 +27,9 @@
             return;
         }
 
-        if ($c->stash('pricing_channel') and $c->stash('pricing_channel')->{uuid} and $c->stash('pricing_channel')->{uuid}->{$proposal_id}) {
-            $params->{call_params}->{contract_parameters} = $c->stash('pricing_channel')->{uuid}->{$proposal_id}->{args};
+        my $ch = $c->stash('pricing_channel');
+        if ($ch and $ch = $ch->{uuid} and $ch = $ch->{$proposal_id}) {
+            $params->{call_params}->{contract_parameters} = $ch->{args};
             BOM::WebSocketAPI::v3::Wrapper::System::_forget_all_pricing_subscriptions($c, $proposal_id);
             return;
         }
