--- conflicted
+++ resolved
@@ -21,23 +21,13 @@
 
     my %removed_ids;
     if (my $type = $req_storage->{args}->{forget_all}) {
-<<<<<<< HEAD
-        if ($type eq 'balance' or $type eq 'transaction' or $type eq 'proposal_open_contract') {
+        if ($type eq 'balance' or $type eq 'transaction') {
             @removed_ids{@{_forget_transaction_subscription($c, $type)}} = ();
         }
-        if ($type eq 'proposal' or $type eq 'proposal_open_contract') {
+        if ($type eq 'proposal') {
             @removed_ids{@{_forget_all_pricing_subscriptions($c, $type)}} = ();
         }
-        if ($type ne 'proposal_open_contract') {
-            @removed_ids{@{_forget_feed_subscription($c, $type)}} = ();
-=======
-        if ($type eq 'balance' or $type eq 'transaction' or $type eq '1') {
-            $removed_ids = _forget_transaction_subscription($c, $type);
-        } elsif ($type eq 'proposal' or $type eq '1') {
-            $removed_ids = _forget_all_pricing_subscriptions($c);
-        } else {
-            $removed_ids = _forget_feed_subscription($c, $type);
->>>>>>> 8526a531
+        @removed_ids{@{_forget_feed_subscription($c, $type)}} = ();
         }
     }
 
@@ -134,22 +124,7 @@
                 $c->stash('redis_pricer')->unsubscribe([$redis_channel]);
                 delete $pricing_channel->{$redis_channel};
             }
-<<<<<<< HEAD
             delete $pricing_channel->{uuid}->{$uuid};
-=======
-            push @$removed_ids, $uuid;
-            $c->stash('pricing_channel' => $pricing_channel);
-            return $removed_ids;
-        }
-        foreach my $serialized_args (keys %{$pricing_channel}) {
-            if ($serialized_args ne 'uuid') {
-                $c->stash('redis_pricer')->unsubscribe([$serialized_args]);
-                delete $pricing_channel->{$serialized_args};
-            }
-        }
-        foreach my $id (keys %{$pricing_channel->{uuid}}) {
-            push @$removed_ids, $id;
->>>>>>> 8526a531
         }
         delete $pricing_channel->{price_daemon_cmd}->{$price_daemon_cmd};
         $c->stash('pricing_channel' => $pricing_channel);
