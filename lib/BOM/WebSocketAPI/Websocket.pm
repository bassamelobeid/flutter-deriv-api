--- conflicted
+++ resolved
@@ -83,14 +83,10 @@
         if (my $pve = $contract->primary_validation_error) {
             $log->error("primary error: " . $pve->message);
             return {
-<<<<<<< HEAD
-                error     => $pve->message_to_client,
-=======
                 error => {
                     message => $pve->message_to_client,
                     code    => "ContractBuyValidationError"
                 },
->>>>>>> eb0518d5
                 longcode  => $DOM->parse($contract->longcode)->all_text,
                 ask_price => sprintf('%.2f', $contract->ask_price),
             };
