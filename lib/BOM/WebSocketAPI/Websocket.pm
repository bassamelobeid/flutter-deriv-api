--- conflicted
+++ resolved
@@ -347,11 +347,7 @@
                     error    => "symbol $symbol invalid"
                 }});
         if ($p1->{end}) {
-<<<<<<< HEAD
-            my $style = delete($p1->{style}) || ($p1->{granularity}? 'candles': 'ticks');
-=======
             my $style = delete($p1->{style}) || ($p1->{granularity} ? 'candles' : 'ticks');
->>>>>>> 7c4f93d8
             if ($style eq 'ticks') {
                 my $ticks = $c->BOM::WebSocketAPI::Symbols::_ticks(%$p1, ul => $ul);
                 my $history = {
