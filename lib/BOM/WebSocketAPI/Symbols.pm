--- conflicted
+++ resolved
@@ -54,9 +54,6 @@
     };
 }
 
-<<<<<<< HEAD
-# a service for friends to look up my pool of names
-=======
 sub active_symbols {
     my ($class, $by) = @_;
     $by =~ /^(symbol|display_name)$/ or die 'by symbol or display_name only';
@@ -108,95 +105,10 @@
     return;
 }
 
->>>>>>> 98d1183c
 sub symbol_search {
     my $s = shift;
     return $_by_symbol->{$s} || $_by_display_name->{$s}    # or undef if not found.
 }
-
-# a service for friends to get a hash of active names by symbol or display_name
-sub active_symbols {
-    my ($class, $by) = @_;
-    $by =~ /^(symbol|display_name)$/ or die 'by symbol or display_name only';
-    return {
-        map { $_->{$by} => $_ }
-            grep { !$_->{is_trading_suspended} && $_->{exchange_is_open} }
-            map { _description($_) }
-            keys %$_by_symbol
-    };
-}
-
-# a service for friends to look up my pool of exchanges (a hashref of exchange => list of sp structs)
-sub exchanges {
-    my $class = shift;
-    return $_by_exchange;
-}
-
-=head2 ok_symbol
-
-A bridging action which verifies the matched symbol and loads up its parameters.
-Also converts external 'display_name' symbol format into internal format.
-
-=cut
-
-sub ok_symbol {
-    my $c      = shift;
-    my $symbol = $c->stash('symbol') || die 'routing error: symbol';
-    my $sp     = symbol_search($symbol) || return $c->_fail("invalid symbol: $symbol", 404);
-    $c->stash(sp => $sp);
-    return 1;
-}
-
-=head2 list
-
-returns list of all symbols as list of hashes where each hash has properties for one symbol.
-
-=cut
-
-sub list {
-    return shift->_pass({symbols => [map { _description($_) } sort keys %$_by_symbol]});
-}
-
-=head2 symbol
-
-returns latest properties for symbol specified by I<symbol> parameter
-
-=cut
-
-sub symbol {
-    my $c = shift;
-    my $s = $c->stash('sp')->{symbol};
-    return $c->_pass(_description($s));
-}
-
-=head2 price
-
-returns latest price for the I<symbol>
-
-=cut
-
-sub price {
-    my $c      = shift;
-    my $symbol = $c->stash('sp')->{symbol};
-    my $ul     = BOM::Market::Underlying->new($symbol);
-    if ($ul->feed_license eq 'realtime') {
-        my $tick = $ul->get_combined_realtime;
-        $c->_pass({
-            symbol => $symbol,
-            time   => $tick->{epoch},
-            price  => $tick->{quote},
-        });
-    } else {
-        $c->_fail("realtime quotes are not available for $symbol");
-    }
-    return;
-}
-
-=head2 ticks
-
-Return up to I<count> ticks between I<start> and I<end> epochs for I<symbol>
-
-=cut
 
 sub _ticks {
     my ($c, %args) = @_;
@@ -261,16 +173,6 @@
     H4  => 14400,
     H8  => 28800,
 );
-
-=head2 candles
-<<<<<<< HEAD
-
-Return OHLC for the given I<symbol>, between I<start> and I<end> epochs with the given I<granularity>.
-
-=======
-Return OHLC for the given I<symbol>, between I<start> and I<end> epochs with the given I<granularity>.
->>>>>>> 98d1183c
-=cut
 
 sub _candles {
     my ($c, %args) = @_;
@@ -342,13 +244,6 @@
     return $c->_pass({candles => $candles});
 }
 
-<<<<<<< HEAD
-=head2 contracts
-
-returns current contract offerings for the I<symbol>
-
-=cut
-
 sub contracts {
     my $c      = shift;
     my $symbol = $c->stash('sp')->{symbol};
@@ -356,6 +251,4 @@
     return $c->_pass($output);
 }
 
-=======
->>>>>>> 98d1183c
 1;