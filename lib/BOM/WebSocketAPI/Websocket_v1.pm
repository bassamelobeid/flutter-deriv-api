--- conflicted
+++ resolved
@@ -45,267 +45,6 @@
     my $log = $c->app->log;
     $log->debug("websocket got json " . $c->dumper($p1));
 
-<<<<<<< HEAD
-    my $source = $c->stash('source');
-
-    if (my $token = $p1->{authorize}) {
-        my ($client, $account, $email, $loginid) = BOM::WebSocketAPI::Authorize::authorize($c, $token);
-        if (not $client) {
-            return $c->send({
-                    json => {
-                        msg_type  => 'authorize',
-                        echo_req  => $p1,
-                        authorize => {
-                            error => {
-                                message => "Token invalid",
-                                code    => "InvalidToken"
-                            },
-                        }}});
-        } else {
-            return $c->send({
-                    json => {
-                        msg_type  => 'authorize',
-                        echo_req  => $p1,
-                        authorize => {
-                            fullname => $client->full_name,
-                            loginid  => $client->loginid,
-                            balance  => ($account ? $account->balance : 0),
-                            currency => ($account ? $account->currency_code : ''),
-                            email    => $email,
-                        }}});
-        }
-    }
-
-    if (my $id = $p1->{forget}) {
-        BOM::WebSocketAPI::System::forget($c, $p1->{forget});
-    }
-
-    if ($p1->{payout_currencies}) {
-        return $c->send({
-                json => {
-                    msg_type          => 'payout_currencies',
-                    echo_req          => $p1,
-                    payout_currencies => BOM::WebSocketAPI::ContractDiscovery::payout_currencies($c)}});
-    }
-
-    if (my $options = $p1->{statement}) {
-        my $client = $c->stash('client') || return $c->_authorize_error($p1);
-        my $results = $c->BOM::WebSocketAPI::Accounts::get_transactions($options);
-        return $c->send({
-                json => {
-                    msg_type  => 'statement',
-                    echo_req  => $p1,
-                    statement => $results
-                }});
-    }
-
-    if (my $by = $p1->{active_symbols}) {
-        return $c->send({
-                json => {
-                    msg_type       => 'active_symbols',
-                    echo_req       => $p1,
-                    active_symbols => BOM::WebSocketAPI::Symbols->active_symbols($by)}});
-    }
-
-    if (my $options = $p1->{contracts_for}) {
-        return $c->send({
-                json => {
-                    msg_type      => 'contracts_for',
-                    echo_req      => $p1,
-                    contracts_for => BOM::WebSocketAPI::Symbols::contracts_for($options)}});
-    }
-
-    if (my $options = $p1->{offerings}) {
-        return $c->send({
-                json => {
-                    msg_type  => 'offerings',
-                    echo_req  => $p1,
-                    offerings => BOM::WebSocketAPI::Offerings::query($c, $options)}});
-    }
-
-    if (my $options = $p1->{trading_times}) {
-        my $trading_times = $c->BOM::WebSocketAPI::Offerings::trading_times($options);
-        return $c->send({
-                json => {
-                    msg_type      => 'trading_times',
-                    echo_req      => $p1,
-                    trading_times => $trading_times,
-                }});
-    }
-
-    if ($p1->{portfolio}) {
-        # TODO: Must go to BOM::WebSocketAPI::PortfolioManagement::portfolio($c);
-        my $client = $c->stash('client') || return $c->_authorize_error($p1, 'portfolio');
-        my $portfolio_stats = BOM::Product::Transaction::sell_expired_contracts({
-                client => $client,
-                source => $source
-            }) || {number_of_sold_bets => 0};
-        # TODO: run these under a separate event loop to avoid workload batching..
-        my @fmbs = grep { !$c->{fmb_ids}->{$_->id} } $client->open_bets;
-        $portfolio_stats->{batch_count} = @fmbs;
-        my $count = 0;
-        my $p0    = {%$p1};
-        for my $fmb (@fmbs) {
-            $p1->{fmb} = $fmb;
-            my $p2 = $c->prepare_bid($p1);
-            my $id;
-            $id = Mojo::IOLoop->recurring(2 => sub { $c->send_bid($id, $p0, {}, $p2) });
-            $c->{$id}                 = $p2;
-            $c->{fmb_ids}->{$fmb->id} = $id;
-            $p1->{batch_index}        = ++$count;
-            $p1->{batch_count}        = @fmbs;
-            $c->send_bid($id, $p0, $p1, $p2);
-            $c->on(finish => sub { Mojo::IOLoop->remove($id); delete $c->{$id}; delete $c->{fmb_ids}{$fmb->id} });
-        }
-        return $c->send({
-                json => {
-                    msg_type        => 'portfolio_stats',
-                    echo_req        => $p0,
-                    portfolio_stats => $portfolio_stats
-                }});
-    }
-
-    if (my $symbol = $p1->{ticks}) {
-        # TODO: Must go to BOM::WebSocketAPI::MakretDiscovery::ticks($c);
-        my $ul = BOM::Market::Underlying->new($symbol)
-            || return $c->send({
-                json => {
-                    msg_type => 'tick',
-                    echo_req => $p1,
-                    tick     => {
-                        error => {
-                            message => "symbol $symbol invalid",
-                            code    => "InvalidSymbol"
-                        }}}});
-        if ($p1->{end}) {
-            my $style = $p1->{style} || ($p1->{granularity} ? 'candles' : 'ticks');
-            if ($style eq 'ticks') {
-                my $ticks = $c->BOM::WebSocketAPI::Symbols::_ticks({%$p1, ul => $ul});    ## no critic
-                my $history = {
-                    prices => [map { $_->{price} } @$ticks],
-                    times  => [map { $_->{time} } @$ticks],
-                };
-                return $c->send({
-                        json => {
-                            msg_type => 'history',
-                            echo_req => $p1,
-                            history  => $history
-                        }});
-            } elsif ($style eq 'candles') {
-                my $candles = $c->BOM::WebSocketAPI::Symbols::_candles({%$p1, ul => $ul})    ## no critic
-                    || return $c->send({
-                        json => {
-                            msg_type => 'candles',
-                            echo_req => $p1,
-                            candles  => {
-                                error => {
-                                    message => 'invalid candles request',
-                                    code    => 'InvalidCandlesRequest'
-                                }}}});
-                return $c->send({
-                        json => {
-                            msg_type => 'candles',
-                            echo_req => $p1,
-                            candles  => $candles
-                        }});
-            } else {
-                return $c->send({
-                        json => {
-                            msg_type => 'tick',
-                            echo_req => $p1,
-                            tick     => {
-                                error => {
-                                    message => "style $style invalid",
-                                    code    => "InvalidStyle"
-                                }}}});
-            }
-        }
-        if ($ul->feed_license eq 'realtime') {
-            my $id;
-            $id = Mojo::IOLoop->recurring(1 => sub { $c->send_tick($id, $p1, $ul) });
-            $c->send_tick($id, $p1, $ul);
-            $c->on(finish => sub { Mojo::IOLoop->remove($id); delete $c->{$id} });
-        } else {
-            return $c->send({
-                    json => {
-                        msg_type => 'tick',
-                        echo_req => $p1,
-                        tick     => {
-                            error => {
-                                message => "realtime quotes not available",
-                                code    => "NoRealtimeQuotes"
-                            }}}});
-        }
-        return;
-    }
-
-    if ($p1->{proposal}) {
-        # TODO: Must go to BOM::WebSocketAPI::MakretDiscovery::proposal($c);
-
-        # this is a recurring contract-price watch ("price streamer")
-        # p2 is a manipulated copy of p1 suitable for produce_contract.
-        my $p2 = $c->prepare_ask($p1);
-        my $id;
-        $id = Mojo::IOLoop->recurring(1 => sub { $c->send_ask($id, {}, $p2) });
-        $c->{$id} = $p2;
-        $c->send_ask($id, $p1, $p2);
-        $c->on(finish => sub { Mojo::IOLoop->remove($id); delete $c->{$id} });
-        return;
-    }
-
-    if (my $id = $p1->{buy}) {
-        # TODO: Must go to BOM::WebSocketAPI::PortfolioManagement::buy($c);
-
-        Mojo::IOLoop->remove($id);
-        my $client = $c->stash('client') || return $c->_authorize_error($p1, 'open_receipt');
-        my $json = {
-            echo_req => $p1,
-            msg_type => 'open_receipt'
-        };
-        {
-            my $p2 = delete $c->{$id} || do {
-                $json->{open_receipt}->{error}->{message} = "unknown contract proposal";
-                $json->{open_receipt}->{error}->{code}    = "InvalidContractProposal";
-                last;
-            };
-            my $contract = try { produce_contract({%$p2}) } || do {
-                my $err = $@;
-                $log->debug("contract creation failure: $err");
-                $json->{open_receipt}->{error}->{message} = "cannot create contract";
-                $json->{open_receipt}->{error}->{code}    = "ContractCreationFailure";
-                last;
-            };
-            my $trx = BOM::Product::Transaction->new({
-                client   => $client,
-                contract => $contract,
-                price    => ($p1->{price} || 0),
-                source   => $source,
-            });
-            if (my $err = $trx->buy) {
-                $log->error("Contract-Buy Fail: " . $err->get_type . " $err->{-message_to_client}: $err->{-mesg}");
-                $json->{open_receipt}->{error}->{message} = $err->{-message_to_client};
-                $json->{open_receipt}->{error}->{code}    = $err->get_type;
-                last;
-            }
-            $log->info("websocket-based buy " . $trx->report);
-            $trx = $trx->transaction_record;
-            my $fmb = $trx->financial_market_bet;
-            $json->{open_receipt} = {
-                trx_id        => $trx->id,
-                fmb_id        => $fmb->id,
-                balance_after => $trx->balance_after,
-                purchase_time => $fmb->purchase_time->epoch,
-                buy_price     => $fmb->buy_price,
-                start_time    => $fmb->start_time->epoch,
-                longcode      => $DOM->parse($contract->longcode)->all_text,
-            };
-        }
-        return $c->send({json => $json});
-    }
-
-    if (my $id = $p1->{sell}) {
-        # TODO: Must go to BOM::WebSocketAPI::PortfolioManagement::sell($c);
-=======
     # [param key, sub, require auth, unauth-error-code]
     my @dispatch = (
         ['authorize',         \&BOM::WebSocketAPI::Authorize::authorize,                 0],
@@ -322,7 +61,6 @@
         ['portfolio', \&BOM::WebSocketAPI::PortfolioManagement::portfolio, 1],
         ['statement', \&BOM::WebSocketAPI::Accounts::statement,            1],
     );
->>>>>>> 393e506b
 
     foreach my $dispatch (@dispatch) {
         next unless $p1->{$dispatch->[0]};
