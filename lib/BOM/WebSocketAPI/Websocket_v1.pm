package BOM::WebSocketAPI::Websocket_v1;

use Mojo::Base 'BOM::WebSocketAPI::BaseController';

use Try::Tiny;

use BOM::Product::Contract::Finder;

use BOM::WebSocketAPI::Symbols;
use BOM::WebSocketAPI::Offerings;
use BOM::WebSocketAPI::Authorize;
use BOM::WebSocketAPI::ContractDiscovery;
use BOM::WebSocketAPI::System;
use BOM::WebSocketAPI::Accounts;
use BOM::WebSocketAPI::MarketDiscovery;
use BOM::WebSocketAPI::PortfolioManagement;

sub ok {
    my $c      = shift;
    my $source = 1;       # check http origin here
    $c->stash(source => $source);
    return 1;
}

<<<<<<< HEAD
=======
sub prepare_ask {
    my ($c, $p1) = @_;

    my $app = $c->app;
    my $log = $app->log;

    $log->debug("prepare_ask got p1 " . $c->dumper($p1));

    # this has two deliverables:
    # 1) apply default values inline to the given $p1,
    # 2) return a manipulated copy suitable for produce_contract

    $p1->{contract_type} //= 'CALL';
    $p1->{symbol}        //= 'R_100';
    $p1->{basis}         //= 'payout';
    $p1->{amount_val}    //= 10;
    $p1->{currency}      //= 'USD';
    $p1->{date_start}    //= 0;
    if ($p1->{date_expiry}) {
        $p1->{fixed_expiry} //= 1;
    } else {
        $p1->{duration}      //= 15;
        $p1->{duration_unit} //= 's';
    }
    my %p2 = %$p1;

    if (defined $p2{barrier} && defined $p2{barrier2}) {
        $p2{low_barrier}  = delete $p2{barrier2};
        $p2{high_barrier} = delete $p2{barrier};
    } else {
        $p2{barrier} //= 'S0P';
        delete $p2{barrier2};
    }

    $p2{underlying}  = delete $p2{symbol};
    $p2{bet_type}    = delete $p2{contract_type};
    $p2{amount_type} = delete $p2{basis};
    $p2{amount}      = delete $p2{amount_val};
    $p2{duration} .= delete $p2{duration_unit} unless $p2{date_expiry};

    return \%p2;
}

sub get_ask {
    my ($c, $p2) = @_;
    my $app      = $c->app;
    my $log      = $app->log;
    my $contract = try { produce_contract({%$p2}) } || do {
        my $err = $@;
        $log->info("contract creation failure: $err");
        return {
            error => {
                message => "cannot create contract",
                code    => "ContractCreationFailure"
            }};
    };
    if (!$contract->is_valid_to_buy) {
        if (my $pve = $contract->primary_validation_error) {
            $log->error("primary error: " . $pve->message);
            return {
                error => {
                    message => $pve->message_to_client,
                    code    => "ContractBuyValidationError"
                },
                longcode  => $DOM->parse($contract->longcode)->all_text,
                ask_price => sprintf('%.2f', $contract->ask_price),
            };
        }
        $log->error("contract invalid but no error!");
        return {
            error => {
                message => "cannot validate contract",
                code    => "ContractValidationError"
            }};
    }
    return {
        longcode   => $DOM->parse($contract->longcode)->all_text,
        payout     => $contract->payout,
        ask_price  => sprintf('%.2f', $contract->ask_price),
        bid_price  => sprintf('%.2f', $contract->bid_price),
        spot       => $contract->current_spot,
        spot_time  => $contract->current_tick->epoch,
        date_start => $contract->date_start->epoch,
    };
}

sub send_ask {
    my ($c, $id, $p1, $p2) = @_;
    my $latest = $c->get_ask($p2);
    if ($latest->{error}) {
        Mojo::IOLoop->remove($id);
        delete $c->{$id};
    }
    $c->send({
            json => {
                msg_type => 'proposal',
                echo_req => $p1,
                proposal => {
                    id => $id,
                    %$latest
                }}});
    return;
}

sub prepare_bid {
    my ($c, $p1) = @_;
    my $app      = $c->app;
    my $log      = $app->log;
    my $fmb      = delete $p1->{fmb};
    my $currency = $fmb->account->currency_code;
    my $contract = produce_contract($fmb->short_code, $currency);
    %$p1 = (
        fmb_id        => $fmb->id,
        purchase_time => $fmb->purchase_time->epoch,
        symbol        => $fmb->underlying_symbol,
        payout        => $fmb->payout_price,
        buy_price     => $fmb->buy_price,
        date_start    => $fmb->start_time->epoch,
        expiry_time   => $fmb->expiry_time->epoch,
        contract_type => $fmb->bet_type,
        currency      => $currency,
        longcode      => $DOM->parse($contract->longcode)->all_text,
    );
    return {
        fmb      => $fmb,
        contract => $contract,
    };
}

sub get_bid {
    my ($c, $p2) = @_;
    my $app = $c->app;
    my $log = $app->log;

    my @similar_args = ($p2->{contract}, {priced_at => 'now'});
    my $contract = try { make_similar_contract(@similar_args) } || do {
        my $err = $@;
        $log->info("contract for sale creation failure: $err");
        return {
            error => {
                message => "cannot create sell contract",
                code    => "ContractSellCreateError"
            }};
    };
    if (!$contract->is_valid_to_sell) {
        $log->error("primary error: " . $contract->primary_validation_error->message);
        return {
            error => {
                message => $contract->primary_validation_error->message_to_client,
                code    => "ContractSellValidationError"
            }};
    }

    return {
        ask_price => sprintf('%.2f', $contract->ask_price),
        bid_price => sprintf('%.2f', $contract->bid_price),
        spot      => $contract->current_spot,
        spot_time => $contract->current_tick->epoch,
    };
}

sub send_bid {
    my ($c, $id, $p0, $p1, $p2) = @_;
    my $latest = $c->get_bid($p2);
    if ($latest->{error}) {
        Mojo::IOLoop->remove($id);
        delete $c->{$id};
        delete $c->{fmb_ids}{$p2->{fmb}->id};
    }
    $c->send({
            json => {
                msg_type  => 'portfolio',
                echo_req  => $p0,
                portfolio => {
                    id => $id,
                    %$p1,
                    %$latest
                }}});
    return;
}

sub send_tick {
    my ($c, $id, $p1, $ul) = @_;
    my $tick = $ul->get_combined_realtime;
    if ($tick->{epoch} > ($c->{$id}{epoch} || 0)) {
        $c->send({
                json => {
                    msg_type => 'tick',
                    echo_req => $p1,
                    tick     => {
                        id    => $id,
                        epoch => $tick->{epoch},
                        quote => $tick->{quote}}}});
        $c->{$id}{epoch} = $tick->{epoch};
    }
    return;
}

>>>>>>> f1ada861
sub _authorize_error {
    my ($c, $p1, $msg_type) = @_;
    $c->send({
            json => {
                msg_type => $msg_type,
                echo_req => $p1,
                'error'  => {
                    message  => "Must authorize first",
                    msg_type => $msg_type,
                    code     => "AuthorizationRequired"
                }}});
    return;
}

my $json_receiver = sub {
    my ($c, $p1) = @_;
    my $app = $c->app;
    my $log = $app->log;
    $log->debug("websocket got json " . $c->dumper($p1));

    my $source = $c->stash('source');

    if (my $token = $p1->{authorize}) {
        my ($client, $account, $email, $loginid) = BOM::WebSocketAPI::Authorize::authorize($c, $token);
        if (not $client) {
            return $c->send({
                    json => {
                        msg_type  => 'authorize',
                        echo_req  => $p1,
                        authorize => {
                            error => {
                                message => "Token invalid",
                                code    => "InvalidToken"
                            },
                        }}});
        } else {
            return $c->send({
                    json => {
                        msg_type  => 'authorize',
                        echo_req  => $p1,
                        authorize => {
                            fullname => $client->full_name,
                            loginid  => $client->loginid,
                            balance  => ($account ? $account->balance : 0),
                            currency => ($account ? $account->currency_code : ''),
                            email    => $email,
                        }}});
        }
    }

    if (my $id = $p1->{forget}) {
        return $c->send({
                json => {
                    msg_type => 'forget',
                    echo_req => $p1,
                    forget   => BOM::WebSocketAPI::System::forget($c, $id),
                }});
    }

    if ($p1->{payout_currencies}) {
        return $c->send({
                json => {
                    msg_type          => 'payout_currencies',
                    echo_req          => $p1,
                    payout_currencies => BOM::WebSocketAPI::ContractDiscovery::payout_currencies($c)}});
    }

    if (my $options = $p1->{statement}) {
        my $client = $c->stash('client') || return $c->_authorize_error($p1, 'statement');
        return $c->send({
                json => {
                    msg_type  => 'statement',
                    echo_req  => $p1,
                    statement => BOM::WebSocketAPI::Accounts::get_transactions($c, $options),
                }});
    }

    if (my $by = $p1->{active_symbols}) {
        return $c->send({
                json => {
                    msg_type       => 'active_symbols',
                    echo_req       => $p1,
                    active_symbols => BOM::WebSocketAPI::Symbols->active_symbols($by)}});
    }

    if (my $symbol = $p1->{contracts_for}) {
        return $c->send({
                json => {
                    msg_type      => 'contracts_for',
                    echo_req      => $p1,
                    contracts_for => BOM::Product::Contract::Finder::available_contracts_for_symbol($symbol)}});
    }

    if (my $options = $p1->{offerings}) {
        return $c->send({
                json => {
                    msg_type  => 'offerings',
                    echo_req  => $p1,
                    offerings => BOM::WebSocketAPI::Offerings::query($c, $options)}});
    }

    if (my $options = $p1->{trading_times}) {
        return $c->send({
                json => {
                    msg_type      => 'trading_times',
                    echo_req      => $p1,
                    trading_times => BOM::WebSocketAPI::Offerings::trading_times($c, $options),
                }});
    }

    if ($p1->{portfolio}) {
        my $client = $c->stash('client') || return $c->_authorize_error($p1, 'portfolio');
        return $c->send({
                json => {
                    msg_type        => 'portfolio',
                    echo_req        => $p1,
                    portfolio_stats => BOM::WebSocketAPI::PortfolioManagement::portfolio($c, $p1),
                }});
    }

    if ($p1->{ticks}) {
        if (my $json = BOM::WebSocketAPI::MarketDiscovery::ticks($c, $p1)) {
            return $c->send({
                    json => {
                        echo_req => $p1,
                        %$json
                    }});
        }
        return;
    }

    if ($p1->{proposal}) {
        BOM::WebSocketAPI::MarketDiscovery::proposal($c, $p1);
        return;
    }

    if ($p1->{buy}) {
        my $client = $c->stash('client') || return $c->_authorize_error($p1, 'open_receipt');
        my $json = BOM::WebSocketAPI::PortfolioManagement::buy($c, $p1);
        return $c->send({json => $json});
    }

    if ($p1->{sell}) {
        my $client = $c->stash('client') || return $c->_authorize_error($p1, 'close_receipt');
        my $json = BOM::WebSocketAPI::PortfolioManagement::sell($c, $p1);
        return $c->send({json => $json});
    }

    $log->debug("unrecognised request: " . $c->dumper($p1));
    return;
};

sub entry_point {
    my $c   = shift;
    my $app = $c->app;
    my $log = $app->log;
    $log->debug("opening a websocket for " . $c->tx->remote_address);
    $c->inactivity_timeout(600);
    $c->on(json => $json_receiver);
    return;
}

1;
<|MERGE_RESOLUTION|>--- conflicted
+++ resolved
@@ -22,207 +22,6 @@
     return 1;
 }
 
-<<<<<<< HEAD
-=======
-sub prepare_ask {
-    my ($c, $p1) = @_;
-
-    my $app = $c->app;
-    my $log = $app->log;
-
-    $log->debug("prepare_ask got p1 " . $c->dumper($p1));
-
-    # this has two deliverables:
-    # 1) apply default values inline to the given $p1,
-    # 2) return a manipulated copy suitable for produce_contract
-
-    $p1->{contract_type} //= 'CALL';
-    $p1->{symbol}        //= 'R_100';
-    $p1->{basis}         //= 'payout';
-    $p1->{amount_val}    //= 10;
-    $p1->{currency}      //= 'USD';
-    $p1->{date_start}    //= 0;
-    if ($p1->{date_expiry}) {
-        $p1->{fixed_expiry} //= 1;
-    } else {
-        $p1->{duration}      //= 15;
-        $p1->{duration_unit} //= 's';
-    }
-    my %p2 = %$p1;
-
-    if (defined $p2{barrier} && defined $p2{barrier2}) {
-        $p2{low_barrier}  = delete $p2{barrier2};
-        $p2{high_barrier} = delete $p2{barrier};
-    } else {
-        $p2{barrier} //= 'S0P';
-        delete $p2{barrier2};
-    }
-
-    $p2{underlying}  = delete $p2{symbol};
-    $p2{bet_type}    = delete $p2{contract_type};
-    $p2{amount_type} = delete $p2{basis};
-    $p2{amount}      = delete $p2{amount_val};
-    $p2{duration} .= delete $p2{duration_unit} unless $p2{date_expiry};
-
-    return \%p2;
-}
-
-sub get_ask {
-    my ($c, $p2) = @_;
-    my $app      = $c->app;
-    my $log      = $app->log;
-    my $contract = try { produce_contract({%$p2}) } || do {
-        my $err = $@;
-        $log->info("contract creation failure: $err");
-        return {
-            error => {
-                message => "cannot create contract",
-                code    => "ContractCreationFailure"
-            }};
-    };
-    if (!$contract->is_valid_to_buy) {
-        if (my $pve = $contract->primary_validation_error) {
-            $log->error("primary error: " . $pve->message);
-            return {
-                error => {
-                    message => $pve->message_to_client,
-                    code    => "ContractBuyValidationError"
-                },
-                longcode  => $DOM->parse($contract->longcode)->all_text,
-                ask_price => sprintf('%.2f', $contract->ask_price),
-            };
-        }
-        $log->error("contract invalid but no error!");
-        return {
-            error => {
-                message => "cannot validate contract",
-                code    => "ContractValidationError"
-            }};
-    }
-    return {
-        longcode   => $DOM->parse($contract->longcode)->all_text,
-        payout     => $contract->payout,
-        ask_price  => sprintf('%.2f', $contract->ask_price),
-        bid_price  => sprintf('%.2f', $contract->bid_price),
-        spot       => $contract->current_spot,
-        spot_time  => $contract->current_tick->epoch,
-        date_start => $contract->date_start->epoch,
-    };
-}
-
-sub send_ask {
-    my ($c, $id, $p1, $p2) = @_;
-    my $latest = $c->get_ask($p2);
-    if ($latest->{error}) {
-        Mojo::IOLoop->remove($id);
-        delete $c->{$id};
-    }
-    $c->send({
-            json => {
-                msg_type => 'proposal',
-                echo_req => $p1,
-                proposal => {
-                    id => $id,
-                    %$latest
-                }}});
-    return;
-}
-
-sub prepare_bid {
-    my ($c, $p1) = @_;
-    my $app      = $c->app;
-    my $log      = $app->log;
-    my $fmb      = delete $p1->{fmb};
-    my $currency = $fmb->account->currency_code;
-    my $contract = produce_contract($fmb->short_code, $currency);
-    %$p1 = (
-        fmb_id        => $fmb->id,
-        purchase_time => $fmb->purchase_time->epoch,
-        symbol        => $fmb->underlying_symbol,
-        payout        => $fmb->payout_price,
-        buy_price     => $fmb->buy_price,
-        date_start    => $fmb->start_time->epoch,
-        expiry_time   => $fmb->expiry_time->epoch,
-        contract_type => $fmb->bet_type,
-        currency      => $currency,
-        longcode      => $DOM->parse($contract->longcode)->all_text,
-    );
-    return {
-        fmb      => $fmb,
-        contract => $contract,
-    };
-}
-
-sub get_bid {
-    my ($c, $p2) = @_;
-    my $app = $c->app;
-    my $log = $app->log;
-
-    my @similar_args = ($p2->{contract}, {priced_at => 'now'});
-    my $contract = try { make_similar_contract(@similar_args) } || do {
-        my $err = $@;
-        $log->info("contract for sale creation failure: $err");
-        return {
-            error => {
-                message => "cannot create sell contract",
-                code    => "ContractSellCreateError"
-            }};
-    };
-    if (!$contract->is_valid_to_sell) {
-        $log->error("primary error: " . $contract->primary_validation_error->message);
-        return {
-            error => {
-                message => $contract->primary_validation_error->message_to_client,
-                code    => "ContractSellValidationError"
-            }};
-    }
-
-    return {
-        ask_price => sprintf('%.2f', $contract->ask_price),
-        bid_price => sprintf('%.2f', $contract->bid_price),
-        spot      => $contract->current_spot,
-        spot_time => $contract->current_tick->epoch,
-    };
-}
-
-sub send_bid {
-    my ($c, $id, $p0, $p1, $p2) = @_;
-    my $latest = $c->get_bid($p2);
-    if ($latest->{error}) {
-        Mojo::IOLoop->remove($id);
-        delete $c->{$id};
-        delete $c->{fmb_ids}{$p2->{fmb}->id};
-    }
-    $c->send({
-            json => {
-                msg_type  => 'portfolio',
-                echo_req  => $p0,
-                portfolio => {
-                    id => $id,
-                    %$p1,
-                    %$latest
-                }}});
-    return;
-}
-
-sub send_tick {
-    my ($c, $id, $p1, $ul) = @_;
-    my $tick = $ul->get_combined_realtime;
-    if ($tick->{epoch} > ($c->{$id}{epoch} || 0)) {
-        $c->send({
-                json => {
-                    msg_type => 'tick',
-                    echo_req => $p1,
-                    tick     => {
-                        id    => $id,
-                        epoch => $tick->{epoch},
-                        quote => $tick->{quote}}}});
-        $c->{$id}{epoch} = $tick->{epoch};
-    }
-    return;
-}
-
->>>>>>> f1ada861
 sub _authorize_error {
     my ($c, $p1, $msg_type) = @_;
     $c->send({
