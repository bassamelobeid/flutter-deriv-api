package BOM::WebSocketAPI::Hooks;

use strict;
use warnings;
use Try::Tiny;
use Data::UUID;
use RateLimitations qw(within_rate_limits);

sub start_timing {
    my ($c, $req_storage) = @_;
    if ($req_storage) {
        $req_storage->{tv} = [Time::HiRes::gettimeofday];
    }
    return;
}

sub log_call_timing {
    my ($c, $req_storage) = @_;
    DataDog::DogStatsd::Helper::stats_timing(
        'bom_websocket_api.v_3.rpc.call.timing',
        1000 * Time::HiRes::tv_interval($req_storage->{tv}),
        {tags => ["rpc:$req_storage->{method}"]});
    my $app_name = $c->stash('app_name') || '';
    DataDog::DogStatsd::Helper::stats_inc('bom_websocket_api.v_3.rpc.call.count', {tags => ["rpc:$req_storage->{method}", "app_name:$app_name"]});
    return;
}

sub log_call_timing_connection {
    my ($c, $req_storage, $rpc_response) = @_;
    if (ref($rpc_response->result) eq "HASH"
        && (my $rpc_time = delete $rpc_response->result->{rpc_time}))
    {
        DataDog::DogStatsd::Helper::stats_timing(
            'bom_websocket_api.v_3.rpc.call.timing.connection',
            1000 * Time::HiRes::tv_interval($req_storage->{tv}) - $rpc_time,
            {tags => ["rpc:$req_storage->{method}"]});
    }
    return;
}

sub add_req_data {
    my ($c, $req_storage, $api_response) = @_;
    if ($req_storage) {
        $api_response->{echo_req} = $req_storage->{args};
        $api_response->{req_id} = $req_storage->{args}->{req_id} if $req_storage->{args}->{req_id};
    }
    return;
}

sub add_call_debug {
    my ($c, $req_storage, $api_response) = @_;
    if ($c->stash('debug') && $req_storage) {
        $api_response->{debug} = {
            time   => 1000 * Time::HiRes::tv_interval($req_storage->{tv}),
            method => $req_storage->{method},
        };
    }
    return;
}

sub log_call_timing_sent {
    my ($c, $req_storage) = @_;
    if ($req_storage && $req_storage->{tv} && $req_storage->{method}) {
        DataDog::DogStatsd::Helper::stats_timing(
            'bom_websocket_api.v_3.rpc.call.timing.sent',
            1000 * Time::HiRes::tv_interval($req_storage->{tv}),
            {tags => ["rpc:$req_storage->{method}"]});
    }
    return;
}

my %rate_limit_map = (
    ping_real                      => '',
    time_real                      => '',
    portfolio_real                 => 'websocket_call_expensive',
    statement_real                 => 'websocket_call_expensive',
    profit_table_real              => 'websocket_call_expensive',
    proposal_real                  => 'websocket_real_pricing',
    pricing_table_real             => 'websocket_real_pricing',
    proposal_open_contract_real    => 'websocket_real_pricing',
    verify_email_real              => 'websocket_call_email',
    buy_real                       => 'websocket_real_pricing',
    sell_real                      => 'websocket_real_pricing',
    reality_check_real             => 'websocket_call_expensive',
    ping_virtual                   => '',
    time_virtual                   => '',
    portfolio_virtual              => 'websocket_call_expensive',
    statement_virtual              => 'websocket_call_expensive',
    profit_table_virtual           => 'websocket_call_expensive',
    proposal_virtual               => 'websocket_call_pricing',
    pricing_table_virtual          => 'websocket_call_pricing',
    proposal_open_contract_virtual => 'websocket_call_pricing',
    verify_email_virtual           => 'websocket_call_email',
);

sub reached_limit_check {
    my ($consumer, $category, $is_real) = @_;

    my $limiting_service = $rate_limit_map{
        $category . '_'
            . (
            ($is_real)
            ? 'real'
            : 'virtual'
            )} // 'websocket_call';
    if (
        $limiting_service
        and not within_rate_limits({
                service  => $limiting_service,
                consumer => $consumer,
            }))
    {
        return 1;
    }
    return;
}

# Set JSON Schema default values for fields which are missing and have default.
sub _set_defaults {
    my ($validator, $args) = @_;

    my $properties = $validator->{in_validator}->schema->{properties};

    foreach my $k (keys %$properties) {
        $args->{$k} = $properties->{$k}->{default} if not exists $args->{$k} and $properties->{$k}->{default};
    }
    return;
}

sub before_forward {
    my ($c, $req_storage) = @_;

    my $args = $req_storage->{args};
    if (not $c->stash('connection_id')) {
        $c->stash('connection_id' => Data::UUID->new()->create_str());
    }

    # For authorized calls that are heavier we will limit based on loginid
    # For unauthorized calls that are less heavy we will use connection id.
    # None are much helpful in a well prepared DDoS.
    my $consumer = $c->stash('loginid') || $c->stash('connection_id');
    my $is_real = $c->stash('loginid') && !$c->stash('is_virtual');
    my $category = $req_storage->{name};
    if (reached_limit_check($consumer, $category, $is_real)) {
        return $c->new_error($category, 'RateLimit', $c->l('You have reached the rate limit for [_1].', $category));
    }

    my $input_validation_result = $req_storage->{in_validator}->validate($args);
    if (not $input_validation_result) {
        my ($details, @general);
        foreach my $err ($input_validation_result->errors) {
            if ($err->property =~ /\$\.(.+)$/) {
                $details->{$1} = $err->message;
            } else {
                push @general, $err->message;
            }
        }
        my $message = $c->l('Input validation failed: ') . join(', ', (keys %$details, @general));
        return $c->new_error($req_storage->{name}, 'InputValidationFailed', $message, $details);
    }

    _set_defaults($req_storage, $args);

    my $tag = 'origin:';
    if (my $origin = $c->req->headers->header("Origin")) {
        if ($origin =~ /https?:\/\/([a-zA-Z0-9\.]+)$/) {
            $tag = "origin:$1";
        }
    }

    DataDog::DogStatsd::Helper::stats_inc('bom_websocket_api.v_3.call.' . $req_storage->{name}, {tags => [$tag]});
    DataDog::DogStatsd::Helper::stats_inc('bom_websocket_api.v_3.call.all', {tags => [$tag, "category:$req_storage->{name}"]});

    my $loginid = $c->stash('loginid');
    if ($req_storage->{require_auth} and not $loginid) {
        return $c->new_error($req_storage->{name}, 'AuthorizationRequired', $c->l('Please log in.'));
    }

    if ($req_storage->{require_auth} and not(grep { $_ eq $req_storage->{require_auth} } @{$c->stash('scopes') || []})) {
        return $c->new_error($req_storage->{name}, 'PermissionDenied',
            $c->l('Permission denied, requires [_1] scope.', $req_storage->{require_auth}));
    }

    if ($loginid) {
        my $account_type = $c->stash('is_virtual') ? 'virtual' : 'real';
        DataDog::DogStatsd::Helper::stats_inc('bom_websocket_api.v_3.authenticated_call.all',
            {tags => [$tag, $req_storage->{name}, "account_type:$account_type"]});
    }

    return;
}

sub get_rpc_url {
    my ($c, $req_storage) = @_;

    $req_storage->{url} = $ENV{RPC_URL} || $c->app->config->{rpc_url};
    return;
}

sub output_validation {
    my ($c, $req_storage, $api_response) = @_;

    return unless $req_storage;

    if ($req_storage->{out_validator}) {
        my $output_validation_result = $req_storage->{out_validator}->validate($api_response);
        if (not $output_validation_result) {
            my $error = join(" - ", $output_validation_result->errors);
            $c->app->log->warn("Invalid output parameter for [ " . JSON::to_json($api_response) . " error: $error ]");
            %$api_response = %{
                $c->new_error($req_storage->{msg_type} || $req_storage->{name},
                    'OutputValidationFailed', $c->l("Output validation failed: ") . $error)};
        }
    }

    return;
}

sub init_redis_connections {
    my $c = shift;
    $c->redis;
    $c->redis_pricer;
    return;
}

sub forget_all {
    my $c = shift;
    # stop all recurring
    BOM::WebSocketAPI::v3::Wrapper::System::forget_all($c, {args => {forget_all => 1}});
    delete $c->stash->{redis};
    delete $c->stash->{redis_pricer};
    return;
}

sub error_check {
    my ($c, $req_storage, $rpc_response) = @_;
    my $result = $rpc_response->result;
    if (ref($result) eq 'HASH' && $result->{error} && $result->{error}->{code} eq 'InvalidAppID') {
<<<<<<< HEAD
        $req_storage->{invalid_app_id} = 1;
=======
        $req_storage->{close_connection} = 1;
>>>>>>> 1deaa23a
    }
    return;
}

sub close_bad_connection {
    my ($c, $req_storage) = @_;
<<<<<<< HEAD
    if ($req_storage->{invalid_app_id}) {
=======
    if ($req_storage->{close_connection}) {
>>>>>>> 1deaa23a
        $c->finish;
    }
    return;
}

1;<|MERGE_RESOLUTION|>--- conflicted
+++ resolved
@@ -236,22 +236,14 @@
     my ($c, $req_storage, $rpc_response) = @_;
     my $result = $rpc_response->result;
     if (ref($result) eq 'HASH' && $result->{error} && $result->{error}->{code} eq 'InvalidAppID') {
-<<<<<<< HEAD
-        $req_storage->{invalid_app_id} = 1;
-=======
         $req_storage->{close_connection} = 1;
->>>>>>> 1deaa23a
     }
     return;
 }
 
 sub close_bad_connection {
     my ($c, $req_storage) = @_;
-<<<<<<< HEAD
-    if ($req_storage->{invalid_app_id}) {
-=======
     if ($req_storage->{close_connection}) {
->>>>>>> 1deaa23a
         $c->finish;
     }
     return;
