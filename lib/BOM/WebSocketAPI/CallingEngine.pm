--- conflicted
+++ resolved
@@ -13,16 +13,9 @@
 
     $params->{msg_type} ||= $rpc_method;
 
-<<<<<<< HEAD
     my $rpc_response_cb = get_rpc_response_cb($c, $args, $params);
 
-    my $before_call_hook = delete($params->{before_call}) || [];
-    $_->($c, $args, $params) for @$before_call_hook;
-
     $params->{call_params} = make_call_params($c, $args, $params);
-=======
-    make_call_params($c, $args, $params);
->>>>>>> 25c39a7a
 
     return call_rpc(
         $c,
@@ -155,18 +148,11 @@
     my $max_response_size = $params->{max_response_size};
 
     # TODO It'll be hooks
-<<<<<<< HEAD
     my $before_get_rpc_response_hook  = delete($params->{before_get_rpc_response})  || [];
     my $after_got_rpc_response_hook   = delete($params->{after_got_rpc_response})   || [];
     my $before_send_api_response_hook = delete($params->{before_send_api_response}) || [];
     my $after_sent_api_response_hook  = delete($params->{after_sent_api_response})  || [];
-=======
-    my $before_get_rpc_response_hook  = $params->{before_get_rpc_response}  || [];
-    my $after_got_rpc_response_hook   = $params->{after_got_rpc_response}   || [];
-    my $before_send_api_response_hook = $params->{before_send_api_response} || [];
-    my $after_sent_api_response_hook  = $params->{after_sent_api_response}  || [];
     my $before_call_hook              = delete $params->{before_call}       || [];
->>>>>>> 25c39a7a
 
     my $client  = MojoX::JSON::RPC::Client->new;
     my $callobj = {
