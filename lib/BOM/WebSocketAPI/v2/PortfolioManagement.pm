--- conflicted
+++ resolved
@@ -20,15 +20,9 @@
     my $client = $c->stash('client');
     my $json = {msg_type => 'buy'};
     {
-<<<<<<< HEAD
         my $p2 = delete $c->{ws}{$ws_id}{$id}{data} || do {
-            $json->{open_receipt}->{error}->{message} = "unknown contract proposal";
-            $json->{open_receipt}->{error}->{code}    = "InvalidContractProposal";
-=======
-        my $p2 = delete $c->{$id} || do {
             $json->{error}->{message} = "unknown contract proposal";
             $json->{error}->{code}    = "InvalidContractProposal";
->>>>>>> 946a6cd9
             last;
         };
         my $contract = try { produce_contract({%$p2}) } || do {
@@ -78,17 +72,10 @@
     my $client = $c->stash('client');
     my $json = {msg_type => 'sell'};
     {
-<<<<<<< HEAD
         my $p2 = delete $c->{ws}{$ws_id}{$id}{data} || do {
-            $json->{error}                             = "";
-            $json->{close_receipt}->{error}->{message} = "unknown contract sell proposal";
-            $json->{close_receipt}->{error}->{code}    = "InvalidSellContractProposal";
-=======
-        my $p2 = delete $c->{$id} || do {
             $json->{error}            = "";
             $json->{error}->{message} = "unknown contract sell proposal";
             $json->{error}->{code}    = "InvalidSellContractProposal";
->>>>>>> 946a6cd9
             last;
         };
         my $fmb      = $p2->{fmb};
@@ -169,38 +156,25 @@
     my $count = 0;
     my $p0    = {%$args};
     for my $fmb (@fmbs) {
-<<<<<<< HEAD
-        $args->{fmb} = $fmb;
-        my $p2 = prepare_bid($c, $args);
-        my $id;
-        $id = Mojo::IOLoop->recurring(2 => sub { send_bid($c, $id, $p0, {}, $p2) });
-
-        $c->{ws}{$ws_id}{$id} = {
-            started => time(),
-            type => 'portfolio',
-            data => $p2
-        };
-
-        $c->{fmb_ids}->{$fmb->id} = $id;
-        $args->{batch_index}      = ++$count;
-        $args->{batch_count}      = @fmbs;
-        send_bid($c, $id, $p0, $args, $p2);
-        push @$portfolio->{contracts},
-=======
         my $id = '';
 
         if ($args->{spawn} eq '1') {
             $args->{fmb} = $fmb;
             my $p2 = prepare_bid($c, $args);
             $id = Mojo::IOLoop->recurring(2 => sub { send_bid($c, $id, $p0, {}, $p2) });
-            $c->{$id} = $p2;
+
+            $c->{ws}{$ws_id}{$id} = {
+                started => time(),
+                type => 'portfolio',
+                data => $p2
+            };
+
             $c->{fmb_ids}->{$fmb->id} = $id;
             send_bid($c, $id, $p0, $args, $p2);
-            $c->on(finish => sub { Mojo::IOLoop->remove($id); delete $c->{$id}; delete $c->{fmb_ids}{$fmb->id} });
+            $c->on(finish => sub { delete $c->{fmb_ids}{$fmb->id} });
         }
 
         push @{$portfolio->{contracts}},
->>>>>>> 946a6cd9
             {
             fmb_id        => $fmb->id,
             purchase_time => $fmb->purchase_time->epoch,
@@ -213,10 +187,6 @@
             currency      => $fmb->account->currency_code,
             longcode      => Mojo::DOM->new->parse(produce_contract($fmb->short_code, $fmb->account->currency_code)->longcode)->all_text,
             };
-<<<<<<< HEAD
-        $c->on(finish => sub { delete $c->{fmb_ids}{$fmb->id} });
-=======
->>>>>>> 946a6cd9
     }
 
     return {
