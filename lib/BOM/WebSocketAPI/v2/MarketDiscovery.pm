package BOM::WebSocketAPI::v2::MarketDiscovery;

use strict;
use warnings;

use Try::Tiny;
use Mojo::DOM;
use BOM::WebSocketAPI::v2::Symbols;

use BOM::Market::Underlying;
use BOM::Product::ContractFactory qw(produce_contract);

sub ticks {
    my ($c, $args) = @_;

    my $symbol = $args->{ticks};
    my $ul     = BOM::Market::Underlying->new($symbol)
        or return {
        msg_type => 'tick',
        error    => {
            message => "symbol $symbol invalid",
            code    => "InvalidSymbol"
        }};

    if ($args->{end}) {
        my $style = $args->{style} || ($args->{granularity} ? 'candles' : 'ticks');
        if ($style eq 'ticks') {
            my $ticks = $c->BOM::WebSocketAPI::v2::Symbols::_ticks({%$args, ul => $ul});    ## no critic
            my $history = {
                prices => [map { $_->{price} } @$ticks],
                times  => [map { $_->{time} } @$ticks],
            };
            return {
                msg_type => 'history',
                history  => $history
            };
        } elsif ($style eq 'candles') {
            my $sender = sub {
                my $candles = shift;
                my @labeled_candles =
                    map { {'epoch' => $_->[0], 'open' => $_->[1], 'high' => $_->[2], 'low' => $_->[3], 'close' => $_->[4],} } @$candles;

                $c->send({
                        json => {
                            msg_type => 'candles',
                            echo_req => $args,
                            candles  => \@labeled_candles,
                        }});
            };

            if (
                my $watcher = $c->BOM::WebSocketAPI::v2::Symbols::_candles({
                        %$args,    ## no critic
                        ul     => $ul,
                        sender => $sender
                    }))
            {
                # keep this reference; otherwise it goes out of scope early and the job will self-destroy.
                push @{$c->stash->{watchers}}, $watcher;
                $c->on(finish => sub { $c->stash->{feeder}->_pg->destroy });
                return;
            }

            return {
                msg_type => 'candles',
                error    => {
                    message => 'invalid candles request',
                    code    => 'InvalidCandlesRequest'
                }};
        } else {
            return {
                msg_type => 'tick',
                error    => {
                    message => "style $style invalid",
                    code    => "InvalidStyle"
                }};
        }
    }
    if ($ul->feed_license eq 'realtime') {
        my $id;
        $id = Mojo::IOLoop->recurring(1 => sub { send_tick($c, $id, $args, $ul) });
        send_tick($c, $id, $args, $ul);
        return 0;
    } else {
        return {
            msg_type => 'tick',
            error    => {
                message => "realtime quotes not available",
                code    => "NoRealtimeQuotes"
            }};
    }
}

sub proposal {
    my ($c, $args) = @_;

    # this is a recurring contract-price watch ("price streamer")
    # p2 is a manipulated copy of p1 suitable for produce_contract.
    my $p2 = prepare_ask($c, $args);
    my $id;
    $id = Mojo::IOLoop->recurring(1 => sub { send_ask($c, $id, {}, $p2) });

    my $ws_id = $c->tx->connection;
    $c->{ws}{$ws_id}{$id} = {
        started => time(),
        type => 'proposal',
        data => $p2
    };

    send_ask($c, $id, $args, $p2);

    return;
}

sub prepare_ask {
    my ($c, $p1) = @_;

    my $app = $c->app;
    my $log = $app->log;

    $log->debug("prepare_ask got p1 " . $c->dumper($p1));

    # this has two deliverables:
    # 1) apply default values inline to the given $p1,
    # 2) return a manipulated copy suitable for produce_contract

    $p1->{contract_type} //= 'CALL';
    $p1->{symbol}        //= 'R_100';
    $p1->{basis}         //= 'payout';
    $p1->{amount_val}    //= 10;
    $p1->{currency}      //= 'USD';
    $p1->{date_start}    //= 0;
    if ($p1->{date_expiry}) {
        $p1->{fixed_expiry} //= 1;
    } else {
        $p1->{duration}      //= 15;
        $p1->{duration_unit} //= 's';
    }
    my %p2 = %$p1;

    if (defined $p2{barrier} && defined $p2{barrier2}) {
        $p2{low_barrier}  = delete $p2{barrier2};
        $p2{high_barrier} = delete $p2{barrier};
    } else {
        $p2{barrier} //= 'S0P';
        delete $p2{barrier2};
    }

    $p2{underlying}  = delete $p2{symbol};
    $p2{bet_type}    = delete $p2{contract_type};
    $p2{amount_type} = delete $p2{basis};
    $p2{amount}      = delete $p2{amount_val};
    $p2{duration} .= delete $p2{duration_unit} unless $p2{date_expiry};

    return \%p2;
}

sub get_ask {
    my ($c, $p2) = @_;
    my $app      = $c->app;
    my $log      = $app->log;
    my $contract = try { produce_contract({%$p2}) } || do {
        my $err = $@;
        $log->info("contract creation failure: $err");
        return {
            error => {
                message => "cannot create contract",
                code    => "ContractCreationFailure"
            }};
    };
    if (!$contract->is_valid_to_buy) {
        if (my $pve = $contract->primary_validation_error) {
            $log->error("primary error: " . $pve->message);
            return {
                error => {
                    message => $pve->message_to_client,
                    code    => "ContractBuyValidationError"
                },
                longcode  => Mojo::DOM->new->parse($contract->longcode)->all_text,
                ask_price => sprintf('%.2f', $contract->ask_price),
            };
        }
        $log->error("contract invalid but no error!");
        return {
            error => {
                message => "cannot validate contract",
                code    => "ContractValidationError"
            }};
    }
    return {
        longcode   => Mojo::DOM->new->parse($contract->longcode)->all_text,
        payout     => $contract->payout,
        ask_price  => sprintf('%.2f', $contract->ask_price),
        bid_price  => sprintf('%.2f', $contract->bid_price),
        spot       => $contract->current_spot,
        spot_time  => $contract->current_tick->epoch,
        date_start => $contract->date_start->epoch,
    };
}

sub send_ask {
    my ($c, $id, $p1, $p2) = @_;
    my $latest = get_ask($c, $p2);
    if ($latest->{error}) {
        Mojo::IOLoop->remove($id);
<<<<<<< HEAD
        my $ws_id = $c->tx->connection;
        delete $c->{ws}{$ws_id}{$id};
    }
    $c->send({
            json => {
                msg_type => 'proposal',
                echo_req => $p1,
                proposal => {
                    id => $id,
=======
        delete $c->{$id};
        my $proposal = {id => $id};
        $proposal->{longcode}  = delete $latest->{longcode}  if $latest->{longcode};
        $proposal->{ask_price} = delete $latest->{ask_price} if $latest->{ask_price};
        $c->send({
                json => {
                    msg_type => 'proposal',
                    echo_req => $p1,
                    proposal => $proposal,
>>>>>>> 946a6cd9
                    %$latest
                }});
    } else {
        $c->send({
                json => {
                    msg_type => 'proposal',
                    echo_req => $p1,
                    proposal => {
                        id => $id,
                        %$latest
                    }}});
    }
    return;
}

sub send_tick {
    my ($c, $id, $p1, $ul) = @_;

    my $ws_id = $c->tx->connection;
    $c->{ws}{$ws_id}{$id} //= {
        started => time(),
        type => 'tick'
    };

    my $tick = $ul->get_combined_realtime;
    if ($tick->{epoch} > ($c->{ws}{$ws_id}{$id}{epoch} || 0)) {
        $c->send({
                json => {
                    msg_type => 'tick',
                    echo_req => $p1,
                    tick     => {
                        id    => $id,
                        epoch => $tick->{epoch},
                        quote => $tick->{quote}}}});
        $c->{ws}{$ws_id}{$id}{epoch} = $tick->{epoch};
    }
    return;
}

1;<|MERGE_RESOLUTION|>--- conflicted
+++ resolved
@@ -203,18 +203,9 @@
     my $latest = get_ask($c, $p2);
     if ($latest->{error}) {
         Mojo::IOLoop->remove($id);
-<<<<<<< HEAD
         my $ws_id = $c->tx->connection;
         delete $c->{ws}{$ws_id}{$id};
-    }
-    $c->send({
-            json => {
-                msg_type => 'proposal',
-                echo_req => $p1,
-                proposal => {
-                    id => $id,
-=======
-        delete $c->{$id};
+
         my $proposal = {id => $id};
         $proposal->{longcode}  = delete $latest->{longcode}  if $latest->{longcode};
         $proposal->{ask_price} = delete $latest->{ask_price} if $latest->{ask_price};
@@ -223,7 +214,6 @@
                     msg_type => 'proposal',
                     echo_req => $p1,
                     proposal => $proposal,
->>>>>>> 946a6cd9
                     %$latest
                 }});
     } else {
