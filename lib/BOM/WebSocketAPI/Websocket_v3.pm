package BOM::WebSocketAPI::Websocket_v3;

use Mojo::Base 'Mojolicious::Controller';
use MojoX::JSON::RPC::Client;
use DataDog::DogStatsd::Helper;
use JSON::Schema;
use File::Slurp;
use JSON;
use Time::HiRes;
use Data::UUID;
use Time::Out qw(timeout);
use Guard;
use Proc::CPUUsage;
use feature "state";
use RateLimitations qw(within_rate_limits);

use BOM::WebSocketAPI::v3::Wrapper::Streamer;
use BOM::WebSocketAPI::v3::Wrapper::Transaction;
use BOM::WebSocketAPI::v3::Wrapper::Offerings;
use BOM::WebSocketAPI::v3::Wrapper::Authorize;
use BOM::WebSocketAPI::v3::Wrapper::System;
use BOM::WebSocketAPI::v3::Wrapper::Accounts;
use BOM::WebSocketAPI::v3::Wrapper::MarketDiscovery;
use BOM::WebSocketAPI::v3::Wrapper::PortfolioManagement;
use BOM::WebSocketAPI::v3::Wrapper::Static;
use BOM::WebSocketAPI::v3::Wrapper::Cashier;
use BOM::WebSocketAPI::v3::Wrapper::NewAccount;
use BOM::WebSocketAPI::v3::Wrapper::App;
use BOM::Database::Rose::DB;

sub ok {
    my $c      = shift;
    my $source = 1;       # check http origin here
    $c->stash(source => $source);
    return 1;
}

sub entry_point {
    my $c = shift;

    my $log = $c->app->log;
    $log->debug("opening a websocket for " . $c->tx->remote_address);

    # enable permessage-deflate
    $c->tx->with_compression;

    # Increase inactivity timeout for connection a bit
    Mojo::IOLoop->singleton->stream($c->tx->connection)->timeout(120);
    Mojo::IOLoop->singleton->max_connections(100000);

    if (not $c->stash->{redis}) {
        state $url = do {
            my $cf = YAML::XS::LoadFile('/etc/rmg/chronicle.yml')->{read};
            defined($cf->{password})
                ? "redis://dummy:$cf->{password}\@$cf->{host}:$cf->{port}"
                : "redis://$cf->{host}:$cf->{port}";
        };

        my $redis = Mojo::Redis2->new(url => $url);
        $redis->on(
            error => sub {
                my ($self, $err) = @_;
                warn("error: $err");
            });
        $redis->on(
            message => sub {
                my ($self, $msg, $channel) = @_;

                # set correct request context for localize
                BOM::Platform::Context::request($c->stash('request'))
                    if $channel =~ /^FEED::/;
                BOM::WebSocketAPI::v3::Wrapper::Streamer::process_realtime_events($c, $msg)
                    if $channel =~ /^FEED::/;
                BOM::WebSocketAPI::v3::Wrapper::Streamer::process_transaction_updates($c, $msg)
                    if $channel =~ /^TXNUPDATE::transaction_/;
            });
        $c->stash->{redis} = $redis;
    }

    $c->on(
        json => sub {
            my ($c, $p1) = @_;

            BOM::Platform::Context::request($c->stash('request'));

            my $tag = 'origin:';
            my $data;
            my $send = 1;
            if (ref($p1) eq 'HASH') {

                if (my $origin = $c->req->headers->header("Origin")) {
                    if ($origin =~ /https?:\/\/([a-zA-Z0-9\.]+)$/) {
                        $tag = "origin:$1";
                    }
                }

                $c->stash('args' => $p1);

                timeout 15 => sub {
                    $data = _sanity_failed($c, $p1) || __handle($c, $p1, $tag);
                };
                if ($@) {
                    $c->app->log->info("$$ timeout for " . JSON::to_json($p1));
                }

                if (not $data) {
                    $send = undef;
                    $data = {};
                }

                if (    $data->{error}
                    and $data->{error}->{code} eq 'SanityCheckFailed')
                {
                    $data->{echo_req} = {};
                } else {
                    $data->{echo_req} = $p1;
                }
                $data->{req_id} = $p1->{req_id} if (exists $p1->{req_id});
            } else {
                # for invalid call, eg: not json
                $data = $c->new_error('error', 'BadRequest', $c->l('The application sent an invalid request.'));
                $data->{echo_req} = {};
            }

            my $l = length JSON::to_json($data);
            if ($l > 328000) {
                $data = $c->new_error('error', 'ResponseTooLarge', $c->l('Response too large.'));
                $data->{echo_req} = $p1;
                $data->{req_id} = $p1->{req_id} if (exists $p1->{req_id});
            }
            if ($send) {
                $c->send({json => $data});
            }

            BOM::Database::Rose::DB->db_cache->finish_request_cycle;
            return;
        });

    # stop all recurring
    $c->on(
        finish => sub {
            my $c = shift;
            BOM::WebSocketAPI::v3::Wrapper::System::forget_all($c, {forget_all => 1});
            delete $c->stash->{redis};
        });

    return;
}

# [param key, sub, require auth]
my @dispatch = (
    ['authorize', \&BOM::WebSocketAPI::v3::Wrapper::Authorize::authorize, 0],
    ['logout',    \&BOM::WebSocketAPI::v3::Wrapper::Authorize::logout,    0],
    [
        'trading_times',
        \&BOM::WebSocketAPI::v3::Wrapper::MarketDiscovery::trading_times, 0
    ],
    [
        'asset_index',
        \&BOM::WebSocketAPI::v3::Wrapper::MarketDiscovery::asset_index, 0
    ],
    [
        'active_symbols',
        \&BOM::WebSocketAPI::v3::Wrapper::MarketDiscovery::active_symbols, 0
    ],
    ['ticks', \&BOM::WebSocketAPI::v3::Wrapper::Streamer::ticks, 0],
    [
        'ticks_history',
        \&BOM::WebSocketAPI::v3::Wrapper::Streamer::ticks_history, 0
    ],
    ['proposal',       \&BOM::WebSocketAPI::v3::Wrapper::Streamer::proposal,     0],
    ['forget',         \&BOM::WebSocketAPI::v3::Wrapper::System::forget,         0],
    ['forget_all',     \&BOM::WebSocketAPI::v3::Wrapper::System::forget_all,     0],
    ['ping',           \&BOM::WebSocketAPI::v3::Wrapper::System::ping,           0],
    ['time',           \&BOM::WebSocketAPI::v3::Wrapper::System::server_time,    0],
    ['website_status', \&BOM::WebSocketAPI::v3::Wrapper::System::website_status, 0],
    [
        'contracts_for',
        \&BOM::WebSocketAPI::v3::Wrapper::Offerings::contracts_for, 0
    ],
    [
        'residence_list',
        \&BOM::WebSocketAPI::v3::Wrapper::Static::residence_list, 0
    ],
    ['states_list', \&BOM::WebSocketAPI::v3::Wrapper::Static::states_list, 0],
    [
        'payout_currencies',
        \&BOM::WebSocketAPI::v3::Wrapper::Accounts::payout_currencies, 0
    ],
    [
        'landing_company',
        \&BOM::WebSocketAPI::v3::Wrapper::Accounts::landing_company, 0
    ],
    [
        'landing_company_details',
        \&BOM::WebSocketAPI::v3::Wrapper::Accounts::landing_company_details, 0
    ],

    ['balance',   \&BOM::WebSocketAPI::v3::Wrapper::Accounts::balance,   1, 'read'],
    ['statement', \&BOM::WebSocketAPI::v3::Wrapper::Accounts::statement, 1, 'read'],
    [
        'profit_table',
        \&BOM::WebSocketAPI::v3::Wrapper::Accounts::profit_table, 1, 'read'
    ],
    [
        'get_account_status',
        \&BOM::WebSocketAPI::v3::Wrapper::Accounts::get_account_status, 1, 'read'
    ],
    [
        'change_password',
        \&BOM::WebSocketAPI::v3::Wrapper::Accounts::change_password, 1
    ],
    [
        'get_settings',
        \&BOM::WebSocketAPI::v3::Wrapper::Accounts::get_settings, 1, 'read'
    ],
    [
        'set_settings',
        \&BOM::WebSocketAPI::v3::Wrapper::Accounts::set_settings, 1, 'admin'
    ],
    [
        'get_self_exclusion',
        \&BOM::WebSocketAPI::v3::Wrapper::Accounts::get_self_exclusion, 1, 'read'
    ],
    [
        'set_self_exclusion',
        \&BOM::WebSocketAPI::v3::Wrapper::Accounts::set_self_exclusion, 1, 'admin'
    ],
    [
        'cashier_password',
<<<<<<< HEAD
        \&BOM::WebSocketAPI::v3::Wrapper::Accounts::cashier_password, 1
    ],
    ['api_token',            \&BOM::WebSocketAPI::v3::Wrapper::Accounts::api_token,            1],
    ['tnc_approval',         \&BOM::WebSocketAPI::v3::Wrapper::Accounts::tnc_approval,         1],
    ['login_history',        \&BOM::WebSocketAPI::v3::Wrapper::Accounts::login_history,        1],
    ['set_account_currency', \&BOM::WebSocketAPI::v3::Wrapper::Accounts::set_account_currency, 1],
    ['financial_assessment', \&BOM::WebSocketAPI::v3::Wrapper::Accounts::financial_assessment, 1],
    [
        'paymentagent_list',
        \&BOM::WebSocketAPI::v3::Wrapper::Cashier::paymentagent_list, 0
=======
        \&BOM::WebSocketAPI::v3::Wrapper::Accounts::cashier_password, 1, 'payments'
>>>>>>> 35eaabda
    ],

    ['api_token',            \&BOM::WebSocketAPI::v3::Wrapper::Accounts::api_token,            1, 'admin'],
    ['tnc_approval',         \&BOM::WebSocketAPI::v3::Wrapper::Accounts::tnc_approval,         1, 'admin'],
    ['login_history',        \&BOM::WebSocketAPI::v3::Wrapper::Accounts::login_history,        1, 'read'],
    ['set_account_currency', \&BOM::WebSocketAPI::v3::Wrapper::Accounts::set_account_currency, 1, 'admin'],

    ['paymentagent_list', \&BOM::WebSocketAPI::v3::Wrapper::Cashier::paymentagent_list, 0],
    [
        'verify_email',
        \&BOM::WebSocketAPI::v3::Wrapper::NewAccount::verify_email, 0
    ],
    [
        'new_account_virtual',
        \&BOM::WebSocketAPI::v3::Wrapper::NewAccount::new_account_virtual, 0
    ],

    # authenticated calls
    ['sell',        \&BOM::WebSocketAPI::v3::Wrapper::Transaction::sell,        1, 'trade'],
    ['buy',         \&BOM::WebSocketAPI::v3::Wrapper::Transaction::buy,         1, 'trade'],
    ['transaction', \&BOM::WebSocketAPI::v3::Wrapper::Transaction::transaction, 1, 'read'],
    [
        'portfolio',
        \&BOM::WebSocketAPI::v3::Wrapper::PortfolioManagement::portfolio, 1, 'read'
    ],
    [
        'proposal_open_contract',
        \&BOM::WebSocketAPI::v3::Wrapper::PortfolioManagement::proposal_open_contract,
        1, 'read'
    ],
    ['sell_expired', \&BOM::WebSocketAPI::v3::Wrapper::PortfolioManagement::sell_expired, 1, 'trade'],

    ['app_register', \&BOM::WebSocketAPI::v3::Wrapper::App::register, 1, 'admin'],
    ['app_list',     \&BOM::WebSocketAPI::v3::Wrapper::App::list,     1, 'admin'],
    ['app_get',      \&BOM::WebSocketAPI::v3::Wrapper::App::get,      1, 'admin'],
    ['app_delete',   \&BOM::WebSocketAPI::v3::Wrapper::App::delete,   1, 'admin'],

    ['topup_virtual', \&BOM::WebSocketAPI::v3::Wrapper::Cashier::topup_virtual, 1, 'trade'],
    ['get_limits',    \&BOM::WebSocketAPI::v3::Wrapper::Cashier::get_limits,    1, 'read'],
    [
        'paymentagent_withdraw',
        \&BOM::WebSocketAPI::v3::Wrapper::Cashier::paymentagent_withdraw, 1, 'payments'
    ],
    [
        'paymentagent_transfer',
        \&BOM::WebSocketAPI::v3::Wrapper::Cashier::paymentagent_transfer, 1, 'payments'
    ],
    [
        'transfer_between_accounts',
        \&BOM::WebSocketAPI::v3::Wrapper::Cashier::transfer_between_accounts, 1, 'payments'
    ],
    [
        'new_account_real',
        \&BOM::WebSocketAPI::v3::Wrapper::NewAccount::new_account_real, 1, 'admin'
    ],
    [
        'new_account_japan',
        \&BOM::WebSocketAPI::v3::Wrapper::NewAccount::new_account_japan, 1, 'admin'
    ],
    [
        'new_account_maltainvest',
        \&BOM::WebSocketAPI::v3::Wrapper::NewAccount::new_account_maltainvest,
        1, 'admin'
    ],
);

# key: category, value:  hashref (descriptor) with fields
#   - category      (string)
#   - handler       (coderef)
#   - require_auth  (flag)
#   - order         (integer)
#   - in_validator  (JSON::Schema)
#   - out_validator (JSON::Schema)
#   - require_scope (string)

my %dispatch_handler_for;
for my $order (0 .. @dispatch - 1) {
    my $dispatch      = $dispatch[$order];
    my $category      = $dispatch->[0];
    my $f             = '/home/git/regentmarkets/bom-websocket-api/config/v3/' . $category;
    my $in_validator  = JSON::Schema->new(JSON::from_json(File::Slurp::read_file("$f/send.json")), format => \%JSON::Schema::FORMATS);
    my $out_validator = JSON::Schema->new(JSON::from_json(File::Slurp::read_file("$f/receive.json")), format => \%JSON::Schema::FORMATS);
    $dispatch_handler_for{$category} = {
        category      => $category,
        order         => $order,
        handler       => $dispatch->[1],
        require_auth  => $dispatch->[2],
        out_validator => $out_validator,
        in_validator  => $in_validator,
        require_scope => $dispatch->[3],
    };
}

my %rate_limit_map = (
    ping_real                      => '',
    time_real                      => '',
    portfolio_real                 => 'websocket_call_expensive',
    statement_real                 => 'websocket_call_expensive',
    profit_table_real              => 'websocket_call_expensive',
    proposal_real                  => 'websocket_real_pricing',
    proposal_open_contract_real    => 'websocket_real_pricing',
    verify_email_real              => 'websocket_call_email',
    buy_real                       => 'websocket_real_pricing',
    sell_real                      => 'websocket_real_pricing',
    ping_virtual                   => '',
    time_virtual                   => '',
    portfolio_virtual              => 'websocket_call_expensive',
    statement_virtual              => 'websocket_call_expensive',
    profit_table_virtual           => 'websocket_call_expensive',
    proposal_virtual               => 'websocket_call_pricing',
    proposal_open_contract_virtual => 'websocket_call_pricing',
    verify_email_virtual           => 'websocket_call_email',
);

sub _reached_limit_check {
    my ($connection_id, $category, $is_real) = @_;

    my $limiting_service = $rate_limit_map{
        $category . '_'
            . (
            ($is_real)
            ? 'real'
            : 'virtual'
            )} // 'websocket_call';
    if (
        $limiting_service
        and not within_rate_limits({
                service  => $limiting_service,
                consumer => $connection_id,
            }))
    {
        return 1;
    }
    return;
}

sub __handle {
    my ($c, $p1, $tag) = @_;

    my $log = $c->app->log;
    $log->debug("websocket got json " . $c->dumper($p1));

    my @handler_descriptors =
        sort { $a->{order} <=> $b->{order} }
        grep { defined }
        map  { $dispatch_handler_for{$_} } keys $p1;
    for my $descriptor (@handler_descriptors) {

        if (not $c->stash('connection_id')) {
            $c->stash('connection_id' => Data::UUID->new()->create_str());
        }

        if (_reached_limit_check($c->stash('connection_id'), $descriptor->{category}, $c->stash('loginid') && !$c->stash('is_virtual'))) {
            return $c->new_error($descriptor->{category}, 'RateLimit', $c->l('You have reached the rate limit for [_1].', $descriptor->{category}));
        }

        my $t0 = [Time::HiRes::gettimeofday];

        my $input_validation_result = $descriptor->{in_validator}->validate($p1);
        if (not $input_validation_result) {
            my ($details, @general);
            foreach my $err ($input_validation_result->errors) {
                if ($err->property =~ /\$\.(.+)$/) {
                    $details->{$1} = $err->message;
                } else {
                    push @general, $err->message;
                }
            }
            my $message = $c->l('Input validation failed: ') . join(', ', (keys %$details, @general));
            return $c->new_error($descriptor->{category}, 'InputValidationFailed', $message, $details);
        }

        DataDog::DogStatsd::Helper::stats_inc('bom_websocket_api.v_3.call.' . $descriptor->{category}, {tags => [$tag]});
        DataDog::DogStatsd::Helper::stats_inc('bom_websocket_api.v_3.call.all', {tags => [$tag, "category:$descriptor->{category}"]});

        my $loginid = $c->stash('loginid');
        if ($descriptor->{require_auth} and not $loginid) {
            return $c->new_error($descriptor->{category}, 'AuthorizationRequired', $c->l('Please log in.'));
        }

        if ($descriptor->{require_scope} and not(grep { $_ eq $descriptor->{require_scope} } @{$c->stash('token_scopes') || []})) {
            return $c->new_error($descriptor->{category}, 'PermissionDenied',
                $c->l('Permission denied, requiring [_1]', $descriptor->{require_scope}));
        }

        if ($loginid) {
            my $account_type = $c->stash('is_virtual') ? 'virtual' : 'real';
            DataDog::DogStatsd::Helper::stats_inc('bom_websocket_api.v_3.authenticated_call.all',
                {tags => [$tag, $descriptor->{category}, "loginid:$loginid", "account_type:$account_type"]});
        }

        my $result = $descriptor->{handler}->($c, $p1);

        if ($result) {
            my $output_validation_result = $descriptor->{out_validator}->validate($result);
            if (not $output_validation_result) {
                my $error = join(" - ", $output_validation_result->errors);
                $log->warn("Invalid output parameter for [ " . JSON::to_json($result) . " error: $error ]");
                return $c->new_error($descriptor->{category}, 'OutputValidationFailed', $c->l("Output validation failed: ") . $error);
            }
        }
        $result->{debug} = [Time::HiRes::tv_interval($t0), $loginid ? $loginid : ''] if ref $result;
        return $result;
    }

    $log->debug("unrecognised request: " . $c->dumper($p1));
    return $c->new_error('error', 'UnrecognisedRequest', $c->l('Unrecognised request.'));
}

sub _failed_key_value {
    my ($key, $value) = @_;

    state $pwd_field = {map { $_ => 1 } qw( client_password old_password new_password unlock_password lock_password )};

    if ($pwd_field->{$key}) {
        return;
    } elsif (
        $key !~ /^[A-Za-z0-9_-]{1,50}$/
        # !-~ to allow a range of acceptable characters. To find what is the range, look at ascii table
        or $value !~ /^[\s\w\@_:!-~]{0,300}$/
        )
    {
        return ($key, $value);
    }
    return;
}

sub rpc {
    my $self     = shift;
    my $method   = shift;
    my $callback = shift;
    my $params   = shift;

    my $tv = [Time::HiRes::gettimeofday];
    state $cpu = Proc::CPUUsage->new();

    $params->{language} = $self->stash('language');
    my $country_code = $self->stash('country') ? $self->stash('country') : $self->stash('request')->country_code;
    $params->{country} = $country_code;

    my $client = MojoX::JSON::RPC::Client->new;
    my $url    = 'http://127.0.0.1:5005/' . $method;

    my $callobj = {
        id     => Data::UUID->new()->create_str(),
        method => $method,
        params => $params
    };

    $client->call(
        $url, $callobj,
        sub {
            my $res = pop;

            DataDog::DogStatsd::Helper::stats_timing(
                'bom_websocket_api.v_3.rpc.call.timing',
                1000 * Time::HiRes::tv_interval($tv),
                {tags => ["rpc:$method"]});
            DataDog::DogStatsd::Helper::stats_timing('bom_websocket_api.v_3.cpuusage', $cpu->usage(), {tags => ["rpc:$method"]});
            DataDog::DogStatsd::Helper::stats_inc('bom_websocket_api.v_3.rpc.call.count', {tags => ["rpc:$method"]});

            # unconditionally stop any further processing if client is already disconnected
            return unless $self->tx;

            my $client_guard = guard { undef $client };

            my ($data, $req_id);
            my $args = $params->{args};
            $req_id = $args->{req_id} if ($args and exists $args->{req_id});

            if (!$res) {
                my $tx_res = $client->tx->res;
                warn $tx_res->message;
                $data = $self->new_error($method, 'WrongResponse', $self->l('Sorry, an error occurred while processing your request.'));
                $data->{echo_req} = $args;
                $data->{req_id} = $req_id if $req_id;
                $self->send({json => $data});
                return;
            }

            my $rpc_time;
            $rpc_time = delete $res->result->{rpc_time} if (ref($res->result) eq "HASH");

            if ($rpc_time) {
                DataDog::DogStatsd::Helper::stats_timing(
                    'bom_websocket_api.v_3.rpc.call.timing.connection',
                    1000 * Time::HiRes::tv_interval($tv) - $rpc_time,
                    {tags => ["rpc:$method"]});
            }

            if ($res->is_error) {
                warn $res->error_message;
                $data = $self->new_error($method, 'CallError', $self->l('Sorry, an error occurred while processing your request.'));
                $data->{echo_req} = $args;
                $data->{req_id} = $req_id if $req_id;
                $self->send({json => $data});
                return;
            }
            my $send = 1;

            $data = &$callback($res->result);

            if (not $data) {
                $send = undef;
                $data = {};
            }
            my $l = length JSON::to_json($data);
            if ($l > 328000) {
                $data = $self->new_error('error', 'ResponseTooLarge', $self->l('Response too large.'));
            }

            $data->{echo_req} = $args;
            $data->{req_id} = $req_id if $req_id;

            if ($send) {
                $tv = [Time::HiRes::gettimeofday];

                $self->send({json => $data});

                DataDog::DogStatsd::Helper::stats_timing(
                    'bom_websocket_api.v_3.rpc.call.timing.sent',
                    1000 * Time::HiRes::tv_interval($tv),
                    {tags => ["rpc:$method"]});

            }
            return;
        });
    return;
}

sub _sanity_failed {
    my ($c, $arg) = @_;
    my @failed;

    OUTER:
    foreach my $k (keys %$arg) {
        if (not ref $arg->{$k}) {
            last OUTER if (@failed = _failed_key_value($k, $arg->{$k}));
        } else {
            if (ref $arg->{$k} eq 'HASH') {
                foreach my $l (keys %{$arg->{$k}}) {
                    last OUTER
                        if (@failed = _failed_key_value($l, $arg->{$k}->{$l}));
                }
            } elsif (ref $arg->{$k} eq 'ARRAY') {
                foreach my $l (@{$arg->{$k}}) {
                    last OUTER if (@failed = _failed_key_value($k, $l));
                }
            }
        }
    }

    if (@failed) {
        $c->app->log->warn("Sanity check failed: $failed[0] -> $failed[1]");
        return $c->new_error('sanity_check', 'SanityCheckFailed', $c->l("Parameters sanity check failed."));
    }
    return;
}

1;<|MERGE_RESOLUTION|>--- conflicted
+++ resolved
@@ -228,32 +228,16 @@
     ],
     [
         'cashier_password',
-<<<<<<< HEAD
-        \&BOM::WebSocketAPI::v3::Wrapper::Accounts::cashier_password, 1
-    ],
-    ['api_token',            \&BOM::WebSocketAPI::v3::Wrapper::Accounts::api_token,            1],
-    ['tnc_approval',         \&BOM::WebSocketAPI::v3::Wrapper::Accounts::tnc_approval,         1],
-    ['login_history',        \&BOM::WebSocketAPI::v3::Wrapper::Accounts::login_history,        1],
-    ['set_account_currency', \&BOM::WebSocketAPI::v3::Wrapper::Accounts::set_account_currency, 1],
-    ['financial_assessment', \&BOM::WebSocketAPI::v3::Wrapper::Accounts::financial_assessment, 1],
-    [
-        'paymentagent_list',
-        \&BOM::WebSocketAPI::v3::Wrapper::Cashier::paymentagent_list, 0
-=======
         \&BOM::WebSocketAPI::v3::Wrapper::Accounts::cashier_password, 1, 'payments'
->>>>>>> 35eaabda
     ],
 
     ['api_token',            \&BOM::WebSocketAPI::v3::Wrapper::Accounts::api_token,            1, 'admin'],
     ['tnc_approval',         \&BOM::WebSocketAPI::v3::Wrapper::Accounts::tnc_approval,         1, 'admin'],
     ['login_history',        \&BOM::WebSocketAPI::v3::Wrapper::Accounts::login_history,        1, 'read'],
     ['set_account_currency', \&BOM::WebSocketAPI::v3::Wrapper::Accounts::set_account_currency, 1, 'admin'],
-
-    ['paymentagent_list', \&BOM::WebSocketAPI::v3::Wrapper::Cashier::paymentagent_list, 0],
-    [
-        'verify_email',
-        \&BOM::WebSocketAPI::v3::Wrapper::NewAccount::verify_email, 0
-    ],
+    ['financial_assessment', \&BOM::WebSocketAPI::v3::Wrapper::Accounts::financial_assessment, 1, 'admin'],
+
+    ['verify_email', \&BOM::WebSocketAPI::v3::Wrapper::NewAccount::verify_email, 0],
     [
         'new_account_virtual',
         \&BOM::WebSocketAPI::v3::Wrapper::NewAccount::new_account_virtual, 0
@@ -279,8 +263,9 @@
     ['app_get',      \&BOM::WebSocketAPI::v3::Wrapper::App::get,      1, 'admin'],
     ['app_delete',   \&BOM::WebSocketAPI::v3::Wrapper::App::delete,   1, 'admin'],
 
-    ['topup_virtual', \&BOM::WebSocketAPI::v3::Wrapper::Cashier::topup_virtual, 1, 'trade'],
-    ['get_limits',    \&BOM::WebSocketAPI::v3::Wrapper::Cashier::get_limits,    1, 'read'],
+    ['topup_virtual',     \&BOM::WebSocketAPI::v3::Wrapper::Cashier::topup_virtual,     1, 'trade'],
+    ['get_limits',        \&BOM::WebSocketAPI::v3::Wrapper::Cashier::get_limits,        1, 'read'],
+    ['paymentagent_list', \&BOM::WebSocketAPI::v3::Wrapper::Cashier::paymentagent_list, 0],
     [
         'paymentagent_withdraw',
         \&BOM::WebSocketAPI::v3::Wrapper::Cashier::paymentagent_withdraw, 1, 'payments'
