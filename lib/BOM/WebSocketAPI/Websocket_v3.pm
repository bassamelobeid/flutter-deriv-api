--- conflicted
+++ resolved
@@ -379,11 +379,7 @@
                 $c, $url, $method, $p1,
                 {
                     require_auth => $descriptor->{require_auth},
-<<<<<<< HEAD
-                    $descriptor->{forward_params} ? %{$descriptor->{forward_params} || {}} : (),
-=======
                     %{$descriptor->{forward_params} || {}},
->>>>>>> b5c84c0f
                     before_call              => [\&start_timing],
                     before_get_rpc_response  => [\&log_call_timing],
                     after_got_rpc_response   => [\&log_call_timing_connection],
