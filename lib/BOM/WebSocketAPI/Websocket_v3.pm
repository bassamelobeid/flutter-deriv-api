--- conflicted
+++ resolved
@@ -457,17 +457,6 @@
                 }
             }
 
-<<<<<<< HEAD
-            # No need return result because always do async response
-            BOM::WebSocketAPI::CallingEngine::forward(
-                $c,
-                $url,
-                $descriptor->{category},
-                $p1,
-                {
-                    require_auth => $descriptor->{require_auth},
-                    $descriptor->{forward_params} ? %{$descriptor->{forward_params}} : (),
-=======
             my $method = $descriptor->{category};
 
             # No need return result because always do async response
@@ -481,7 +470,6 @@
                     after_got_rpc_response   => [\&log_call_timing_connection],
                     before_send_api_response => [\&add_debug_time, \&start_timing],
                     after_sent_api_response  => [\&log_call_timing_sent],
->>>>>>> 9616f494
                 });
         }
 
