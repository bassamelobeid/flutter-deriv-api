package BOM::WebSocketAPI::Websocket_v3;

use Mojo::Base 'Mojolicious::Controller';

use BOM::WebSocketAPI::v3::Symbols;
use BOM::WebSocketAPI::v3::Authorize;
use BOM::WebSocketAPI::v3::ContractDiscovery;
use BOM::WebSocketAPI::v3::System;
use BOM::WebSocketAPI::v3::Accounts;
use BOM::WebSocketAPI::v3::MarketDiscovery;
use BOM::WebSocketAPI::v3::PortfolioManagement;
use BOM::WebSocketAPI::v3::Static;
use BOM::WebSocketAPI::v3::Cashier;
use DataDog::DogStatsd::Helper;
use JSON::Schema;
use File::Slurp;
use JSON;
use BOM::Platform::Runtime;
use BOM::Platform::Context qw(request localize);
use BOM::Platform::Context::Request;
use BOM::Product::Transaction;
use Time::HiRes;

sub ok {
    my $c      = shift;
    my $source = 1;       # check http origin here
    $c->stash(source => $source);
    return 1;
}

sub entry_point {
    my $c = shift;

    if ($c->req->param('l')) {
        $c->stash(language => $c->req->param('l'));
    } elsif ($c->stash('language')) {
        $c->req->param('l' => $c->stash('language'));
    }
    my $request = BOM::Platform::Context::Request::from_mojo({mojo_request => $c->req});
    if ($request) {
        BOM::Platform::Context::request($request);
        $c->stash(r        => $request);
        $c->stash(language => uc $c->stash('r')->language);
    }

    my $log = $c->app->log;
    $log->debug("opening a websocket for " . $c->tx->remote_address);

    # enable permessage-deflate
    $c->tx->with_compression;

    $c->inactivity_timeout(120);
    # Increase inactivity timeout for connection a bit
    Mojo::IOLoop->singleton->stream($c->tx->connection)->timeout(120);

    $c->on(
        json => sub {
            my ($c, $p1) = @_;

            my $tag = 'origin:';
            my $data;
            my $send = 1;
            if (ref($p1) eq 'HASH') {

                if (my $origin = $c->req->headers->header("Origin")) {
                    if ($origin =~ /https?:\/\/([a-zA-Z0-9\.]+)$/) {
                        $tag = "origin:$1";
                    }
                }

                $data = _sanity_failed($c, $p1) || __handle($c, $p1, $tag);
                if (not $data) {
                    $send = undef;
                    $data = {};
                }

                if ($data->{error} and $data->{error}->{code} eq 'SanityCheckFailed') {
                    $data->{echo_req} = {};
                } else {
                    $data->{echo_req} = $p1;
                }
            } else {
                # for invalid call, eg: not json
<<<<<<< HEAD
                $data = $c->new_error('error', 'BadRequest', 'Bad Request');
=======
                $data = $c->new_error('BadRequest', BOM::Platform::Context::localize('The application sent an invalid request.'));
>>>>>>> 836ded9f
                $data->{echo_req} = {};
            }
            $data->{version} = 3;

            my $l = length JSON::to_json($data);
            if ($l > 328000) {
<<<<<<< HEAD
                $data = $c->new_error('error', 'ResponseTooLarge', 'Response too large.');
=======
                $data = $c->new_error('ResponseTooLarge', BOM::Platform::Context::localize('Response too large.'));
>>>>>>> 836ded9f
                $data->{echo_req} = $p1;
            }
            $log->info("Call from $tag, " . JSON::to_json(($data->{error}) ? $data : $data->{echo_req}));
            if ($send) {
                $c->send({json => $data});
            } else {
                return;
            }
        });

    # stop all recurring
    $c->on(
        finish => sub {
            my ($c) = @_;
            my $ws_id = $c->tx->connection;
            foreach my $id (keys %{$c->{ws}{$ws_id}}) {
                Mojo::IOLoop->remove($id);
            }
            delete $c->{ws}{$ws_id};
            delete $c->{fmb_ids}{$ws_id};
        });

    return;
}

sub __handle {
    my ($c, $p1, $tag) = @_;

    my $log = $c->app->log;
    $log->debug("websocket got json " . $c->dumper($p1));

    # [param key, sub, require auth, unauth-error-code]
    my @dispatch = (
        ['authorize',               \&BOM::WebSocketAPI::v3::Authorize::authorize,                        0],
        ['ticks',                   \&BOM::WebSocketAPI::v3::MarketDiscovery::ticks,                      0],
        ['proposal',                \&BOM::WebSocketAPI::v3::MarketDiscovery::proposal,                   0],
        ['forget',                  \&BOM::WebSocketAPI::v3::System::forget,                              0],
        ['forget_all',              \&BOM::WebSocketAPI::v3::System::forget_all,                          0],
        ['ping',                    \&BOM::WebSocketAPI::v3::System::ping,                                0],
        ['time',                    \&BOM::WebSocketAPI::v3::System::server_time,                         0],
        ['payout_currencies',       \&BOM::WebSocketAPI::v3::ContractDiscovery::payout_currencies,        0],
        ['active_symbols',          \&BOM::WebSocketAPI::v3::Symbols::active_symbols,                     0],
        ['contracts_for',           \&BOM::WebSocketAPI::v3::ContractDiscovery::contracts_for,            0],
        ['trading_times',           \&BOM::WebSocketAPI::v3::MarketDiscovery::trading_times,              0],
        ['asset_index',             \&BOM::WebSocketAPI::v3::MarketDiscovery::asset_index,                0],
        ['residence_list',          \&BOM::WebSocketAPI::v3::Static::residence_list,                      0],
        ['states_list',             \&BOM::WebSocketAPI::v3::Static::states_list,                         0],
        ['landing_company',         \&BOM::WebSocketAPI::v3::Accounts::landing_company,                   0],
        ['landing_company_details', \&BOM::WebSocketAPI::v3::Accounts::landing_company_details,           0],
        ['buy',                     \&BOM::WebSocketAPI::v3::PortfolioManagement::buy,                    1],
        ['sell',                    \&BOM::WebSocketAPI::v3::PortfolioManagement::sell,                   1],
        ['portfolio',               \&BOM::WebSocketAPI::v3::PortfolioManagement::portfolio,              1],
        ['proposal_open_contract',  \&BOM::WebSocketAPI::v3::PortfolioManagement::proposal_open_contract, 1],
        ['balance',                 \&BOM::WebSocketAPI::v3::Accounts::balance,                           1],
        ['statement',               \&BOM::WebSocketAPI::v3::Accounts::statement,                         1],
        ['profit_table',            \&BOM::WebSocketAPI::v3::Accounts::profit_table,                      1],
        ['get_account_status',      \&BOM::WebSocketAPI::v3::Accounts::get_account_status,                1],
        ['change_password',         \&BOM::WebSocketAPI::v3::Accounts::change_password,                   1],
        ['get_settings',            \&BOM::WebSocketAPI::v3::Accounts::get_settings,                      1],
        ['set_settings',            \&BOM::WebSocketAPI::v3::Accounts::set_settings,                      1],
        ['get_limits',              \&BOM::WebSocketAPI::v3::Cashier::get_limits,                         1],
    );

    foreach my $dispatch (@dispatch) {
        next unless exists $p1->{$dispatch->[0]};
        my $t0        = [Time::HiRes::gettimeofday];
        my $f         = '/home/git/regentmarkets/bom-websocket-api/config/v3/' . $dispatch->[0];
        my $validator = JSON::Schema->new(JSON::from_json(File::Slurp::read_file("$f/send.json")), format => \%JSON::Schema::FORMATS);

        if (not $validator->validate($p1)) {
<<<<<<< HEAD
            my $validation_errors = $validator->validate($p1);

            my ($details, @general);
            foreach my $err ($validation_errors->errors) {
                if ($err->property =~ /\$\.(.+)$/) {
                    $details->{$1} = $err->message;
                } else {
                    push @general, $err->message;
                }
            }
            my $message = 'Input validation failed for: ' . join(', ', (keys %$details, @general));
            return $c->new_error('error', 'InputValidationFailed', $message, $details);
=======
            my $result = $validator->validate($p1);
            my $error;
            $error .= " - $_" foreach $result->errors;
            return $c->new_error('InputValidationFailed', BOM::Platform::Context::localize("Input validation failed:") . " " . $error);
>>>>>>> 836ded9f
        }

        DataDog::DogStatsd::Helper::stats_inc('websocket_api.call.' . $dispatch->[0], {tags => [$tag]});
        DataDog::DogStatsd::Helper::stats_inc('websocket_api.call.all',               {tags => [$tag]});

        ## refetch account b/c stash client won't get updated in websocket
        if ($dispatch->[2] and my $loginid = $c->stash('loginid')) {
            my $client = BOM::Platform::Client->new({loginid => $loginid});
<<<<<<< HEAD
            return $c->new_error('error', 'InvalidClient', 'Invalid client') unless $client;
            return $c->new_error('error', 'DisabledClient', 'This account is unavailable')
=======
            return $c->new_error('InvalidClient', BOM::Platform::Context::localize('Invalid client account.')) unless $client;
            return $c->new_error('DisabledClient', BOM::Platform::Context::localize('This account is unavailable.'))
>>>>>>> 836ded9f
                if $client->get_status('disabled');
            $c->stash(
                client  => $client,
                account => $client->default_account // undef
            );
        }

        if ($dispatch->[2] and not $c->stash('client')) {
            return $c->new_error($dispatch->[0], 'AuthorizationRequired', BOM::Platform::Context::localize('Please log in.'));
        }

        ## sell expired
        if (grep { $_ eq $dispatch->[0] } ('portfolio', 'statement', 'profit_table')) {
            if (BOM::Platform::Runtime->instance->app_config->quants->features->enable_portfolio_autosell) {
                BOM::Product::Transaction::sell_expired_contracts({
                    client => $c->stash('client'),
                    source => $c->stash('source'),
                });
            }
        }

        my $result = $dispatch->[1]->($c, $p1);

        $validator = JSON::Schema->new(JSON::from_json(File::Slurp::read_file("$f/receive.json")), format => \%JSON::Schema::FORMATS);
        if ($result and not $validator->validate($result)) {
            my $validation_errors = $validator->validate($result);
            my $error;
            $error .= " - $_" foreach $validation_errors->errors;
<<<<<<< HEAD
            $log->warn("Invalid output parameter for [ " . JSON::to_json($result) . " error: $error ]");
            return $c->new_error('OutputValidationFailed', "Output validation failed " . $error);
=======
            warn "Invalid output parameter for [ " . JSON::to_json($result) . " error: $error ]";
            return $c->new_error('OutputValidationFailed', BOM::Platform::Context::localize("Output validation failed:") . " " . $error);
>>>>>>> 836ded9f
        }
        $result->{debug} = [Time::HiRes::tv_interval($t0), ($c->stash('client') ? $c->stash('client')->loginid : '')] if ref $result;
        return $result;
    }

    $log->debug("unrecognised request: " . $c->dumper($p1));
<<<<<<< HEAD
    return $c->new_error('error', 'UnrecognisedRequest', 'unrecognised request');
=======
    return $c->new_error('UnrecognisedRequest', BOM::Platform::Context::localize('Unrecognised request.'));
>>>>>>> 836ded9f
}

sub _sanity_failed {
    my ($c, $arg) = @_;
    my $failed;
    my $log = $c->app->log;
    OUTER:
    foreach my $k (keys %$arg) {
        if ($k !~ /^([A-Za-z0-9_-]{1,25})$/ or (not ref $arg->{$k} and $arg->{$k} !~ /^([\s\.A-Za-z0-9_:+-]{0,256})$/)) {
            $failed = 1;
            $log->warn("Sanity check failed: $k -> " . $arg->{$k});
            last OUTER;
        }
        if (ref $arg->{$k}) {
            foreach my $l (keys %{$arg->{$k}}) {
                if ($l !~ /^([A-Za-z0-9_-]{1,25})$/ or $arg->{$k}->{$l} !~ /^([\s\.A-Za-z0-9_:+-]{0,256})$/) {
                    $failed = 1;
                    $log->warn("Sanity check failed: $l -> " . $arg->{$k}->{$l});
                    last OUTER;
                }
            }
        }
    }
    if ($failed) {
<<<<<<< HEAD
        $log->warn('Sanity check failed.');
        return $c->new_error('sanity_check', 'SanityCheckFailed', "Parameters sanity check failed");
=======
        warn 'Sanity check failed.';
        return $c->new_error('sanity_check', 'SanityCheckFailed', BOM::Platform::Context::localize("Parameters sanity check failed."));
>>>>>>> 836ded9f
    }
    return;
}

1;<|MERGE_RESOLUTION|>--- conflicted
+++ resolved
@@ -81,22 +81,14 @@
                 }
             } else {
                 # for invalid call, eg: not json
-<<<<<<< HEAD
-                $data = $c->new_error('error', 'BadRequest', 'Bad Request');
-=======
-                $data = $c->new_error('BadRequest', BOM::Platform::Context::localize('The application sent an invalid request.'));
->>>>>>> 836ded9f
+                $data = $c->new_error('error', 'BadRequest', BOM::Platform::Context::localize('The application sent an invalid request.'));
                 $data->{echo_req} = {};
             }
             $data->{version} = 3;
 
             my $l = length JSON::to_json($data);
             if ($l > 328000) {
-<<<<<<< HEAD
-                $data = $c->new_error('error', 'ResponseTooLarge', 'Response too large.');
-=======
-                $data = $c->new_error('ResponseTooLarge', BOM::Platform::Context::localize('Response too large.'));
->>>>>>> 836ded9f
+                $data = $c->new_error('error', 'ResponseTooLarge', BOM::Platform::Context::localize('Response too large.'));
                 $data->{echo_req} = $p1;
             }
             $log->info("Call from $tag, " . JSON::to_json(($data->{error}) ? $data : $data->{echo_req}));
@@ -167,7 +159,6 @@
         my $validator = JSON::Schema->new(JSON::from_json(File::Slurp::read_file("$f/send.json")), format => \%JSON::Schema::FORMATS);
 
         if (not $validator->validate($p1)) {
-<<<<<<< HEAD
             my $validation_errors = $validator->validate($p1);
 
             my ($details, @general);
@@ -178,14 +169,8 @@
                     push @general, $err->message;
                 }
             }
-            my $message = 'Input validation failed for: ' . join(', ', (keys %$details, @general));
+            my $message = BOM::Platform::Context::localize('Input validation failed: ') . join(', ', (keys %$details, @general));
             return $c->new_error('error', 'InputValidationFailed', $message, $details);
-=======
-            my $result = $validator->validate($p1);
-            my $error;
-            $error .= " - $_" foreach $result->errors;
-            return $c->new_error('InputValidationFailed', BOM::Platform::Context::localize("Input validation failed:") . " " . $error);
->>>>>>> 836ded9f
         }
 
         DataDog::DogStatsd::Helper::stats_inc('websocket_api.call.' . $dispatch->[0], {tags => [$tag]});
@@ -194,13 +179,8 @@
         ## refetch account b/c stash client won't get updated in websocket
         if ($dispatch->[2] and my $loginid = $c->stash('loginid')) {
             my $client = BOM::Platform::Client->new({loginid => $loginid});
-<<<<<<< HEAD
-            return $c->new_error('error', 'InvalidClient', 'Invalid client') unless $client;
-            return $c->new_error('error', 'DisabledClient', 'This account is unavailable')
-=======
-            return $c->new_error('InvalidClient', BOM::Platform::Context::localize('Invalid client account.')) unless $client;
-            return $c->new_error('DisabledClient', BOM::Platform::Context::localize('This account is unavailable.'))
->>>>>>> 836ded9f
+            return $c->new_error('error', 'InvalidClient', BOM::Platform::Context::localize('Invalid client account.')) unless $client;
+            return $c->new_error('error', 'DisabledClient', BOM::Platform::Context::localize('This account is unavailable.'))
                 if $client->get_status('disabled');
             $c->stash(
                 client  => $client,
@@ -229,24 +209,15 @@
             my $validation_errors = $validator->validate($result);
             my $error;
             $error .= " - $_" foreach $validation_errors->errors;
-<<<<<<< HEAD
             $log->warn("Invalid output parameter for [ " . JSON::to_json($result) . " error: $error ]");
-            return $c->new_error('OutputValidationFailed', "Output validation failed " . $error);
-=======
-            warn "Invalid output parameter for [ " . JSON::to_json($result) . " error: $error ]";
-            return $c->new_error('OutputValidationFailed', BOM::Platform::Context::localize("Output validation failed:") . " " . $error);
->>>>>>> 836ded9f
+            return $c->new_error('OutputValidationFailed', BOM::Platform::Context::localize("Output validation failed: ") . $error);
         }
         $result->{debug} = [Time::HiRes::tv_interval($t0), ($c->stash('client') ? $c->stash('client')->loginid : '')] if ref $result;
         return $result;
     }
 
     $log->debug("unrecognised request: " . $c->dumper($p1));
-<<<<<<< HEAD
-    return $c->new_error('error', 'UnrecognisedRequest', 'unrecognised request');
-=======
-    return $c->new_error('UnrecognisedRequest', BOM::Platform::Context::localize('Unrecognised request.'));
->>>>>>> 836ded9f
+    return $c->new_error('error', 'UnrecognisedRequest', BOM::Platform::Context::localize('Unrecognised request.'));
 }
 
 sub _sanity_failed {
@@ -271,13 +242,8 @@
         }
     }
     if ($failed) {
-<<<<<<< HEAD
         $log->warn('Sanity check failed.');
-        return $c->new_error('sanity_check', 'SanityCheckFailed', "Parameters sanity check failed");
-=======
-        warn 'Sanity check failed.';
         return $c->new_error('sanity_check', 'SanityCheckFailed', BOM::Platform::Context::localize("Parameters sanity check failed."));
->>>>>>> 836ded9f
     }
     return;
 }
