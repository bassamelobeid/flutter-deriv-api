--- conflicted
+++ resolved
@@ -258,25 +258,16 @@
         'cashier_password',
         \&BOM::WebSocketAPI::v3::Wrapper::Accounts::cashier_password, 1
     ],
-<<<<<<< HEAD
-    [
-        'topup_virtual',
-        \&BOM::WebSocketAPI::v3::Wrapper::Cashier::topup_virtual, 1
-    ],
-    ['api_token', \&BOM::WebSocketAPI::v3::Wrapper::Accounts::api_token, 1],
 
     ['app_register', \&BOM::WebSocketAPI::v3::Wrapper::App::register, 1],
     ['app_list',     \&BOM::WebSocketAPI::v3::Wrapper::App::list,     1],
     ['app_get',      \&BOM::WebSocketAPI::v3::Wrapper::App::get,      1],
-
-    ['get_limits',   \&BOM::WebSocketAPI::v3::Wrapper::Cashier::get_limits,    1],
-    ['tnc_approval', \&BOM::WebSocketAPI::v3::Wrapper::Accounts::tnc_approval, 1],
-=======
+    ['app_delete',   \&BOM::WebSocketAPI::v3::Wrapper::App::delete,   1],
+
     ['api_token',     \&BOM::WebSocketAPI::v3::Wrapper::Accounts::api_token,    1],
     ['tnc_approval',  \&BOM::WebSocketAPI::v3::Wrapper::Accounts::tnc_approval, 1],
     ['topup_virtual', \&BOM::WebSocketAPI::v3::Wrapper::Cashier::topup_virtual, 1],
     ['get_limits',    \&BOM::WebSocketAPI::v3::Wrapper::Cashier::get_limits,    1],
->>>>>>> 310890fc
     [
         'paymentagent_withdraw',
         \&BOM::WebSocketAPI::v3::Wrapper::Cashier::paymentagent_withdraw, 1
