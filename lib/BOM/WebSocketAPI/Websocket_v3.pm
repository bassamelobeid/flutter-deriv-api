package BOM::WebSocketAPI::Websocket_v3;

use Mojo::Base 'Mojolicious::Controller';
use MojoX::JSON::RPC::Client;
use DataDog::DogStatsd::Helper;
use JSON::Schema;
use File::Slurp;
use JSON;
use Time::HiRes;
use Data::UUID;
use Time::Out qw(timeout);
use Guard;
use feature "state";
use RateLimitations qw(within_rate_limits);

use BOM::WebSocketAPI::v3::Wrapper::Streamer;
use BOM::WebSocketAPI::v3::Wrapper::Transaction;
use BOM::WebSocketAPI::v3::Wrapper::Authorize;
use BOM::WebSocketAPI::v3::Wrapper::System;
use BOM::WebSocketAPI::v3::Wrapper::Accounts;
use BOM::WebSocketAPI::v3::Wrapper::MarketDiscovery;
use BOM::WebSocketAPI::v3::Wrapper::PortfolioManagement;
use BOM::WebSocketAPI::v3::Wrapper::Cashier;
use BOM::WebSocketAPI::v3::Wrapper::NewAccount;
use BOM::Database::Rose::DB;

sub ok {
    my $c      = shift;
    my $source = 1;       # check http origin here
    $c->stash(source => $source);
    return 1;
}

sub entry_point {
    my $c = shift;

    my $log = $c->app->log;
    $log->debug("opening a websocket for " . $c->tx->remote_address);

    # enable permessage-deflate
    $c->tx->with_compression;

    # Increase inactivity timeout for connection a bit
    Mojo::IOLoop->singleton->stream($c->tx->connection)->timeout(120);
    Mojo::IOLoop->singleton->max_connections(100000);

    if (not $c->stash->{redis}) {
        state $url = do {
            my $cf = YAML::XS::LoadFile($ENV{BOM_TEST_REDIS_REPLICATED} // '/etc/rmg/chronicle.yml')->{read};
            defined($cf->{password})
                ? "redis://dummy:$cf->{password}\@$cf->{host}:$cf->{port}"
                : "redis://$cf->{host}:$cf->{port}";
        };

        my $redis = Mojo::Redis2->new(url => $url);
        $redis->on(
            error => sub {
                my ($self, $err) = @_;
                warn("error: $err");
            });
        $redis->on(
            message => sub {
                my ($self, $msg, $channel) = @_;

                BOM::WebSocketAPI::v3::Wrapper::Streamer::process_pricing_events($c, $msg, $channel)
                    if $channel =~ /^Redis::Processor::/;
                BOM::WebSocketAPI::v3::Wrapper::Streamer::process_realtime_events($c, $msg, $channel)
                    if $channel =~ /^(?:FEED|PricingTable)::/;
                BOM::WebSocketAPI::v3::Wrapper::Streamer::process_transaction_updates($c, $msg)
                    if $channel =~ /^TXNUPDATE::transaction_/;
            });
        $c->stash->{redis} = $redis;
    }

    $c->on(
        json => sub {
            my ($c, $p1) = @_;

            my $tag = 'origin:';
            my $data;
            my $send = 1;
            if (ref($p1) eq 'HASH') {

                if (my $origin = $c->req->headers->header("Origin")) {
                    if ($origin =~ /https?:\/\/([a-zA-Z0-9\.]+)$/) {
                        $tag = "origin:$1";
                    }
                }

                $c->stash('args' => $p1);

                timeout 15 => sub {
                    $data = _sanity_failed($c, $p1) || __handle($c, $p1, $tag);
                };
                if ($@) {
                    $c->app->log->info("$$ timeout for " . JSON::to_json($p1));
                }

                if (not $data) {
                    $send = undef;
                    $data = {};
                }

                if (    $data->{error}
                    and $data->{error}->{code} eq 'SanityCheckFailed')
                {
                    $data->{echo_req} = {};
                } else {
                    $data->{echo_req} = $p1;
                }
                $data->{req_id} = $p1->{req_id} if (exists $p1->{req_id});
            } else {
                # for invalid call, eg: not json
                $data = $c->new_error('error', 'BadRequest', $c->l('The application sent an invalid request.'));
                $data->{echo_req} = {};
            }

            my $l = length JSON::to_json($data);
            if ($l > 328000) {
                $data = $c->new_error('error', 'ResponseTooLarge', $c->l('Response too large.'));
                $data->{echo_req} = $p1;
                $data->{req_id} = $p1->{req_id} if (exists $p1->{req_id});
            }
            if ($send) {
                $c->send({json => $data});
            }

            BOM::Database::Rose::DB->db_cache->finish_request_cycle;
            return;
        });

    # stop all recurring
    $c->on(
        finish => sub {
            my $c = shift;
            BOM::WebSocketAPI::v3::Wrapper::System::forget_all($c, {forget_all => 1});
            delete $c->stash->{redis};
        });

    return;
}

# [param key, sub, require auth]
my @dispatch = (
    ['authorize', '', 0, ''],
    [
<<<<<<< HEAD
        'logout', '', 0, '',
        {
            stash_params => [qw/ token token_type email client_ip country_code user_agent /],
            success      => \&BOM::WebSocketAPI::v3::Wrapper::Authorize::logout_success,
        },
=======
        'trading_times',
        \&BOM::WebSocketAPI::v3::Wrapper::MarketDiscovery::trading_times, 0
    ],
    [
        'asset_index',
        \&BOM::WebSocketAPI::v3::Wrapper::MarketDiscovery::asset_index, 0
    ],
    [
        'active_symbols',
        \&BOM::WebSocketAPI::v3::Wrapper::MarketDiscovery::active_symbols, 0
    ],
    ['ticks', \&BOM::WebSocketAPI::v3::Wrapper::Streamer::ticks, 0],
    [
        'ticks_history',
        \&BOM::WebSocketAPI::v3::Wrapper::Streamer::ticks_history, 0
    ],
    ['proposal',      \&BOM::WebSocketAPI::v3::Wrapper::Streamer::proposal,      0],
    ['price_stream',  \&BOM::WebSocketAPI::v3::Wrapper::Streamer::price_stream,  0],
    ['pricing_table', \&BOM::WebSocketAPI::v3::Wrapper::Streamer::pricing_table, 0],
    ['forget',        \&BOM::WebSocketAPI::v3::Wrapper::System::forget,          0],
    ['forget_all',    \&BOM::WebSocketAPI::v3::Wrapper::System::forget_all,      0],
    ['ping',          \&BOM::WebSocketAPI::v3::Wrapper::System::ping,            0],
    ['time',          \&BOM::WebSocketAPI::v3::Wrapper::System::server_time,     0],
    ['website_status', '', 0, '', {stash_params => [qw/ country_code /]}],
    ['contracts_for',  '', 0],
    ['residence_list', '', 0],
    ['states_list',    '', 0],
    [
        'payout_currencies',
        \&BOM::WebSocketAPI::v3::Wrapper::Accounts::payout_currencies, 0
    ],
    [
        'landing_company',
        \&BOM::WebSocketAPI::v3::Wrapper::Accounts::landing_company, 0
    ],
    [
        'landing_company_details',
        \&BOM::WebSocketAPI::v3::Wrapper::Accounts::landing_company_details, 0
    ],
    [
        'get_corporate_actions',
        \&BOM::WebSocketAPI::v3::Wrapper::PortfolioManagement::get_corporate_actions, 0
    ],

    ['balance',   \&BOM::WebSocketAPI::v3::Wrapper::Accounts::balance,   1, 'read'],
    ['statement', \&BOM::WebSocketAPI::v3::Wrapper::Accounts::statement, 1, 'read'],
    [
        'profit_table',
        \&BOM::WebSocketAPI::v3::Wrapper::Accounts::profit_table, 1, 'read'
    ],
    [
        'get_account_status',
        \&BOM::WebSocketAPI::v3::Wrapper::Accounts::get_account_status, 1, 'read'
    ],
    [
        'change_password',
        \&BOM::WebSocketAPI::v3::Wrapper::Accounts::change_password, 1, 'admin'
    ],
    [
        'get_settings',
        \&BOM::WebSocketAPI::v3::Wrapper::Accounts::get_settings, 1, 'read'
    ],
    [
        'set_settings',
        \&BOM::WebSocketAPI::v3::Wrapper::Accounts::set_settings, 1, 'admin'
    ],
    [
        'get_self_exclusion',
        \&BOM::WebSocketAPI::v3::Wrapper::Accounts::get_self_exclusion, 1, 'read'
    ],
    [
        'set_self_exclusion',
        \&BOM::WebSocketAPI::v3::Wrapper::Accounts::set_self_exclusion, 1, 'admin'
    ],
    [
        'cashier_password',
        \&BOM::WebSocketAPI::v3::Wrapper::Accounts::cashier_password, 1, 'payments'
>>>>>>> daa35ccb
    ],
    ['trading_times',           \&BOM::WebSocketAPI::v3::Wrapper::MarketDiscovery::trading_times,             0],
    ['asset_index',             \&BOM::WebSocketAPI::v3::Wrapper::MarketDiscovery::asset_index,               0],
    ['active_symbols',          \&BOM::WebSocketAPI::v3::Wrapper::MarketDiscovery::active_symbols,            0],
    ['ticks',                   \&BOM::WebSocketAPI::v3::Wrapper::Streamer::ticks,                            0],
    ['ticks_history',           \&BOM::WebSocketAPI::v3::Wrapper::Streamer::ticks_history,                    0],
    ['proposal',                \&BOM::WebSocketAPI::v3::Wrapper::Streamer::proposal,                         0],
    ['price_stream',            \&BOM::WebSocketAPI::v3::Wrapper::Streamer::price_stream,                     0],
    ['pricing_table',           \&BOM::WebSocketAPI::v3::Wrapper::Streamer::pricing_table,                    0],
    ['forget',                  \&BOM::WebSocketAPI::v3::Wrapper::System::forget,                             0],
    ['forget_all',              \&BOM::WebSocketAPI::v3::Wrapper::System::forget_all,                         0],
    ['ping',                    \&BOM::WebSocketAPI::v3::Wrapper::System::ping,                               0],
    ['time',                    \&BOM::WebSocketAPI::v3::Wrapper::System::server_time,                        0],
    ['website_status',          \&BOM::WebSocketAPI::v3::Wrapper::System::website_status,                     0],
    ['contracts_for',           \&BOM::WebSocketAPI::v3::Wrapper::Offerings::contracts_for,                   0],
    ['residence_list',          \&BOM::WebSocketAPI::v3::Wrapper::Static::residence_list,                     0],
    ['states_list',             \&BOM::WebSocketAPI::v3::Wrapper::Static::states_list,                        0],
    ['payout_currencies',       \&BOM::WebSocketAPI::v3::Wrapper::Accounts::payout_currencies,                0],
    ['landing_company',         \&BOM::WebSocketAPI::v3::Wrapper::Accounts::landing_company,                  0],
    ['landing_company_details', \&BOM::WebSocketAPI::v3::Wrapper::Accounts::landing_company_details,          0],
    ['get_corporate_actions',   \&BOM::WebSocketAPI::v3::Wrapper::PortfolioManagement::get_corporate_actions, 0],

    ['balance',            \&BOM::WebSocketAPI::v3::Wrapper::Accounts::balance,            1, 'read'],
    ['statement',          \&BOM::WebSocketAPI::v3::Wrapper::Accounts::statement,          1, 'read'],
    ['profit_table',       \&BOM::WebSocketAPI::v3::Wrapper::Accounts::profit_table,       1, 'read'],
    ['get_account_status', \&BOM::WebSocketAPI::v3::Wrapper::Accounts::get_account_status, 1, 'read'],
    ['change_password',    \&BOM::WebSocketAPI::v3::Wrapper::Accounts::change_password,    1, 'admin'],
    ['get_settings',       \&BOM::WebSocketAPI::v3::Wrapper::Accounts::get_settings,       1, 'read'],
    ['set_settings',       \&BOM::WebSocketAPI::v3::Wrapper::Accounts::set_settings,       1, 'admin'],
    ['get_self_exclusion', \&BOM::WebSocketAPI::v3::Wrapper::Accounts::get_self_exclusion, 1, 'read'],
    ['set_self_exclusion', \&BOM::WebSocketAPI::v3::Wrapper::Accounts::set_self_exclusion, 1, 'admin'],
    ['cashier_password',   \&BOM::WebSocketAPI::v3::Wrapper::Accounts::cashier_password,   1, 'payments'],

    ['api_token',                \&BOM::WebSocketAPI::v3::Wrapper::Accounts::api_token,                1, 'admin'],
    ['tnc_approval',             \&BOM::WebSocketAPI::v3::Wrapper::Accounts::tnc_approval,             1, 'admin'],
    ['login_history',            \&BOM::WebSocketAPI::v3::Wrapper::Accounts::login_history,            1, 'read'],
    ['set_account_currency',     \&BOM::WebSocketAPI::v3::Wrapper::Accounts::set_account_currency,     1, 'admin'],
    ['set_financial_assessment', \&BOM::WebSocketAPI::v3::Wrapper::Accounts::set_financial_assessment, 1, 'admin'],
    ['get_financial_assessment', \&BOM::WebSocketAPI::v3::Wrapper::Accounts::get_financial_assessment, 1, 'admin'],
    ['reality_check',            \&BOM::WebSocketAPI::v3::Wrapper::Accounts::reality_check,            1, 'read'],

    ['verify_email',        \&BOM::WebSocketAPI::v3::Wrapper::NewAccount::verify_email,        0],
    ['new_account_virtual', \&BOM::WebSocketAPI::v3::Wrapper::NewAccount::new_account_virtual, 0],
    ['reset_password',      \&BOM::WebSocketAPI::v3::Wrapper::Accounts::reset_password,        0],

    # authenticated calls
    ['sell',                   \&BOM::WebSocketAPI::v3::Wrapper::Transaction::sell,                           1, 'trade'],
    ['buy',                    \&BOM::WebSocketAPI::v3::Wrapper::Transaction::buy,                            1, 'trade'],
    ['transaction',            \&BOM::WebSocketAPI::v3::Wrapper::Transaction::transaction,                    1, 'read'],
    ['portfolio',              \&BOM::WebSocketAPI::v3::Wrapper::PortfolioManagement::portfolio,              1, 'read'],
    ['proposal_open_contract', \&BOM::WebSocketAPI::v3::Wrapper::PortfolioManagement::proposal_open_contract, 1, 'read'],
    ['sell_expired',           \&BOM::WebSocketAPI::v3::Wrapper::PortfolioManagement::sell_expired,           1, 'trade'],

    ['app_register', '', 1, 'admin'],
    ['app_list',     '', 1, 'admin'],
    ['app_get',      '', 1, 'admin'],
    ['app_delete',   '', 1, 'admin'],
    ['oauth_apps',   '', 1, 'admin'],

    ['topup_virtual',             \&BOM::WebSocketAPI::v3::Wrapper::Cashier::topup_virtual,              1, 'trade'],
    ['get_limits',                \&BOM::WebSocketAPI::v3::Wrapper::Cashier::get_limits,                 1, 'read'],
    ['paymentagent_list',         \&BOM::WebSocketAPI::v3::Wrapper::Cashier::paymentagent_list,          0],
    ['paymentagent_withdraw',     \&BOM::WebSocketAPI::v3::Wrapper::Cashier::paymentagent_withdraw,      1, 'payments'],
    ['paymentagent_transfer',     \&BOM::WebSocketAPI::v3::Wrapper::Cashier::paymentagent_transfer,      1, 'payments'],
    ['transfer_between_accounts', \&BOM::WebSocketAPI::v3::Wrapper::Cashier::transfer_between_accounts,  1, 'payments'],
    ['cashier',                   \&BOM::WebSocketAPI::v3::Wrapper::Cashier::cforward,                   1, 'payments'],
    ['new_account_real',          \&BOM::WebSocketAPI::v3::Wrapper::NewAccount::new_account_real,        1, 'admin'],
    ['new_account_japan',         \&BOM::WebSocketAPI::v3::Wrapper::NewAccount::new_account_japan,       1, 'admin'],
    ['new_account_maltainvest',   \&BOM::WebSocketAPI::v3::Wrapper::NewAccount::new_account_maltainvest, 1, 'admin'],
    ['jp_knowledge_test',         \&BOM::WebSocketAPI::v3::Wrapper::NewAccount::jp_knowledge_test,       1, 'admin'],
);

# key: category, value:  hashref (descriptor) with fields
#   - category      (string)
#   - handler       (coderef)
#   - require_auth  (flag)
#   - order         (integer)
#   - in_validator  (JSON::Schema)
#   - out_validator (JSON::Schema)
#   - require_scope (string)

my %dispatch_handler_for;
for my $order (0 .. @dispatch - 1) {
    my $dispatch      = $dispatch[$order];
    my $category      = $dispatch->[0];
    my $f             = '/home/git/regentmarkets/bom-websocket-api/config/v3/' . $category;
    my $in_validator  = JSON::Schema->new(JSON::from_json(File::Slurp::read_file("$f/send.json")), format => \%JSON::Schema::FORMATS);
    my $out_validator = JSON::Schema->new(JSON::from_json(File::Slurp::read_file("$f/receive.json")), format => \%JSON::Schema::FORMATS);
    $dispatch_handler_for{$category} = {
        category       => $category,
        order          => $order,
        handler        => $dispatch->[1],
        require_auth   => $dispatch->[2],
        out_validator  => $out_validator,
        in_validator   => $in_validator,
        require_scope  => $dispatch->[3],
        forward_params => $dispatch->[4],
    };
}

my %rate_limit_map = (
    ping_real                      => '',
    time_real                      => '',
    portfolio_real                 => 'websocket_call_expensive',
    statement_real                 => 'websocket_call_expensive',
    profit_table_real              => 'websocket_call_expensive',
    proposal_real                  => 'websocket_real_pricing',
    pricing_table_real             => 'websocket_real_pricing',
    proposal_open_contract_real    => 'websocket_real_pricing',
    verify_email_real              => 'websocket_call_email',
    buy_real                       => 'websocket_real_pricing',
    sell_real                      => 'websocket_real_pricing',
    reality_check_real             => 'websocket_call_expensive',
    ping_virtual                   => '',
    time_virtual                   => '',
    portfolio_virtual              => 'websocket_call_expensive',
    statement_virtual              => 'websocket_call_expensive',
    profit_table_virtual           => 'websocket_call_expensive',
    proposal_virtual               => 'websocket_call_pricing',
    pricing_table_virtual          => 'websocket_call_pricing',
    proposal_open_contract_virtual => 'websocket_call_pricing',
    verify_email_virtual           => 'websocket_call_email',
);

sub _reached_limit_check {
    my ($connection_id, $category, $is_real) = @_;

    my $limiting_service = $rate_limit_map{
        $category . '_'
            . (
            ($is_real)
            ? 'real'
            : 'virtual'
            )} // 'websocket_call';
    if (
        $limiting_service
        and not within_rate_limits({
                service  => $limiting_service,
                consumer => $connection_id,
            }))
    {
        return 1;
    }
    return;
}

sub __handle {
    my ($c, $p1, $tag) = @_;

    my $log = $c->app->log;
    $log->debug("websocket got json " . $c->dumper($p1));

    my @handler_descriptors =
        sort { $a->{order} <=> $b->{order} }
        grep { defined }
        map  { $dispatch_handler_for{$_} } keys $p1;
    for my $descriptor (@handler_descriptors) {

        if (not $c->stash('connection_id')) {
            $c->stash('connection_id' => Data::UUID->new()->create_str());
        }

        my $t0 = [Time::HiRes::gettimeofday];

        # For authorized calls that are heavier we will limit based on loginid
        # For unauthorized calls that are less heavy we will use connection id.
        # None are much helpful in a well prepared DDoS.
        my $consumer = $c->stash('loginid') || $c->stash('connection_id');

        if (_reached_limit_check($consumer, $descriptor->{category}, $c->stash('loginid') && !$c->stash('is_virtual'))) {
            return $c->new_error($descriptor->{category}, 'RateLimit', $c->l('You have reached the rate limit for [_1].', $descriptor->{category}));
        }

        my $input_validation_result = $descriptor->{in_validator}->validate($p1);
        if (not $input_validation_result) {
            my ($details, @general);
            foreach my $err ($input_validation_result->errors) {
                if ($err->property =~ /\$\.(.+)$/) {
                    $details->{$1} = $err->message;
                } else {
                    push @general, $err->message;
                }
            }
            my $message = $c->l('Input validation failed: ') . join(', ', (keys %$details, @general));
            return $c->new_error($descriptor->{category}, 'InputValidationFailed', $message, $details);
        }

        DataDog::DogStatsd::Helper::stats_inc('bom_websocket_api.v_3.call.' . $descriptor->{category}, {tags => [$tag]});
        DataDog::DogStatsd::Helper::stats_inc('bom_websocket_api.v_3.call.all', {tags => [$tag, "category:$descriptor->{category}"]});

        my $loginid = $c->stash('loginid');
        if ($descriptor->{require_auth} and not $loginid) {
            return $c->new_error($descriptor->{category}, 'AuthorizationRequired', $c->l('Please log in.'));
        }

        if ($descriptor->{require_scope} and not(grep { $_ eq $descriptor->{require_scope} } @{$c->stash('scopes') || []})) {
            return $c->new_error($descriptor->{category}, 'PermissionDenied',
                $c->l('Permission denied, requiring [_1]', $descriptor->{require_scope}));
        }

        if ($loginid) {
            my $account_type = $c->stash('is_virtual') ? 'virtual' : 'real';
            DataDog::DogStatsd::Helper::stats_inc('bom_websocket_api.v_3.authenticated_call.all',
                {tags => [$tag, $descriptor->{category}, "account_type:$account_type"]});
        }

        my $result;
        if (my $handler = $descriptor->{handler}) {
            $result = $handler->($c, $p1, {require_auth => $descriptor->{require_auth}});
        } else {
            # TODO New dispatcher plugin has to do this
            my $url = $ENV{RPC_URL} || 'http://127.0.0.1:5005/';
            if (BOM::System::Config::env eq 'production') {
                if (BOM::System::Config::node->{node}->{www2}) {
                    $url = 'http://internal-rpc-www2-703689754.us-east-1.elb.amazonaws.com:5005/';
                } else {
                    $url = 'http://internal-rpc-1484966228.us-east-1.elb.amazonaws.com:5005/';
                }
            }

            my $method = $descriptor->{category};

            # No need return result because always do async response
            BOM::WebSocketAPI::CallingEngine::forward(
                $c, $url, $method, $p1,
                {
                    require_auth => $descriptor->{require_auth},
                    %{$descriptor->{forward_params} || {}},
                    before_call              => [\&start_timing],
                    before_get_rpc_response  => [\&log_call_timing],
                    after_got_rpc_response   => [\&log_call_timing_connection],
                    before_send_api_response => [\&add_debug_time, \&start_timing],
                    after_sent_api_response  => [\&log_call_timing_sent],
                });
        }

        if ($result) {
            my $output_validation_result = $descriptor->{out_validator}->validate($result);
            if (not $output_validation_result) {
                my $error = join(" - ", $output_validation_result->errors);
                $log->warn("Invalid output parameter for [ " . JSON::to_json($result) . " error: $error ]");
                return $c->new_error($descriptor->{category}, 'OutputValidationFailed', $c->l("Output validation failed: ") . $error);
            }
        }
        if (ref($result) && $c->stash('debug')) {
            $result->{debug} = {
                time   => 1000 * Time::HiRes::tv_interval($t0),
                method => $descriptor->{category},
            };
        }
        return $result;
    }

    $log->debug("unrecognised request: " . $c->dumper($p1));
    return $c->new_error('error', 'UnrecognisedRequest', $c->l('Unrecognised request.'));
}

sub _failed_key_value {
    my ($key, $value) = @_;

    state $pwd_field = {map { $_ => 1 } qw( client_password old_password new_password unlock_password lock_password )};

    if ($pwd_field->{$key}) {
        return;
    } elsif (
        $key !~ /^[A-Za-z0-9_-]{1,50}$/
        # !-~ to allow a range of acceptable characters. To find what is the range, look at ascii table

        # please don't remove: \p{Script=Common}\p{L}
        # \p{L} is to match utf-8 characters
        # \p{Script=Common} is to match double byte characters in Japanese keyboards, eg: '１−１−１'
        # refer: http://perldoc.perl.org/perlunicode.html
        or $value !~ /^[\p{Script=Common}\p{L}\s\w\@_:!-~]{0,300}$/
        )
    {
        return ($key, $value);
    }
    return;
}

sub rpc {
    my $c               = shift;
    my $method          = shift;
    my $rpc_response_cb = shift;
    my $params          = shift;
    my $method_name     = shift;

    # TODO New dispatcher plugin has to do this
    my $url = $ENV{RPC_URL} || 'http://127.0.0.1:5005/';
    if (BOM::System::Config::env eq 'production') {
        if (BOM::System::Config::node->{node}->{www2}) {
            $url = 'http://internal-rpc-www2-703689754.us-east-1.elb.amazonaws.com:5005/';
        } else {
            $url = 'http://internal-rpc-1484966228.us-east-1.elb.amazonaws.com:5005/';
        }
    }
    $url .= $method;

    $params->{language} = $c->stash('language');
    $params->{country} = $c->stash('country') || $c->country_code;

    BOM::WebSocketAPI::CallingEngine::call_rpc(
        $c,
        {
            method                   => $method,
            msg_type                 => $method_name // $method,
            url                      => $url,
            call_params              => $params,
            rpc_response_cb          => $rpc_response_cb,
            before_call              => [\&start_timing],
            before_get_rpc_response  => [\&log_call_timing],
            after_got_rpc_response   => [\&log_call_timing_connection],
            before_send_api_response => [\&add_debug_time, \&start_timing],
            after_sent_api_response  => [\&log_call_timing_sent],
        },
    );
    return;
}

sub _sanity_failed {
    my ($c, $arg) = @_;
    my @failed;

    OUTER:
    foreach my $k (keys %$arg) {
        if (not ref $arg->{$k}) {
            last OUTER if (@failed = _failed_key_value($k, $arg->{$k}));
        } else {
            if (ref $arg->{$k} eq 'HASH') {
                foreach my $l (keys %{$arg->{$k}}) {
                    last OUTER
                        if (@failed = _failed_key_value($l, $arg->{$k}->{$l}));
                }
            } elsif (ref $arg->{$k} eq 'ARRAY') {
                foreach my $l (@{$arg->{$k}}) {
                    last OUTER if (@failed = _failed_key_value($k, $l));
                }
            }
        }
    }

    if (@failed) {
        $c->app->log->warn("Sanity check failed: $failed[0] -> $failed[1]");
        return $c->new_error('sanity_check', 'SanityCheckFailed', $c->l("Parameters sanity check failed."));
    }
    return;
}

sub start_timing {
    my ($c, $params) = @_;
    $c->stash('tv' => [Time::HiRes::gettimeofday]);
    return;
}

sub log_call_timing {
    my ($c, $params) = @_;
    DataDog::DogStatsd::Helper::stats_timing(
        'bom_websocket_api.v_3.rpc.call.timing',
        1000 * Time::HiRes::tv_interval($c->stash('tv')),
        {tags => ["rpc:$params->{method}"]});
    DataDog::DogStatsd::Helper::stats_inc('bom_websocket_api.v_3.rpc.call.count', {tags => ["rpc:$params->{method}"]});
    return;
}

sub log_call_timing_connection {
    my ($c, $params, $rpc_response) = @_;
    if (ref($rpc_response->result) eq "HASH"
        && (my $rpc_time = delete $rpc_response->result->{rpc_time}))
    {
        DataDog::DogStatsd::Helper::stats_timing(
            'bom_websocket_api.v_3.rpc.call.timing.connection',
            1000 * Time::HiRes::tv_interval($c->stash('tv')) - $rpc_time,
            {tags => ["rpc:$params->{method}"]});
    }
    return;
}

sub add_debug_time {
    my ($c, $params, $api_response) = @_;
    if ($c->stash('debug')) {
        $api_response->{debug} = {
            time   => 1000 * Time::HiRes::tv_interval($c->stash('tv')),
            method => $params->{method},
        };
    }
    return;
}

sub log_call_timing_sent {
    my ($c, $params) = @_;
    DataDog::DogStatsd::Helper::stats_timing(
        'bom_websocket_api.v_3.rpc.call.timing.sent',
        1000 * Time::HiRes::tv_interval($c->stash('tv')),
        {tags => ["rpc:$params->{method}"]});
    return;
}

1;<|MERGE_RESOLUTION|>--- conflicted
+++ resolved
@@ -144,13 +144,13 @@
 my @dispatch = (
     ['authorize', '', 0, ''],
     [
-<<<<<<< HEAD
         'logout', '', 0, '',
         {
             stash_params => [qw/ token token_type email client_ip country_code user_agent /],
             success      => \&BOM::WebSocketAPI::v3::Wrapper::Authorize::logout_success,
         },
-=======
+    ],
+    [
         'trading_times',
         \&BOM::WebSocketAPI::v3::Wrapper::MarketDiscovery::trading_times, 0
     ],
@@ -228,39 +228,7 @@
     [
         'cashier_password',
         \&BOM::WebSocketAPI::v3::Wrapper::Accounts::cashier_password, 1, 'payments'
->>>>>>> daa35ccb
-    ],
-    ['trading_times',           \&BOM::WebSocketAPI::v3::Wrapper::MarketDiscovery::trading_times,             0],
-    ['asset_index',             \&BOM::WebSocketAPI::v3::Wrapper::MarketDiscovery::asset_index,               0],
-    ['active_symbols',          \&BOM::WebSocketAPI::v3::Wrapper::MarketDiscovery::active_symbols,            0],
-    ['ticks',                   \&BOM::WebSocketAPI::v3::Wrapper::Streamer::ticks,                            0],
-    ['ticks_history',           \&BOM::WebSocketAPI::v3::Wrapper::Streamer::ticks_history,                    0],
-    ['proposal',                \&BOM::WebSocketAPI::v3::Wrapper::Streamer::proposal,                         0],
-    ['price_stream',            \&BOM::WebSocketAPI::v3::Wrapper::Streamer::price_stream,                     0],
-    ['pricing_table',           \&BOM::WebSocketAPI::v3::Wrapper::Streamer::pricing_table,                    0],
-    ['forget',                  \&BOM::WebSocketAPI::v3::Wrapper::System::forget,                             0],
-    ['forget_all',              \&BOM::WebSocketAPI::v3::Wrapper::System::forget_all,                         0],
-    ['ping',                    \&BOM::WebSocketAPI::v3::Wrapper::System::ping,                               0],
-    ['time',                    \&BOM::WebSocketAPI::v3::Wrapper::System::server_time,                        0],
-    ['website_status',          \&BOM::WebSocketAPI::v3::Wrapper::System::website_status,                     0],
-    ['contracts_for',           \&BOM::WebSocketAPI::v3::Wrapper::Offerings::contracts_for,                   0],
-    ['residence_list',          \&BOM::WebSocketAPI::v3::Wrapper::Static::residence_list,                     0],
-    ['states_list',             \&BOM::WebSocketAPI::v3::Wrapper::Static::states_list,                        0],
-    ['payout_currencies',       \&BOM::WebSocketAPI::v3::Wrapper::Accounts::payout_currencies,                0],
-    ['landing_company',         \&BOM::WebSocketAPI::v3::Wrapper::Accounts::landing_company,                  0],
-    ['landing_company_details', \&BOM::WebSocketAPI::v3::Wrapper::Accounts::landing_company_details,          0],
-    ['get_corporate_actions',   \&BOM::WebSocketAPI::v3::Wrapper::PortfolioManagement::get_corporate_actions, 0],
-
-    ['balance',            \&BOM::WebSocketAPI::v3::Wrapper::Accounts::balance,            1, 'read'],
-    ['statement',          \&BOM::WebSocketAPI::v3::Wrapper::Accounts::statement,          1, 'read'],
-    ['profit_table',       \&BOM::WebSocketAPI::v3::Wrapper::Accounts::profit_table,       1, 'read'],
-    ['get_account_status', \&BOM::WebSocketAPI::v3::Wrapper::Accounts::get_account_status, 1, 'read'],
-    ['change_password',    \&BOM::WebSocketAPI::v3::Wrapper::Accounts::change_password,    1, 'admin'],
-    ['get_settings',       \&BOM::WebSocketAPI::v3::Wrapper::Accounts::get_settings,       1, 'read'],
-    ['set_settings',       \&BOM::WebSocketAPI::v3::Wrapper::Accounts::set_settings,       1, 'admin'],
-    ['get_self_exclusion', \&BOM::WebSocketAPI::v3::Wrapper::Accounts::get_self_exclusion, 1, 'read'],
-    ['set_self_exclusion', \&BOM::WebSocketAPI::v3::Wrapper::Accounts::set_self_exclusion, 1, 'admin'],
-    ['cashier_password',   \&BOM::WebSocketAPI::v3::Wrapper::Accounts::cashier_password,   1, 'payments'],
+    ],
 
     ['api_token',                \&BOM::WebSocketAPI::v3::Wrapper::Accounts::api_token,                1, 'admin'],
     ['tnc_approval',             \&BOM::WebSocketAPI::v3::Wrapper::Accounts::tnc_approval,             1, 'admin'],
