package BOM::WebSocketAPI::Websocket_v3;

use Mojo::Base 'Mojolicious::Controller';

use BOM::WebSocketAPI::v3::Symbols;
use BOM::WebSocketAPI::v3::Wrapper::Authorize;
use BOM::WebSocketAPI::v3::ContractDiscovery;
use BOM::WebSocketAPI::v3::System;
use BOM::WebSocketAPI::v3::Accounts;
use BOM::WebSocketAPI::v3::MarketDiscovery;
use BOM::WebSocketAPI::v3::PortfolioManagement;
use BOM::WebSocketAPI::v3::Wrapper::Static;
use BOM::WebSocketAPI::v3::Wrapper::Cashier;
use BOM::WebSocketAPI::v3::NewAccount;
use DataDog::DogStatsd::Helper;
use JSON::Schema;
use File::Slurp;
use JSON;
use BOM::Platform::Runtime;
use BOM::Product::Transaction;
use Time::HiRes;

sub ok {
    my $c      = shift;
    my $source = 1;       # check http origin here
    $c->stash(source => $source);
    return 1;
}

sub entry_point {
    my $c = shift;

    my $log = $c->app->log;
    $log->debug("opening a websocket for " . $c->tx->remote_address);

    # enable permessage-deflate
    $c->tx->with_compression;

    $c->inactivity_timeout(120);
    # Increase inactivity timeout for connection a bit
    Mojo::IOLoop->singleton->stream($c->tx->connection)->timeout(120);

    if (not $c->stash->{redis}) {
        state $url = do {
            my $cf = YAML::XS::LoadFile('/etc/rmg/chronicle.yml')->{read};
            defined($cf->{password})
                ? "redis://dummy:$cf->{password}\@$cf->{host}:$cf->{port}"
                : "redis://$cf->{host}:$cf->{port}";
        };

        my $redis = Mojo::Redis2->new(url => $url);
        $redis->on(
            error => sub {
                my ($self, $err) = @_;
                warn("error: $err");
            });
        $redis->on(
            message => sub {
                my ($self, $msg, $channel) = @_;

                # set correct request context for localize
                BOM::Platform::Context::request($c->stash('request'))
                    if $channel =~ /^FEED::/;

                BOM::WebSocketAPI::v3::Accounts::send_realtime_balance($c, $msg) if $channel =~ /^TXNUPDATE::balance_/;
                BOM::WebSocketAPI::v3::MarketDiscovery::process_realtime_events($c, $msg) if $channel =~ /^FEED::/;
            });
        $c->stash->{redis} = $redis;
    }

    $c->on(
        json => sub {
            my ($c, $p1) = @_;

            BOM::Platform::Context::request($c->stash('request'));

            my $tag = 'origin:';
            my $data;
            my $send = 1;
            if (ref($p1) eq 'HASH') {

                if (my $origin = $c->req->headers->header("Origin")) {
                    if ($origin =~ /https?:\/\/([a-zA-Z0-9\.]+)$/) {
                        $tag = "origin:$1";
                    }
                }

                $c->stash('args' => $p1);
                $data = _sanity_failed($c, $p1) || __handle($c, $p1, $tag);
                if (not $data) {
                    $send = undef;
                    $data = {};
                }

                if ($data->{error} and $data->{error}->{code} eq 'SanityCheckFailed') {
                    $data->{echo_req} = {};
                } else {
                    $data->{echo_req} = $p1;
                }
            } else {
                # for invalid call, eg: not json
                $data = $c->new_error('error', 'BadRequest', $c->l('The application sent an invalid request.'));
                $data->{echo_req} = {};
            }
            $data->{version} = 3;

            my $l = length JSON::to_json($data);
            if ($l > 328000) {
                $data = $c->new_error('error', 'ResponseTooLarge', $c->l('Response too large.'));
                $data->{echo_req} = $p1;
            }
            if ($send) {
                $c->send({json => $data});
            } else {
                return;
            }
        });

    # stop all recurring
    $c->on(
        finish => sub {
            my ($c) = @_;
            my $ws_id = $c->tx->connection;
            foreach my $id (keys %{$c->{ws}{$ws_id}}) {
                Mojo::IOLoop->remove($id);
            }
            delete $c->{ws}{$ws_id};
            delete $c->{fmb_ids}{$ws_id};
        });

    return;
}

sub __handle {
    my ($c, $p1, $tag) = @_;

    my $log = $c->app->log;
    $log->debug("websocket got json " . $c->dumper($p1));

    # [param key, sub, require auth, unauth-error-code]
    my @dispatch = (
        ['authorize',               \&BOM::WebSocketAPI::v3::Wrapper::Authorize::authorize,               0],
        ['ticks',                   \&BOM::WebSocketAPI::v3::MarketDiscovery::ticks,                      0],
        ['ticks_history',           \&BOM::WebSocketAPI::v3::MarketDiscovery::ticks_history,              0],
        ['proposal',                \&BOM::WebSocketAPI::v3::MarketDiscovery::proposal,                   0],
        ['forget',                  \&BOM::WebSocketAPI::v3::System::forget,                              0],
        ['forget_all',              \&BOM::WebSocketAPI::v3::System::forget_all,                          0],
        ['ping',                    \&BOM::WebSocketAPI::v3::System::ping,                                0],
        ['time',                    \&BOM::WebSocketAPI::v3::System::server_time,                         0],
        ['payout_currencies',       \&BOM::WebSocketAPI::v3::ContractDiscovery::payout_currencies,        0],
        ['active_symbols',          \&BOM::WebSocketAPI::v3::Symbols::active_symbols,                     0],
        ['contracts_for',           \&BOM::WebSocketAPI::v3::ContractDiscovery::contracts_for,            0],
        ['trading_times',           \&BOM::WebSocketAPI::v3::MarketDiscovery::trading_times,              0],
        ['asset_index',             \&BOM::WebSocketAPI::v3::MarketDiscovery::asset_index,                0],
        ['residence_list',          \&BOM::WebSocketAPI::v3::Wrapper::Static::residence_list,             0],
        ['states_list',             \&BOM::WebSocketAPI::v3::Wrapper::Static::states_list,                0],
        ['landing_company',         \&BOM::WebSocketAPI::v3::Accounts::landing_company,                   0],
        ['landing_company_details', \&BOM::WebSocketAPI::v3::Accounts::landing_company_details,           0],
        ['verify_email',            \&BOM::WebSocketAPI::v3::NewAccount::verify_email,                    0],
        ['new_account_virtual',     \&BOM::WebSocketAPI::v3::NewAccount::new_account_virtual,             0],
        ['buy',                     \&BOM::WebSocketAPI::v3::PortfolioManagement::buy,                    1],
        ['sell',                    \&BOM::WebSocketAPI::v3::PortfolioManagement::sell,                   1],
        ['portfolio',               \&BOM::WebSocketAPI::v3::PortfolioManagement::portfolio,              1],
        ['proposal_open_contract',  \&BOM::WebSocketAPI::v3::PortfolioManagement::proposal_open_contract, 1],
        ['balance',                 \&BOM::WebSocketAPI::v3::Accounts::balance,                           1],
        ['statement',               \&BOM::WebSocketAPI::v3::Accounts::statement,                         1],
        ['profit_table',            \&BOM::WebSocketAPI::v3::Accounts::profit_table,                      1],
        ['get_account_status',      \&BOM::WebSocketAPI::v3::Accounts::get_account_status,                1],
        ['change_password',         \&BOM::WebSocketAPI::v3::Accounts::change_password,                   1],
        ['get_settings',            \&BOM::WebSocketAPI::v3::Accounts::get_settings,                      1],
        ['set_settings',            \&BOM::WebSocketAPI::v3::Accounts::set_settings,                      1],
        ['get_self_exclusion',      \&BOM::WebSocketAPI::v3::Accounts::get_self_exclusion,                1],
        ['set_self_exclusion',      \&BOM::WebSocketAPI::v3::Accounts::set_self_exclusion,                1],
<<<<<<< HEAD
        ['get_limits',              \&BOM::WebSocketAPI::v3::Wrapper::Cashier::get_limits,                1],
        ['paymentagent_list',       \&BOM::WebSocketAPI::v3::Wrapper::Cashier::paymentagent_list,         0],
=======
        ['get_limits',              \&BOM::WebSocketAPI::v3::Cashier::get_limits,                         1],
        ['paymentagent_list',       \&BOM::WebSocketAPI::v3::Cashier::paymentagent_list,                  0],
        ['paymentagent_withdraw',   \&BOM::WebSocketAPI::v3::Cashier::paymentagent_withdraw,              1],
>>>>>>> 22413838
        ['new_account_real',        \&BOM::WebSocketAPI::v3::NewAccount::new_account_real,                1],
        ['new_account_maltainvest', \&BOM::WebSocketAPI::v3::NewAccount::new_account_maltainvest,         1],
    );

    foreach my $dispatch (@dispatch) {
        next unless exists $p1->{$dispatch->[0]};
        my $t0        = [Time::HiRes::gettimeofday];
        my $f         = '/home/git/regentmarkets/bom-websocket-api/config/v3/' . $dispatch->[0];
        my $validator = JSON::Schema->new(JSON::from_json(File::Slurp::read_file("$f/send.json")), format => \%JSON::Schema::FORMATS);

        if (not $validator->validate($p1)) {
            my $validation_errors = $validator->validate($p1);

            my ($details, @general);
            foreach my $err ($validation_errors->errors) {
                if ($err->property =~ /\$\.(.+)$/) {
                    $details->{$1} = $err->message;
                } else {
                    push @general, $err->message;
                }
            }
            my $message = $c->l('Input validation failed: ') . join(', ', (keys %$details, @general));
            return $c->new_error('error', 'InputValidationFailed', $message, $details);
        }

        DataDog::DogStatsd::Helper::stats_inc('websocket_api.call.' . $dispatch->[0], {tags => [$tag]});
        DataDog::DogStatsd::Helper::stats_inc('websocket_api.call.all',               {tags => [$tag]});

        ## refetch account b/c stash client won't get updated in websocket
        if ($dispatch->[2] and my $loginid = $c->stash('loginid')) {
            my $client = BOM::Platform::Client->new({loginid => $loginid});
            return $c->new_error('error', 'InvalidClient', $c->l('Invalid client account.')) unless $client;
            return $c->new_error('error', 'DisabledClient', $c->l('This account is unavailable.'))
                if $client->get_status('disabled');
            $c->stash(
                client  => $client,
                account => $client->default_account // undef
            );

            my $self_excl = $client->get_self_exclusion;
            my $lim;
            if ($self_excl and $lim = $self_excl->exclude_until and Date::Utility->new->is_before(Date::Utility->new($lim))) {
                return $c->new_error('error', 'ClientSelfExclusion', $c->l('Sorry, you have excluded yourself until [_1].', $lim));
            }
        }

        if ($dispatch->[2] and not $c->stash('client')) {
            return $c->new_error($dispatch->[0], 'AuthorizationRequired', $c->l('Please log in.'));
        }

        ## sell expired
        if (grep { $_ eq $dispatch->[0] } ('portfolio', 'statement', 'profit_table')) {
            if (BOM::Platform::Runtime->instance->app_config->quants->features->enable_portfolio_autosell) {
                BOM::Product::Transaction::sell_expired_contracts({
                    client => $c->stash('client'),
                    source => $c->stash('source'),
                });
            }
        }

        my $result = $dispatch->[1]->($c, $p1);

        $validator = JSON::Schema->new(JSON::from_json(File::Slurp::read_file("$f/receive.json")), format => \%JSON::Schema::FORMATS);
        if ($result and not $validator->validate($result)) {
            my $validation_errors = $validator->validate($result);
            my $error;
            $error .= " - $_" foreach $validation_errors->errors;
            $log->warn("Invalid output parameter for [ " . JSON::to_json($result) . " error: $error ]");
            return $c->new_error('OutputValidationFailed', $c->l("Output validation failed: ") . $error);
        }
        $result->{debug} = [Time::HiRes::tv_interval($t0), ($c->stash('client') ? $c->stash('client')->loginid : '')] if ref $result;
        return $result;
    }

    $log->debug("unrecognised request: " . $c->dumper($p1));
    return $c->new_error('error', 'UnrecognisedRequest', $c->l('Unrecognised request.'));
}

sub _failed_key_value {
    my ($key, $value) = @_;

    if ($key !~ /^[A-Za-z0-9_-]{1,50}$/ or $value !~ /^[\s\.A-Za-z0-9\@_:+-\/='&\$]{0,256}$/) {
        return ($key, $value);
    }
    return;
}

sub _sanity_failed {
    my ($c, $arg) = @_;
    my @failed;

    OUTER:
    foreach my $k (keys %$arg) {
        if (not ref $arg->{$k}) {
            last OUTER if (@failed = _failed_key_value($k, $arg->{$k}));
        } else {
            if (ref $arg->{$k} eq 'HASH') {
                foreach my $l (keys %{$arg->{$k}}) {
                    last OUTER if (@failed = _failed_key_value($l, $arg->{$k}->{$l}));
                }
            } elsif (ref $arg->{$k} eq 'ARRAY') {
                foreach my $l (@{$arg->{$k}}) {
                    last OUTER if (@failed = _failed_key_value($l, $arg->{$k}->[$l]));
                }
            }
        }
    }

    if (@failed) {
        $c->app->log->warn("Sanity check failed: $failed[0] -> $failed[1]");
        return $c->new_error('sanity_check', 'SanityCheckFailed', $c->l("Parameters sanity check failed."));
    }
    return;
}

1;<|MERGE_RESOLUTION|>--- conflicted
+++ resolved
@@ -171,14 +171,9 @@
         ['set_settings',            \&BOM::WebSocketAPI::v3::Accounts::set_settings,                      1],
         ['get_self_exclusion',      \&BOM::WebSocketAPI::v3::Accounts::get_self_exclusion,                1],
         ['set_self_exclusion',      \&BOM::WebSocketAPI::v3::Accounts::set_self_exclusion,                1],
-<<<<<<< HEAD
         ['get_limits',              \&BOM::WebSocketAPI::v3::Wrapper::Cashier::get_limits,                1],
         ['paymentagent_list',       \&BOM::WebSocketAPI::v3::Wrapper::Cashier::paymentagent_list,         0],
-=======
-        ['get_limits',              \&BOM::WebSocketAPI::v3::Cashier::get_limits,                         1],
-        ['paymentagent_list',       \&BOM::WebSocketAPI::v3::Cashier::paymentagent_list,                  0],
         ['paymentagent_withdraw',   \&BOM::WebSocketAPI::v3::Cashier::paymentagent_withdraw,              1],
->>>>>>> 22413838
         ['new_account_real',        \&BOM::WebSocketAPI::v3::NewAccount::new_account_real,                1],
         ['new_account_maltainvest', \&BOM::WebSocketAPI::v3::NewAccount::new_account_maltainvest,         1],
     );
