--- conflicted
+++ resolved
@@ -186,6 +186,7 @@
     ['get_self_exclusion',        \&BOM::WebSocketAPI::v3::Wrapper::Accounts::get_self_exclusion,                1],
     ['set_self_exclusion',        \&BOM::WebSocketAPI::v3::Wrapper::Accounts::set_self_exclusion,                1],
     ['cashier_password',          \&BOM::WebSocketAPI::v3::Wrapper::Accounts::cashier_password,                  1],
+    ['topup_virtual',             \&BOM::WebSocketAPI::v3::Wrapper::Cashier::topup_virtual,                      1],
     ['api_token',                 \&BOM::WebSocketAPI::v3::Wrapper::Accounts::api_token,                         1],
     ['get_limits',                \&BOM::WebSocketAPI::v3::Wrapper::Cashier::get_limits,                         1],
     ['paymentagent_withdraw',     \&BOM::WebSocketAPI::v3::Wrapper::Cashier::paymentagent_withdraw,              1],
@@ -226,64 +227,6 @@
     my $log = $c->app->log;
     $log->debug("websocket got json " . $c->dumper($p1));
 
-<<<<<<< HEAD
-    # [param key, sub, require auth, unauth-error-code]
-    my @dispatch = (
-        ['authorize',               \&BOM::WebSocketAPI::v3::Wrapper::Authorize::authorize,              0],
-        ['logout',                  \&BOM::WebSocketAPI::v3::Wrapper::Authorize::logout,                 0],
-        ['trading_times',           \&BOM::WebSocketAPI::v3::Wrapper::MarketDiscovery::trading_times,    0],
-        ['asset_index',             \&BOM::WebSocketAPI::v3::Wrapper::MarketDiscovery::asset_index,      0],
-        ['active_symbols',          \&BOM::WebSocketAPI::v3::Wrapper::MarketDiscovery::active_symbols,   0],
-        ['ticks',                   \&BOM::WebSocketAPI::v3::Wrapper::Streamer::ticks,                   0],
-        ['ticks_history',           \&BOM::WebSocketAPI::v3::Wrapper::Streamer::ticks_history,           0],
-        ['proposal',                \&BOM::WebSocketAPI::v3::Wrapper::Streamer::proposal,                0],
-        ['forget',                  \&BOM::WebSocketAPI::v3::Wrapper::System::forget,                    0],
-        ['forget_all',              \&BOM::WebSocketAPI::v3::Wrapper::System::forget_all,                0],
-        ['ping',                    \&BOM::WebSocketAPI::v3::Wrapper::System::ping,                      0],
-        ['time',                    \&BOM::WebSocketAPI::v3::Wrapper::System::server_time,               0],
-        ['contracts_for',           \&BOM::WebSocketAPI::v3::Wrapper::Offerings::contracts_for,          0],
-        ['residence_list',          \&BOM::WebSocketAPI::v3::Wrapper::Static::residence_list,            0],
-        ['states_list',             \&BOM::WebSocketAPI::v3::Wrapper::Static::states_list,               0],
-        ['payout_currencies',       \&BOM::WebSocketAPI::v3::Wrapper::Accounts::payout_currencies,       0],
-        ['landing_company',         \&BOM::WebSocketAPI::v3::Wrapper::Accounts::landing_company,         0],
-        ['landing_company_details', \&BOM::WebSocketAPI::v3::Wrapper::Accounts::landing_company_details, 0],
-        ['paymentagent_list',       \&BOM::WebSocketAPI::v3::Wrapper::Cashier::paymentagent_list,        0],
-        ['verify_email',            \&BOM::WebSocketAPI::v3::Wrapper::NewAccount::verify_email,          0],
-        ['new_account_virtual',     \&BOM::WebSocketAPI::v3::Wrapper::NewAccount::new_account_virtual,   0],
-        # authenticated calls
-        ['sell',                      \&BOM::WebSocketAPI::v3::Wrapper::Transaction::sell,                           1],
-        ['buy',                       \&BOM::WebSocketAPI::v3::Wrapper::Transaction::buy,                            1],
-        ['portfolio',                 \&BOM::WebSocketAPI::v3::Wrapper::PortfolioManagement::portfolio,              1],
-        ['proposal_open_contract',    \&BOM::WebSocketAPI::v3::Wrapper::PortfolioManagement::proposal_open_contract, 1],
-        ['balance',                   \&BOM::WebSocketAPI::v3::Wrapper::Accounts::balance,                           1],
-        ['statement',                 \&BOM::WebSocketAPI::v3::Wrapper::Accounts::statement,                         1],
-        ['profit_table',              \&BOM::WebSocketAPI::v3::Wrapper::Accounts::profit_table,                      1],
-        ['get_account_status',        \&BOM::WebSocketAPI::v3::Wrapper::Accounts::get_account_status,                1],
-        ['change_password',           \&BOM::WebSocketAPI::v3::Wrapper::Accounts::change_password,                   1],
-        ['get_settings',              \&BOM::WebSocketAPI::v3::Wrapper::Accounts::get_settings,                      1],
-        ['set_settings',              \&BOM::WebSocketAPI::v3::Wrapper::Accounts::set_settings,                      1],
-        ['get_self_exclusion',        \&BOM::WebSocketAPI::v3::Wrapper::Accounts::get_self_exclusion,                1],
-        ['set_self_exclusion',        \&BOM::WebSocketAPI::v3::Wrapper::Accounts::set_self_exclusion,                1],
-        ['cashier_password',          \&BOM::WebSocketAPI::v3::Wrapper::Accounts::cashier_password,                  1],
-        ['topup_virtual',             \&BOM::WebSocketAPI::v3::Wrapper::Cashier::topup_virtual,                      1],
-        ['api_token',                 \&BOM::WebSocketAPI::v3::Wrapper::Accounts::api_token,                         1],
-        ['get_limits',                \&BOM::WebSocketAPI::v3::Wrapper::Cashier::get_limits,                         1],
-        ['paymentagent_withdraw',     \&BOM::WebSocketAPI::v3::Wrapper::Cashier::paymentagent_withdraw,              1],
-        ['paymentagent_transfer',     \&BOM::WebSocketAPI::v3::Wrapper::Cashier::paymentagent_transfer,              1],
-        ['transfer_between_accounts', \&BOM::WebSocketAPI::v3::Wrapper::Cashier::transfer_between_accounts,          1],
-        ['new_account_real',          \&BOM::WebSocketAPI::v3::Wrapper::NewAccount::new_account_real,                1],
-        ['new_account_maltainvest',   \&BOM::WebSocketAPI::v3::Wrapper::NewAccount::new_account_maltainvest,         1],
-    );
-
-    foreach my $dispatch (@dispatch) {
-        next unless exists $p1->{$dispatch->[0]};
-        my $t0        = [Time::HiRes::gettimeofday];
-        my $f         = '/home/git/regentmarkets/bom-websocket-api/config/v3/' . $dispatch->[0];
-        my $validator = JSON::Schema->new(JSON::from_json(File::Slurp::read_file("$f/send.json")), format => \%JSON::Schema::FORMATS);
-
-        if (not $validator->validate($p1)) {
-            my $validation_errors = $validator->validate($p1);
-=======
     my @handler_descriptors =
         sort { $a->{order} <=> $b->{order} }
         grep { defined }
@@ -293,8 +236,6 @@
 
         my $input_validation_result = $descriptor->{in_validator}->validate($p1);
         if (not $input_validation_result) {
->>>>>>> 390d5111
-
             my ($details, @general);
             foreach my $err ($input_validation_result->errors) {
                 if ($err->property =~ /\$\.(.+)$/) {
