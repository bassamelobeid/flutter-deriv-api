package BOM::WebSocketAPI::Websocket_v3;

use Mojo::Base 'Mojolicious::Controller';
use MojoX::JSON::RPC::Client;
use DataDog::DogStatsd::Helper;
use JSON::Schema;
use File::Slurp;
use JSON;
use Time::HiRes;
use Data::UUID;
use Time::Out qw(timeout);
use Guard;
use feature "state";
use RateLimitations qw(within_rate_limits);

use BOM::WebSocketAPI::v3::Wrapper::Streamer;
use BOM::WebSocketAPI::v3::Wrapper::Transaction;
use BOM::WebSocketAPI::v3::Wrapper::Offerings;
use BOM::WebSocketAPI::v3::Wrapper::Authorize;
use BOM::WebSocketAPI::v3::Wrapper::System;
use BOM::WebSocketAPI::v3::Wrapper::Accounts;
use BOM::WebSocketAPI::v3::Wrapper::MarketDiscovery;
use BOM::WebSocketAPI::v3::Wrapper::PortfolioManagement;
use BOM::WebSocketAPI::v3::Wrapper::Static;
use BOM::WebSocketAPI::v3::Wrapper::Cashier;
use BOM::WebSocketAPI::v3::Wrapper::NewAccount;
use BOM::Database::Rose::DB;

sub ok {
    my $c      = shift;
    my $source = 1;       # check http origin here
    $c->stash(source => $source);
    return 1;
}

sub entry_point {
    my $c = shift;

    my $log = $c->app->log;
    $log->debug("opening a websocket for " . $c->tx->remote_address);

    # enable permessage-deflate
    $c->tx->with_compression;

    # Increase inactivity timeout for connection a bit
    Mojo::IOLoop->singleton->stream($c->tx->connection)->timeout(120);
    Mojo::IOLoop->singleton->max_connections(100000);

    if (not $c->stash->{redis}) {
        state $url = do {
            my $cf = YAML::XS::LoadFile($ENV{BOM_TEST_REDIS_REPLICATED} // '/etc/rmg/chronicle.yml')->{read};
            defined($cf->{password})
                ? "redis://dummy:$cf->{password}\@$cf->{host}:$cf->{port}"
                : "redis://$cf->{host}:$cf->{port}";
        };

        my $redis = Mojo::Redis2->new(url => $url);
        $redis->on(
            error => sub {
                my ($self, $err) = @_;
                warn("error: $err");
            });
        $redis->on(
            message => sub {
                my ($self, $msg, $channel) = @_;

                BOM::WebSocketAPI::v3::Wrapper::Streamer::process_pricing_events($c, $msg, $channel)
                    if $channel =~ /^Redis::Processor::/;
                BOM::WebSocketAPI::v3::Wrapper::Streamer::process_realtime_events($c, $msg, $channel)
                    if $channel =~ /^(?:FEED|PricingTable)::/;
                BOM::WebSocketAPI::v3::Wrapper::Streamer::process_transaction_updates($c, $msg)
                    if $channel =~ /^TXNUPDATE::transaction_/;
            });
        $c->stash->{redis} = $redis;
    }

    $c->on(
        json => sub {
            my ($c, $p1) = @_;

            my $tag = 'origin:';
            my $data;
            my $send = 1;
            if (ref($p1) eq 'HASH') {

                if (my $origin = $c->req->headers->header("Origin")) {
                    if ($origin =~ /https?:\/\/([a-zA-Z0-9\.]+)$/) {
                        $tag = "origin:$1";
                    }
                }

                $c->stash('args' => $p1);

                timeout 15 => sub {
                    $data = _sanity_failed($c, $p1) || __handle($c, $p1, $tag);
                };
                if ($@) {
                    $c->app->log->info("$$ timeout for " . JSON::to_json($p1));
                }

                if (not $data) {
                    $send = undef;
                    $data = {};
                }

                if (    $data->{error}
                    and $data->{error}->{code} eq 'SanityCheckFailed')
                {
                    $data->{echo_req} = {};
                } else {
                    $data->{echo_req} = $p1;
                }
                $data->{req_id} = $p1->{req_id} if (exists $p1->{req_id});
            } else {
                # for invalid call, eg: not json
                $data = $c->new_error('error', 'BadRequest', $c->l('The application sent an invalid request.'));
                $data->{echo_req} = {};
            }

            my $l = length JSON::to_json($data);
            if ($l > 328000) {
                $data = $c->new_error('error', 'ResponseTooLarge', $c->l('Response too large.'));
                $data->{echo_req} = $p1;
                $data->{req_id} = $p1->{req_id} if (exists $p1->{req_id});
            }
            if ($send) {
                $c->send({json => $data});
            }

            BOM::Database::Rose::DB->db_cache->finish_request_cycle;
            return;
        });

    # stop all recurring
    $c->on(
        finish => sub {
            my $c = shift;
            BOM::WebSocketAPI::v3::Wrapper::System::forget_all($c, {forget_all => 1});
            delete $c->stash->{redis};
        });

    return;
}

# [param key, sub, require auth]
my @dispatch = (
    ['authorize', \&BOM::WebSocketAPI::v3::Wrapper::Authorize::authorize, 0],
    ['logout',    \&BOM::WebSocketAPI::v3::Wrapper::Authorize::logout,    0],
    [
        'trading_times',
        \&BOM::WebSocketAPI::v3::Wrapper::MarketDiscovery::trading_times, 0
    ],
    [
        'asset_index',
        \&BOM::WebSocketAPI::v3::Wrapper::MarketDiscovery::asset_index, 0
    ],
    [
        'active_symbols',
        \&BOM::WebSocketAPI::v3::Wrapper::MarketDiscovery::active_symbols, 0
    ],
    ['ticks', \&BOM::WebSocketAPI::v3::Wrapper::Streamer::ticks, 0],
    [
        'ticks_history',
        \&BOM::WebSocketAPI::v3::Wrapper::Streamer::ticks_history, 0
    ],
    ['proposal',       \&BOM::WebSocketAPI::v3::Wrapper::Streamer::proposal,      0],
    ['price_stream',   \&BOM::WebSocketAPI::v3::Wrapper::Streamer::price_stream,  0],
    ['pricing_table',  \&BOM::WebSocketAPI::v3::Wrapper::Streamer::pricing_table, 0],
    ['forget',         \&BOM::WebSocketAPI::v3::Wrapper::System::forget,          0],
    ['forget_all',     \&BOM::WebSocketAPI::v3::Wrapper::System::forget_all,      0],
    ['ping',           \&BOM::WebSocketAPI::v3::Wrapper::System::ping,            0],
    ['time',           \&BOM::WebSocketAPI::v3::Wrapper::System::server_time,     0],
    ['website_status', \&BOM::WebSocketAPI::v3::Wrapper::System::website_status,  0],
    [
        'contracts_for',
        \&BOM::WebSocketAPI::v3::Wrapper::Offerings::contracts_for, 0
    ],
    [
        'residence_list',
        \&BOM::WebSocketAPI::v3::Wrapper::Static::residence_list, 0
    ],
    ['states_list', \&BOM::WebSocketAPI::v3::Wrapper::Static::states_list, 0],
    [
        'payout_currencies',
        \&BOM::WebSocketAPI::v3::Wrapper::Accounts::payout_currencies, 0
    ],
    [
        'landing_company',
        \&BOM::WebSocketAPI::v3::Wrapper::Accounts::landing_company, 0
    ],
    [
        'landing_company_details',
        \&BOM::WebSocketAPI::v3::Wrapper::Accounts::landing_company_details, 0
    ],
    [
        'get_corporate_actions',
        \&BOM::WebSocketAPI::v3::Wrapper::PortfolioManagement::get_corporate_actions, 0
    ],

    ['balance',   \&BOM::WebSocketAPI::v3::Wrapper::Accounts::balance,   1, 'read'],
    ['statement', \&BOM::WebSocketAPI::v3::Wrapper::Accounts::statement, 1, 'read'],
    [
        'profit_table',
        \&BOM::WebSocketAPI::v3::Wrapper::Accounts::profit_table, 1, 'read'
    ],
    [
        'get_account_status',
        \&BOM::WebSocketAPI::v3::Wrapper::Accounts::get_account_status, 1, 'read'
    ],
    [
        'change_password',
        \&BOM::WebSocketAPI::v3::Wrapper::Accounts::change_password, 1, 'admin'
    ],
    [
        'get_settings',
        \&BOM::WebSocketAPI::v3::Wrapper::Accounts::get_settings, 1, 'read'
    ],
    [
        'set_settings',
        \&BOM::WebSocketAPI::v3::Wrapper::Accounts::set_settings, 1, 'admin'
    ],
    [
        'get_self_exclusion',
        \&BOM::WebSocketAPI::v3::Wrapper::Accounts::get_self_exclusion, 1, 'read'
    ],
    [
        'set_self_exclusion',
        \&BOM::WebSocketAPI::v3::Wrapper::Accounts::set_self_exclusion, 1, 'admin'
    ],
    [
        'cashier_password',
        \&BOM::WebSocketAPI::v3::Wrapper::Accounts::cashier_password, 1, 'payments'
    ],

    ['api_token',                \&BOM::WebSocketAPI::v3::Wrapper::Accounts::api_token,                1, 'admin'],
    ['tnc_approval',             \&BOM::WebSocketAPI::v3::Wrapper::Accounts::tnc_approval,             1, 'admin'],
    ['login_history',            \&BOM::WebSocketAPI::v3::Wrapper::Accounts::login_history,            1, 'read'],
    ['set_account_currency',     \&BOM::WebSocketAPI::v3::Wrapper::Accounts::set_account_currency,     1, 'admin'],
    ['set_financial_assessment', \&BOM::WebSocketAPI::v3::Wrapper::Accounts::set_financial_assessment, 1, 'admin'],
    ['get_financial_assessment', \&BOM::WebSocketAPI::v3::Wrapper::Accounts::get_financial_assessment, 1, 'admin'],
    ['reality_check',            \&BOM::WebSocketAPI::v3::Wrapper::Accounts::reality_check,            1, 'read'],

    ['verify_email', \&BOM::WebSocketAPI::v3::Wrapper::NewAccount::verify_email, 0],
    [
        'new_account_virtual',
        \&BOM::WebSocketAPI::v3::Wrapper::NewAccount::new_account_virtual, 0
    ],
    [
        'reset_password',
        \&BOM::WebSocketAPI::v3::Wrapper::Accounts::reset_password, 0
    ],

    # authenticated calls
    ['sell',        \&BOM::WebSocketAPI::v3::Wrapper::Transaction::sell,        1, 'trade'],
    ['buy',         \&BOM::WebSocketAPI::v3::Wrapper::Transaction::buy,         1, 'trade'],
    ['transaction', \&BOM::WebSocketAPI::v3::Wrapper::Transaction::transaction, 1, 'read'],
    [
        'portfolio',
        \&BOM::WebSocketAPI::v3::Wrapper::PortfolioManagement::portfolio, 1, 'read'
    ],
    [
        'proposal_open_contract',
        \&BOM::WebSocketAPI::v3::Wrapper::PortfolioManagement::proposal_open_contract,
        1, 'read'
    ],
    ['sell_expired', \&BOM::WebSocketAPI::v3::Wrapper::PortfolioManagement::sell_expired, 1, 'trade'],

    ['app_register', '', 1, 'admin'],
    ['app_list',     '', 1, 'admin'],
    ['app_get',      '', 1, 'admin'],
    ['app_delete',   '', 1, 'admin'],
    ['oauth_apps',   '', 1, 'admin'],

    ['topup_virtual',     \&BOM::WebSocketAPI::v3::Wrapper::Cashier::topup_virtual,     1, 'trade'],
    ['get_limits',        \&BOM::WebSocketAPI::v3::Wrapper::Cashier::get_limits,        1, 'read'],
    ['paymentagent_list', \&BOM::WebSocketAPI::v3::Wrapper::Cashier::paymentagent_list, 0],
    [
        'paymentagent_withdraw',
        \&BOM::WebSocketAPI::v3::Wrapper::Cashier::paymentagent_withdraw, 1, 'payments'
    ],
    [
        'paymentagent_transfer',
        \&BOM::WebSocketAPI::v3::Wrapper::Cashier::paymentagent_transfer, 1, 'payments'
    ],
    [
        'transfer_between_accounts',
        \&BOM::WebSocketAPI::v3::Wrapper::Cashier::transfer_between_accounts, 1, 'payments'
    ],
    [
        'cashier',
        \&BOM::WebSocketAPI::v3::Wrapper::Cashier::cforward, 1, 'payments'
    ],
    [
        'new_account_real',
        \&BOM::WebSocketAPI::v3::Wrapper::NewAccount::new_account_real, 1, 'admin'
    ],
    [
        'new_account_japan',
        \&BOM::WebSocketAPI::v3::Wrapper::NewAccount::new_account_japan, 1, 'admin'
    ],
    [
        'new_account_maltainvest',
        \&BOM::WebSocketAPI::v3::Wrapper::NewAccount::new_account_maltainvest,
        1, 'admin'
    ],
    [
        'jp_knowledge_test',
        \&BOM::WebSocketAPI::v3::Wrapper::NewAccount::jp_knowledge_test, 1, 'admin'
    ],
);

# key: category, value:  hashref (descriptor) with fields
#   - category      (string)
#   - handler       (coderef)
#   - require_auth  (flag)
#   - order         (integer)
#   - in_validator  (JSON::Schema)
#   - out_validator (JSON::Schema)
#   - require_scope (string)

my %dispatch_handler_for;
for my $order (0 .. @dispatch - 1) {
    my $dispatch      = $dispatch[$order];
    my $category      = $dispatch->[0];
    my $f             = '/home/git/regentmarkets/bom-websocket-api/config/v3/' . $category;
    my $in_validator  = JSON::Schema->new(JSON::from_json(File::Slurp::read_file("$f/send.json")), format => \%JSON::Schema::FORMATS);
    my $out_validator = JSON::Schema->new(JSON::from_json(File::Slurp::read_file("$f/receive.json")), format => \%JSON::Schema::FORMATS);
    $dispatch_handler_for{$category} = {
        category      => $category,
        order         => $order,
        handler       => $dispatch->[1],
        require_auth  => $dispatch->[2],
        out_validator => $out_validator,
        in_validator  => $in_validator,
        require_scope => $dispatch->[3],
    };
}

my %rate_limit_map = (
    ping_real                      => '',
    time_real                      => '',
    portfolio_real                 => 'websocket_call_expensive',
    statement_real                 => 'websocket_call_expensive',
    profit_table_real              => 'websocket_call_expensive',
    proposal_real                  => 'websocket_real_pricing',
    pricing_table_real             => 'websocket_real_pricing',
    proposal_open_contract_real    => 'websocket_real_pricing',
    verify_email_real              => 'websocket_call_email',
    buy_real                       => 'websocket_real_pricing',
    sell_real                      => 'websocket_real_pricing',
    reality_check_real             => 'websocket_call_expensive',
    ping_virtual                   => '',
    time_virtual                   => '',
    portfolio_virtual              => 'websocket_call_expensive',
    statement_virtual              => 'websocket_call_expensive',
    profit_table_virtual           => 'websocket_call_expensive',
    proposal_virtual               => 'websocket_call_pricing',
    pricing_table_virtual          => 'websocket_call_pricing',
    proposal_open_contract_virtual => 'websocket_call_pricing',
    verify_email_virtual           => 'websocket_call_email',
);

sub _reached_limit_check {
    my ($connection_id, $category, $is_real) = @_;

    my $limiting_service = $rate_limit_map{
        $category . '_'
            . (
            ($is_real)
            ? 'real'
            : 'virtual'
            )} // 'websocket_call';
    if (
        $limiting_service
        and not within_rate_limits({
                service  => $limiting_service,
                consumer => $connection_id,
            }))
    {
        return 1;
    }
    return;
}

sub __handle {
    my ($c, $p1, $tag) = @_;

    my $log = $c->app->log;
    $log->debug("websocket got json " . $c->dumper($p1));

    my @handler_descriptors =
        sort { $a->{order} <=> $b->{order} }
        grep { defined }
        map  { $dispatch_handler_for{$_} } keys $p1;
    for my $descriptor (@handler_descriptors) {

        if (not $c->stash('connection_id')) {
            $c->stash('connection_id' => Data::UUID->new()->create_str());
        }

        my $t0 = [Time::HiRes::gettimeofday];

        # For authorized calls that are heavier we will limit based on loginid
        # For unauthorized calls that are less heavy we will use connection id.
        # None are much helpful in a well prepared DDoS.
        my $consumer = $c->stash('loginid') || $c->stash('connection_id');

        if (_reached_limit_check($consumer, $descriptor->{category}, $c->stash('loginid') && !$c->stash('is_virtual'))) {
            return $c->new_error($descriptor->{category}, 'RateLimit', $c->l('You have reached the rate limit for [_1].', $descriptor->{category}));
        }

        my $input_validation_result = $descriptor->{in_validator}->validate($p1);
        if (not $input_validation_result) {
            my ($details, @general);
            foreach my $err ($input_validation_result->errors) {
                if ($err->property =~ /\$\.(.+)$/) {
                    $details->{$1} = $err->message;
                } else {
                    push @general, $err->message;
                }
            }
            my $message = $c->l('Input validation failed: ') . join(', ', (keys %$details, @general));
            return $c->new_error($descriptor->{category}, 'InputValidationFailed', $message, $details);
        }

        DataDog::DogStatsd::Helper::stats_inc('bom_websocket_api.v_3.call.' . $descriptor->{category}, {tags => [$tag]});
        DataDog::DogStatsd::Helper::stats_inc('bom_websocket_api.v_3.call.all', {tags => [$tag, "category:$descriptor->{category}"]});

        my $loginid = $c->stash('loginid');
        if ($descriptor->{require_auth} and not $loginid) {
            return $c->new_error($descriptor->{category}, 'AuthorizationRequired', $c->l('Please log in.'));
        }

        if ($descriptor->{require_scope} and not(grep { $_ eq $descriptor->{require_scope} } @{$c->stash('token_scopes') || []})) {
            return $c->new_error($descriptor->{category}, 'PermissionDenied',
                $c->l('Permission denied, requiring [_1]', $descriptor->{require_scope}));
        }

        if ($loginid) {
            my $account_type = $c->stash('is_virtual') ? 'virtual' : 'real';
            DataDog::DogStatsd::Helper::stats_inc('bom_websocket_api.v_3.authenticated_call.all',
                {tags => [$tag, $descriptor->{category}, "account_type:$account_type"]});
        }

        my $result;
        if (my $handler = $descriptor->{handler}) {
            $result = $handler->($c, $p1, {require_auth => $descriptor->{require_auth}});
        } else {
            # TODO New dispatcher plugin has to do this
            my $url = $ENV{RPC_URL} || 'http://127.0.0.1:5005/';
            if (BOM::System::Config::env eq 'production') {
                if (BOM::System::Config::node->{node}->{www2}) {
                    $url = 'http://internal-rpc-www2-703689754.us-east-1.elb.amazonaws.com:5005/';
                } else {
                    $url = 'http://internal-rpc-1484966228.us-east-1.elb.amazonaws.com:5005/';
                }
            }

            # No need return result because always do async response
            BOM::WebSocketAPI::CallingEngine::forward($c, $url, $descriptor->{category}, $p1, {require_auth => $descriptor->{require_auth}});
        }

        if ($result) {
            my $output_validation_result = $descriptor->{out_validator}->validate($result);
            if (not $output_validation_result) {
                my $error = join(" - ", $output_validation_result->errors);
                $log->warn("Invalid output parameter for [ " . JSON::to_json($result) . " error: $error ]");
                return $c->new_error($descriptor->{category}, 'OutputValidationFailed', $c->l("Output validation failed: ") . $error);
            }
        }
        if (ref($result) && $c->stash('debug')) {
            $result->{debug} = {
                time   => 1000 * Time::HiRes::tv_interval($t0),
                method => $descriptor->{category},
            };
        }
        return $result;
    }

    $log->debug("unrecognised request: " . $c->dumper($p1));
    return $c->new_error('error', 'UnrecognisedRequest', $c->l('Unrecognised request.'));
}

sub _failed_key_value {
    my ($key, $value) = @_;

    state $pwd_field = {map { $_ => 1 } qw( client_password old_password new_password unlock_password lock_password )};

    if ($pwd_field->{$key}) {
        return;
    } elsif (
        $key !~ /^[A-Za-z0-9_-]{1,50}$/
        # !-~ to allow a range of acceptable characters. To find what is the range, look at ascii table

        # please don't remove: \p{Script=Common}\p{L}
        # \p{L} is to match utf-8 characters
        # \p{Script=Common} is to match double byte characters in Japanese keyboards, eg: '１−１−１'
        # refer: http://perldoc.perl.org/perlunicode.html
        or $value !~ /^[\p{Script=Common}\p{L}\s\w\@_:!-~]{0,300}$/
        )
    {
        return ($key, $value);
    }
    return;
}

sub rpc {
    my $c               = shift;
    my $method          = shift;
    my $rpc_response_cb = shift;
    my $params          = shift;
    my $method_name     = shift;

    # TODO New dispatcher plugin has to do this
    my $url = $ENV{RPC_URL} || 'http://127.0.0.1:5005/';
    if (BOM::System::Config::env eq 'production') {
        if (BOM::System::Config::node->{node}->{www2}) {
            $url = 'http://internal-rpc-www2-703689754.us-east-1.elb.amazonaws.com:5005/';
        } else {
            $url = 'http://internal-rpc-1484966228.us-east-1.elb.amazonaws.com:5005/';
        }
    }
    $url .= $method;

    BOM::WebSocketAPI::CallingEngine::call_rpc(
        $c,
        {
            method          => $method,
            msg_type        => $method_name // $method,
            url             => $url,
            call_params     => $params,
            rpc_response_cb => $rpc_response_cb,
            before_call     => sub {
                my ($c, $call_params) = @_;

<<<<<<< HEAD
                $c->stash(
                    'tv'  => [Time::HiRes::gettimeofday],
                    'cpu' => Proc::CPUUsage->new(),
                );
=======
                $c->stash('tv' => [Time::HiRes::gettimeofday]);
>>>>>>> 19cc33c9
                # TODO DELETE After dispatcher will be changed
                $call_params->{language} = $c->stash('language');
                $call_params->{country} = $c->stash('country') || $c->country_code;
            },
            before_get_rpc_response => sub {
                my $c = shift;

                DataDog::DogStatsd::Helper::stats_timing(
                    'bom_websocket_api.v_3.rpc.call.timing',
                    1000 * Time::HiRes::tv_interval($c->stash('tv')),
                    {tags => ["rpc:$method"]});
<<<<<<< HEAD
                DataDog::DogStatsd::Helper::stats_timing('bom_websocket_api.v_3.cpuusage', $c->stash('cpu')->usage(), {tags => ["rpc:$method"]});
=======
>>>>>>> 19cc33c9
                DataDog::DogStatsd::Helper::stats_inc('bom_websocket_api.v_3.rpc.call.count', {tags => ["rpc:$method"]});
            },
            after_got_rpc_response => sub {
                my ($c, $rpc_response) = @_;

                if (ref($rpc_response->result) eq "HASH"
                    && (my $rpc_time = delete $rpc_response->result->{rpc_time}))
                {
                    DataDog::DogStatsd::Helper::stats_timing(
                        'bom_websocket_api.v_3.rpc.call.timing.connection',
                        1000 * Time::HiRes::tv_interval($c->stash('tv')) - $rpc_time,
                        {tags => ["rpc:$method"]});
                }
            },
            before_send_response => sub {
                my ($c, $api_response) = @_;

                if ($c->stash('debug')) {
                    $api_response->{debug} = {
                        time   => 1000 * Time::HiRes::tv_interval($c->stash('tv')),
                        method => $method
                    };
                }
                $c->stash('tv' => [Time::HiRes::gettimeofday]);
            },
            after_sent_response => sub {
                DataDog::DogStatsd::Helper::stats_timing(
                    'bom_websocket_api.v_3.rpc.call.timing.sent',
                    1000 * Time::HiRes::tv_interval($c->stash('tv')),
                    {tags => ["rpc:$method"]});
            },
<<<<<<< HEAD
=======
            max_response_size => 328000,
>>>>>>> 19cc33c9
        },
    );
    return;
}

sub _sanity_failed {
    my ($c, $arg) = @_;
    my @failed;

    OUTER:
    foreach my $k (keys %$arg) {
        if (not ref $arg->{$k}) {
            last OUTER if (@failed = _failed_key_value($k, $arg->{$k}));
        } else {
            if (ref $arg->{$k} eq 'HASH') {
                foreach my $l (keys %{$arg->{$k}}) {
                    last OUTER
                        if (@failed = _failed_key_value($l, $arg->{$k}->{$l}));
                }
            } elsif (ref $arg->{$k} eq 'ARRAY') {
                foreach my $l (@{$arg->{$k}}) {
                    last OUTER if (@failed = _failed_key_value($k, $l));
                }
            }
        }
    }

    if (@failed) {
        $c->app->log->warn("Sanity check failed: $failed[0] -> $failed[1]");
        return $c->new_error('sanity_check', 'SanityCheckFailed', $c->l("Parameters sanity check failed."));
    }
    return;
}

1;<|MERGE_RESOLUTION|>--- conflicted
+++ resolved
@@ -533,14 +533,7 @@
             before_call     => sub {
                 my ($c, $call_params) = @_;
 
-<<<<<<< HEAD
-                $c->stash(
-                    'tv'  => [Time::HiRes::gettimeofday],
-                    'cpu' => Proc::CPUUsage->new(),
-                );
-=======
                 $c->stash('tv' => [Time::HiRes::gettimeofday]);
->>>>>>> 19cc33c9
                 # TODO DELETE After dispatcher will be changed
                 $call_params->{language} = $c->stash('language');
                 $call_params->{country} = $c->stash('country') || $c->country_code;
@@ -552,10 +545,6 @@
                     'bom_websocket_api.v_3.rpc.call.timing',
                     1000 * Time::HiRes::tv_interval($c->stash('tv')),
                     {tags => ["rpc:$method"]});
-<<<<<<< HEAD
-                DataDog::DogStatsd::Helper::stats_timing('bom_websocket_api.v_3.cpuusage', $c->stash('cpu')->usage(), {tags => ["rpc:$method"]});
-=======
->>>>>>> 19cc33c9
                 DataDog::DogStatsd::Helper::stats_inc('bom_websocket_api.v_3.rpc.call.count', {tags => ["rpc:$method"]});
             },
             after_got_rpc_response => sub {
@@ -587,10 +576,6 @@
                     1000 * Time::HiRes::tv_interval($c->stash('tv')),
                     {tags => ["rpc:$method"]});
             },
-<<<<<<< HEAD
-=======
-            max_response_size => 328000,
->>>>>>> 19cc33c9
         },
     );
     return;
