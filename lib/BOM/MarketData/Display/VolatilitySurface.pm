package BOM::MarketData::Display::VolatilitySurface;

use Moose;

use Date::Utility;
use BOM::Platform::Runtime;
use BOM::Backoffice::Request qw(request template);
use Format::Util::Numbers qw( roundcommon );
use VolSurface::Utils qw( get_1vol_butterfly );
use BOM::MarketData::Fetcher::VolSurface;
use BOM::MarketData qw(create_underlying);
use BOM::MarketData::Types;
use BOM::Backoffice::GNUPlot;
use List::Util qw(uniq);
use Try::Tiny;
use Quant::Framework;
use BOM::Platform::Chronicle;

=head1 surface

The surface object that you want to display

=cut

has surface => (
    is       => 'ro',
    isa      => 'Quant::Framework::VolSurface',
    required => 1,
);

has _field_separator => (
    is      => 'ro',
    default => "\t",
);

=head1 rmg_table_format

Output the volatility surface in table format.

=cut

sub rmg_table_format {
    my ($self, $args) = @_;

    my $volsurface       = $self->surface;
    my $atm_spread_point = $volsurface->atm_spread_point;
    my $dates            = (defined $args->{historical_dates}) ? $args->{historical_dates} : [];
    my $tab_id           = (defined $args->{tab_id}) ? $args->{tab_id} : undef;
    my $greeks           = (defined $args->{greeks}) ? $args->{greeks} : undef;
    my $content_only     = (defined $args->{content_only}) ? $args->{content_only} : undef;

    my $dates_tt;
    foreach my $date (@{$dates}) {
        my $surface_date = Date::Utility->new($date);

        # We are working on a new calibration method.
        # Will replace this once we have the new calibrator.
        my $calibration_error = 'none';
        my $day               = $surface_date->day_as_string;
        my $date_display      = '(' . $day . ') ' . $surface_date->db_timestamp;
        push @{$dates_tt},
            {
            value             => $date,
            display           => $date_display,
            calibration_error => $calibration_error,
            };
    }

    my @headers  = ('days');
    my $hour_age = sprintf('%.2f', (Date::Utility->new->epoch - $volsurface->creation_date->epoch) / 3600);
    my $title    = $volsurface->creation_date->datetime . ' (' . $hour_age . ' hours ago)';

    my $forward_vols = $self->get_forward_vol();
    my @surface;
    my @days       = @{$volsurface->original_term_for_smile};
    my @tenors     = map { $volsurface->surface->{$_}->{tenor} || 'n/a' } @days;
    my $underlying = create_underlying($volsurface->symbol, $volsurface->for_date);

    if ($volsurface->type eq 'moneyness') {
        push @headers, qw(tenor date forward_vol RR 2vBF 1vBF skew kurtosis);
        my @points = @{$volsurface->smile_points};
        push @headers, @points;
        @surface = $self->calculate_moneyness_vol_for_display;
    } elsif ($volsurface->type eq 'flat') {
        push @headers, qw(tenor date flat_vol flat_atm_spread);
        @surface =
            map { [$volsurface->flat_vol, $volsurface->flat_atm_spread] } @days;
    } elsif ($volsurface->type eq 'delta') {
        my @deltas = @{$volsurface->smile_points};
        my @vol_spreads_points;

        foreach my $delta (@{$volsurface->spread_points}) {
            if ($delta =~ /^\d+/) {
                push @vol_spreads_points, $delta . 'D_spread';
            } else {
                push @vol_spreads_points, $delta;
            }
        }

        @headers = ('days', 'tenor', 'date', @deltas, @vol_spreads_points, '1-day Forward Vol', 'RR', '2vBF', '1vBF', 'Skew', 'Kurtosis');

        for (my $i = 0; $i < scalar @days; $i++) {
            my $day    = $days[$i];
            my $smile  = $volsurface->get_surface_smile($day);
            my $spread = $volsurface->get_smile_spread($day);

            if ($atm_spread_point ne 'atm_spread') {
                $spread = $spread->{'vol_spread'};
            }

            my @row;
            for (my $j = 0; $j < scalar @deltas; $j++) {
                my $delta = $deltas[$j];

                # display as %
                push @row, sprintf('%.3f', $smile->{$delta} * 100);

            }

            foreach (@{$volsurface->spread_points}) {
                my $spread_point = $_;

                # display as %
                push @row, sprintf('%.3f', $spread->{$spread_point} * 100);

            }

            # Forward Vol
            my $fv;
            if (grep { $day == $_ } @{$volsurface->original_term_for_smile}) {
                $fv = sprintf('%.3f', $forward_vols->{$day} * 100);
            }
            push @row, $fv;

            # rr, 2vBF
            my $rr_bf = $volsurface->get_rr_bf_for_smile($smile);

            # 1vBF
            my $tiy     = $day / 365;
            my $bf_1vol = get_1vol_butterfly({
                spot             => $underlying->spot,
                tiy              => $tiy,
                delta            => 0.25,
                call_vol         => $smile->{25},
                put_vol          => $smile->{75},
                atm_vol          => $smile->{50},
                bf_1vol          => 0,
                r                => $underlying->interest_rate_for($tiy),
                q                => $underlying->dividend_rate_for($tiy),
                premium_adjusted => $underlying->{market_convention}->{delta_premium_adjusted},
                bf_style         => '2_vol',
            });
            foreach ($rr_bf->{RR_25}, $rr_bf->{BF_25}, $bf_1vol) {
                push @row, sprintf('%.3f', ($_ * 100));
            }

            # skew, kurtosis
            my $skew = $self->get_skew_kurtosis($rr_bf);
            foreach ($skew->{skew}, $skew->{kurtosis}) {
                push @row, sprintf('%.3f', (($_) ? $_ : "0"));
            }
            push @surface, [@row];
        }
    }

    @days = map { ($_ =~ /\./) ? sprintf('%.5f', $_) : $_ } @days;

    my @dates = map {
        my $day  = $_;
        my $date = 'n/a';
        if (grep { $day eq $_ } @{$volsurface->original_term_for_smile}) {
            $date = Date::Utility->new($volsurface->creation_date->epoch + $day * 86400)->date;
        }
        $date;
    } @days;

    my $table1_param = {
        title   => 'Call implied vols',
        headers => [@headers],
        days    => [@days],
        tenors  => [@tenors],
        dates   => [@dates],
        surface => [@surface],
        notes   => 'Notes: 1-day forward vol of day-365, is actually the forward vol for day-271 to day-365, etc',
    };

    my $template_param = {
        historical_dates => $dates_tt,
        big_title        => $title,
        underlying       => $underlying->symbol,
        tab_id           => $tab_id,
        table1           => $table1_param,
    };

    # Greeks
    if ($greeks) {
        @headers = ('days', 'tenor', 'date', 'Cost of vanna', 'Cost of volga', 'Cost of vega');
        @surface = ();
        for (my $i = 0; $i < scalar @days; $i++) {
            my $day = $days[$i];
            my @row = ($greeks->{$day}->{vanna}, $greeks->{$day}->{volga}, $greeks->{$day}->{vega});
            push @surface, [@row];
        }
        $template_param->{table2} = {
            title   => 'Cost of Greeks',
            headers => [@headers],
            days    => [@days],
            tenors  => [@tenors],
            dates   => [@dates],
            surface => [@surface],
        };
    }

    my $template_name = 'backoffice/price_debug/vol_form.html.tt';
    if ($content_only) {
        $template_name = 'backoffice/price_debug/vol_table.html.tt';
    }

    my $surface_html;
    template()->process($template_name, $template_param, \$surface_html)
        || die template()->error;

    return $surface_html;
}

sub get_forward_vol {
    my $self = shift;

    my $volsurface = $self->surface;
    my $atm_key = (grep { $volsurface->type =~ $_ } qw(delta flat )) ? 50 : 100;

    my @days = @{$volsurface->original_term_for_smile};

    my %implied_vols;

    foreach my $day (@days) {
        my $smile = $volsurface->get_surface_smile($day);
        $implied_vols{$day} = $smile->{$atm_key};
    }

    my %weights;
    for (my $i = 1; $i <= $days[scalar(@days) - 1]; $i++) {
<<<<<<< HEAD
        $weights{$i} = $volsurface->weight_on($volsurface->recorded_date->epoch + $i * 86400);
=======
        $weights{$i} = $trading_calendar->weight_on($volsurface->underlying, $volsurface->creation_date->epoch + $i * 86400);
>>>>>>> 688b6082
    }

    my $forward_vols;
    my $prev_day = 0;
    foreach my $day (sort { $a <=> $b } keys %implied_vols) {

        # Iain Clark: page 72, formula 4.10
        my $variance_prev =
              ($implied_vols{$prev_day})
            ? ($implied_vols{$prev_day}**2 * $prev_day)
            : 0;
        my $total_variance_diff = $implied_vols{$day}**2 * $day - $variance_prev;
        my $sum_weight          = 0;
        for (my $i = $prev_day + 1; $i <= $day; $i++) {
            $sum_weight += $weights{$i};
        }
        my $fv = sqrt($total_variance_diff / $sum_weight);
        for (my $i = $prev_day + 1; $i <= $day; $i++) {
            $forward_vols->{$i} = $fv;
        }
        $prev_day = $day;
    }
    return $forward_vols;
}

sub get_skew_kurtosis {
    my ($self, $rr_bf) = @_;
    my ($skew, $kurtosis);
    if ($rr_bf->{RR_25} and $rr_bf->{BF_25} and $rr_bf->{ATM}) {
        $skew     = 4.4478 * $rr_bf->{RR_25} / $rr_bf->{ATM};
        $kurtosis = 52.7546 * $rr_bf->{BF_25} / $rr_bf->{ATM};

    } else {
        $skew     = '';
        $kurtosis = '';
    }

    return {
        skew     => $skew,
        kurtosis => $kurtosis
    };
}

=head1 rmg_text_format

Output the volatility surface in RMG text format.

=cut

sub rmg_text_format {
    my $self = shift;

    my $volsurface = $self->surface;
    my @surface;

    my @surface_vol_point    = @{$volsurface->smile_points};
    my @surface_spread_point = @{$volsurface->spread_points};
    my @formated_surface_spread_point;

    foreach my $delta (@surface_spread_point) {
        if ($delta =~ /^\d+/) {

            if ($volsurface->type eq 'delta') {
                push @formated_surface_spread_point, $delta . 'D_spread';
            } else {
                push @formated_surface_spread_point, $delta . 'M_spread';
            }

        } else {
            push @formated_surface_spread_point, $delta;
        }
    }

    push @surface, join $self->_field_separator, ('day', @surface_vol_point, @formated_surface_spread_point);

    foreach my $day (@{$volsurface->term_by_day}) {
        my $smile = $volsurface->get_surface_smile($day);

        my $spread = $volsurface->get_smile_spread($day);
        my $row = $self->_construct_smile_line($day, $smile);

        foreach my $spread_point (@surface_spread_point) {
            $row .= $self->_field_separator . roundcommon(0.0001, $spread->{$spread_point});
        }

        push @surface, $row;
    }

    return @surface;
}

# Get the smile for specific day in a line format: day value1 value2 value3 ....
# Input: day
sub _construct_smile_line {
    my ($self, $day, $smile_ref) = @_;

    my $volsurface = $self->surface;

    my @surface_vol_point = @{$volsurface->smile_points};

    my %deltas_to_use = map { $_ => 1 } @surface_vol_point;

    $day = $volsurface->surface->{$day}->{tenor} || $day;

    my @smile_line = ($day);

    foreach my $point (sort { $a <=> $b } keys %{$smile_ref}) {
        next if not $deltas_to_use{$point};
        my $output = sprintf('%.4f', $smile_ref->{$point});
        push @smile_line, $output;
    }

    return join $self->_field_separator, @smile_line;
}

=head1 html_volsurface_in_table

=cut

sub html_volsurface_in_table {
    my ($self, $args) = @_;
    my $class = $args->{class};

    my $surface         = $self->surface;
    my @volatility_type = @{$surface->smile_points};
    my @spreads_points  = @{$surface->spread_points};

    my @days = @{$surface->original_term_for_smile};

    $class = $class ? ' class="' . $class . '"' : '';

    my $output = '<table' . $class . ' border="1">';
    $output .= '<tr>';
    $output .= '<th>Day</th>';
    foreach my $vol_point (sort { $a <=> $b } @volatility_type) {

        $output .= "<th>$vol_point</th>";
    }
    foreach my $delta (@spreads_points) {
        if ($delta =~ /^\d+/) {
            if ($surface->type eq 'delta') {
                $output .= '<th>' . $delta . 'D_spread' . '</th>';
            } else {
                $output .= '<th>' . $delta . 'M_spread' . '</th>';
            }

        } else {
            $output .= '<th>' . $delta . '</th>';
        }
    }

    $output .= '</tr>';

    foreach my $day (@days) {
        my $smile  = $surface->surface->{$day};
        my $spread = $surface->get_smile_spread($day);

        $output .= '<tr>';
        $output .= "<td>$day</td>";

        foreach my $vol_point (sort { $a <=> $b } @volatility_type) {

            # Argh! jsonify's separator is a "."; not so good if you
            # have a number with potentially a decimal point as a key.
            my $hacked_vol_point = $vol_point;
            $hacked_vol_point =~ s/\./point/g;

            my $vol = roundcommon(0.0001, $smile->{smile}->{$vol_point});

            $output .= "<td data-jsonify-name=\"$day.smile.$hacked_vol_point\" data-jsonify-getter=\"anything\">$vol</td>";
        }

        foreach my $spread_point (@spreads_points) {
            my $hacked_spread_point = $spread_point;
            $hacked_spread_point =~ s/\./point/g;
            my $display_spread = roundcommon(0.0001, $spread->{$spread_point});
            $output .= "<td data-jsonify-name=\"$day.vol_spread.$hacked_spread_point\" data-jsonify-getter=\"anything\">$display_spread</td>";
        }

        $output .= "</tr>";
    }
    $output .= "</table>";

    return $output;
}

=head1 print_comparison_between_volsurface

compare and print two vol surfaces
will return number of big differences found

=cut

sub print_comparison_between_volsurface {
    my ($self, $args) = @_;

    my ($ref_surface, $quiet, $ref_surface_source, $surface_source) =
        @{$args}{qw( ref_surface quiet ref_surface_source surface_source )};

    return 'Comparison failed because existing surface does not exist'
        unless $ref_surface;
    my $surface = $self->surface;

    $ref_surface_source ||= "USED";
    $surface_source     ||= "NEW";

    my @new_days      = @{$surface->original_term_for_smile};
    my @existing_days = @{$ref_surface->original_term_for_smile};
    my @days          = uniq(@new_days, @existing_days);

    my @column_names;

    my @surface_vol_point    = @{$surface->smile_points};
    my @surface_spread_point = @{$surface->spread_points};

    push @column_names, (@surface_vol_point, @surface_spread_point);

    my $count_rows = scalar @days;

    my $found_big_difference = 0;
    my $big_diff_msg;

    my @output;

    push @output, "<TABLE width=100% BORDER=2 bgcolor=#00AAAA>";
    push @output, "<TR>";
    push @output, '<TH> Days </TH>';
    foreach my $Col_point (sort { $a <=> $b } @surface_vol_point) {

        push @output, "<TH> $Col_point</TH>";
    }

    foreach my $spread_point (sort { $a <=> $b } @surface_spread_point) {

        push @output, "<TH> $spread_point" . '_spread' . "</TH>";
    }

    push @output, "</TR>";
    for (my $i = 0; $i < $count_rows; $i++) {
        push @output, "<TR>";
        push @output, "<TH>$days[$i]</TH>";
        foreach my $col_point (sort { $a <=> $b } @surface_vol_point) {

            my $vol = roundcommon(0.0001, $surface->get_surface_volatility($days[$i], $col_point));
            my $ref_vol = roundcommon(0.0001, $ref_surface->get_surface_volatility($days[$i], $col_point));

            if (defined $vol and defined $ref_vol) {
                my $vol_picture =
                    (abs($vol - $ref_vol) < 0.001)
                    ? ''
                    : (($vol > $ref_vol) ? 'change_up_1.gif' : 'change_down_1.gif');

                my $volpoint_diff   = abs($vol - $ref_vol);
                my $percentage_diff = $volpoint_diff / $ref_vol * 100;
                my $big_difference  = ($volpoint_diff > 0.03 and $percentage_diff > 100) ? 1 : 0;
                if ($big_difference) {
                    $found_big_difference++;
                    $big_diff_msg =
                          'Big difference found on term['
                        . $days[$i]
                        . '] for point ['
                        . $col_point
                        . '] with absolute diff ['
                        . $volpoint_diff
                        . '] percentage diff ['
                        . $percentage_diff . ']';
                }

                my $bgcolor = ($big_difference) ? 'red' : '';
                my $html_picture_tag =
                    $vol_picture
                    ? "<img src=\"" . request()->url_for("images/pages/flash-charts/$vol_picture") . "\" border=0>"
                    : '==';

                push @output, qq~<TD align="center" bgcolor="$bgcolor">$vol($surface_source) $html_picture_tag $ref_vol($ref_surface_source)</TD>~;
            } else {
                my $which_vol = defined $vol ? $vol : $ref_vol;
                push @output, qq~<TD align="center">$which_vol($surface_source)</TD>~;
            }
        }

        foreach my $spread_point (sort { $a <=> $b } @surface_spread_point) {

            my $ref_spread = roundcommon(0.0001, $ref_surface->{'surface'}->{$days[$i]}->{'vol_spread'}->{$spread_point});
            my $spread     = roundcommon(0.0001, $surface->{'surface'}->{$days[$i]}->{'vol_spread'}->{$spread_point});

            if (defined $ref_spread and defined $spread) {
                my $spread_picture =
                    (abs($spread - $ref_spread) < 0.001) ? ''
                    : (
                    ($spread > $ref_spread) ? 'change_up_1.gif'
                    : 'change_down_1.gif'
                    );
                my $html_picture_tag =
                    $spread_picture
                    ? "<img src=\"" . request()->url_for("images/pages/flash-charts/$spread_picture") . "\" border=0>"
                    : '==';

                push @output, qq~<TD align="center" >$spread ($surface_source) $html_picture_tag $ref_spread ($ref_surface_source)</TD>~;
            } else {
                my $which_spread = defined $spread ? $spread : $ref_spread;
                push @output, qq~<TD align="center" >$which_spread($surface_source)</TD>~;
            }

        }
    }
    push @output, "</TR>";
    push @output, "</TABLE>";

    if (not $quiet) {
        foreach my $line (@output) {
            print $line;
        }
    }

# return the number of big differences and the number of total difference at all in the volsurface:
    return ($found_big_difference, $big_diff_msg, @output);
}

sub calculate_moneyness_vol_for_display {
    my $self = shift;

    my $volsurface = $self->surface;
    my $underlying = create_underlying($volsurface->symbol, $volsurface->for_date);
    my $fv         = $self->get_forward_vol();
    my @surface;

    foreach my $term (@{$volsurface->original_term_for_smile}) {
        my @row;
        next if $term > 366;

        #my @headers = qw(days date forward_vol RR 2vBF 1vBF skew kurtosis);
        push @row, 100 * roundcommon(0.0001, $fv->{$term});

        my %delta_smile = map {
            $_ => $volsurface->get_volatility({
                    delta => $_,
                    from  => $volsurface->creation_date,
                    to    => $volsurface->creation_date->plus_time_interval($term . 'd')})
        } qw(25 50 75);
        my $rr_bf = $volsurface->get_rr_bf_for_smile(\%delta_smile);
        push @row, roundcommon(0.0001, $rr_bf->{RR_25});
        push @row, roundcommon(0.0001, $rr_bf->{BF_25});
        my $vol1_bf = roundcommon(
            0.0001,
            get_1vol_butterfly({
                    spot             => $underlying->spot,
                    tiy              => $term / 365,
                    delta            => 0.25,
                    call_vol         => $delta_smile{25},
                    put_vol          => $delta_smile{75},
                    atm_vol          => $delta_smile{50},
                    bf_1vol          => 0,
                    r                => $underlying->interest_rate_for($term / 365),
                    q                => $underlying->dividend_rate_for($term / 365),
                    premium_adjusted => $underlying->{market_convention}->{delta_premium_adjusted},
                    bf_style         => '2_vol',
                }));
        push @row, $vol1_bf;
        my $sk = $self->get_skew_kurtosis($rr_bf);
        push @row, roundcommon(0.0001, $sk->{skew});
        push @row, roundcommon(0.0001, $sk->{kurtosis});
        my $moneynesses = $volsurface->smile_points;
        my $smile       = $volsurface->surface->{$term}->{smile};
        my @rounded_vol =
            map { 100 * roundcommon(0.0001, $smile->{$_}) } @$moneynesses;
        push @row, @rounded_vol;
        push @surface, [@row];
    }

    return @surface;
}

no Moose;
__PACKAGE__->meta->make_immutable;

1;<|MERGE_RESOLUTION|>--- conflicted
+++ resolved
@@ -99,38 +99,11 @@
 
         @headers = ('days', 'tenor', 'date', @deltas, @vol_spreads_points, '1-day Forward Vol', 'RR', '2vBF', '1vBF', 'Skew', 'Kurtosis');
 
-        for (my $i = 0; $i < scalar @days; $i++) {
-            my $day    = $days[$i];
+        foreach my $day (@days) {
             my $smile  = $volsurface->get_surface_smile($day);
             my $spread = $volsurface->get_smile_spread($day);
 
-            if ($atm_spread_point ne 'atm_spread') {
-                $spread = $spread->{'vol_spread'};
-            }
-
-            my @row;
-            for (my $j = 0; $j < scalar @deltas; $j++) {
-                my $delta = $deltas[$j];
-
-                # display as %
-                push @row, sprintf('%.3f', $smile->{$delta} * 100);
-
-            }
-
-            foreach (@{$volsurface->spread_points}) {
-                my $spread_point = $_;
-
-                # display as %
-                push @row, sprintf('%.3f', $spread->{$spread_point} * 100);
-
-            }
-
-            # Forward Vol
-            my $fv;
-            if (grep { $day == $_ } @{$volsurface->original_term_for_smile}) {
-                $fv = sprintf('%.3f', $forward_vols->{$day} * 100);
-            }
-            push @row, $fv;
+            $spread = $spread->{'vol_spread'} if $atm_spread_point ne 'atm_spread';
 
             # rr, 2vBF
             my $rr_bf = $volsurface->get_rr_bf_for_smile($smile);
@@ -150,16 +123,17 @@
                 premium_adjusted => $underlying->{market_convention}->{delta_premium_adjusted},
                 bf_style         => '2_vol',
             });
-            foreach ($rr_bf->{RR_25}, $rr_bf->{BF_25}, $bf_1vol) {
-                push @row, sprintf('%.3f', ($_ * 100));
-            }
-
-            # skew, kurtosis
-            my $skew = $self->get_skew_kurtosis($rr_bf);
-            foreach ($skew->{skew}, $skew->{kurtosis}) {
-                push @row, sprintf('%.3f', (($_) ? $_ : "0"));
-            }
-            push @surface, [@row];
+
+            push @surface, [
+                map { defined $_ ? sprintf('%.3f', $_) : '—' } (
+                    (map { $smile->{$_} * 100 } @deltas),
+                    (map { $spread->{$_} * 100 } @{$volsurface->spread_points}),
+                    # Forward Vol
+                    ((grep { $day == $_ } @{$volsurface->original_term_for_smile}) ? ($forward_vols->{$day} * 100) : undef),
+                    (map { $_ * 100 } ($rr_bf->{RR_25}, $rr_bf->{BF_25}, $bf_1vol)),
+                    # skew, kurtosis
+                    (map { $_ // 0 } @{$self->get_skew_kurtosis($rr_bf)}{qw/skew kurtosis/}),
+                )];
         }
     }
 
@@ -240,11 +214,7 @@
 
     my %weights;
     for (my $i = 1; $i <= $days[scalar(@days) - 1]; $i++) {
-<<<<<<< HEAD
-        $weights{$i} = $volsurface->weight_on($volsurface->recorded_date->epoch + $i * 86400);
-=======
-        $weights{$i} = $trading_calendar->weight_on($volsurface->underlying, $volsurface->creation_date->epoch + $i * 86400);
->>>>>>> 688b6082
+        $weights{$i} = $volsurface->weight_on($volsurface->creation_date->epoch + $i * 86400);
     }
 
     my $forward_vols;
