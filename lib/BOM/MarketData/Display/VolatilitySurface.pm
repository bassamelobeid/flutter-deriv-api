package BOM::MarketData::Display::VolatilitySurface;

use Moose;

use Date::Utility;
use BOM::Platform::Runtime;
use BOM::Backoffice::Request qw(request template);
use Format::Util::Numbers qw( roundcommon );
use VolSurface::Utils qw( get_1vol_butterfly );
use BOM::MarketData::Fetcher::VolSurface;
use BOM::MarketData qw(create_underlying);
use BOM::MarketData::Types;
use BOM::Backoffice::GNUPlot;
use List::Util qw(uniq);
use Try::Tiny;
use Quant::Framework;
use BOM::Platform::Chronicle;

=head1 surface

The surface object that you want to display

=cut

has surface => (
    is       => 'ro',
    isa      => 'Quant::Framework::VolSurface',
    required => 1,
);

has _field_separator => (
    is      => 'ro',
    default => "\t",
);

=head1 rmg_table_format

Output the volatility surface in table format.

=cut

sub rmg_table_format {
    my ($self, $args) = @_;

    my $volsurface       = $self->surface;
    my $atm_spread_point = $volsurface->atm_spread_point;
    my $dates            = (defined $args->{historical_dates}) ? $args->{historical_dates} : [];
    my $tab_id           = (defined $args->{tab_id}) ? $args->{tab_id} : undef;
    my $greeks           = (defined $args->{greeks}) ? $args->{greeks} : undef;
    my $content_only     = (defined $args->{content_only}) ? $args->{content_only} : undef;

    my $dates_tt;
    foreach my $date (@{$dates}) {
        my $surface_date = Date::Utility->new($date);

        # We are working on a new calibration method.
        # Will replace this once we have the new calibrator.
        my $calibration_error = 'none';
        my $day               = $surface_date->day_as_string;
        my $date_display      = '(' . $day . ') ' . $surface_date->db_timestamp;
        push @{$dates_tt},
            {
            value             => $date,
            display           => $date_display,
            calibration_error => $calibration_error,
            };
    }

    my @headers  = ('days');
    my $hour_age = sprintf('%.2f', (Date::Utility->new->epoch - $volsurface->recorded_date->epoch) / 3600);
    my $title    = $volsurface->recorded_date->datetime . ' (' . $hour_age . ' hours ago)';

    my $forward_vols = $self->get_forward_vol();
    my @surface;
    my @days       = @{$volsurface->original_term_for_smile};
    my @tenors     = map { $volsurface->surface->{$_}->{tenor} || 'n/a' } @days;
    my $underlying = create_underlying($volsurface->symbol, $volsurface->for_date);

    if ($volsurface->type eq 'moneyness') {
        push @headers, qw(tenor date forward_vol RR 2vBF 1vBF skew kurtosis);
        my @points = @{$volsurface->smile_points};
        push @headers, @points;
        @surface = $self->calculate_moneyness_vol_for_display;
    } elsif ($volsurface->type eq 'flat') {
        push @headers, qw(tenor date flat_vol flat_atm_spread);
        @surface =
            map { [$volsurface->flat_vol, $volsurface->flat_atm_spread] } @days;
    } elsif ($volsurface->type eq 'delta') {
        my @deltas = sort { $a <=> $b } $volsurface->get_surface_volatility(@days, $volsurface->smile_points);
        my @vol_spreads_points;

        foreach my $delta (@{$volsurface->spread_points}) {
            if ($delta =~ /^\d+/) {
                push @vol_spreads_points, $delta . 'D_spread' . '</th>';
            } else {
                push @vol_spreads_points, $delta;
            }
        }

        foreach (@deltas) {
            push @headers, $_;
        }

        @headers = ('days', 'tenor', 'date', @deltas, @vol_spreads_points, '1-day Forward Vol', 'RR', '2vBF', '1vBF', 'Skew', 'Kurtosis');

        for (my $i = 0; $i < scalar @days; $i++) {
            my $day    = $days[$i];
<<<<<<< HEAD
            my $smile  = $volsurface->get_surface_smile($day);
=======
            my $smile  = $volsurface->get_variances(Date::Utility->new($day));
>>>>>>> c68f8a04
            my $spread = $volsurface->get_smile_spread($day);

            if ($atm_spread_point ne 'atm_spread') {
                $spread = $spread->{'vol_spread'};
            }

            my @row;
            for (my $j = 0; $j < scalar @deltas; $j++) {
                my $delta = $deltas[$j];

                # display as %
                push @row, sprintf('%.3f', $smile->{$delta} * 100);

            }

            foreach (@{$volsurface->spread_points}) {
                my $spread_point = $_;

                # display as %
                push @row, sprintf('%.3f', $spread->{$spread_point} * 100);

            }

            # Forward Vol
            my $fv;
            if (grep { $day == $_ } @{$volsurface->original_term_for_smile}) {
                $fv = sprintf('%.3f', $forward_vols->{$day} * 100);
            }
            push @row, $fv;

            # rr, 2vBF
            my $rr_bf = $volsurface->get_rr_bf_for_smile($smile);

            # 1vBF
            my $tiy     = $day / 365;
            my $bf_1vol = get_1vol_butterfly({
                spot             => $underlying->spot,
                tiy              => $tiy,
                delta            => 0.25,
                call_vol         => $smile->{25},
                put_vol          => $smile->{75},
                atm_vol          => $smile->{50},
                bf_1vol          => 0,
                r                => $underlying->interest_rate_for($tiy),
                q                => $underlying->dividend_rate_for($tiy),
                premium_adjusted => $underlying->{market_convention}->{delta_premium_adjusted},
                bf_style         => '2_vol',
            });
            foreach ($rr_bf->{RR_25}, $rr_bf->{BF_25}, $bf_1vol) {
                push @row, sprintf('%.3f', ($_ * 100));
            }

            # skew, kurtosis
            my $skew = $self->get_skew_kurtosis($rr_bf);
            foreach ($skew->{skew}, $skew->{kurtosis}) {
                push @row, sprintf('%.3f', (($_) ? $_ : "0"));
            }
            push @surface, [@row];
        }
    }

    @days = map { ($_ =~ /\./) ? sprintf('%.5f', $_) : $_ } @days;

    my @dates = map {
        my $day  = $_;
        my $date = 'n/a';
        if (grep { $day eq $_ } @{$volsurface->original_term_for_smile}) {
            $date = Date::Utility->new($volsurface->recorded_date->epoch + $day * 86400)->date;
        }
        $date;
    } @days;

    my $table1_param = {
        title   => 'Call implied vols',
        headers => [@headers],
        days    => [@days],
        tenors  => [@tenors],
        dates   => [@dates],
        surface => [@surface],
        notes   => 'Notes: 1-day forward vol of day-365, is actually the forward vol for day-271 to day-365, etc',
    };

    my $template_param = {
        historical_dates => $dates_tt,
        big_title        => $title,
        underlying       => $underlying->symbol,
        tab_id           => $tab_id,
        table1           => $table1_param,
    };

    # Greeks
    if ($greeks) {
        @headers = ('days', 'tenor', 'date', 'Cost of vanna', 'Cost of volga', 'Cost of vega');
        @surface = ();
        for (my $i = 0; $i < scalar @days; $i++) {
            my $day = $days[$i];
            my @row = ($greeks->{$day}->{vanna}, $greeks->{$day}->{volga}, $greeks->{$day}->{vega});
            push @surface, [@row];
        }
        $template_param->{table2} = {
            title   => 'Cost of Greeks',
            headers => [@headers],
            days    => [@days],
            tenors  => [@tenors],
            dates   => [@dates],
            surface => [@surface],
        };
    }

    my $template_name = 'backoffice/price_debug/vol_form.html.tt';
    if ($content_only) {
        $template_name = 'backoffice/price_debug/vol_table.html.tt';
    }

    my $surface_html;
    template()->process($template_name, $template_param, \$surface_html)
        || die template()->error;

    return $surface_html;
}

sub get_forward_vol {
    my $self = shift;

    my $volsurface = $self->surface;
    my $atm_key = (grep { $volsurface->type =~ $_ } qw(delta flat )) ? 50 : 100;

    my @days = sort {$a <=> $b} @{$volsurface->original_term_for_smile};
    my @expiries = sort {$a <=> $b} keys %{$volsurface->variance_table};
                             
    my %implied_vols;
<<<<<<< HEAD
    foreach my $day (@days) {
        my $smile = $volsurface->get_surface_smile($day);
        $implied_vols{$day} = $smile->{$atm_key};
    }
=======
    for(my $i=0; $i<$#days; $i++) { 
        use Data::Dumper;
        warn "Date::" . Dumper($expiries[$i]);
        my $smile = $volsurface->get_variances(Date::Utility->new($expiries[$i]));
        $implied_vols{$i} = $smile->{$atm_key};
    }      
>>>>>>> c68f8a04

    my %weights;
    for (my $i = 1; $i <= $days[scalar(@days) - 1]; $i++) {
        $weights{$i} = $volsurface->weight_on($volsurface->recorded_date->epoch + $i * 86400);
    }

    my $forward_vols;
    my $prev_day = 0;
    foreach my $day (sort { $a <=> $b } keys %implied_vols) {

        # Iain Clark: page 72, formula 4.10
        my $variance_prev =
              ($implied_vols{$prev_day})
            ? ($implied_vols{$prev_day}**2 * $prev_day)
            : 0;
        my $total_variance_diff = $implied_vols{$day}**2 * $day - $variance_prev;
        my $sum_weight          = 0;
        for (my $i = $prev_day + 1; $i <= $day; $i++) {
            $sum_weight += $weights{$i};
        }
        my $fv = sqrt($total_variance_diff / $sum_weight);
        for (my $i = $prev_day + 1; $i <= $day; $i++) {
            $forward_vols->{$i} = $fv;
        }
        $prev_day = $day;
    }
    return $forward_vols;
}

sub get_skew_kurtosis {
    my ($self, $rr_bf) = @_;
    my ($skew, $kurtosis);
    if ($rr_bf->{RR_25} and $rr_bf->{BF_25} and $rr_bf->{ATM}) {
        $skew     = 4.4478 * $rr_bf->{RR_25} / $rr_bf->{ATM};
        $kurtosis = 52.7546 * $rr_bf->{BF_25} / $rr_bf->{ATM};

    } else {
        $skew     = '';
        $kurtosis = '';
    }

    return {
        skew     => $skew,
        kurtosis => $kurtosis
    };
}

=head1 rmg_text_format

Output the volatility surface in RMG text format.

=cut

sub rmg_text_format {
    my $self = shift;

    my $volsurface = $self->surface;
    my @surface;

    my @surface_vol_point    = @{$volsurface->smile_points};
    my @surface_spread_point = @{$volsurface->spread_points};
    my @formated_surface_spread_point;

    foreach my $delta (@surface_spread_point) {
        if ($delta =~ /^\d+/) {

            if ($volsurface->type eq 'delta') {
                push @formated_surface_spread_point, $delta . 'D_spread';
            } else {
                push @formated_surface_spread_point, $delta . 'M_spread';
            }

        } else {
            push @formated_surface_spread_point, $delta;
        }
    }

    push @surface, join $self->_field_separator, ('day', @surface_vol_point, @formated_surface_spread_point);

    foreach my $day (@{$volsurface->term_by_day}) {
        my $smile = $volsurface->get_surface_smile($day);

        my $spread = $volsurface->get_smile_spread($day);
        my $row = $self->_construct_smile_line($day, $smile);

        foreach my $spread_point (@surface_spread_point) {
            $row .= $self->_field_separator . roundcommon(0.0001, $spread->{$spread_point});
        }

        push @surface, $row;
    }

    return @surface;
}

# Get the smile for specific day in a line format: day value1 value2 value3 ....
# Input: day
sub _construct_smile_line {
    my ($self, $day, $smile_ref) = @_;

    my $volsurface = $self->surface;

    my @surface_vol_point = @{$volsurface->smile_points};

    my %deltas_to_use = map { $_ => 1 } @surface_vol_point;

    $day = $volsurface->surface->{$day}->{tenor} || $day;

    my @smile_line = ($day);

    foreach my $point (sort { $a <=> $b } keys %{$smile_ref}) {
        next if not $deltas_to_use{$point};
        my $output = sprintf('%.4f', $smile_ref->{$point});
        push @smile_line, $output;
    }

    return join $self->_field_separator, @smile_line;
}

=head1 html_volsurface_in_table

=cut

sub html_volsurface_in_table {
    my ($self, $args) = @_;
    my $class = $args->{class};

    my $surface         = $self->surface;
    my @volatility_type = @{$surface->smile_points};
    my @spreads_points  = @{$surface->spread_points};

    my @days = @{$surface->original_term_for_smile};

    $class = $class ? ' class="' . $class . '"' : '';

    my $output = '<table' . $class . ' border="1">';
    $output .= '<tr>';
    $output .= '<th>Day</th>';
    foreach my $vol_point (sort { $a <=> $b } @volatility_type) {

        $output .= "<th>$vol_point</th>";
    }
    foreach my $delta (@spreads_points) {
        if ($delta =~ /^\d+/) {
            if ($surface->type eq 'delta') {
                $output .= '<th>' . $delta . 'D_spread' . '</th>';
            } else {
                $output .= '<th>' . $delta . 'M_spread' . '</th>';
            }

        } else {
            $output .= '<th>' . $delta . '</th>';
        }
    }

    $output .= '</tr>';

    foreach my $day (@days) {
        my $smile  = $surface->surface->{$day};
        my $spread = $surface->get_smile_spread($day);

        $output .= '<tr>';
        $output .= "<td>$day</td>";

        foreach my $vol_point (sort { $a <=> $b } @volatility_type) {

            # Argh! jsonify's separator is a "."; not so good if you
            # have a number with potentially a decimal point as a key.
            my $hacked_vol_point = $vol_point;
            $hacked_vol_point =~ s/\./point/g;

            my $vol = roundcommon(0.0001, $smile->{smile}->{$vol_point});

            $output .= "<td data-jsonify-name=\"$day.smile.$hacked_vol_point\" data-jsonify-getter=\"anything\">$vol</td>";
        }

        foreach my $spread_point (@spreads_points) {
            my $hacked_spread_point = $spread_point;
            $hacked_spread_point =~ s/\./point/g;
            my $display_spread = roundcommon(0.0001, $spread->{$spread_point});
            $output .= "<td data-jsonify-name=\"$day.vol_spread.$hacked_spread_point\" data-jsonify-getter=\"anything\">$display_spread</td>";
        }

        $output .= "</tr>";
    }
    $output .= "</table>";

    return $output;
}

=head1 print_comparison_between_volsurface

compare and print two vol surfaces
will return number of big differences found

=cut

sub print_comparison_between_volsurface {
    my ($self, $args) = @_;

    my ($ref_surface, $quiet, $ref_surface_source, $surface_source) =
        @{$args}{qw( ref_surface quiet ref_surface_source surface_source )};

    return 'Comparison failed because existing surface does not exist'
        unless $ref_surface;
    my $surface = $self->surface;

    $ref_surface_source ||= "USED";
    $surface_source     ||= "NEW";

    my @new_days      = @{$surface->original_term_for_smile};
    my @existing_days = @{$ref_surface->original_term_for_smile};
    my @days          = uniq(@new_days, @existing_days);

    my @column_names;

    my @surface_vol_point    = @{$surface->smile_points};
    my @surface_spread_point = @{$surface->spread_points};

    push @column_names, (@surface_vol_point, @surface_spread_point);

    my $count_rows = scalar @days;

    my $found_big_difference = 0;
    my $big_diff_msg;

    my @output;

    push @output, "<TABLE width=100% BORDER=2 bgcolor=#00AAAA>";
    push @output, "<TR>";
    push @output, '<TH> Days </TH>';
    foreach my $Col_point (sort { $a <=> $b } @surface_vol_point) {

        push @output, "<TH> $Col_point</TH>";
    }

    foreach my $spread_point (sort { $a <=> $b } @surface_spread_point) {

        push @output, "<TH> $spread_point" . '_spread' . "</TH>";
    }

    push @output, "</TR>";
    for (my $i = 0; $i < $count_rows; $i++) {
        push @output, "<TR>";
        push @output, "<TH>$days[$i]</TH>";
        foreach my $col_point (sort { $a <=> $b } @surface_vol_point) {

            my $vol = roundcommon(0.0001, $surface->get_surface_volatility($days[$i], $col_point));
            my $ref_vol = roundcommon(0.0001, $ref_surface->get_surface_volatility($days[$i], $col_point));

            if (defined $vol and defined $ref_vol) {
                my $vol_picture =
                    (abs($vol - $ref_vol) < 0.001)
                    ? ''
                    : (($vol > $ref_vol) ? 'change_up_1.gif' : 'change_down_1.gif');

                my $volpoint_diff   = abs($vol - $ref_vol);
                my $percentage_diff = $volpoint_diff / $ref_vol * 100;
                my $big_difference  = ($volpoint_diff > 0.03 and $percentage_diff > 100) ? 1 : 0;
                if ($big_difference) {
                    $found_big_difference++;
                    $big_diff_msg =
                          'Big difference found on term['
                        . $days[$i]
                        . '] for point ['
                        . $col_point
                        . '] with absolute diff ['
                        . $volpoint_diff
                        . '] percentage diff ['
                        . $percentage_diff . ']';
                }

                my $bgcolor = ($big_difference) ? 'red' : '';
                my $html_picture_tag =
                    $vol_picture
                    ? "<img src=\"" . request()->url_for("images/pages/flash-charts/$vol_picture") . "\" border=0>"
                    : '==';

                push @output, qq~<TD align="center" bgcolor="$bgcolor">$vol($surface_source) $html_picture_tag $ref_vol($ref_surface_source)</TD>~;
            } else {
                my $which_vol = defined $vol ? $vol : $ref_vol;
                push @output, qq~<TD align="center">$which_vol($surface_source)</TD>~;
            }
        }

        foreach my $spread_point (sort { $a <=> $b } @surface_spread_point) {

            my $ref_spread = roundcommon(0.0001, $ref_surface->{'surface'}->{$days[$i]}->{'vol_spread'}->{$spread_point});
            my $spread     = roundcommon(0.0001, $surface->{'surface'}->{$days[$i]}->{'vol_spread'}->{$spread_point});

            if (defined $ref_spread and defined $spread) {
                my $spread_picture =
                    (abs($spread - $ref_spread) < 0.001) ? ''
                    : (
                    ($spread > $ref_spread) ? 'change_up_1.gif'
                    : 'change_down_1.gif'
                    );
                my $html_picture_tag =
                    $spread_picture
                    ? "<img src=\"" . request()->url_for("images/pages/flash-charts/$spread_picture") . "\" border=0>"
                    : '==';

                push @output, qq~<TD align="center" >$spread ($surface_source) $html_picture_tag $ref_spread ($ref_surface_source)</TD>~;
            } else {
                my $which_spread = defined $spread ? $spread : $ref_spread;
                push @output, qq~<TD align="center" >$which_spread($surface_source)</TD>~;
            }

        }
    }
    push @output, "</TR>";
    push @output, "</TABLE>";

    if (not $quiet) {
        foreach my $line (@output) {
            print $line;
        }
    }

# return the number of big differences and the number of total difference at all in the volsurface:
    return ($found_big_difference, $big_diff_msg, @output);
}

sub calculate_moneyness_vol_for_display {
    my $self = shift;

    my $volsurface = $self->surface;
    my $underlying = create_underlying($volsurface->symbol, $volsurface->for_date);
    my $fv         = $self->get_forward_vol();
    my @surface;

    foreach my $term (@{$volsurface->original_term_for_smile}) {
        my @row;
        next if $term > 366;

        #my @headers = qw(days date forward_vol RR 2vBF 1vBF skew kurtosis);
        push @row, 100 * roundcommon(0.0001, $fv->{$term});

        my %delta_smile = map {
            $_ => $volsurface->get_volatility({
                    delta => $_,
                    from  => $volsurface->recorded_date,
                    to    => $volsurface->recorded_date->plus_time_interval($term . 'd')})
        } qw(25 50 75);
        my $rr_bf = $volsurface->get_rr_bf_for_smile(\%delta_smile);
        push @row, roundcommon(0.0001, $rr_bf->{RR_25});
        push @row, roundcommon(0.0001, $rr_bf->{BF_25});
        my $vol1_bf = roundcommon(
            0.0001,
            get_1vol_butterfly({
                    spot             => $underlying->spot,
                    tiy              => $term / 365,
                    delta            => 0.25,
                    call_vol         => $delta_smile{25},
                    put_vol          => $delta_smile{75},
                    atm_vol          => $delta_smile{50},
                    bf_1vol          => 0,
                    r                => $underlying->interest_rate_for($term / 365),
                    q                => $underlying->dividend_rate_for($term / 365),
                    premium_adjusted => $underlying->{market_convention}->{delta_premium_adjusted},
                    bf_style         => '2_vol',
                }));
        push @row, $vol1_bf;
        my $sk = $self->get_skew_kurtosis($rr_bf);
        push @row, roundcommon(0.0001, $sk->{skew});
        push @row, roundcommon(0.0001, $sk->{kurtosis});
        my $moneynesses = $volsurface->smile_points;
        my $smile       = $volsurface->surface->{$term}->{smile};
        my @rounded_vol =
            map { 100 * roundcommon(0.0001, $smile->{$_}) } @$moneynesses;
        push @row, @rounded_vol;
        push @surface, [@row];
    }

    return @surface;
}

no Moose;
__PACKAGE__->meta->make_immutable;

1;<|MERGE_RESOLUTION|>--- conflicted
+++ resolved
@@ -105,11 +105,7 @@
 
         for (my $i = 0; $i < scalar @days; $i++) {
             my $day    = $days[$i];
-<<<<<<< HEAD
             my $smile  = $volsurface->get_surface_smile($day);
-=======
-            my $smile  = $volsurface->get_variances(Date::Utility->new($day));
->>>>>>> c68f8a04
             my $spread = $volsurface->get_smile_spread($day);
 
             if ($atm_spread_point ne 'atm_spread') {
@@ -237,23 +233,14 @@
     my $volsurface = $self->surface;
     my $atm_key = (grep { $volsurface->type =~ $_ } qw(delta flat )) ? 50 : 100;
 
-    my @days = sort {$a <=> $b} @{$volsurface->original_term_for_smile};
-    my @expiries = sort {$a <=> $b} keys %{$volsurface->variance_table};
-                             
+    my @days = @{$volsurface->original_term_for_smile};
+
     my %implied_vols;
-<<<<<<< HEAD
+
     foreach my $day (@days) {
         my $smile = $volsurface->get_surface_smile($day);
         $implied_vols{$day} = $smile->{$atm_key};
     }
-=======
-    for(my $i=0; $i<$#days; $i++) { 
-        use Data::Dumper;
-        warn "Date::" . Dumper($expiries[$i]);
-        my $smile = $volsurface->get_variances(Date::Utility->new($expiries[$i]));
-        $implied_vols{$i} = $smile->{$atm_key};
-    }      
->>>>>>> c68f8a04
 
     my %weights;
     for (my $i = 1; $i <= $days[scalar(@days) - 1]; $i++) {
