--- conflicted
+++ resolved
@@ -114,12 +114,12 @@
         $self->chronicle_writer->set(EE, EE, {});
     }
 
-    if (not defined BOM::System::Chronicle::get(EE, EET)) {
-        BOM::System::Chronicle::set(EE, EET, {});
+    if (not defined $self->chronicle_reader->get(EE, EET)) {
+        $self->chronicle_writer->set(EE, EET, {});
     }
 
     #receive tentative events hash
-    my $tentative_events = BOM::System::Chronicle::get(EE, EET);
+    my $tentative_events = $self->chronicle_reader->get(EE, EET);
 
     for my $event (@{$self->events}) {
         if (ref($event->{release_date}) eq 'Date::Utility') {
@@ -140,17 +140,16 @@
         }
     }
 
-<<<<<<< HEAD
     return (
-        BOM::System::Chronicle::set(EE, EET, $tentative_events,        $self->recorded_date),
-        BOM::System::Chronicle::set(EE, EE,  $self->_document_content, $self->recorded_date));
+        $self->chronicle_writer->set(EE, EET, $tentative_events,        $self->recorded_date),
+        $self->chronicle_writer->set(EE, EE,  $self->_document_content, $self->recorded_date));
 }
 
 sub update {
 
     my $self             = shift;
-    my $events           = BOM::System::Chronicle::get(EE, EE);
-    my $tentative_events = BOM::System::Chronicle::get(EE, EET);
+    my $events           = $self->chronicle_reader->get(EE, EE);
+    my $tentative_events = $self->chronicle_reader->get(EE, EET);
 
     if ($events and ref($events->{events}) eq 'ARRAY' and $tentative_events) {
 
@@ -170,11 +169,8 @@
     }
 
     return (
-        BOM::System::Chronicle::set(EE, EET, $tentative_events, $self->recorded_date),
-        BOM::System::Chronicle::set(EE, EE,  $events,           $self->recorded_date));
-=======
-    return $self->chronicle_writer->set(EE, EE, $self->_document_content, $self->recorded_date);
->>>>>>> 42840c55
+        $self->chronicle_writer->set(EE, EET, $tentative_events, $self->recorded_date),
+        $self->chronicle_writer->set(EE, EE,  $events,           $self->recorded_date));
 }
 
 sub get_latest_events_for_period {
