--- conflicted
+++ resolved
@@ -142,13 +142,7 @@
         $pricing_args->{pricing_spot} = $extra_args[0];
         if ($priced_at_start->priced_with_intraday_model) {
             $pricing_args->{pricing_vol}               = $extra_args[1];
-<<<<<<< HEAD
-            $pricing_args->{news_adjusted_pricing_vol} = $extra_args[2];
             $pricing_args->{long_term_prediction}      = $extra_args[3];
-=======
-            $pricing_args->{long_term_prediction}      = $extra_args[2];
-            $pricing_args->{volatility_scaling_factor} = $extra_args[3];
->>>>>>> 346fc626
         } elsif ($priced_at_start->pricing_vol_for_two_barriers) {    # two barrier for slope
             $pricing_args->{pricing_vol_for_two_barriers} = {
                 high_barrier_vol => $extra_args[1],
