--- conflicted
+++ resolved
@@ -244,26 +244,16 @@
             discounted_probability => $discounted_probability->amount,
             bs_probability         => $bs_probability,
             commission_markup      => $commission_markup,
-<<<<<<< HEAD
-            map { $_ => $pe->base_probability->peek_amount($_) } qw(intraday_delta_correction intraday_vega_correction),
-            risk_markup => $pe->risk_markup->amount,
-=======
             risk_markup            => $pe->risk_markup->amount,
             map { $_ => $pe->base_probability->peek_amount($_) } qw(intraday_delta_correction intraday_vega_correction),
->>>>>>> c340a68a
         };
 
     } else {
         $pricing_parameters->{ask_probability} = {
             bs_probability    => $bs_probability,
             commission_markup => $commission_markup,
-<<<<<<< HEAD
-            map { $_ => $pe->base_probability->peek_amount($_) } qw(intraday_delta_correction intraday_vega_correction),
-            risk_markup => $pe->risk_markup->amount,
-=======
             risk_markup       => $pe->risk_markup->amount,
             map { $_ => $pe->base_probability->peek_amount($_) } qw(intraday_delta_correction intraday_vega_correction),
->>>>>>> c340a68a
         };
     }
     my @bs_keys      = ('S', 'K', 't', 'discount_rate', 'mu', 'vol');
