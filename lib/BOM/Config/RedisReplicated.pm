--- conflicted
+++ resolved
@@ -21,24 +21,9 @@
 use RedisDB;
 use Try::Tiny;
 
-<<<<<<< HEAD
-my $config = {
-    replicated    => YAML::XS::LoadFile($ENV{BOM_TEST_REDIS_REPLICATED}  // '/etc/rmg/redis-replicated.yml'),
-    pricer        => YAML::XS::LoadFile($ENV{BOM_TEST_REDIS_REPLICATED}  // '/etc/rmg/redis-pricer.yml'),
-    exchangerates => YAML::XS::LoadFile($ENV{BOM_TEST_REDIS_REPLICATED}  // '/etc/rmg/redis-exchangerates.yml'),
-    feed          => YAML::XS::LoadFile($ENV{BOM_TEST_REDIS_FEED}        // '/etc/rmg/redis-feed.yml'),
-    mt5_user      => YAML::XS::LoadFile($ENV{BOM_TEST_REDIS_MT5_USER}    // '/etc/rmg/redis-mt5user.yml'),
-    events        => YAML::XS::LoadFile($ENV{BOM_TEST_REDIS_EVENTS}      // '/etc/rmg/redis-events.yml'),
-    transaction   => YAML::XS::LoadFile($ENV{BOM_TEST_REDIS_TRANSACTION} // '/etc/rmg/redis-transaction.yml'),
-    companylimits => YAML::XS::LoadFile($ENV{BOM_TEST_REDIS_REPLICATED}  // '/etc/rmg/redis-exchangerates.yml'),
-    auth          => YAML::XS::LoadFile($ENV{BOM_TEST_REDIS_AUTH}        // '/etc/rmg/redis-auth.yml'),
-    queue         => YAML::XS::LoadFile($ENV{BOM_TEST_REDIS_QUEUE}       // '/etc/rmg/redis-queue.yml'),
-};
-=======
 use BOM::Config;
 
 my $config      = {};
->>>>>>> d96b11b0
 my $connections = {};
 
 # Initialize connection to redis, and store it in hash
@@ -148,10 +133,12 @@
 }
 
 sub redis_limits_write {
+    $config->{companylimits} //= BOM::Config::redis_events_config();
     return _redis('companylimits', 'write', 10);
 }
 
 sub redis_limits {
+    $config->{companylimits} //= BOM::Config::redis_events_config();
     return _redis('companylimits', 'read', 10);
 }
 
