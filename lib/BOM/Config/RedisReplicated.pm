package BOM::Config::RedisReplicated;

=head1 NAME

BOM::Config::RedisReplicated - Provides read/write pair of redis client

=head1 DESCRIPTION

This module has functions to return RedisDB object, connected to appropriate Redis.

Please note:
Don't cache returned object for a long term. All needed caching is done inside
here, so better always call needed function to get working connection.

=cut

use strict;
use warnings;

use YAML::XS;
use RedisDB;
use Try::Tiny;

my $config = {
<<<<<<< HEAD
    replicated    => YAML::XS::LoadFile($ENV{BOM_TEST_REDIS_REPLICATED} // '/etc/rmg/redis-replicated.yml'),
    pricer        => YAML::XS::LoadFile($ENV{BOM_TEST_REDIS_REPLICATED} // '/etc/rmg/redis-pricer.yml'),
    exchangerates => YAML::XS::LoadFile($ENV{BOM_TEST_REDIS_REPLICATED} // '/etc/rmg/redis-exchangerates.yml'),
    feed          => YAML::XS::LoadFile($ENV{BOM_TEST_REDIS_FEED}       // '/etc/rmg/redis-feed.yml'),
    mt5_user      => YAML::XS::LoadFile($ENV{BOM_TEST_REDIS_MT5_USER}   // '/etc/rmg/redis-mt5user.yml'),
    events        => YAML::XS::LoadFile($ENV{BOM_TEST_REDIS_EVENTS}     // '/etc/rmg/redis-events.yml'),
    companylimits => YAML::XS::LoadFile($ENV{BOM_TEST_REDIS_REPLICATED} // '/etc/rmg/redis-exchangerates.yml'),
=======
    replicated    => YAML::XS::LoadFile($ENV{BOM_TEST_REDIS_REPLICATED}  // '/etc/rmg/redis-replicated.yml'),
    pricer        => YAML::XS::LoadFile($ENV{BOM_TEST_REDIS_REPLICATED}  // '/etc/rmg/redis-pricer.yml'),
    exchangerates => YAML::XS::LoadFile($ENV{BOM_TEST_REDIS_REPLICATED}  // '/etc/rmg/redis-exchangerates.yml'),
    feed          => YAML::XS::LoadFile($ENV{BOM_TEST_REDIS_FEED}        // '/etc/rmg/redis-feed.yml'),
    mt5_user      => YAML::XS::LoadFile($ENV{BOM_TEST_REDIS_MT5_USER}    // '/etc/rmg/redis-mt5user.yml'),
    events        => YAML::XS::LoadFile($ENV{BOM_TEST_REDIS_EVENTS}      // '/etc/rmg/redis-events.yml'),
    transaction   => YAML::XS::LoadFile($ENV{BOM_TEST_REDIS_TRANSACTION} // '/etc/rmg/redis-transaction.yml'),
>>>>>>> c249f00a
};
my $connections = {};

# Initialize connection to redis, and store it in hash
# for subsequent requests, if hash has a key, it checks existing connection, and reconnect, if needed.
# Should avoid 'Server unexpectedly closed connection. Some data might have been lost.' error from RedisDB.pm

sub _redis {
    my ($redis_type, $access_type, $timeout) = @_;
    my $key = join '_', ($redis_type, $access_type, $timeout ? $timeout : ());
    my $connection_config = $config->{$redis_type}->{$access_type};
    if ($access_type eq 'write' && $connections->{$key}) {
        try {
            $connections->{$key}->ping();
        }
        catch {
            warn "RedisReplicated::_redis $key died: $_, reconnecting";
            $connections->{$key} = undef;
        };
    }
    $connections->{$key} //= RedisDB->new(
        $timeout ? (timeout => $timeout) : (),
        host => $connection_config->{host},
        port => $connection_config->{port},
        ($connection_config->{password} ? ('password' => $connection_config->{password}) : ()));

    return $connections->{$key};
}

sub redis_config {
    my ($redis_type, $access_type) = @_;
    my $redis = $config->{$redis_type}->{$access_type};
    return {
        uri  => "redis://$redis->{host}:$redis->{port}",
        host => $redis->{host},
        port => $redis->{port},
        ($redis->{password} ? ('password' => $redis->{password}) : ())};
}

sub redis_write {
    return _redis('replicated', 'write', 10);
}

sub redis_read {
    return _redis('replicated', 'read', 10);
}

sub redis_pricer {
    my %args = @_;
    return _redis('pricer', 'write', $args{timeout} // 3600);
}

sub redis_exchangerates {
    return _redis('exchangerates', 'read', 10);
}

sub redis_exchangerates_write {
    return _redis('exchangerates', 'write', 10);
}

sub redis_feed_master {
    return _redis('feed', 'master-read');
}

sub redis_feed_master_write {
    return _redis('feed', 'master-write', 10);
}

sub redis_feed {
    # No timeout here as we are expecting not recieving anything when market is closed.
    return _redis('feed', 'read');
}

sub redis_feed_write {
    return _redis('feed', 'write', 10);
}

sub redis_mt5_user_write {
    return _redis('mt5_user', 'write', 10);
}

sub redis_mt5_user {
    return _redis('mt5_user', 'read', 10);
}

sub redis_events_write {
    return _redis('events', 'write', 10);
}

sub redis_events {
    return _redis('events', 'read', 10);
}

<<<<<<< HEAD
sub redis_limits_write {
    return _redis('companylimits', 'write', 10);
}

sub redis_limits {
    return _redis('companylimits', 'read', 10);
=======
sub redis_transaction_write {
    return _redis('transaction', 'write', 10);
}

sub redis_transaction {
    return _redis('transaction', 'read', 10);
>>>>>>> c249f00a
}

1;<|MERGE_RESOLUTION|>--- conflicted
+++ resolved
@@ -22,23 +22,14 @@
 use Try::Tiny;
 
 my $config = {
-<<<<<<< HEAD
     replicated    => YAML::XS::LoadFile($ENV{BOM_TEST_REDIS_REPLICATED} // '/etc/rmg/redis-replicated.yml'),
     pricer        => YAML::XS::LoadFile($ENV{BOM_TEST_REDIS_REPLICATED} // '/etc/rmg/redis-pricer.yml'),
     exchangerates => YAML::XS::LoadFile($ENV{BOM_TEST_REDIS_REPLICATED} // '/etc/rmg/redis-exchangerates.yml'),
     feed          => YAML::XS::LoadFile($ENV{BOM_TEST_REDIS_FEED}       // '/etc/rmg/redis-feed.yml'),
     mt5_user      => YAML::XS::LoadFile($ENV{BOM_TEST_REDIS_MT5_USER}   // '/etc/rmg/redis-mt5user.yml'),
     events        => YAML::XS::LoadFile($ENV{BOM_TEST_REDIS_EVENTS}     // '/etc/rmg/redis-events.yml'),
+    transaction   => YAML::XS::LoadFile($ENV{BOM_TEST_REDIS_TRANSACTION} // '/etc/rmg/redis-transaction.yml'),
     companylimits => YAML::XS::LoadFile($ENV{BOM_TEST_REDIS_REPLICATED} // '/etc/rmg/redis-exchangerates.yml'),
-=======
-    replicated    => YAML::XS::LoadFile($ENV{BOM_TEST_REDIS_REPLICATED}  // '/etc/rmg/redis-replicated.yml'),
-    pricer        => YAML::XS::LoadFile($ENV{BOM_TEST_REDIS_REPLICATED}  // '/etc/rmg/redis-pricer.yml'),
-    exchangerates => YAML::XS::LoadFile($ENV{BOM_TEST_REDIS_REPLICATED}  // '/etc/rmg/redis-exchangerates.yml'),
-    feed          => YAML::XS::LoadFile($ENV{BOM_TEST_REDIS_FEED}        // '/etc/rmg/redis-feed.yml'),
-    mt5_user      => YAML::XS::LoadFile($ENV{BOM_TEST_REDIS_MT5_USER}    // '/etc/rmg/redis-mt5user.yml'),
-    events        => YAML::XS::LoadFile($ENV{BOM_TEST_REDIS_EVENTS}      // '/etc/rmg/redis-events.yml'),
-    transaction   => YAML::XS::LoadFile($ENV{BOM_TEST_REDIS_TRANSACTION} // '/etc/rmg/redis-transaction.yml'),
->>>>>>> c249f00a
 };
 my $connections = {};
 
@@ -132,21 +123,20 @@
     return _redis('events', 'read', 10);
 }
 
-<<<<<<< HEAD
 sub redis_limits_write {
     return _redis('companylimits', 'write', 10);
 }
 
 sub redis_limits {
     return _redis('companylimits', 'read', 10);
-=======
+}
+
 sub redis_transaction_write {
     return _redis('transaction', 'write', 10);
 }
 
 sub redis_transaction {
     return _redis('transaction', 'read', 10);
->>>>>>> c249f00a
 }
 
 1;