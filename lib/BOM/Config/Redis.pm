--- conflicted
+++ resolved
@@ -158,25 +158,15 @@
 
 =head2 redis_pricer_shared
 
-<<<<<<< HEAD
-    my $redis = BOM::Confg::Redis::redis_pricer_shared();
-=======
     my $redis = BOM::Config::Redis::redis_pricer_shared();
->>>>>>> 2746994f
 
 Returns a readable L<RedisDB> handle to our shared pricer Redis service.
 
 =head2 redis_pricer_shared_write
 
-<<<<<<< HEAD
-    my $redis = BOM::Confg::Redis::redis_pricer_shared_write();
-
-Returns a writable L<RedisDB> handle to our shared pricer Redis service.
-=======
     my $redis = BOM::Config::Redis::redis_pricer_shared_write();
 
 Returns a writable L<RedisDB> handle to our shared shared pricer Redis service.
->>>>>>> 2746994f
 
 =cut
 
