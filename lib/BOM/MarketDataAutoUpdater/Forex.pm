package BOM::MarketDataAutoUpdater::Forex;

=head1 NAME

BOM::MarketDataAutoUpdater::Forex

=head1 DESCRIPTION

Auto-updates Forex vols.

=cut

use Moose;
extends 'BOM::MarketDataAutoUpdater';

use Bloomberg::FileDownloader;
use Bloomberg::VolSurfaces;
use BOM::Platform::Runtime;
use Date::Utility;
use Try::Tiny;
use File::Find::Rule;
use BOM::MarketData qw(create_underlying create_underlying_db);
use BOM::MarketData::Types;
use BOM::MarketData::Fetcher::VolSurface;
use Quant::Framework::VolSurface::Delta;
use Quant::Framework::VolSurface::Utils qw(NY1700_rollover_date_on);
use List::Util qw( first );
use Quant::Framework;
use BOM::Platform::Chronicle;
use VolSurface::IntradayFX;

has file => (
    is         => 'ro',
    lazy_build => 1,
);

has tenor_file => (
    is         => 'rw',
    lazy_build => 1,
);

sub _build_file {
    my $self = shift;

    my $now          = Date::Utility->new;
    my $loc          = '/feed/BBDL';
    my $on           = Date::Utility->new($now->epoch);
    my $previous_day = $on->minus_time_interval('1d')->date_yyyymmdd;
    while (not -d $loc . '/' . $on->date_yyyymmdd) {
        $on = Date::Utility->new($on->epoch - 86400);
        if ($on->year <= 2011) {
            die('Requested date pre-dates vol surface history.');
        }
    }
    my $day                 = $on->date_yyyymmdd;
    my @filenames           = sort { $b cmp $a } File::Find::Rule->file()->name('*.csv')->in($loc . '/' . $day);
    my @non_quanto_filename = grep { $_ !~ /quantovol/ and $_ !~ /tenors/ } @filenames;
    my $file                = first {
        my ($h, $m, $s) = ($_ =~ /(\d{2})(\d{2})(\d{2})_vol_points\.csv$/);
        my $date = Date::Utility->new("$day $h:$m:$s");
        return $date->epoch <= $now->epoch;
    }
    @non_quanto_filename;

    my @tenor_filenames = grep { $_ =~ /tenors/ } @filenames;
    my $tenor_file = first {
        my ($h, $m, $s) = ($_ =~ /(\d{2})(\d{2})(\d{2})_vol_tenors\.csv$/);
        my $date = Date::Utility->new("$day $h:$m:$s");
        return $date->epoch <= $now->epoch;
    }
    @tenor_filenames;

    $self->tenor_file($tenor_file);

    #  On weekend, we only subscribe the volsurface file at 23:40GMT. So anytime before this, there is no file available
    # On weekday, the first response file of the day is at 00:45GMT, hence at the first 45 minutes of the day, there is no file
    if (not $file and $now->hour > 0 and $now->is_a_weekday) {

        die('Could not find volatility source file for time[' . $now->datetime . ']');
    }

    my $quanto_file;
    my $quanto_weekday_file = $loc . '/' . $day . '/quantovol.csv';
    my $quanto_weekend_file = $loc . '/' . $day . '/quantovol_wknd.csv';
    if ($now->is_a_weekday) {
        $quanto_file =
              (-e $quanto_weekday_file) ? $quanto_weekday_file
            : ($now->day_of_week == 1 and $now->hour == 0) ? $loc . '/' . $previous_day . '/quantovol_wknd.csv'
            :                                                $loc . '/' . $previous_day . '/quantovol.csv';
    } else {
        $quanto_file = (-e $quanto_weekend_file) ? $quanto_weekend_file : $loc . '/' . $previous_day . '/quantovol.csv';

    }
    my @files = $file ? ($file, $quanto_file) : ($quanto_file);
    return \@files;
}

has symbols_to_update => (
    is         => 'ro',
    lazy_build => 1,
);

sub _build_symbols_to_update {
    my $self  = shift;
    my @forex = create_underlying_db->get_symbols_for(
        market            => ['forex'],
        submarket         => ['major_pairs', 'minor_pairs'],
        contract_category => 'ANY',
    );
    my @commodities = create_underlying_db->get_symbols_for(
        market            => 'commodities',
        contract_category => 'ANY',
    );

    my @quanto_currencies = create_underlying_db->get_symbols_for(
        market      => ['forex', 'commodities',],
        quanto_only => 1,
    );
    my %skip_list =
        map { $_ => 1 } (
        @{BOM::Platform::Runtime->instance->app_config->quants->underlyings->disable_autoupdate_vol},
        qw(frxBROUSD frxBROAUD frxBROEUR frxBROGBP frxXPTAUD frxXPDAUD frxAUDSAR)
        );
    my @symbols =
        (grep { $_ =~ /vol_points/ } (@{$self->file}))
        ? grep { !$skip_list{$_} } (@forex, @commodities, @quanto_currencies)
        : grep { !$skip_list{$_} } (@quanto_currencies);
    return \@symbols;
}

has surfaces_from_file => (
    is         => 'ro',
    lazy_build => 1,
);

sub _build_surfaces_from_file {
    my $self = shift;
    my @volsurface;
    foreach my $file (@{$self->file}) {
        my $surface;
        if ($file =~ /vol_points/) {
            $surface = Bloomberg::VolSurfaces->new->parse_data_for($file, $self->tenor_file);
        } else {
            $surface = Bloomberg::VolSurfaces->new->parse_data_for($file);
        }
        foreach my $underlying (keys %{$surface}) {
            if (scalar keys %{$surface->{$underlying}->{surface}} == 2) {
                $surface->{$underlying}->{surface} = _append_to_existing_surface($surface->{$underlying}->{surface}, $underlying);
            }
        }
        push @volsurface, $surface;
    }

    my $combined = {map { %$_ } @volsurface};
    return $combined;
}

has _connect_ftp => (
    is      => 'ro',
    default => 1,
);

=head1 METHODS

=head2 run

=cut

sub run {
    my $self = shift;

    Bloomberg::FileDownloader->new->grab_files({file_type => 'vols'}) if $self->_connect_ftp;
    my @quanto_currencies = create_underlying_db->get_symbols_for(
        market      => ['forex', 'commodities',],
        quanto_only => 1,
    );

    my $rollover_date           = NY1700_rollover_date_on(Date::Utility->new);
    my $one_hour_after_rollover = $rollover_date->plus_time_interval('1h');
    my $surfaces_from_file      = $self->surfaces_from_file;
    foreach my $symbol (@{$self->symbols_to_update}) {
        my $quanto_only = 'NO';
        if (grep { $_ eq $symbol } (@quanto_currencies)) {
            $quanto_only = "YES";
        }
        if (not $surfaces_from_file->{$symbol} and $quanto_only eq 'NO') {
            $self->report->{$symbol} = {
                success => 0,
                reason  => "Surface Information missing from datasource for $symbol. ",
            };
            next;
        }
        my $underlying = create_underlying($symbol);
        # Forex contracts with flat smiles are updated with a different module (MarketDataAutoUpdater/Flat.pm)
        next if $underlying->flat_smile;
        my $raw_volsurface = $surfaces_from_file->{$symbol};

        unless (exists $raw_volsurface->{recorded_date}) {
            warn "Volatility Surface data missing from provider for " . $underlying->symbol;
            next;    # skipping it here else it will die in the next line.
        }

        next
            if $raw_volsurface->{recorded_date}->epoch >= $rollover_date->epoch
            and $raw_volsurface->{recorded_date}->epoch <= $one_hour_after_rollover->epoch;
        my $volsurface = Quant::Framework::VolSurface::Delta->new({
            underlying                 => $underlying,
            recorded_date              => $raw_volsurface->{recorded_date},
            surface                    => $raw_volsurface->{surface},
            chronicle_reader           => BOM::Platform::Chronicle::get_chronicle_reader(),
            chronicle_writer           => BOM::Platform::Chronicle::get_chronicle_writer(),
            write_to_centralized_redis => 1
        });

        if (defined $volsurface and $volsurface->is_valid and $self->passes_additional_check($volsurface)) {
            $volsurface->save;
            $volsurface->refresh_cache;
            $self->report->{$symbol}->{success} = 1;
        } else {
            if ($quanto_only eq 'NO') {
                $self->report->{$symbol} = {
                    success => 0,
                    reason  => $volsurface->validation_error,
                };
            }
        }
    }
    $self->SUPER::run();
    return 1;
}

sub _append_to_existing_surface {
    my ($new_surface, $underlying_symbol) = @_;
    my $underlying = create_underlying($underlying_symbol);
    my $existing_surface = BOM::MarketData::Fetcher::VolSurface->new->fetch_surface({underlying => $underlying})->surface;

    foreach my $term (keys %{$existing_surface}) {

        my $tenor = $existing_surface->{$term}->{tenor};

        if ($tenor ne 'ON' and $tenor ne '1W') {
            $new_surface->{$tenor} = $existing_surface->{$term};
        }
    }

    return $new_surface;

}

sub passes_additional_check {
    my ($self, $volsurface) = @_;

    # We don't want to save surfaces from after the Friday rollover to just before
    # the Monday open. effective_date->is_a_weekend works wonderfully as a check.
    # We also don't want to save after close on Friday (in the case that our close
    # comes before the rollover) as that causes us to cut the ON vol to zero (no
    # business hours to the new cut time).
    # More generally, we don't want to update if we won't trade on the effective date,
    # for the same reasons. This is likely mostly partially covered by some of the above,
    # but I am sitting here fixing this on Christmas, so I might be missing something.
    my $underlying         = create_underlying($volsurface->underlying->symbol);
    my $calendar           = Quant::Framework->new->trading_calendar(BOM::Platform::Chronicle::get_chronicle_reader());
    my $recorded_date      = $volsurface->recorded_date;
    my $friday_after_close = ($recorded_date->day_of_week == 5 and not $calendar->is_open_at($underlying->exchange, $recorded_date));
    my $wont_open          = not $calendar->trades_on($underlying->exchange, $volsurface->effective_date);

    if (   $volsurface->effective_date->is_a_weekend
        or $friday_after_close
        or $wont_open)
    {
        $volsurface->validation_error('Not updating surface as it is the weekend or the underlying will not open.');
    }

    return !$volsurface->validation_error;
}

<<<<<<< HEAD
=======
sub warmup_intradayfx_cache {
    my $self = shift;

    foreach my $symbol (create_underlying_db->symbols_for_intraday_fx) {
        my $cr = BOM::Platform::Chronicle::get_chronicle_reader(1);
        my $cw = BOM::Platform::Chronicle::get_chronicle_writer();
        my $u  = create_underlying($symbol);
        try {
            my $vs = VolSurface::IntradayFX->new(
                underlying       => $u,
                chronicle_reader => $cr,
                chronicle_writer => $cw,
                warmup_cache     => 1,
            );
            $vs->get_volatility({
                from => time,
                to   => time + 900,
            });
            $vs->get_volatility({
                    from                          => time,
                    to                            => time + 900,
                    include_economic_event_impact => 1,

            });
        }
    }
    return;
}

>>>>>>> 00152e6f
no Moose;
__PACKAGE__->meta->make_immutable;
1;<|MERGE_RESOLUTION|>--- conflicted
+++ resolved
@@ -155,6 +155,15 @@
     return $combined;
 }
 
+has _warmup_seasonality_cache => (
+    is      => 'ro',
+    default => sub {
+        {
+            map { $_ => 1 } cache_underlying_db->symbols_for_intraday_fx
+        }
+    },
+);
+
 has _connect_ftp => (
     is      => 'ro',
     default => 1,
@@ -214,7 +223,7 @@
 
         if (defined $volsurface and $volsurface->is_valid and $self->passes_additional_check($volsurface)) {
             $volsurface->save;
-            $volsurface->refresh_cache;
+            $volsurface->warmup_cache if $self->_warmup_seasonality_cache->{$underlying->symbol};
             $self->report->{$symbol}->{success} = 1;
         } else {
             if ($quanto_only eq 'NO') {
@@ -274,38 +283,6 @@
     return !$volsurface->validation_error;
 }
 
-<<<<<<< HEAD
-=======
-sub warmup_intradayfx_cache {
-    my $self = shift;
-
-    foreach my $symbol (create_underlying_db->symbols_for_intraday_fx) {
-        my $cr = BOM::Platform::Chronicle::get_chronicle_reader(1);
-        my $cw = BOM::Platform::Chronicle::get_chronicle_writer();
-        my $u  = create_underlying($symbol);
-        try {
-            my $vs = VolSurface::IntradayFX->new(
-                underlying       => $u,
-                chronicle_reader => $cr,
-                chronicle_writer => $cw,
-                warmup_cache     => 1,
-            );
-            $vs->get_volatility({
-                from => time,
-                to   => time + 900,
-            });
-            $vs->get_volatility({
-                    from                          => time,
-                    to                            => time + 900,
-                    include_economic_event_impact => 1,
-
-            });
-        }
-    }
-    return;
-}
-
->>>>>>> 00152e6f
 no Moose;
 __PACKAGE__->meta->make_immutable;
 1;