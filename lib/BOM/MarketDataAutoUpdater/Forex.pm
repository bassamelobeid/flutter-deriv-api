--- conflicted
+++ resolved
@@ -204,19 +204,11 @@
             if $raw_volsurface->{creation_date}->epoch >= $rollover_date->epoch
             and $raw_volsurface->{creation_date}->epoch <= $one_hour_after_rollover->epoch;
         my $volsurface = Quant::Framework::VolSurface::Delta->new({
-<<<<<<< HEAD
-            underlying                 => $underlying,
-            recorded_date              => $raw_volsurface->{recorded_date},
-            surface                    => $raw_volsurface->{surface},
-            chronicle_reader           => BOM::Platform::Chronicle::get_chronicle_reader(),
-            chronicle_writer           => BOM::Platform::Chronicle::get_chronicle_writer(),
-=======
             underlying       => $underlying,
             creation_date    => $raw_volsurface->{creation_date},
             surface          => $raw_volsurface->{surface},
             chronicle_reader => BOM::Platform::Chronicle::get_chronicle_reader(),
             chronicle_writer => BOM::Platform::Chronicle::get_chronicle_writer(),
->>>>>>> 0c90023f
         });
 
         if (defined $volsurface and $volsurface->is_valid and $self->passes_additional_check($volsurface)) {
