package BOM::Transaction;

use Moose;

no indirect;

use Data::Dumper;
use Error::Base;
use Path::Tiny;
use Scalar::Util qw(blessed);
use Time::HiRes qw(tv_interval gettimeofday time);
use JSON::MaybeXS;
use Date::Utility;
use ExpiryQueue qw( enqueue_new_transaction enqueue_multiple_new_transactions );
use Syntax::Keyword::Try;
use DataDog::DogStatsd::Helper qw(stats_inc stats_timing stats_count);

use Brands;
use BOM::User::Client;
use Finance::Asset::Market::Types;
use Finance::Contract::Category;
use Format::Util::Numbers qw/formatnumber financialrounding/;
use List::Util qw(min);

use BOM::Config;
use BOM::Config::Runtime;
use BOM::Config::Chronicle;
use BOM::Product::ContractFactory qw( produce_contract make_similar_contract );
use Finance::Contract::Longcode qw( shortcode_to_parameters );
use BOM::Platform::Context qw(localize request);
use BOM::Config::RedisReplicated;
use BOM::Database::DataMapper::Payment;
use BOM::Database::DataMapper::Transaction;
use BOM::Database::DataMapper::Account;
use BOM::Database::DataMapper::FinancialMarketBet;
use BOM::Database::ClientDB;
use BOM::Database::Model::Account;
use BOM::Database::Model::DataCollection::QuantsBetVariables;
use BOM::Database::Model::Constants;
use BOM::Database::Helper::FinancialMarketBet;
use BOM::Database::ClientDB;
use BOM::Transaction::CompanyLimits;
use BOM::Transaction::Validation;

=head1 NAME

    BOM::Transaction

=cut

=head2 action_type

This can be either 'buy' or 'sell'.

=cut

has action_type => (
    is       => 'rw',
    init_arg => undef,
);

has [qw(requested_amount recomputed_amount)] => (
    is         => 'ro',
    init_arg   => undef,
    lazy_build => 1,
);

has request_type => (
    is         => 'ro',
    lazy_build => 1,
);

sub _build_request_type {
    my $self = shift;

    # certain contract types do not have payout so we will be comparing stake for these contracts.
    return 'payout' if ($self->action_type eq 'buy' and $self->amount_type eq 'stake' and $self->contract->is_non_zero_payout);
    return 'price';
}

sub _build_requested_amount {
    my $self = shift;

    my $type = $self->request_type;
    return $self->$type;
}

sub _build_recomputed_amount {
    my $self = shift;

    # certain contract types do not have payout so we will be comparing stake for these contracts.
    return $self->contract->payout if $self->request_type eq 'payout';
    return $self->action_type eq 'buy' ? $self->contract->ask_price : $self->contract->bid_price;
}

sub adjust_amount {
    my ($self, $amount) = @_;

    my $type = $self->request_type;

    if ($type eq 'payout') {
        # We override contract just for the sake of having correct contract shortly.
        # TODO: improve this by not having to re-create contract for this.
        my $contract = make_similar_contract(
            $self->contract,
            {
                amount_type => 'payout',
                amount      => $amount
            });
        $self->contract($contract);
    }

    return $self->$type($amount);
}

=head2 get_price_move

This function is record slippage amount (price or payout) for a particular contract into $transaction->price_slippage
attribute in BOM::Transaction object.

slippage amount under different situations could benefit the user or the company. For ease of reporting,
we will convert slippage amount to reflect the following:

- postive slippage: company's gain
- negative slippage: company's loss

slippage amount is calculated with the following formula:

$slippage = $requested - $recomputed

Buying a contract:

- When $transaction->request_type eq 'price'

    A positive slippage (in ask price) means profit for the company. For example:

    User requested to buy the contract for 10 USD. When it reaches our server, the recomputed ask price of the contract is now 9 USD. In this case, slippage (10 USD - 9 USD) is 1 USD.
    The contract is sold at 10USD (theoretically sold at a more expensive price)

    On the other hand, a negative slippage  means loss for the company. The logic is the same, we sold the contract at a cheaper price.

- When $transaction->request_type eq 'payout'

    A positive slippage (in payout price) means loss for the company. For example:

    User wanted to stake 5 USD to win a 10 USD payout. So, the requested payout is 10 USD. When it reaches our server, the recomputed payout of the contract is now 9 USD.
    In this case, payout slippage (10 USD - 9 USD) is 1 USD. We are giving user 1 USD more than what it should be, hence a company loss.

    On the other hand, a negative payout slippage means profit for the company.

Selling a contract:

When you're selling a contract, the requested and recomputed amount are always going to be in bid price space.

A positive slippage (in bid price) means loss for the company and vice versa.

=cut

sub get_price_move {
    my $self = shift;

    my $action_type  = $self->action_type;
    my $request_type = $self->request_type;

    die 'action_type is not defined' unless $action_type;

    my $amount = $self->requested_amount - $self->recomputed_amount;

    # invert slippage amount to reflect company's position
    if (($action_type eq 'buy' and $request_type eq 'payout') or $action_type eq 'sell') {
        $amount *= -1;
    }

    return $amount;
}

sub record_slippage {
    my ($self, $amount) = @_;

    return $self->price_slippage(financialrounding('price', $self->contract->currency, $amount));
}

has client => (
    is  => 'ro',
    isa => 'BOM::User::Client',
);

has multiple => (
    is  => 'ro',
    isa => 'Maybe[ArrayRef]',
);

has contract_parameters => (
    is => 'rw',
);

has contract => (
    is         => 'rw',
    lazy_build => 1,
);

has contract_details => (
    is => 'rw',
);

has transaction_details => (
    is => 'rw',
);

sub _build_contract {
    my $self  = shift;
    my $param = $self->contract_parameters;

    if ($param->{shortcode}) {
        $param = shortcode_to_parameters($param->{shortcode}, $param->{currency});
        $param->{landing_company} = $self->contract_parameters->{landing_company};
        $param->{limit_order} = $self->contract_parameters->{limit_order} if $self->contract_parameters->{limit_order};
    }
    return produce_contract($param);
}

has price => (
    is  => 'rw',
    isa => 'Maybe[Num]',
);

=head2 price_slippage

 positive price slippage means contract was bought or sold to the client in company's favour.

 We absorb price slippage on either side up to 50% of contract commission.

=cut

has price_slippage => (
    is      => 'rw',
    default => 0,
);

has transaction_record => (
    is         => 'ro',
    isa        => 'BOM::Database::AutoGenerated::Rose::Transaction',
    lazy_build => 1,
);

sub _build_transaction_record {
    my $self = shift;
    my $id = $self->transaction_id || die 'transaction not written yet';
    return $self->client->default_account->find_transaction(query => [id => $id])->[0];
}

has balance_after => (
    is  => 'rw',
    isa => 'Maybe[Num]',
);

has limits => (
    is      => 'rw',
    isa     => 'HashRef',
    default => sub { +{} },
);

has payout => (
    is         => 'rw',
    isa        => 'Num',
    lazy_build => 1,
);

sub _build_payout {
    my $self = shift;
    return $self->contract->payout;
}

=head2 amount_type

amount_type can either be 'payout' or 'stake'. This works for all existing contract types.

=cut

has amount_type => (
    is         => 'rw',
    isa        => 'Str',
    lazy_build => 1,
);

sub _build_amount_type {
    my $self = shift;

    my $param = $self->contract_parameters;
    my $amount_type;
    # shortcode is generated internally and not part of buy parameter. When is part of the $self->contract_parameters,
    # this is an existing contract.
    if ($param->{shortcode}) {
        $amount_type = shortcode_to_parameters($param->{shortcode}, $param->{currency})->{amount_type};
    }

    # lookbacks does not require amount_type and amount as it's input, but internally we would
    # still want to compare the ask price
    $amount_type = 'payout' unless $self->contract->category->require_basis;
    die 'amount_type is required' unless defined $amount_type;
    die 'amount_type can only be stake or payout' unless ($amount_type eq 'stake' or $amount_type eq 'payout');

    return $amount_type;
}

has comment => (
    is      => 'rw',
    isa     => 'ArrayRef',
    default => sub { [] },
);

has staff => (
    is         => 'rw',
    isa        => 'Str',
    lazy_build => 1,
);

sub _build_staff {
    my $self = shift;
    return $self->client->loginid;
}

has transaction_id => (
    is  => 'rw',
    isa => 'Int',
);

### For sell operations only
has reference_id => (
    is  => 'rw',
    isa => 'Int',
);

has contract_id => (
    is  => 'rw',
    isa => 'Int',
);

has execute_at_better_price => (
    is      => 'rw',
    isa     => 'Bool',
    default => 0,
);

# calling server should capture time of request
has purchase_date => (
    is       => 'rw',
    isa      => 'date_object',
    coerce   => 1,
    required => 1
);

has source => (
    is  => 'ro',
    isa => 'Maybe[Int]',
);

has transaction_parameters => (
    is      => 'ro',
    isa     => 'HashRef',
    default => sub { {}; },
);

sub BUILDARGS {
    my (undef, $args) = @_;

    if (exists $args->{price}) {
        $args->{transaction_parameters}->{price} = $args->{price};
    }
    if (exists $args->{payout}) {
        $args->{transaction_parameters}->{payout} = $args->{payout};
    }
    return $args;
}

my %known_errors;              # forward declaration
sub sell_expired_contracts;    # forward declaration

sub stats_start {
    my $self = shift;
    my $what = shift;

    my $client   = $self->client;
    my $contract = $self->contract;

    my $broker      = lc($client->broker_code);
    my $virtual     = $client->is_virtual ? 'yes' : 'no';
    my $rmgenv      = BOM::Config::env;
    my $bet_class   = $BOM::Database::Model::Constants::BET_TYPE_TO_CLASS_MAP->{$contract->code};
    my $lc          = $client->landing_company->short;
    my $market_name = $contract->market->name;
    my $tags =
        {tags => ["broker:$broker", "virtual:$virtual", "rmgenv:$rmgenv", "contract_class:$bet_class", "landing_company:$lc", "market:$market_name"]};

    if ($what eq 'buy' or $what eq 'batch_buy') {
        push @{$tags->{tags}}, "amount_type:" . lc($self->amount_type), "expiry_type:" . ($contract->fixed_expiry ? 'fixed' : 'duration');
    } elsif ($what eq 'sell') {
        push @{$tags->{tags}}, "sell_type:manual";
    }
    stats_inc("transaction.$what.attempt", $tags);

    # End of 2019 we found out that we are stacking IO loops on top of each other. At the time, the
    # normal stack depth at this point during a buy transaction was 49. But sometimes we saw stack
    # depths of up to 600. The following code allows sysadmins to create a directory
    # (/var/lib/binary/BOM::Transaction) to turn on logging of the stack depth to datadog. If the
    # directory is also writable and the stack depth exceeds 70, a stack trace is written to a file
    # in that directory. At the time of this writing, each file uses on average 10kb of disk space.
    # This code generates at most 1000 files depending on the PID. Older files will be overwritten.
    # So, the file system needs to provide about 10MB of free space.
    if (-d (my $fn = '/var/lib/binary/BOM::Transaction')) {
        my $stack_depth = 1;
        1 while defined scalar caller($stack_depth += 10);
        1 until defined scalar caller --$stack_depth;

        # For a given set of tags these curves should be absolutely flat!
        DataDog::DogStatsd::Helper::stats_gauge("transaction.$what.stack_depth", $stack_depth, $tags);

        if ($stack_depth > 70 and -w $fn) {
            my $basename = $$ % 1000;
            $fn .= "/$basename.stacktrace";
            if (open my $fh, '>', $fn) {
                $stack_depth = 1;
                my ($buf, $pack, $file, $line) = ('');
                $buf .= "$pack / $file ($line)\n" while ($pack, $file, $line) = caller $stack_depth++;
                print $fh $buf;
                close $fh;
            }
        }
    }

    return +{
        start   => [gettimeofday],
        tags    => $tags,
        virtual => $virtual,
        rmgenv  => $rmgenv,
        what    => $what,
    };
}

sub stats_validation_done {
    my $self = shift;
    my $data = shift;

    $data->{validation_done} = [gettimeofday];

    return;
}

# Given a generic error, try to turn it into a tag-friendly string which
# might be the same across multiple failures.
sub _normalize_error {
    my $error = shift;

    if (my $whatsit = blessed $error) {
        if ($whatsit eq 'Error::Base') {
            my $type = $error->get_type;    # These are nice short camelCase descriptions
            $error = (
                       $type eq 'InvalidtoBuy'
                    or $type eq 'InvalidtoSell'
            ) ? $error->get_mesg : $type;    # In these special cases, we'd like to get the underlying contract message, instead.
        } elsif ($whatsit eq 'MooseX::Role::Validatable::Error') {
            $error = $error->message;        # These should be sentence-like.
        } else {
            $error = "$error";               # Assume it's stringifiable.
        }
    }

    $error =~ s/(?<=[^A-Z])([A-Z])/ $1/g;    # camelCase to words
    $error =~ s/\[[^\]]+\]//g;               # Bits between [] should be dynamic
    $error = join('_', split /\s+/, lc $error);

    return $error;
}

sub stats_stop {
    my ($self, $data, $error, $extra) = @_;

    my $what = $data->{what};
    my $tags = $data->{tags};

    if ($error) {
        stats_inc("transaction.$what.failure", {tags => [@{$tags->{tags}}, 'reason:' . _normalize_error($error)]});

        return $error;
    }

    my $now = [gettimeofday];
    stats_timing("transaction.$what.elapsed_time", 1000 * tv_interval($data->{start},           $now), $tags);
    stats_timing("transaction.$what.db_time",      1000 * tv_interval($data->{validation_done}, $now), $tags);
    stats_inc("transaction.$what.success", $tags);

    if ($what eq 'batch_buy') {
        my @tags = grep { !/^(?:broker|virtual):/ } @{$tags->{tags}};
        for my $broker (keys %$extra) {
            my $xd = $extra->{$broker};
            my $tags = {tags => ["broker:" . lc($broker), "virtual:" . ($broker =~ /^VR/ ? "yes" : "no"), @tags]};
            stats_count("transaction.buy.attempt", $xd->{attempt}, $tags);
            stats_count("transaction.buy.success", $xd->{success}, $tags);
        }
        return;
    }
    return;
}

sub calculate_max_open_bets {
    my $self   = shift;
    my $client = shift;

    return $client->get_limit_for_open_positions;
}

sub calculate_limits {
    my $self = shift;
    my $client = shift || $self->client;

    my %limits;

    my $static_config = BOM::Config::quants;

    my $contract = $self->contract;
    my $currency = $contract->currency;

    # Client related limit set in client's management page in the backoffice.
    # It is normally used to stop trading activities of a client.
    $limits{max_balance} = $client->get_limit_for_account_balance;
    my $lim = $self->calculate_max_open_bets($client);
    $limits{max_open_bets} = $lim if defined $lim;
    $limits{max_payout_open_bets} = $client->get_limit_for_payout;

    my $app_config = BOM::Config::Runtime->instance->app_config;
    unless ($client->is_virtual) {
        # only pass true values if global limit checks are enabled.
        # actual checks happens in the database

        foreach my $check_name (qw(global_potential_loss global_realized_loss)) {
            my $method       = 'enable_' . $check_name;
            my $alert_method = $check_name . '_alert_threshold';
            if ($app_config->quants->$method) {
                my $threshold = $app_config->quants->$alert_method;
                $limits{$check_name} = {
                    per_market                   => 1,
                    per_symbol                   => 1,
                    per_market_warning_threshold => $threshold,
                    per_symbol_warning_threshold => $threshold,
                };
            }
        }

        foreach my $check_name (qw(user_potential_loss user_realized_loss)) {
            my $method       = 'enable_' . $check_name;
            my $alert_method = $check_name . '_alert_threshold';
            if ($app_config->quants->$method) {
                my $threshold = $app_config->quants->$alert_method;
                $limits{$check_name}{per_user}          = 1;
                $limits{$check_name}{warning_threshold} = $threshold;
            }
        }
    }

    defined($lim = $client->get_limit_for_daily_losses)
        and $limits{max_losses} = $lim;
    defined($lim = $client->get_limit_for_7day_turnover)
        and $limits{max_7day_turnover} = $lim;
    defined($lim = $client->get_limit_for_7day_losses)
        and $limits{max_7day_losses} = $lim;
    defined($lim = $client->get_limit_for_30day_turnover)
        and $limits{max_30day_turnover} = $lim;
    defined($lim = $client->get_limit_for_30day_losses)
        and $limits{max_30day_losses} = $lim;

    $limits{max_turnover} = $client->get_limit_for_daily_turnover;

    my $rp = $contract->risk_profile;
    my @cl_rp = $rp->get_client_profiles($client->loginid, $client->landing_company->short);

    if ($contract->is_binary) {
        # TODO: comebine this with BOM::Product::QuantsConfig
        push @{$limits{specific_turnover_limits}}, @{$rp->get_turnover_limit_parameters(\@cl_rp)};
    } else {
        $limits{lookback_open_position_limit} = $static_config->{lookback_limits}{open_position_limits}{$currency};
        my @non_binary_custom_limits = $rp->get_non_binary_limit_parameters(\@cl_rp);

        my @limits_arr = map { $_->{non_binary_contract_limit} } grep { exists $_->{non_binary_contract_limit}; } @{$non_binary_custom_limits[0]};
        my $custom_limit = min(@limits_arr);
        $limits{lookback_open_position_limit} = $custom_limit if defined $custom_limit;
    }

    return \%limits;
}

sub prepare_bet_data_for_buy {
    my $self = shift;

    my $contract = $self->contract;

    if ($self->purchase_date->is_after($contract->date_start)) {
        my $d1 = $self->purchase_date->datetime_yyyymmdd_hhmmss;
        my $d2 = $contract->date_start->datetime_yyyymmdd_hhmmss;
        return Error::Base->cuss(
            -quiet             => 1,
            -type              => 'ContractAlreadyStarted',
            -mesg              => "buy at $d1 too late for $d2 contract",
            -message_to_client => BOM::Platform::Context::localize("Start time is in the past."));
    }

    my $bet_class = $BOM::Database::Model::Constants::BET_TYPE_TO_CLASS_MAP->{$contract->code};

    $self->price(financialrounding('price', $contract->currency, $self->price));

    my $bet_params = {
        quantity          => 1,
        short_code        => scalar $contract->shortcode,
        buy_price         => $self->price,
        remark            => $self->comment->[0] || '',
        underlying_symbol => scalar $contract->underlying->symbol,
        bet_type          => scalar $contract->code,
        bet_class         => $bet_class,
        purchase_time     => scalar $self->purchase_date->db_timestamp,
        start_time        => scalar $contract->date_start->db_timestamp,
        expiry_time       => scalar $contract->date_expiry->db_timestamp,
        settlement_time   => scalar $contract->date_settlement->db_timestamp,
        payout_price      => scalar $self->payout,
    };

    $bet_params->{expiry_daily} = 1 if $contract->expiry_daily;
    $bet_params->{fixed_expiry} = 1 if $contract->fixed_expiry;
    if ($contract->tick_expiry) {
        $bet_params->{tick_expiry} = 1;
        $bet_params->{tick_count}  = scalar $contract->tick_count;
    }

    if ($bet_params->{bet_class} eq $BOM::Database::Model::Constants::BET_CLASS_HIGHER_LOWER_BET) {
        # only store barrier in the database if it is defined.
        # asian contracts have barriers at/after expiry.
        if ($contract->has_user_defined_barrier) {
            $bet_params->{$contract->barrier->barrier_type . '_barrier'} = $contract->barrier->supplied_barrier;
        }
    } elsif ($bet_params->{bet_class} eq $BOM::Database::Model::Constants::BET_CLASS_DIGIT_BET) {
        $bet_params->{prediction} = $contract->sentiment;
        $bet_params->{last_digit} = $contract->barrier->supplied_barrier;
    } elsif ($bet_params->{bet_class} eq $BOM::Database::Model::Constants::BET_CLASS_RANGE_BET) {
        $bet_params->{$contract->high_barrier->barrier_type . '_higher_barrier'} = $contract->high_barrier->supplied_barrier;
        $bet_params->{$contract->low_barrier->barrier_type . '_lower_barrier'}   = $contract->low_barrier->supplied_barrier;
    } elsif ($bet_params->{bet_class} eq $BOM::Database::Model::Constants::BET_CLASS_TOUCH_BET) {
        $bet_params->{$contract->barrier->barrier_type . '_barrier'} = $contract->barrier->supplied_barrier;
    } elsif ($bet_params->{bet_class} eq $BOM::Database::Model::Constants::BET_CLASS_LOOKBACK_OPTION) {
        $bet_params->{multiplier} = $contract->multiplier;
    } elsif ($bet_params->{bet_class} eq $BOM::Database::Model::Constants::BET_CLASS_RESET_BET) {
        if ($contract->barrier) {
            $bet_params->{$contract->barrier->barrier_type . '_barrier'} = $contract->barrier->supplied_barrier;
        }
    } elsif ($bet_params->{bet_class} eq $BOM::Database::Model::Constants::BET_CLASS_CALLPUT_SPREAD) {
        $bet_params->{$contract->high_barrier->barrier_type . '_high_barrier'} = $contract->high_barrier->supplied_barrier;
        $bet_params->{$contract->low_barrier->barrier_type . '_low_barrier'}   = $contract->low_barrier->supplied_barrier;
    } elsif ($bet_params->{bet_class} eq $BOM::Database::Model::Constants::BET_CLASS_HIGH_LOW_TICK) {
        if ($contract->selected_tick) {
            $bet_params->{selected_tick} = $contract->selected_tick;
        }
    } elsif ($bet_params->{bet_class} eq $BOM::Database::Model::Constants::BET_CLASS_RUNS) {
        $bet_params->{selected_tick}    = $contract->selected_tick;
        $bet_params->{relative_barrier} = $contract->supplied_barrier;
    } elsif ($bet_params->{bet_class} eq $BOM::Database::Model::Constants::BET_CLASS_MULTIPLIER) {
        $bet_params->{multiplier}            = $contract->multiplier + 0;
        $bet_params->{basis_spot}            = $contract->stop_out->basis_spot + 0;
        $bet_params->{stop_out_order_date}   = $contract->stop_out->order_date->db_timestamp;
        $bet_params->{stop_out_order_amount} = $contract->stop_out->order_amount;

        # take profit is optional. Same goes to stop loss.
        if ($contract->take_profit) {
            $bet_params->{take_profit_order_date}   = $contract->take_profit->order_date->db_timestamp;
            $bet_params->{take_profit_order_amount} = $contract->take_profit->order_amount;
        }

        if ($contract->stop_loss) {
            $bet_params->{stop_loss_order_date}   = $contract->stop_loss->order_date->db_timestamp;
            $bet_params->{stop_loss_order_amount} = $contract->stop_loss->order_amount;
        }
    } else {
        return Error::Base->cuss(
            -quiet             => 1,
            -type              => 'UnsupportedBetClass',
            -mesg              => "Unsupported bet class $bet_params->{bet_class}",
            -message_to_client => BOM::Platform::Context::localize("Unsupported bet class [_1].", $bet_params->{bet_class}),
        );
    }
    my $quants_bet_variables;
    if (my $comment_hash = $self->comment->[1]) {
        $quants_bet_variables = BOM::Database::Model::DataCollection::QuantsBetVariables->new({
            data_object_params => $comment_hash,
        });
    }

    return (
        undef,
        {
            transaction_data => {
                staff_loginid => $self->staff,
                source        => $self->source,
                app_markup    => $self->contract->app_markup_dollar_amount,
            },
            bet_data             => $bet_params,
            quants_bet_variables => $quants_bet_variables,
        });
}

sub prepare_buy {
    my ($self, $skip) = @_;

    if ($self->multiple) {
        for my $m (@{$self->multiple}) {
            next if $m->{code};
            my $c = eval { BOM::User::Client->new({loginid => $m->{loginid}}) };
            unless ($c) {
                $m->{code}  = 'InvalidLoginid';
                $m->{error} = BOM::Platform::Context::localize('Invalid loginid');
                next;
            }

            $m->{client} = $c;
            $m->{limits} = $self->calculate_limits($m->{client});
        }
    }

    return $self->prepare_bet_data_for_buy if $skip;
    my @clients = ($self->client);
    if ($self->multiple) {
        @clients = map { $_->{client} } grep { ref $_->{client} } @{$self->multiple};
    } else {
        $self->limits($self->calculate_limits);
    }
    my $error_status = BOM::Transaction::Validation->new({
            transaction => $self,
            clients     => \@clients,
        })->validate_trx_buy();

    return $error_status if $error_status;

    $self->comment(
        _build_pricing_comment({
                contract => $self->contract,
                price    => $self->price,
                ($self->requested_amount)
                ? (requested_price => $self->requested_amount)
                : (),    # requested_price could be ask price or payout. Since this field is embedded in database schema, I don't want to change it.
                ($self->recomputed_amount)
                ? (recomputed_price => $self->recomputed_amount)
                : (),    # recomputed_price could be ask price or payout. Since this field is embedded in database schema, I don't want to change it.
                ($self->price_slippage)
                ? (price_slippage => $self->price_slippage)
                : (),    # price_slippage is the slippage of ask price or payout price.
                action => 'buy'
            })) unless (@{$self->comment});

    return $self->prepare_bet_data_for_buy;
}

sub buy {
    my ($self, %options) = @_;

    $self->action_type('buy');
    my $stats_data = $self->stats_start('buy');

    my $client = $self->client;

    my ($error_status, $bet_data) = $self->prepare_buy($options{skip_validation});
    return $self->stats_stop($stats_data, $error_status) if $error_status;

    $self->stats_validation_done($stats_data);
    my $clientdb = BOM::Database::ClientDB->new({broker_code => $client->broker_code});

    # fetch fmbid for setting contract parameters in redis to avoid race condition between
    # pg-notify and services that require it.
    my $fmbid = $clientdb->get_next_fmbid();
    $bet_data->{bet_data}{fmb_id} = $fmbid;

    my $fmb_helper = BOM::Database::Helper::FinancialMarketBet->new(
        %$bet_data,
        account_data => {
            client_loginid => $client->loginid,
            currency_code  => $self->contract->currency,
        },
        limits => $self->limits,
        db     => $clientdb->db,
    );

    my $error = 1;
    my ($fmb, $txn);

    my $company_limits = BOM::Transaction::CompanyLimits->new(
        contract_data   => $bet_data->{bet_data},
        landing_company => $client->landing_company,
        currency        => $self->contract->currency,
    );

    try {
        $company_limits->add_buys($client);
        # Some contracts require more information besides shortcode to fully defined the contract.
        # To avoid race condition between transaction stream and contract parameters setting,
        # we will set contract parameters before buy.
        my $contract_params = {
            shortcode => $self->contract->shortcode,
            currency  => $client->currency,
            sell_time => undef,
            is_sold   => 0,
            $self->contract->can('available_orders') ? (limit_order => $self->contract->available_orders) : (),
            expiry_time => $self->contract->date_expiry->epoch,
            contract_id => $fmbid,
        };

        # set contract parameter before buy to avoid race condition between
        # pg-notify and other services that depend on contract parameters
        BOM::Transaction::Utility::set_contract_parameters($contract_params, $client);

        ($fmb, $txn) = $fmb_helper->buy_bet;

        $self->contract_details($fmb);
        $self->transaction_details($txn);
        $error = 0;
    }
    catch {
        # if $error_status is defined, return it
        # otherwise the function re-throws the exception
        my $e = $@;
        stats_inc('database.consistency.inverted_transaction', {tags => ['broker_code:' . $client->broker_code]});
        BOM::Transaction::Utility::delete_contract_parameters($fmbid, $client) if $fmbid;
        $company_limits->reverse_buys($client);
        $error_status = $self->_recover($e);
    }
    return $self->stats_stop($stats_data, $error_status) if $error_status;

    return $self->stats_stop(
        $stats_data,
        Error::Base->cuss(
            -quiet             => 1,
            -type              => 'GeneralError',
            -mesg              => 'Cannot perform database action',
            -message_to_client => BOM::Platform::Context::localize('A general error has occurred.'),
        )) if $error;

    $self->stats_stop($stats_data);

    $self->balance_after($txn->{balance_after});
    $self->transaction_id($txn->{id});
    $self->contract_id($fmb->{id});

    $client->increment_social_responsibility_values({
            turnover     => $fmb->{buy_price},
            num_contract => 1
        }) if $client->landing_company->social_responsibility_check_required;

    enqueue_new_transaction(_get_params_for_expiryqueue($self));    # For soft realtime expiration notification.

    return;
}

# expected parameters:
# $self->multiple
#   an array of hashes. Elements with a key "code" are ignored. They are
#   thought to be already erroneous. Otherwise the element should contain
#   a "loginid" key.
#   The following keys are added:
#   * client: the BOM::User::Client object corresponding to the loginid
#   * limits: a hash representing the betting limits of this client
#   * fmb and txn: the FMB and transaction records that have been written
#     to the database in case of success
#   * code and error: in case of an error during the transaction these keys
#     contain the error description corresponding to the usual -type and
#     -message_to_client members of an Error::Base object.
# $self->contract
#   the contract
# $self->staff
# $self->source
# ...
#
# set or modified during operation:
# $self->price
#   the price
# @{$self->multiple}
#   see above
#
# return value:
#   - empty list on success. Success means the database function has been called.
#     It does not mean any contract has been bought.
#   - an Error::Base object indicates that something more fundamental went wrong.
#     For instance the contract's start date may be in the past.
#
# Exceptions:
#   The function may throw exceptions. However, it is guaranteed that after
#   contract validation no exception whatsoever is thrown. That means there
#   is no way for a contract to be bought but not reported back to the caller.

sub batch_buy {
    my ($self, %options) = @_;

    # we do not support batch buy for multiplier
    if ($self->contract->category_code eq 'multiplier') {
        return Error::Base->cuss(
            -quiet             => 1,
            -type              => 'UnsupportedBatchBuy',
            -mesg              => "Multiplier not supported in batch_buy",
            -message_to_client => localize('MULTUP and MULTDOWN are not supported.'),
        );
    }

    # TODO: shall we allow this operation only if $self->client is real-money?
    #       Or allow virtual $self->client only if all other clients are also
    #       virtual?
    $self->action_type('buy');
    my $stats_data = $self->stats_start('batch_buy');

    my ($error_status, $bet_data) = $self->prepare_buy($options{skip_validation});

    return $self->stats_stop($stats_data, $error_status) if $error_status;

    $self->stats_validation_done($stats_data);

    my %per_broker;
    for my $m (@{$self->multiple}) {
        if ($m->{code}) {
            $m->{message_to_client} = $m->{error} if defined $m->{error};
            next;
        }

        push @{$per_broker{$m->{client}->broker_code}}, $m;
    }

    my %stat = map { $_ => {attempt => 0 + @{$per_broker{$_}}} } keys %per_broker;

<<<<<<< HEAD
    my @sold;
    my $contract_params = {
        shortcode => $self->contract->shortcode,
        currency  => $self->contract->currency,
        sell_time => undef,
        is_sold   => 0,
        $self->contract->can('available_orders') ? (limit_order => $self->contract->available_orders) : (),
    };

=======
>>>>>>> 11b0c0a7
    for my $broker (keys %per_broker) {
        my $list = $per_broker{$broker};
        # with hash key caching introduced in recent perl versions
        # the "map sort map" pattern does not make sense anymore.

        # this sorting is to prevent deadlocks in the database
        @$list = sort { $a->{loginid} cmp $b->{loginid} } @$list;

        my @general_error = ('UnexpectedError', BOM::Platform::Context::localize('An unexpected error occurred'));

        try {
            my $currency = $self->contract->currency;

            my $clientdb = BOM::Database::ClientDB->new({broker_code => $broker});
            my @fmb_ids = map {
                my $fmb_id = $clientdb->get_next_fmbid();
                $contract_params->{expiry_time} = $self->contract->date_expiry->epoch;
                $contract_params->{contract_id} = $fmb_id;
                BOM::Transaction::Utility::set_contract_parameters($contract_params, $_->{client});
                $fmb_id;
            } @$list;

            my $fmb_helper = BOM::Database::Helper::FinancialMarketBet->new(
                %$bet_data,
                fmb_ids => \@fmb_ids,
                # great readablility provided by our tidy rules
                account_data => [map { +{client_loginid => $_->{loginid}, currency_code => $currency} } @$list],
                limits       => [map { $_->{limits} } @$list],
                db           => $clientdb->db,
            );

            my @clients = map { $_->{client} } @$list;
            my $company_limits = BOM::Transaction::CompanyLimits->new(
                contract_data   => $bet_data->{bet_data},
                landing_company => $clients[0]->landing_company,
                currency        => $self->contract->currency,
            );
            $company_limits->add_buys(@clients);

            my $success = 0;
            my $result  = $fmb_helper->batch_buy_bet;
            for my $el (@$list) {
                my $res = shift @$result;
                if (my $ecode = $res->{e_code}) {
                    # map DB errors to client messages
                    if (my $ref = $known_errors{$ecode}) {
                        my $error = (
                            ref $ref eq 'CODE'
                            ? $ref->($self, $el->{client}, $res->{e_description})
                            : $ref
                        );
                        $el->{code}              = $error->{-type};
                        $el->{error}             = $error->{-message_to_client};
                        $el->{message_to_client} = $error->{-message_to_client};
                    } else {
                        @{$el}{qw/code message_to_client/} = @general_error;
                    }
                } else {
                    $el->{fmb} = $res->{fmb};
                    $el->{txn} = $res->{txn};
                    $success++;
                }
            }

            $company_limits->reverse_buys(map { $_->{client} } grep { defined $_->{error} } @$list);

            $stat{$broker}->{success} = $success;
            enqueue_multiple_new_transactions(_get_params_for_expiryqueue($self), _get_list_for_expiryqueue($list));
        }
        catch {
            warn __PACKAGE__ . ':(' . __LINE__ . '): ' . $@;    # log it

            for my $el (@$list) {
                @{$el}{qw/code error/} = @general_error unless $el->{code} or $el->{fmb};
            }
        }
    }

    $self->stats_stop($stats_data, undef, \%stat);

    return;
}

sub prepare_bet_data_for_sell {
    my $self = shift;
    my $contract = shift || $self->contract;

    $self->price(financialrounding('price', $contract->currency, $self->price));

    my $bet_params = {
        id         => scalar $self->contract_id,
        sell_price => scalar $self->price,
        sell_time  => scalar $contract->date_pricing->db_timestamp,
        quantity   => 1,
        $contract->category_code eq 'asian' && $contract->is_after_settlement
        ? (absolute_barrier => scalar $contract->barrier->as_absolute)
        : (),
    };

    # we need to verify child table for multiplier to avoid cases where a contract
    # is sold while it is being updated via a difference process.
    if ($contract->category_code eq 'multiplier') {
        $bet_params->{verify_child} = _get_info_to_verify_child($self->contract_id, $contract);
    }
    my $quants_bet_variables;
    if (my $comment_hash = $self->comment->[1]) {
        $quants_bet_variables = BOM::Database::Model::DataCollection::QuantsBetVariables->new({
            data_object_params => $comment_hash,
        });
    }

    return (
        undef,
        {
            transaction_data => {
                staff_loginid => $self->staff,
                source        => $self->source,
            },
            bet_data             => $bet_params,
            quants_bet_variables => $quants_bet_variables,
        });
}

sub prepare_sell {
    my ($self, $skip) = @_;

    if ($self->multiple) {
        for my $m (@{$self->multiple}) {
            next if $m->{code};
            my $c = eval { BOM::User::Client->new({loginid => $m->{loginid}}) };
            unless ($c) {
                $m->{code}  = 'InvalidLoginid';
                $m->{error} = BOM::Platform::Context::localize('Invalid loginid');
                next;
            }

            $m->{client} = $c;
        }
    }

    return $self->prepare_bet_data_for_sell if $skip;

    ### Prepare clients list, get uniq only...
    my @clients = ($self->client);
    if ($self->multiple) {
        @clients = map { $_->{client} } grep { ref $_->{client} } @{$self->multiple};
    }

    my $error_status = BOM::Transaction::Validation->new({
            transaction => $self,
            clients     => \@clients,
        })->validate_trx_sell();

    return $error_status if $error_status;

    $self->comment(
        _build_pricing_comment({
                contract => $self->contract,
                price    => $self->price,
                ($self->requested_amount)
                ? (requested_price => $self->requested_amount)
                : (),    # requested_price is bid price send by user.
                ($self->recomputed_amount)
                ? (recomputed_price => $self->recomputed_amount)
                : (),    # recomputed_price is recomputed bid price
                ($self->price_slippage)
                ? (price_slippage => $self->price_slippage)
                : (),    # price_slippage is the difference between the requested bid price and the recomputed bid price.
                action => 'sell'
            })) unless @{$self->comment};

    return $self->prepare_bet_data_for_sell;
}

sub sell {
    my ($self, %options) = @_;

    $self->action_type('sell');
    my $stats_data = $self->stats_start('sell');

    my ($error_status, $bet_data) = $self->prepare_sell($options{skip_validation});
    return $self->stats_stop($stats_data, $error_status) if $error_status;

    my $client = $self->client;

    $bet_data->{account_data} = {
        client_loginid => $client->loginid,
        currency_code  => $self->contract->currency,
    };

    $bet_data->{bet_data}{is_expired} = $self->contract->is_expired;
    $self->stats_validation_done($stats_data);

    my $fmb_helper = BOM::Database::Helper::FinancialMarketBet->new(
        %$bet_data,
        db => BOM::Database::ClientDB->new({broker_code => $client->broker_code})->db,
    );

    my $error = 1;
    my ($fmb, $txn, $buy_txn_id);
    try {
<<<<<<< HEAD
        ($fmb, $txn, $buy_txn_id, $buy_source) = $fmb_helper->sell_bet;

        BOM::Transaction::Utility::delete_contract_parameters($fmb->{id}, $client) if $fmb->{id};

=======
        ($fmb, $txn, $buy_txn_id) = $fmb_helper->sell_bet;
>>>>>>> 11b0c0a7
        $error = 0;
    }
    catch {
        # if $error_status is defined, return it
        # otherwise the function re-throws the exception
        $error_status = $self->_recover($@);
    }
    return $self->stats_stop($stats_data, $error_status) if $error_status;

    return $self->stats_stop(
        $stats_data,
        Error::Base->cuss(
            -quiet             => 1,
            -type              => 'GeneralError',
            -mesg              => 'Cannot perform database action',
            -message_to_client => BOM::Platform::Context::localize('A general error has occurred.'),
        )) if $error;

    return $self->stats_stop(
        $stats_data,
        Error::Base->cuss(
            -quiet             => 1,
            -type              => 'NoOpenPosition',
            -mesg              => 'No such open contract.',
            -message_to_client => BOM::Platform::Context::localize('This contract was not found among your open positions.'),
        )) unless defined $txn->{id} && defined $buy_txn_id;

    $self->stats_stop($stats_data);

    $self->balance_after($txn->{balance_after});
    $self->transaction_id($txn->{id});
    $self->reference_id($buy_txn_id);

    if ($client->landing_company->social_responsibility_check_required) {
        my $loss = $fmb->{buy_price} - $fmb->{sell_price};

        $client->increment_social_responsibility_values({
            losses => $loss > 0 ? $loss : 0,
        });
    }

    BOM::Transaction::CompanyLimits->new(
        contract_data   => $fmb,
        currency        => $self->contract->currency,
        landing_company => $client->landing_company,
    )->add_sells($client);

    return;
}

sub sell_by_shortcode {
    my ($self, %options) = @_;

    $self->action_type('sell');
    my $stats_data = $self->stats_start('sell');

    if ($self->contract->category_code eq 'multiplier') {
        return Error::Base->cuss(
            -quiet             => 1,
            -type              => 'UnsupportedBatchBuy',
            -mesg              => "Multiplier not supported in sell_by_shortcode",
            -message_to_client => localize('MULTUP and MULTDOWN are not supported.'),
        );
    }

    my ($error_status, $bet_data) = $self->prepare_sell($options{skip});
    $bet_data->{bet_data}{is_expired} = $self->contract->is_expired;
    return $self->stats_stop($stats_data, $error_status) if $error_status;

    $self->stats_validation_done($stats_data);

    my $currency = $self->contract->currency;

    my %per_broker;
    for my $m (@{$self->multiple}) {
        if ($m->{code}) {
            $m->{message_to_client} = $m->{error} if defined $m->{error};
            next;
        }
        push @{$per_broker{$m->{client}->broker_code}}, $m;
    }

    my %stat = map { $_ => {attempt => 0 + @{$per_broker{$_}}} } keys %per_broker;

    for my $broker (keys %per_broker) {
        my $list    = $per_broker{$broker};
        my $success = 0;
        # with hash key caching introduced in recent perl versions
        # the "map sort map" pattern does not make sense anymore.

        # this sorting is to prevent deadlocks in the database
        @$list = sort { $a->{loginid} cmp $b->{loginid} } @$list;

        my $fmb_helper = BOM::Database::Helper::FinancialMarketBet->new(
            %$bet_data,
            account_data => [map                                      { +{client_loginid => $_->{loginid}, currency_code => $currency} } @$list],
            db           => BOM::Database::ClientDB->new({broker_code => $broker})->db,
        );
        try {
            my $res = $fmb_helper->sell_by_shortcode($self->contract->shortcode);

            foreach my $r (@$list) {
                my $res_row = shift @$res;
                if (my $ecode = $res_row->{e_code}) {
                    # map DB errors to client messages
                    if (my $ref = $known_errors{$ecode}) {
                        my $error = (
                            ref $ref eq 'CODE'
                            ? $ref->($self, $r->{client}, $res_row->{e_description})
                            : $ref
                        );
                        $r->{code}              = $error->{-type};
                        $r->{message_to_client} = $error->{-message_to_client};
                        $r->{error}             = $error->{-message_to_client};

                    } else {
                        @{$r}{qw/code error/} = ('UnexpectedError' . $ecode, BOM::Platform::Context::localize('An unexpected error occurred'));
                    }
                } else {
                    $r->{tnx}       = $res_row->{txn};
                    $r->{fmb}       = $res_row->{fmb};
                    $r->{buy_tr_id} = $res_row->{buy_tr_id};

                    my $client = $r->{client};

                    # We cannot batch add sells; buy price may vary even with the same short code
                    BOM::Transaction::CompanyLimits->new(
                        contract_data   => $res_row->{fmb},
                        currency        => $self->contract->currency,
                        landing_company => $client->landing_company,
                    )->add_sells($client);

                    $success++;
                }
            }
            $stat{$broker}->{success} = $success;
        }
        catch {
            warn __PACKAGE__ . ':(' . __LINE__ . '): ' . $@;    # log it
            for my $el (@$list) {
                @{$el}{qw/code error/} = ('UnexpectedError', BOM::Platform::Context::localize('An unexpected error occurred'))
                    unless $el->{code} or $el->{fmb};
            }
        }
    }

    $self->stats_stop($stats_data, undef, \%stat);

    return;
}

=head1 METHODS

=head2 C<< $self->_recover($error) >>

This function tries to recover from an unsuccessful buy/sell.
It may decide to retry the operation. And it may decide to
sell expired bets before doing so.

=head4 Parameters

=over 4

=item * C<< $error >>
the error exception thrown by BOM::Platform::Data::Persistence::DB::_handle_errors

=back

=head3 Return Value

L<Error::Base> object
which means an unrecoverable but expected condition has been found.
Typically that means a precondition, like sufficient balance, was
not met.

=head3 Exceptions

In case of an unexpected error, the exception is re-thrown unmodified.

=cut

%known_errors = (
    BI001 => sub {
        my $self   = shift;
        my $client = shift;

        my $currency = $self->contract->currency;
        my $limit = formatnumber('amount', $currency, $client->get_limit_for_daily_turnover);

        my $error_message =
            BOM::Platform::Context::localize('Purchasing this contract will cause you to exceed your daily turnover limit of [_1][_2].',
            $currency, $limit);

        return Error::Base->cuss(
            -quiet             => 1,
            -type              => 'DailyTurnoverLimitExceeded',
            -mesg              => "Client has exceeded a daily turnover of $currency$limit",
            -message_to_client => $error_message,
        );
    },
    BI002 => sub {
        my $self   = shift;
        my $client = shift;

        my $limit = $self->calculate_max_open_bets($client);
        return Error::Base->cuss(
            -quiet             => 1,
            -type              => 'OpenPositionLimit',
            -mesg              => "Client has reached the limit of $limit open positions.",
            -message_to_client => BOM::Platform::Context::localize(
                'Sorry, you cannot hold more than [_1] contracts at a given time. Please wait until some contracts have closed and try again.',
                $limit
            ),
        );
    },
    BI003 => sub {
        my $self   = shift;
        my $client = shift;

        my $currency = $self->contract->currency;
        my $account  = BOM::Database::DataMapper::Account->new({
            client_loginid => $client->loginid,
            currency_code  => $currency,
        });

        return Error::Base->cuss(
            -quiet             => 1,
            -type              => 'InsufficientBalance',
            -message           => 'Client\'s account balance was insufficient to buy bet.',
            -message_to_client => BOM::Platform::Context::localize(
                'Your account balance ([_1][_2]) is insufficient to buy this contract ([_1][_3]).',
                $currency,
                formatnumber('amount', $currency, $account->get_balance()),
                formatnumber('price',  $currency, $self->price)));
    },
    BI008 => sub {
        my $self   = shift;
        my $client = shift;

        my $currency = $self->contract->currency;
        my $limit = formatnumber('amount', $currency, $client->get_limit_for_account_balance);

        my $account = BOM::Database::DataMapper::Account->new({
            client_loginid => $client->loginid,
            currency_code  => $currency,
        });
        my $balance = formatnumber('amount', $currency, $account->get_balance());

        return Error::Base->cuss(
            -quiet             => 1,
            -type              => 'AccountBalanceExceedsLimit',
            -mesg              => 'Client balance is above the allowed limits',
            -message_to_client => BOM::Platform::Context::localize(
                'Sorry, your account cash balance is too high ([_1]). Your maximum account balance is [_2].', "$currency$balance",
                "$currency$limit"
            ),
        );
    },
    BI009 => sub {
        my $self   = shift;
        my $client = shift;

        my $currency = $self->contract->currency;
        my $limit = formatnumber('amount', $currency, $client->get_limit_for_payout);

        return Error::Base->cuss(
            -quiet             => 1,
            -type              => 'OpenPositionPayoutLimit',
            -mesg              => 'Client has reached maximum net payout for open positions',
            -message_to_client => BOM::Platform::Context::localize(
                'Sorry, the aggregate payouts of contracts on your account cannot exceed [_1][_2].',
                $currency, $limit
            ),
        );
    },
    BI010 => Error::Base->cuss(
        -quiet             => 1,
        -type              => 'PromoCodeLimitExceeded',
        -mesg              => 'Client won more than 25 times of the promo code amount',
        -message_to_client => BOM::Platform::Context::localize(
            'Your account has exceeded the trading limit with free promo code, please deposit if you wish to continue trading.'),
    ),
    BI011 => sub {
        my $self   = shift;
        my $client = shift;
        my $msg    = shift;

        my $limit_name = 'Unknown';
        $msg =~ /^.+: ([^,]+)/ and $limit_name = $1;

        return Error::Base->cuss(
            -quiet             => 1,
            -type              => 'ProductSpecificTurnoverLimitExceeded',
            -mesg              => 'Exceeds turnover limit on ' . $limit_name,
            -message_to_client => BOM::Platform::Context::localize('You have exceeded the daily limit for contracts of this type.'),
        );
    },
    BI012 => sub {
        my $self   = shift;
        my $client = shift;

        my $currency = $self->contract->currency;
        my $limit = formatnumber('amount', $currency, $client->get_limit_for_daily_losses);

        my $error_message = BOM::Platform::Context::localize('You have exceeded your daily limit on losses of [_1][_2].', $currency, $limit);

        return Error::Base->cuss(
            -quiet             => 1,
            -type              => 'DailyLossLimitExceeded',
            -mesg              => "Client has exceeded his daily loss limit of $currency$limit",
            -message_to_client => $error_message,
        );
    },
    BI013 => sub {
        my $self   = shift;
        my $client = shift;

        my $currency = $self->contract->currency;
        my $limit = formatnumber('amount', $currency, $client->get_limit_for_7day_turnover);

        my $error_message =
            BOM::Platform::Context::localize('Purchasing this contract will cause you to exceed your 7-day turnover limit of [_1][_2].',
            $currency, $limit);

        return Error::Base->cuss(
            -quiet             => 1,
            -type              => '7DayTurnoverLimitExceeded',
            -mesg              => "Client has exceeded a 7-day turnover of $currency$limit",
            -message_to_client => $error_message,
        );
    },
    BI014 => sub {
        my $self   = shift;
        my $client = shift;

        my $currency = $self->contract->currency;
        my $limit = formatnumber('amount', $currency, $client->get_limit_for_7day_losses);

        my $error_message = BOM::Platform::Context::localize('You have exceeded your 7-day limit on losses of [_1][_2].', $currency, $limit);

        return Error::Base->cuss(
            -quiet             => 1,
            -type              => '7DayLossLimitExceeded',
            -mesg              => "Client has exceeded his 7-day loss limit of $currency$limit",
            -message_to_client => $error_message,
        );
    },
    # BI015 deprecated as spread is removed
    BI016 => sub {
        my $self   = shift;
        my $client = shift;

        my $currency = $self->contract->currency;
        my $limit = formatnumber('amount', $currency, $client->get_limit_for_30day_turnover);

        my $error_message =
            BOM::Platform::Context::localize('Purchasing this contract will cause you to exceed your 30-day turnover limit of [_1][_2].',
            $currency, $limit);

        return Error::Base->cuss(
            -quiet             => 1,
            -type              => '30DayTurnoverLimitExceeded',
            -mesg              => "Client has exceeded a 30-day turnover of $currency$limit",
            -message_to_client => $error_message,
        );
    },
    BI017 => sub {
        my $self   = shift;
        my $client = shift;

        my $currency = $self->contract->currency;
        my $limit = formatnumber('amount', $currency, $client->get_limit_for_30day_losses);

        my $error_message = BOM::Platform::Context::localize('You have exceeded your 30-day limit on losses of [_1][_2].', $currency, $limit);

        return Error::Base->cuss(
            -quiet             => 1,
            -type              => '30DayLossLimitExceeded',
            -mesg              => "Client has exceeded his 30-day loss limit of $currency$limit",
            -message_to_client => $error_message,
        );
    },
    BI018 => sub {
        my $self   = shift;
        my $client = shift;

        return Error::Base->cuss(
            -quiet             => 1,
            -type              => 'DailyProfitLimitExceeded',
            -mesg              => 'Exceeds daily profit limit',
            -message_to_client => BOM::Platform::Context::localize('No further trading is allowed for the current trading session.'),
        );
    },
    BI019 => sub {
        my $self   = shift;
        my $client = shift;
        my $msg    = shift;

        my $limit_name = 'Unknown';
        $msg =~ /^.+: ([^,]+)/ and $limit_name = $1;

        return Error::Base->cuss(
            -quiet             => 1,
            -type              => $limit_name . 'Exceeded',
            -mesg              => 'Exceeds open position limit on ' . $limit_name,
            -message_to_client => BOM::Platform::Context::localize('You have exceeded the open position limit for contracts of this type.'),
        );
    },
    BI050 => sub {
        my $self   = shift;
        my $client = shift;
        my $msg    = shift;

        Error::Base->cuss(
            -quiet             => 1,
            -type              => 'NoOpenPosition',
            -mesg              => $msg,
            -message_to_client => BOM::Platform::Context::localize('This contract was not found among your open positions.'),
        );
    },
    BI051 => sub {
        my $self   = shift;
        my $client = shift;
        my $msg    = shift;

        Error::Base->cuss(
            -quiet => 1,
            -type  => 'CompanyWideLimitExceeded',
            -mesg  => 'company-wide risk limit reached',
            -message_to_client =>
                BOM::Platform::Context::localize('No further trading is allowed on this contract type for the current trading session.'),
        );
    },
    BI104 => sub {
        my $msg = 'Transaction time is too old (check server time), ' . $_[2];

        warn $msg;

        Error::Base->cuss(
            -quiet             => 1,
            -type              => 'TransactionTimeTooOld',
            -mesg              => $msg,
            -message_to_client => BOM::Platform::Context::localize('Cannot create contract'),
        );
    },
    BI105 => sub {
        my $msg = 'Transaction time is too new (check server time), ' . $_[2];

        warn $msg;

        Error::Base->cuss(
            -quiet             => 1,
            -type              => 'TransactionTimeTooYoung',
            -mesg              => $msg,
            -message_to_client => BOM::Platform::Context::localize('Cannot create contract'),
        );
    },
    BI054 => Error::Base->cuss(
        -quiet             => 1,
        -type              => 'SymbolMissingInBetMarketTable',
        -mesg              => 'Symbol missing in bet.limits_market_mapper table',
        -message_to_client => BOM::Platform::Context::localize('Trading is suspended for this instrument.'),
    ),
    BI103 => Error::Base->cuss(
        -quiet             => 1,
        -type              => 'RoundingExceedPermittedEpsilon',
        -mesg              => 'Rounding exceed permitted epsilon',
        -message_to_client => BOM::Platform::Context::localize('Only a maximum of two decimal points are allowed for the amount.'),
    ),
    BI005 => Error::Base->cuss(
        -quiet             => 1,
        -type              => 'LookbackOpenPositionLimitExceeded',
        -mesg              => 'Lookback open positions limit exceeded',
        -message_to_client => BOM::Platform::Context::localize('Lookback open positions limit exceeded.'),
    ),
    BI020 => Error::Base->cuss(
        -quiet             => 1,
        -type              => 'PerUserPotentialLossLimitReached',
        -mesg              => 'per user potential loss limit reached',
        -message_to_client => BOM::Platform::Context::localize('This contract is currently unavailable due to market conditions'),
    ),
    BI022 => Error::Base->cuss(
        -quiet             => 1,
        -type              => 'PerUserRealizedLossLimitReached',
        -mesg              => 'per user realized loss limit reached',
        -message_to_client => BOM::Platform::Context::localize('This contract is currently unavailable due to market conditions'),
    ),
    BI023 => Error::Base->cuss(
        -quiet             => 1,
        -type              => 'SellFailureDueToUpdate',
        -mesg              => 'Contract is updated while attempting to sell',
        -message_to_client => BOM::Platform::Context::localize('Sell failed because contract was updated.'),
    ),
);

sub _recover {
    my $self   = shift;
    my $err    = shift;
    my $client = shift;
    if (blessed($self)) {
        $client //= $self->client;
    }

    if (ref($err) eq 'ARRAY') {    # special BINARY code
        my $ref = $known_errors{$err->[0]};
        return ref $ref eq 'CODE' ? $ref->($self, $client, $err->[1]) : $ref if $ref;
    } else {
        # TODO: recover from deadlocks & co.
    }
    die $err;
}

sub format_error {
    my ($self, %args) = @_;
    my $err           = $args{err};
    my $client        = $args{client};
    my $type          = $args{type} // 'InternalError';             # maybe caller know the type. If the err cannot be parsed, then we use this value
    my $msg           = Dumper($err);
    my $msg_to_client = $args{msg_to_client} // 'Internal Error';
    try {
        return $self->_recover($err, $client);
    }
    catch {
        return Error::Base->cuss(
            -quiet             => 1,
            -type              => $type,
            -mesg              => $msg,
            -message_to_client => BOM::Platform::Context::localize($msg_to_client),
        );
    }
}

sub _build_pricing_comment {
    my $args = shift;

    my ($contract, $price, $action) = @{$args}{qw/contract price action/};

    my @comment_fields = @{$contract->pricing_details($action)};

    #NOTE The handling of sell whether the bid is sucess or not will be handle in next card
    # only manual sell and buy has a price
    push @comment_fields, (trade => $price) if $price;

    # Record price slippage, requested_price and recomputed_price in quants bet variable.
    # To always reproduce ask price, we would want to record the slippage allowed during transaction.
    push @comment_fields, map { defined $args->{$_} ? ($_ => $args->{$_}) : () } qw/price_slippage requested_price recomputed_price/;

    my $comment_str = sprintf join(' ', ('%s[%0.5f]') x (@comment_fields / 2)), @comment_fields;

    return [$comment_str, {@comment_fields}];
}

=head2 sell_expired_contracts

Static function: Sells expired contracts.
For contracts with missing market data, settle them manually for real money accounts, but sell with purchase price for virtual account
Returns: HashRef, with:
'total_credited', total amount credited to Client
'skip_contract', count for expired contracts that failed to be sold
'failures', the failure information

=cut

my %source_to_sell_type = (
    2 => 'expiryd',    # app id for `Binary.com expiryd.pl` in auth db => oauth.apps table
);

sub sell_expired_contracts {
    my $args          = shift;
    my $client        = $args->{client};
    my $source        = $args->{source};
    my $contract_ids  = $args->{contract_ids};
    my $collect_stats = $args->{collect_stats};

    my $currency = $client->currency;
    my $loginid  = $client->loginid;

    my $result = {
        skip_contract => $contract_ids ? (scalar @$contract_ids) : 0,
        total_credited      => 0,
        number_of_sold_bets => 0,
        failures            => [],
    };

    my $mapper = BOM::Database::DataMapper::FinancialMarketBet->new({
        client_loginid => $loginid,
        currency_code  => $currency,
        broker_code    => $client->broker_code,
        operation      => 'replica',
    });

    my $clientdb = BOM::Database::ClientDB->new({
        broker_code => $client->broker_code,
        operation   => 'replica',
    });
    my $bets =
          (defined $contract_ids)
        ? [map { $_->financial_market_bet_record } @{$mapper->get_fmb_by_id($contract_ids)}]
        : $clientdb->getall_arrayref('select * from bet.get_open_bets_of_account(?,?,?)',
        [$client->loginid, $client->currency, ($args->{only_expired} ? 'true' : 'false')]);

    return $result unless $bets and @$bets;

    my $now = Date::Utility->new;
    my @bets_to_sell;
    my @quants_bet_variables;
    my @transdata;
    my %stats_attempt;
    my %stats_failure;

    for my $bet (@$bets) {
        my $contract;
        my $failure = {fmb_id => $bet->{id}};
        try {
            my $bet_params = shortcode_to_parameters($bet->{short_code}, $currency);
            if ($bet->{bet_class} eq 'multiplier') {
                # for multiplier, we need to combine information on the child table to complete a contract
                $bet_params->{limit_order} = extract_limit_orders($bet);
            }
            $contract = produce_contract($bet_params);
        }
        catch {
            $failure->{reason} = 'Could not instantiate contract object';
            push @{$result->{failures}}, $failure;
            next;
        }

        # if contract is not expired, don't bother to do anything
        next unless $contract->is_expired;
        my $logging_class = $BOM::Database::Model::Constants::BET_TYPE_TO_CLASS_MAP->{$contract->code}
            or warn "No logging class found for contract type " . $contract->code;
        $logging_class //= 'INVALID';
        $stats_attempt{$logging_class}++;

        try {
            if ($contract->is_valid_to_sell) {
                @{$bet}{qw/sell_price sell_time is_expired/} =
                    ($contract->bid_price, $contract->date_pricing->db_timestamp, $contract->is_expired);
                $bet->{absolute_barrier} = $contract->barrier->as_absolute
                    if $contract->category_code eq 'asian' and $contract->is_after_settlement;

                if ($contract->category_code eq 'multiplier') {
                    $bet->{verify_child} = _get_info_to_verify_child($bet->{id}, $contract);
                }

                $bet->{quantity} = 1;
                push @bets_to_sell, $bet;
                push @transdata,
                    {
                    staff_loginid => 'AUTOSELL',
                    source        => $source,
                    };

                # price_slippage will not happen to expired contract, hence not needed.
                push @quants_bet_variables,
                    BOM::Database::Model::DataCollection::QuantsBetVariables->new({
                        data_object_params => _build_pricing_comment({
                                contract => $contract,
                                action   => 'autosell_expired_contract',
                            }
                        )->[1],
                    });

                # collect stats about expiryd process they should be removed later
                # expiryd only send one contract id so it's safe to return single value.
                # this a hack that should be removed later when examination is done.
                if ($collect_stats) {
                    $result->{contract_expiry_epoch} = $contract->exit_tick->epoch if $contract->exit_tick;
                    $result->{contract_expiry_epoch} = $contract->hit_tick->epoch if $contract->is_path_dependent and $contract->hit_tick;
                    $result->{bet_type}    = $bet->bet_type;
                    $result->{expiry_type} = $contract->expiry_type;
                }

            } elsif ($client->is_virtual and $now->epoch >= $contract->date_settlement->epoch + 3600) {
                # for virtual, if can't settle bet due to missing market data, sell contract with buy price
                @{$bet}{qw/sell_price sell_time is_expired/} = ($bet->{buy_price}, $now->db_timestamp, $contract->is_expired);
                $bet->{quantity} = 1;
                push @bets_to_sell, $bet;
                push @transdata,
                    {
                    staff_loginid => 'AUTOSELL',
                    source        => $source,
                    };
                #empty list for virtual
                push @quants_bet_variables,
                    BOM::Database::Model::DataCollection::QuantsBetVariables->new({
                        data_object_params => {},
                    });
            } else {
                my $cpve = $contract->primary_validation_error;
                if ($cpve) {
                    my ($error_msg, $reason) =
                         !($contract->is_expired and $contract->is_valid_to_sell)
                        ? ('NotExpired', 'not expired')
                        : (_normalize_error($cpve), $cpve->message);
                    $stats_failure{$logging_class}{$error_msg}++;
                    $failure->{reason} = $reason;
                } else {
                    $failure->{reason} = "Unknown failure in sell_expired_contracts, shortcode: " . $contract->shortcode;
                    warn 'validation error missing when contract is invalid to sell, shortcode['
                        . $contract->shortcode
                        . '] pricing time ['
                        . $contract->date_pricing->datetime . ']';
                }
                push @{$result->{failures}}, $failure;
            }
        }
        catch {
            my $err = $@;
            if ($err =~ /^Requesting for historical period data without a valid DB connection/) {
                # seems an issue in /Quant/Framework/EconomicEventCalendar.pm get_latest_events_for_period:
                # live pricing condition was not ok and get_for_period was called for
                # Data::Chronicle::Reader without dbic
                $err .= "Data::Chronicle::Reader get_for_period call without dbic: Details: contract shortcode: " . $contract->shortcode . "\n";
            }
            warn 'SellExpiredContract Exception: ' . __PACKAGE__ . ':(' . __LINE__ . '): ' . $err;    # log it
        }
    }

    my $broker    = lc($client->broker_code);
    my $virtual   = $client->is_virtual ? 'yes' : 'no';
    my $rmgenv    = BOM::Config::env;
    my $sell_type = (defined $source and exists $source_to_sell_type{$source}) ? $source_to_sell_type{$source} : 'expired';
    my @tags      = ("broker:$broker", "virtual:$virtual", "rmgenv:$rmgenv", "sell_type:$sell_type");

    for my $class (keys %stats_attempt) {
        stats_count("transaction.sell.attempt", $stats_attempt{$class}, {tags => [@tags, "contract_class:$class"]});
    }
    for my $class (keys %stats_failure) {
        for my $reason (keys %{$stats_failure{$class}}) {
            stats_count(
                "transaction.sell.failure",
                $stats_failure{$class}{$reason},
                {tags => [@tags, "contract_class:$class", "reason:" . _normalize_error($reason)]});
        }
    }

    return $result unless @bets_to_sell;    # nothing to do

    my $fmb_helper = BOM::Database::Helper::FinancialMarketBet->new(
        transaction_data => \@transdata,
        bet_data         => \@bets_to_sell,
        account_data     => {
            client_loginid => $loginid,
            currency_code  => $currency
        },
        db                   => BOM::Database::ClientDB->new({broker_code => $client->broker_code})->db,
        quants_bet_variables => \@quants_bet_variables,
    );

    my $sold;
    try {
        $sold = $fmb_helper->batch_sell_bet;
        BOM::Transaction::Utility::delete_contract_parameters($_->{id}, $client) for (@bets_to_sell);
    }
    catch {
        my $e = $@;
        warn(ref $e eq 'ARRAY' ? "@$e" : "$e");
        $sold = [];
    }

    if (not $sold or @bets_to_sell > @$sold) {
        # We missed some, let's figure out which ones they are.
        my %sold_fmbs = map { $_->{fmb}->{id} => 1 } @{$sold // []};
        my %missed;
        foreach my $bet (@bets_to_sell) {
            next if $sold_fmbs{$bet->{id}};    # Was not missed.
            $missed{$bet->{bet_class}}++;
            push @{$result->{failures}},
                {
                fmb_id => $bet->{id},
                reason => _normalize_error("TransactionFailure")};
        }
        foreach my $class (keys %missed) {
            stats_count("transaction.sell.failure", $missed{$class},
                {tags => [@tags, "contract_class:$class", "reason:" . _normalize_error("TransactionFailure")]});

        }
    }

    return $result unless $sold and @$sold;    # nothing has been sold

    my $skip_contract  = @$bets - @$sold;
    my $total_credited = 0;
    my %stats_success;

    my $total_losses = 0;

    my $sr_check_required = $client->landing_company->social_responsibility_check_required;

    for my $t (@$sold) {

        my $fmb = $t->{fmb};

        $total_credited += $t->{txn}->{amount};
        $stats_success{$fmb->{bet_class}}->[0]++;
        $stats_success{$fmb->{bet_class}}->[1] += $t->{txn}->{amount};

        if ($sr_check_required) {
            $total_losses += $fmb->{sell_price} + 0 ? 0 : $fmb->{buy_price};
        }

        BOM::Transaction::CompanyLimits->new(
            contract_data   => $fmb,
            currency        => $currency,
            landing_company => $client->landing_company,
        )->add_sells($client);
    }

    $client->increment_social_responsibility_values({
            losses => $total_losses,
        }) if $sr_check_required;

    for my $class (keys %stats_success) {
        stats_count("transaction.sell.success", $stats_success{$class}->[0], {tags => [@tags, "contract_class:$class"]});
    }

    $result->{skip_contract}       = $skip_contract;
    $result->{total_credited}      = $total_credited;
    $result->{number_of_sold_bets} = 0 + @$sold;

    return $result;
}

sub report {
    my $self = shift;
    return
          "Transaction Report:\n"
        . sprintf("%30s: %s\n", 'Client',                 $self->client)
        . sprintf("%30s: %s\n", 'Contract',               $self->contract->code)
        . sprintf("%30s: %s\n", 'Price',                  $self->price)
        . sprintf("%30s: %s\n", 'Payout',                 $self->payout)
        . sprintf("%30s: %s\n", 'Amount Type',            $self->amount_type)
        . sprintf("%30s: %s\n", 'Comment',                $self->comment->[0] || '')
        . sprintf("%30s: %s\n", 'Staff',                  $self->staff)
        . sprintf("%30s: %s",   'Transaction Parameters', Dumper($self->transaction_parameters))
        . sprintf("%30s: %s\n", 'Transaction ID',         $self->transaction_id || -1)
        . sprintf("%30s: %s\n", 'Purchase Date',          $self->purchase_date->datetime_yyyymmdd_hhmmss);
}

=head2 extract_limit_orders

use this function to parse parameters like stop_out and take_profit from financial_market_bet

=cut

sub extract_limit_orders {
    my $contract_params = shift;

    my %orders = ();

    my @supported_order = qw(stop_out take_profit stop_loss);
    if (ref $contract_params eq 'BOM::Database::AutoGenerated::Rose::FinancialMarketBet') {
        my $child      = $contract_params->{multiplier};
        my $basis_spot = $child->basis_spot;
        foreach my $order (@supported_order) {
            # when the order date is defined, there's an order
            my $order_date = join '_', ($order, 'order_date');
            if ($child->$order_date) {
                my $order_amount = join '_', ($order, 'order_amount');
                $orders{$order} = {
                    order_type   => $order,
                    basis_spot   => $basis_spot,
                    order_date   => $child->$order_date->epoch,
                    order_amount => $child->$order_amount,
                };
            }
        }
    } elsif (ref $contract_params eq 'HASH') {
        my $basis_spot = $contract_params->{basis_spot};
        foreach my $order (@supported_order) {
            my $order_date = join '_', ($order, 'order_date');
            if ($contract_params->{$order_date}) {
                my $order_amount = join '_', ($order, 'order_amount');
                $orders{$order} = {
                    order_type   => $order,
                    basis_spot   => $basis_spot,
                    order_date   => $contract_params->{$order_date},
                    order_amount => $contract_params->{$order_amount},
                };
            }
        }
    } else {
        die 'Invalid contract parameters';
    }

    return \%orders;
}

sub _get_params_for_expiryqueue {
    my $self = shift;

    my $contract = $self->contract;

    my $hash = {
        purchase_price        => $self->price,
        transaction_reference => $self->transaction_id,
        held_by               => $self->client->loginid,
        contract_id           => $self->contract_id,
        in_currency           => $contract->currency,
        symbol                => $contract->underlying->symbol,
    };

    # These-are all non-exclusive conditions, we don't care if anything is
    # sold to which they all apply.
    $hash->{settlement_epoch} = $contract->date_settlement->epoch if $contract->category->has_user_defined_expiry;
    # if we were to enable back the intraday path dependent, the barrier saved
    # in expiry queue might be wrong, since barrier is set based on next tick.
    if ($contract->is_path_dependent) {
        # just check one barrier type since they are not allowed to be different.
        if ($contract->two_barriers) {
            if ($contract->high_barrier->barrier_type eq 'absolute') {
                $hash->{up_level}   = $contract->high_barrier->as_absolute;
                $hash->{down_level} = $contract->low_barrier->as_absolute;
            } else {
                $hash->{entry_tick_epoch}    = $contract->date_start->epoch + 1;
                $hash->{relative_up_level}   = $contract->supplied_high_barrier;
                $hash->{relative_down_level} = $contract->supplied_low_barrier;
            }
        } elsif ($contract->can('barrier')) {
            if ($contract->barrier and $contract->barrier->barrier_type eq 'absolute') {
                my $which_level = ($contract->barrier->as_difference > 0) ? 'up_level' : 'down_level';
                $hash->{$which_level} = $contract->barrier->as_absolute;
            } elsif ($contract->barrier) {
                $hash->{entry_tick_epoch} = $contract->date_start->epoch + 1;
                my $which_level = ($contract->barrier->pip_difference > 0) ? 'relative_up_level' : 'relative_down_level';
                $hash->{$which_level} = $contract->supplied_barrier;
            }
        }

        if ($contract->can('stop_out') and $contract->stop_out) {
            my $which_level = $contract->stop_out_side eq 'lower' ? 'down_level' : 'up_level';
            $hash->{$which_level} = $contract->underlying->pipsized_value($contract->stop_out->barrier_value);
        }

        if ($contract->can('take_profit') and $contract->take_profit) {
            my $which_level = $contract->take_profit_side eq 'lower' ? 'down_level' : 'up_level';
            $hash->{$which_level} = $contract->underlying->pipsized_value($contract->take_profit->barrier_value);
        }

        if ($contract->can('stop_loss') and $contract->stop_loss) {
            my $which_level = $contract->stop_loss_side eq 'lower' ? 'down_level' : 'up_level';
            $hash->{$which_level} = $contract->underlying->pipsized_value($contract->stop_loss->barrier_value);
        }
    }

    $hash->{tick_count} = $contract->tick_count if $contract->tick_expiry;

    return $hash;
}

sub _get_list_for_expiryqueue {
    my $full_list = shift;

    my @eq_list = ();
    foreach my $elm (@$full_list) {
        next if $elm->{code};
        push @eq_list,
            {
            contract_id           => $elm->{fmb}->{id},
            held_by               => $elm->{loginid},
            transaction_reference => $elm->{txn}->{id},
            };
    }

    return \@eq_list;
}

sub _get_info_to_verify_child {
    my ($contract_id, $contract) = @_;

    my $info = {
        financial_market_bet_id => $contract_id + 0,
        basis_spot              => $contract->basis_spot + 0,
        multiplier              => $contract->multiplier + 0,
    };

    foreach my $order (@{$contract->supported_orders}) {
        if ($contract->$order) {
            # make sure it is numeric
            $info->{$order . '_order_amount'} = $contract->$order->order_amount ? $contract->$order->order_amount + 0 : undef;
            # jsonb converts datatme to 2019-10-30T02:12:27 format
            # let's do the same here.
            my $order_date = $contract->$order->order_date->db_timestamp;
            $order_date =~ s/\s/T/;
            $info->{$order . '_order_date'} = $order_date;
        } else {
            # to match null in the child table
            $info->{$order . '_order_amount'} = undef;
            $info->{$order . '_order_date'}   = undef;
        }
    }

    return $info;

}

no Moose;

__PACKAGE__->meta->make_immutable;

1;

=head1 TEST

    # run all test scripts #
    make test
    # run one script #
    prove t/BOM/001_structure.t
    # run one script with perl #
    perl -MBOM::Test t/BOM/001_structure.t

=cut<|MERGE_RESOLUTION|>--- conflicted
+++ resolved
@@ -926,7 +926,6 @@
 
     my %stat = map { $_ => {attempt => 0 + @{$per_broker{$_}}} } keys %per_broker;
 
-<<<<<<< HEAD
     my @sold;
     my $contract_params = {
         shortcode => $self->contract->shortcode,
@@ -936,8 +935,6 @@
         $self->contract->can('available_orders') ? (limit_order => $self->contract->available_orders) : (),
     };
 
-=======
->>>>>>> 11b0c0a7
     for my $broker (keys %per_broker) {
         my $list = $per_broker{$broker};
         # with hash key caching introduced in recent perl versions
@@ -1139,14 +1136,8 @@
     my $error = 1;
     my ($fmb, $txn, $buy_txn_id);
     try {
-<<<<<<< HEAD
-        ($fmb, $txn, $buy_txn_id, $buy_source) = $fmb_helper->sell_bet;
-
+        ($fmb, $txn, $buy_txn_id) = $fmb_helper->sell_bet;
         BOM::Transaction::Utility::delete_contract_parameters($fmb->{id}, $client) if $fmb->{id};
-
-=======
-        ($fmb, $txn, $buy_txn_id) = $fmb_helper->sell_bet;
->>>>>>> 11b0c0a7
         $error = 0;
     }
     catch {
