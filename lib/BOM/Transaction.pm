--- conflicted
+++ resolved
@@ -117,11 +117,7 @@
     return $self->$type($amount);
 }
 
-<<<<<<< HEAD
-=head2 record_slippage
-=======
 =head2 get_price_move
->>>>>>> 6b291724
 
 This function is record slippage amount (price or payout) for a particular contract into $transaction->price_slippage
 attribute in BOM::Transaction object.
@@ -164,38 +160,27 @@
 
 =cut
 
-<<<<<<< HEAD
-sub record_slippage {
-    my ($self, $amount) = @_;
-=======
 sub get_price_move {
     my $self = shift;
->>>>>>> 6b291724
 
     my $action_type  = $self->action_type;
     my $request_type = $self->request_type;
 
     die 'action_type is not defined' unless $action_type;
 
-<<<<<<< HEAD
-=======
     my $amount = $self->requested_amount - $self->recomputed_amount;
 
->>>>>>> 6b291724
     # invert slippage amount to reflect company's position
     if (($action_type eq 'buy' and $request_type eq 'payout') or $action_type eq 'sell') {
         $amount *= -1;
     }
 
-<<<<<<< HEAD
-=======
     return $amount;
 }
 
 sub record_slippage {
     my ($self, $amount) = @_;
 
->>>>>>> 6b291724
     return $self->price_slippage(financialrounding('price', $self->contract->currency, $amount));
 }
 
