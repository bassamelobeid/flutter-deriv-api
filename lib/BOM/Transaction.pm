package BOM::Transaction;

use Moose;

no indirect;

use Data::Dumper;
use Error::Base;
use Path::Tiny;
use Scalar::Util qw(blessed);
use Time::HiRes qw(tv_interval gettimeofday time);
use JSON::MaybeXS;
use Date::Utility;
use ExpiryQueue qw( enqueue_new_transaction enqueue_multiple_new_transactions );
use Try::Tiny;
use DataDog::DogStatsd::Helper qw(stats_inc stats_timing stats_count);

use Brands;
use BOM::User::Client;
use Finance::Asset::Market::Types;
use Finance::Contract::Category;
use Format::Util::Numbers qw/formatnumber financialrounding/;
use List::Util qw(min);

use BOM::Config;
use BOM::Config::Runtime;
use BOM::Config::Chronicle;
use BOM::Product::ContractFactory qw( produce_contract make_similar_contract );
use Finance::Contract::Longcode qw( shortcode_to_parameters );
use BOM::Platform::Context qw(localize request);
use BOM::Config::RedisReplicated;
use BOM::Database::DataMapper::Payment;
use BOM::Database::DataMapper::Transaction;
use BOM::Database::DataMapper::Account;
use BOM::Database::DataMapper::FinancialMarketBet;
use BOM::Database::ClientDB;
use BOM::Database::Model::Account;
use BOM::Database::Model::DataCollection::QuantsBetVariables;
use BOM::Database::Model::Constants;
use BOM::Database::Helper::FinancialMarketBet;
use BOM::Database::Helper::RejectedTrade;
use BOM::Database::ClientDB;
use BOM::Transaction::CompanyLimits;
use BOM::Transaction::Validation;
use BOM::Transaction::Utility;

=head1 NAME

    BOM::Transaction

=cut

=head2 action_type

This can be either 'buy' or 'sell'.

=cut

has action_type => (
    is       => 'rw',
    init_arg => undef,
);

has [qw(requested_amount recomputed_amount)] => (
    is         => 'ro',
    init_arg   => undef,
    lazy_build => 1,
);

has request_type => (
    is         => 'ro',
    lazy_build => 1,
);

sub _build_request_type {
    my $self = shift;

    # certain contract types do not have payout so we will be comparing stake for these contracts.
    return 'payout' if ($self->action_type eq 'buy' and $self->amount_type eq 'stake' and $self->contract->is_non_zero_payout);
    return 'price';
}

sub _build_requested_amount {
    my $self = shift;

    my $type = $self->request_type;
    return $self->$type;
}

sub _build_recomputed_amount {
    my $self = shift;

    # certain contract types do not have payout so we will be comparing stake for these contracts.
    return $self->contract->payout if $self->request_type eq 'payout';
    return $self->action_type eq 'buy' ? $self->contract->ask_price : $self->contract->bid_price;
}

sub adjust_amount {
    my ($self, $amount) = @_;

    my $type = $self->request_type;

    if ($type eq 'payout') {
        # We override contract just for the sake of having correct contract shortly.
        # TODO: improve this by not having to re-create contract for this.
        my $contract = make_similar_contract(
            $self->contract,
            {
                amount_type => 'payout',
                amount      => $amount
            });
        $self->contract($contract);
    }

    return $self->$type($amount);
}

=head2 get_price_move

This function is record slippage amount (price or payout) for a particular contract into $transaction->price_slippage
attribute in BOM::Transaction object.

slippage amount under different situations could benefit the user or the company. For ease of reporting,
we will convert slippage amount to reflect the following:

- postive slippage: company's gain
- negative slippage: company's loss

slippage amount is calculated with the following formula:

$slippage = $requested - $recomputed

Buying a contract:

- When $transaction->request_type eq 'price'

    A positive slippage (in ask price) means profit for the company. For example:

    User requested to buy the contract for 10 USD. When it reaches our server, the recomputed ask price of the contract is now 9 USD. In this case, slippage (10 USD - 9 USD) is 1 USD.
    The contract is sold at 10USD (theoretically sold at a more expensive price)

    On the other hand, a negative slippage  means loss for the company. The logic is the same, we sold the contract at a cheaper price.

- When $transaction->request_type eq 'payout'

    A positive slippage (in payout price) means loss for the company. For example:

    User wanted to stake 5 USD to win a 10 USD payout. So, the requested payout is 10 USD. When it reaches our server, the recomputed payout of the contract is now 9 USD.
    In this case, payout slippage (10 USD - 9 USD) is 1 USD. We are giving user 1 USD more than what it should be, hence a company loss.

    On the other hand, a negative payout slippage means profit for the company.

Selling a contract:

When you're selling a contract, the requested and recomputed amount are always going to be in bid price space.

A positive slippage (in bid price) means loss for the company and vice versa.

=cut

sub get_price_move {
    my $self = shift;

    my $action_type  = $self->action_type;
    my $request_type = $self->request_type;

    die 'action_type is not defined' unless $action_type;

    my $amount = $self->requested_amount - $self->recomputed_amount;

    # invert slippage amount to reflect company's position
    if (($action_type eq 'buy' and $request_type eq 'payout') or $action_type eq 'sell') {
        $amount *= -1;
    }

    return $amount;
}

sub record_slippage {
    my ($self, $amount) = @_;

    return $self->price_slippage(financialrounding('price', $self->contract->currency, $amount));
}

has client => (
    is  => 'ro',
    isa => 'BOM::User::Client',
);

has multiple => (
    is  => 'ro',
    isa => 'Maybe[ArrayRef]',
);

has contract_parameters => (
    is => 'rw',
);

has contract => (
    is         => 'rw',
    lazy_build => 1,
);

has contract_details => (
    is => 'rw',
);

has transaction_details => (
    is => 'rw',
);

sub _build_contract {
    my $self  = shift;
    my $param = $self->contract_parameters;

    if ($param->{shortcode}) {
        $param = shortcode_to_parameters($param->{shortcode}, $param->{currency});
        $param->{landing_company} = $self->contract_parameters->{landing_company};
        $param->{limit_order} = $self->contract_parameters->{limit_order} if $self->contract_parameters->{limit_order};
    }
    return produce_contract($param);
}

has price => (
    is  => 'rw',
    isa => 'Maybe[Num]',
);

=head2 price_slippage

 positive price slippage means contract was bought or sold to the client in company's favour.

 We absorb price slippage on either side up to 50% of contract commission.

=cut

has price_slippage => (
    is      => 'rw',
    default => 0,
);

has transaction_record => (
    is         => 'ro',
    isa        => 'BOM::Database::AutoGenerated::Rose::Transaction',
    lazy_build => 1,
);

sub _build_transaction_record {
    my $self = shift;
    my $id = $self->transaction_id || die 'transaction not written yet';
    return $self->client->default_account->find_transaction(query => [id => $id])->[0];
}

has balance_after => (
    is  => 'rw',
    isa => 'Maybe[Num]',
);

has limits => (
    is      => 'rw',
    isa     => 'HashRef',
    default => sub { +{} },
);

has payout => (
    is         => 'rw',
    isa        => 'Num',
    lazy_build => 1,
);

sub _build_payout {
    my $self = shift;
    return $self->contract->payout;
}

=head2 amount_type

amount_type can either be 'payout' or 'stake'. This works for all existing contract types.

=cut

has amount_type => (
    is         => 'rw',
    isa        => 'Str',
    lazy_build => 1,
);

sub _build_amount_type {
    my $self = shift;

    my $param = $self->contract_parameters;
    my $amount_type;
    # shortcode is generated internally and not part of buy parameter. When is part of the $self->contract_parameters,
    # this is an existing contract.
    if ($param->{shortcode}) {
        $amount_type = shortcode_to_parameters($param->{shortcode}, $param->{currency})->{amount_type};
    }

    # lookbacks does not require amount_type and amount as it's input, but internally we would
    # still want to compare the ask price
    $amount_type = 'payout' unless $self->contract->category->require_basis;
    die 'amount_type is required' unless defined $amount_type;
    die 'amount_type can only be stake or payout' unless ($amount_type eq 'stake' or $amount_type eq 'payout');

    return $amount_type;
}

has comment => (
    is      => 'rw',
    isa     => 'ArrayRef',
    default => sub { [] },
);

has staff => (
    is         => 'rw',
    isa        => 'Str',
    lazy_build => 1,
);

sub _build_staff {
    my $self = shift;
    return $self->client->loginid;
}

has transaction_id => (
    is  => 'rw',
    isa => 'Int',
);

### For sell operations only
has reference_id => (
    is  => 'rw',
    isa => 'Int',
);

has contract_id => (
    is  => 'rw',
    isa => 'Int',
);

has execute_at_better_price => (
    is      => 'rw',
    isa     => 'Bool',
    default => 0,
);

# calling server should capture time of request
has purchase_date => (
    is       => 'rw',
    isa      => 'date_object',
    coerce   => 1,
    required => 1
);

has source => (
    is  => 'ro',
    isa => 'Maybe[Int]',
);

has transaction_parameters => (
    is      => 'ro',
    isa     => 'HashRef',
    default => sub { {}; },
);

sub BUILDARGS {
    my (undef, $args) = @_;

    if (exists $args->{price}) {
        $args->{transaction_parameters}->{price} = $args->{price};
    }
    if (exists $args->{payout}) {
        $args->{transaction_parameters}->{payout} = $args->{payout};
    }
    return $args;
}

my %known_errors;              # forward declaration
sub sell_expired_contracts;    # forward declaration

sub stats_start {
    my $self = shift;
    my $what = shift;

    my $client   = $self->client;
    my $contract = $self->contract;

    my $broker      = lc($client->broker_code);
    my $virtual     = $client->is_virtual ? 'yes' : 'no';
    my $rmgenv      = BOM::Config::env;
    my $bet_class   = $BOM::Database::Model::Constants::BET_TYPE_TO_CLASS_MAP->{$contract->code};
    my $lc          = $client->landing_company->short;
    my $market_name = $contract->market->name;
    my $tags =
        {tags => ["broker:$broker", "virtual:$virtual", "rmgenv:$rmgenv", "contract_class:$bet_class", "landing_company:$lc", "market:$market_name"]};

    if ($what eq 'buy' or $what eq 'batch_buy') {
        push @{$tags->{tags}}, "amount_type:" . lc($self->amount_type), "expiry_type:" . ($contract->fixed_expiry ? 'fixed' : 'duration');
    } elsif ($what eq 'sell') {
        push @{$tags->{tags}}, "sell_type:manual";
    }
    stats_inc("transaction.$what.attempt", $tags);

    # End of 2019 we found out that we are stacking IO loops on top of each other. At the time, the
    # normal stack depth at this point during a buy transaction was 49. But sometimes we saw stack
    # depths of up to 600. The following code allows sysadmins to create a directory
    # (/var/lib/binary/BOM::Transaction) to turn on logging of the stack depth to datadog. If the
    # directory is also writable and the stack depth exceeds 70, a stack trace is written to a file
    # in that directory. At the time of this writing, each file uses on average 10kb of disk space.
    # This code generates at most 1000 files depending on the PID. Older files will be overwritten.
    # So, the file system needs to provide about 10MB of free space.
    if (-d (my $fn = '/var/lib/binary/BOM::Transaction')) {
        my $stack_depth = 1;
        1 while defined scalar caller($stack_depth += 10);
        1 until defined scalar caller --$stack_depth;

        # For a given set of tags these curves should be absolutely flat!
        DataDog::DogStatsd::Helper::stats_gauge("transaction.$what.stack_depth", $stack_depth, $tags);

        if ($stack_depth > 70 and -w $fn) {
            my $basename = $$ % 1000;
            $fn .= "/$basename.stacktrace";
            if (open my $fh, '>', $fn) {
                $stack_depth = 1;
                my ($buf, $pack, $file, $line) = ('');
                $buf .= "$pack / $file ($line)\n" while ($pack, $file, $line) = caller $stack_depth++;
                print $fh $buf;
                close $fh;
            }
        }
    }

    return +{
        start   => [gettimeofday],
        tags    => $tags,
        virtual => $virtual,
        rmgenv  => $rmgenv,
        what    => $what,
    };
}

sub stats_validation_done {
    my $self = shift;
    my $data = shift;

    $data->{validation_done} = [gettimeofday];

    return;
}

# Given a generic error, try to turn it into a tag-friendly string which
# might be the same across multiple failures.
sub _normalize_error {
    my $error = shift;

    if (my $whatsit = blessed $error) {
        if ($whatsit eq 'Error::Base') {
            my $type = $error->get_type;    # These are nice short camelCase descriptions
            $error = (
                       $type eq 'InvalidtoBuy'
                    or $type eq 'InvalidtoSell'
            ) ? $error->get_mesg : $type;    # In these special cases, we'd like to get the underlying contract message, instead.
        } elsif ($whatsit eq 'MooseX::Role::Validatable::Error') {
            $error = $error->message;        # These should be sentence-like.
        } else {
            $error = "$error";               # Assume it's stringifiable.
        }
    }

    $error =~ s/(?<=[^A-Z])([A-Z])/ $1/g;    # camelCase to words
    $error =~ s/\[[^\]]+\]//g;               # Bits between [] should be dynamic
    $error = join('_', split /\s+/, lc $error);

    return $error;
}

sub stats_stop {
    my ($self, $data, $error, $extra) = @_;

    my $what = $data->{what};
    my $tags = $data->{tags};

    if ($error) {
        stats_inc("transaction.$what.failure", {tags => [@{$tags->{tags}}, 'reason:' . _normalize_error($error)]});

        return $error;
    }

    my $now = [gettimeofday];
    stats_timing("transaction.$what.elapsed_time", 1000 * tv_interval($data->{start},           $now), $tags);
    stats_timing("transaction.$what.db_time",      1000 * tv_interval($data->{validation_done}, $now), $tags);
    stats_inc("transaction.$what.success", $tags);

    if ($what eq 'batch_buy') {
        my @tags = grep { !/^(?:broker|virtual):/ } @{$tags->{tags}};
        for my $broker (keys %$extra) {
            my $xd = $extra->{$broker};
            my $tags = {tags => ["broker:" . lc($broker), "virtual:" . ($broker =~ /^VR/ ? "yes" : "no"), @tags]};
            stats_count("transaction.buy.attempt", $xd->{attempt}, $tags);
            stats_count("transaction.buy.success", $xd->{success}, $tags);
        }
        return;
    }
    return;
}

sub calculate_max_open_bets {
    my $self   = shift;
    my $client = shift;

    return $client->get_limit_for_open_positions;
}

sub calculate_limits {
    my $self = shift;
    my $client = shift || $self->client;

    my %limits;

    my $static_config = BOM::Config::quants;

    my $contract = $self->contract;
    my $currency = $contract->currency;

    # Client related limit set in client's management page in the backoffice.
    # It is normally used to stop trading activities of a client.
    $limits{max_balance} = $client->get_limit_for_account_balance;
    my $lim = $self->calculate_max_open_bets($client);
    $limits{max_open_bets} = $lim if defined $lim;
    $limits{max_payout_open_bets} = $client->get_limit_for_payout;

    my $app_config = BOM::Config::Runtime->instance->app_config;
    unless ($client->is_virtual) {
        # only pass true values if global limit checks are enabled.
        # actual checks happens in the database

        foreach my $check_name (qw(global_potential_loss global_realized_loss)) {
            my $method       = 'enable_' . $check_name;
            my $alert_method = $check_name . '_alert_threshold';
            if ($app_config->quants->$method) {
                my $threshold = $app_config->quants->$alert_method;
                $limits{$check_name} = {
                    per_market                   => 1,
                    per_symbol                   => 1,
                    per_market_warning_threshold => $threshold,
                    per_symbol_warning_threshold => $threshold,
                };
            }
        }

        foreach my $check_name (qw(user_potential_loss user_realized_loss)) {
            my $method       = 'enable_' . $check_name;
            my $alert_method = $check_name . '_alert_threshold';
            if ($app_config->quants->$method) {
                my $threshold = $app_config->quants->$alert_method;
                $limits{$check_name}{per_user}          = 1;
                $limits{$check_name}{warning_threshold} = $threshold;
            }
        }
    }

    defined($lim = $client->get_limit_for_daily_losses)
        and $limits{max_losses} = $lim;
    defined($lim = $client->get_limit_for_7day_turnover)
        and $limits{max_7day_turnover} = $lim;
    defined($lim = $client->get_limit_for_7day_losses)
        and $limits{max_7day_losses} = $lim;
    defined($lim = $client->get_limit_for_30day_turnover)
        and $limits{max_30day_turnover} = $lim;
    defined($lim = $client->get_limit_for_30day_losses)
        and $limits{max_30day_losses} = $lim;

    $limits{max_turnover} = $client->get_limit_for_daily_turnover;

    my $rp = $contract->risk_profile;
    my @cl_rp = $rp->get_client_profiles($client->loginid, $client->landing_company->short);

    if ($contract->is_binary) {
        # TODO: comebine this with BOM::Product::QuantsConfig
        push @{$limits{specific_turnover_limits}}, @{$rp->get_turnover_limit_parameters(\@cl_rp)};
    } else {
        $limits{lookback_open_position_limit} = $static_config->{lookback_limits}{open_position_limits}{$currency};
        my @non_binary_custom_limits = $rp->get_non_binary_limit_parameters(\@cl_rp);

        my @limits_arr = map { $_->{non_binary_contract_limit} } grep { exists $_->{non_binary_contract_limit}; } @{$non_binary_custom_limits[0]};
        my $custom_limit = min(@limits_arr);
        $limits{lookback_open_position_limit} = $custom_limit if defined $custom_limit;
    }

    return \%limits;
}

sub prepare_bet_data_for_buy {
    my $self = shift;

    my $contract = $self->contract;

    if ($self->purchase_date->is_after($contract->date_start)) {
        my $d1 = $self->purchase_date->datetime_yyyymmdd_hhmmss;
        my $d2 = $contract->date_start->datetime_yyyymmdd_hhmmss;
        return Error::Base->cuss(
            -quiet             => 1,
            -type              => 'ContractAlreadyStarted',
            -mesg              => "buy at $d1 too late for $d2 contract",
            -message_to_client => BOM::Platform::Context::localize("Start time is in the past."));
    }

    my $bet_class = $BOM::Database::Model::Constants::BET_TYPE_TO_CLASS_MAP->{$contract->code};

    $self->price(financialrounding('price', $contract->currency, $self->price));

    my $bet_params = {
        quantity          => 1,
        short_code        => scalar $contract->shortcode,
        buy_price         => $self->price,
        remark            => $self->comment->[0] || '',
        underlying_symbol => scalar $contract->underlying->symbol,
        bet_type          => scalar $contract->code,
        bet_class         => $bet_class,
        purchase_time     => scalar $self->purchase_date->db_timestamp,
        start_time        => scalar $contract->date_start->db_timestamp,
        expiry_time       => scalar $contract->date_expiry->db_timestamp,
        settlement_time   => scalar $contract->date_settlement->db_timestamp,
        payout_price      => scalar $self->payout,
    };

    $bet_params->{expiry_daily} = 1 if $contract->expiry_daily;
    $bet_params->{fixed_expiry} = 1 if $contract->fixed_expiry;
    if ($contract->tick_expiry) {
        $bet_params->{tick_expiry} = 1;
        $bet_params->{tick_count}  = scalar $contract->tick_count;
    }

    if ($bet_params->{bet_class} eq $BOM::Database::Model::Constants::BET_CLASS_HIGHER_LOWER_BET) {
        # only store barrier in the database if it is defined.
        # asian contracts have barriers at/after expiry.
        if ($contract->has_user_defined_barrier) {
            $bet_params->{$contract->barrier->barrier_type . '_barrier'} = $contract->barrier->supplied_barrier;
        }
    } elsif ($bet_params->{bet_class} eq $BOM::Database::Model::Constants::BET_CLASS_DIGIT_BET) {
        $bet_params->{prediction} = $contract->sentiment;
        $bet_params->{last_digit} = $contract->barrier->supplied_barrier;
    } elsif ($bet_params->{bet_class} eq $BOM::Database::Model::Constants::BET_CLASS_RANGE_BET) {
        $bet_params->{$contract->high_barrier->barrier_type . '_higher_barrier'} = $contract->high_barrier->supplied_barrier;
        $bet_params->{$contract->low_barrier->barrier_type . '_lower_barrier'}   = $contract->low_barrier->supplied_barrier;
    } elsif ($bet_params->{bet_class} eq $BOM::Database::Model::Constants::BET_CLASS_TOUCH_BET) {
        $bet_params->{$contract->barrier->barrier_type . '_barrier'} = $contract->barrier->supplied_barrier;
    } elsif ($bet_params->{bet_class} eq $BOM::Database::Model::Constants::BET_CLASS_LOOKBACK_OPTION) {
        $bet_params->{multiplier} = $contract->multiplier;
    } elsif ($bet_params->{bet_class} eq $BOM::Database::Model::Constants::BET_CLASS_RESET_BET) {
        if ($contract->barrier) {
            $bet_params->{$contract->barrier->barrier_type . '_barrier'} = $contract->barrier->supplied_barrier;
        }
    } elsif ($bet_params->{bet_class} eq $BOM::Database::Model::Constants::BET_CLASS_CALLPUT_SPREAD) {
        $bet_params->{$contract->high_barrier->barrier_type . '_high_barrier'} = $contract->high_barrier->supplied_barrier;
        $bet_params->{$contract->low_barrier->barrier_type . '_low_barrier'}   = $contract->low_barrier->supplied_barrier;
    } elsif ($bet_params->{bet_class} eq $BOM::Database::Model::Constants::BET_CLASS_HIGH_LOW_TICK) {
        if ($contract->selected_tick) {
            $bet_params->{selected_tick} = $contract->selected_tick;
        }
    } elsif ($bet_params->{bet_class} eq $BOM::Database::Model::Constants::BET_CLASS_RUNS) {
        $bet_params->{selected_tick}    = $contract->selected_tick;
        $bet_params->{relative_barrier} = $contract->supplied_barrier;
    } elsif ($bet_params->{bet_class} eq $BOM::Database::Model::Constants::BET_CLASS_MULTIPLIER) {
        $bet_params->{multiplier}            = $contract->multiplier + 0;
        $bet_params->{basis_spot}            = $contract->stop_out->basis_spot + 0;
        $bet_params->{stop_out_order_date}   = $contract->stop_out->order_date->db_timestamp;
        $bet_params->{stop_out_order_amount} = $contract->stop_out->order_amount;

        # take profit is optional. Same goes to stop loss.
        if ($contract->take_profit) {
            $bet_params->{take_profit_order_date}   = $contract->take_profit->order_date->db_timestamp;
            $bet_params->{take_profit_order_amount} = $contract->take_profit->order_amount;
        }

        if ($contract->stop_loss) {
            $bet_params->{stop_loss_order_date}   = $contract->stop_loss->order_date->db_timestamp;
            $bet_params->{stop_loss_order_amount} = $contract->stop_loss->order_amount;
        }
    } else {
        return Error::Base->cuss(
            -quiet             => 1,
            -type              => 'UnsupportedBetClass',
            -mesg              => "Unsupported bet class $bet_params->{bet_class}",
            -message_to_client => BOM::Platform::Context::localize("Unsupported bet class [_1].", $bet_params->{bet_class}),
        );
    }
    my $quants_bet_variables;
    if (my $comment_hash = $self->comment->[1]) {
        $quants_bet_variables = BOM::Database::Model::DataCollection::QuantsBetVariables->new({
            data_object_params => $comment_hash,
        });
    }

    return (
        undef,
        {
            transaction_data => {
                staff_loginid => $self->staff,
                source        => $self->source,
                app_markup    => $self->contract->app_markup_dollar_amount,
            },
            bet_data             => $bet_params,
            quants_bet_variables => $quants_bet_variables,
        });
}

sub prepare_buy {
    my ($self, $skip) = @_;

    if ($self->multiple) {
        for my $m (@{$self->multiple}) {
            next if $m->{code};
            my $c = try { BOM::User::Client->new({loginid => $m->{loginid}}) };
            unless ($c) {
                $m->{code}  = 'InvalidLoginid';
                $m->{error} = BOM::Platform::Context::localize('Invalid loginid');
                next;
            }

            $m->{client} = $c;
            $m->{limits} = $self->calculate_limits($m->{client});
        }
    }

    return $self->prepare_bet_data_for_buy if $skip;
    my @clients = ($self->client);
    if ($self->multiple) {
        @clients = map { $_->{client} } grep { ref $_->{client} } @{$self->multiple};
    } else {
        $self->limits($self->calculate_limits);
    }
    my $error_status = BOM::Transaction::Validation->new({
            transaction => $self,
            clients     => \@clients,
        })->validate_trx_buy();

    return $error_status if $error_status;

    $self->comment(
        _build_pricing_comment({
                contract => $self->contract,
                price    => $self->price,
                ($self->requested_amount)
                ? (requested_price => $self->requested_amount)
                : (),    # requested_price could be ask price or payout. Since this field is embedded in database schema, I don't want to change it.
                ($self->recomputed_amount)
                ? (recomputed_price => $self->recomputed_amount)
                : (),    # recomputed_price could be ask price or payout. Since this field is embedded in database schema, I don't want to change it.
                ($self->price_slippage)
                ? (price_slippage => $self->price_slippage)
                : (),    # price_slippage is the slippage of ask price or payout price.
                action => 'buy'
            })) unless (@{$self->comment});

    return $self->prepare_bet_data_for_buy;
}

sub buy {
    my ($self, %options) = @_;

    $self->action_type('buy');
    my $stats_data = $self->stats_start('buy');

    my $client = $self->client;

    my ($error_status, $bet_data) = $self->prepare_buy($options{skip_validation});
    return $self->stats_stop($stats_data, $error_status) if $error_status;

    $self->stats_validation_done($stats_data);
    my $clientdb = BOM::Database::ClientDB->new({broker_code => $client->broker_code});

    # only fetch fmbid when necessary
    my $fmbid;
    if ($self->contract->require_contract_id) {
        $fmbid = $clientdb->get_next_fmbid();
        $bet_data->{bet_data}{fmb_id} = $fmbid;
    }

    my $fmb_helper = BOM::Database::Helper::FinancialMarketBet->new(
        %$bet_data,
        account_data => {
            client_loginid => $client->loginid,
            currency_code  => $self->contract->currency,
        },
        limits => $self->limits,
        db     => $clientdb->db,
    );

    my $error = 1;
    my ($fmb, $txn);

    my $company_limits = BOM::Transaction::CompanyLimits->new(
        contract_data   => $bet_data->{bet_data},
        landing_company => $client->landing_company,
        currency        => $self->contract->currency,
    );

    try {
        $company_limits->add_buys($client);
        # Some contracts require more information besides shortcode to fully defined the contract.
        # To avoid race condition between transaction stream and contract parameters setting,
        # we will set contract parameters before buy.
        my $contract_params = {
            shortcode => $self->contract->shortcode,
            currency  => $client->currency,
            sell_time => undef,
            is_sold   => 0,
            $self->contract->can('available_orders') ? (limit_order => $self->contract->available_orders) : (),
            expiry_time => $self->contract->date_expiry->epoch,
        };

        if ($fmbid) {
            $contract_params->{contract_id} = $fmbid;
            BOM::Transaction::Utility::set_contract_parameters($contract_params, $client);
        }

        ($fmb, $txn) = $fmb_helper->buy_bet;

        unless ($fmbid) {
            $contract_params->{contract_id} = $fmb->{id};
            BOM::Transaction::Utility::set_contract_parameters($contract_params, $client);
        }

        $self->contract_details($fmb);
        $self->transaction_details($txn);
        $error = 0;
    }
    catch {
        # if $error_status is defined, return it
        # otherwise the function re-throws the exception
        stats_inc('database.consistency.inverted_transaction', {tags => ['broker_code:' . $client->broker_code]});
        my $contract_id = $fmbid // (defined $fmb ? $fmb->{id} : undef);
        BOM::Transaction::Utility::delete_contract_parameters($contract_id, $client) if $contract_id;
        $company_limits->reverse_buys($client);
        $error_status = $self->_recover($_);
    };
    return $self->stats_stop($stats_data, $error_status) if $error_status;

    return $self->stats_stop(
        $stats_data,
        Error::Base->cuss(
            -quiet             => 1,
            -type              => 'GeneralError',
            -mesg              => 'Cannot perform database action',
            -message_to_client => BOM::Platform::Context::localize('A general error has occurred.'),
        )) if $error;

    $self->stats_stop($stats_data);

    $self->balance_after($txn->{balance_after});
    $self->transaction_id($txn->{id});
    $self->contract_id($fmb->{id});

    $client->increment_social_responsibility_values({
            turnover     => $fmb->{buy_price},
            num_contract => 1
        }) if $client->landing_company->social_responsibility_check_required;

    enqueue_new_transaction(_get_params_for_expiryqueue($self));    # For soft realtime expiration notification.

    return;
}

# expected parameters:
# $self->multiple
#   an array of hashes. Elements with a key "code" are ignored. They are
#   thought to be already erroneous. Otherwise the element should contain
#   a "loginid" key.
#   The following keys are added:
#   * client: the BOM::User::Client object corresponding to the loginid
#   * limits: a hash representing the betting limits of this client
#   * fmb and txn: the FMB and transaction records that have been written
#     to the database in case of success
#   * code and error: in case of an error during the transaction these keys
#     contain the error description corresponding to the usual -type and
#     -message_to_client members of an Error::Base object.
# $self->contract
#   the contract
# $self->staff
# $self->source
# ...
#
# set or modified during operation:
# $self->price
#   the price
# @{$self->multiple}
#   see above
#
# return value:
#   - empty list on success. Success means the database function has been called.
#     It does not mean any contract has been bought.
#   - an Error::Base object indicates that something more fundamental went wrong.
#     For instance the contract's start date may be in the past.
#
# Exceptions:
#   The function may throw exceptions. However, it is guaranteed that after
#   contract validation no exception whatsoever is thrown. That means there
#   is no way for a contract to be bought but not reported back to the caller.

sub batch_buy {
    my ($self, %options) = @_;

    # we do not support batch buy for multiplier
    if ($self->contract->category_code eq 'multiplier') {
        return Error::Base->cuss(
            -quiet             => 1,
            -type              => 'UnsupportedBatchBuy',
            -mesg              => "Multiplier not supported in batch_buy",
            -message_to_client => localize('MULTUP and MULTDOWN are not supported.'),
        );
    }

    # TODO: shall we allow this operation only if $self->client is real-money?
    #       Or allow virtual $self->client only if all other clients are also
    #       virtual?
    $self->action_type('buy');
    my $stats_data = $self->stats_start('batch_buy');

    my ($error_status, $bet_data) = $self->prepare_buy($options{skip_validation});

    return $self->stats_stop($stats_data, $error_status) if $error_status;

    $self->stats_validation_done($stats_data);

    my %per_broker;
    for my $m (@{$self->multiple}) {
        if ($m->{code}) {
            $m->{message_to_client} = $m->{error} if defined $m->{error};
            next;
        }

        push @{$per_broker{$m->{client}->broker_code}}, $m;
    }

    my %stat = map { $_ => {attempt => 0 + @{$per_broker{$_}}} } keys %per_broker;

    for my $broker (keys %per_broker) {
        my $list = $per_broker{$broker};
        # with hash key caching introduced in recent perl versions
        # the "map sort map" pattern does not make sense anymore.

        # this sorting is to prevent deadlocks in the database
        @$list = sort { $a->{loginid} cmp $b->{loginid} } @$list;

        my @general_error = ('UnexpectedError', BOM::Platform::Context::localize('An unexpected error occurred'));

        try {
            my $currency   = $self->contract->currency;
            my $fmb_helper = BOM::Database::Helper::FinancialMarketBet->new(
                %$bet_data,
                # great readablility provided by our tidy rules
                account_data => [map                                      { +{client_loginid => $_->{loginid}, currency_code => $currency} } @$list],
                limits       => [map                                      { $_->{limits} } @$list],
                db           => BOM::Database::ClientDB->new({broker_code => $broker})->db,
            );

            my @clients = map { $_->{client} } @$list;
            my $company_limits = BOM::Transaction::CompanyLimits->new(
                contract_data   => $bet_data->{bet_data},
                landing_company => $clients[0]->landing_company,
                currency        => $self->contract->currency,
            );
            $company_limits->add_buys(@clients);

            my $success = 0;
            my $result  = $fmb_helper->batch_buy_bet;
            for my $el (@$list) {
                my $res = shift @$result;
                if (my $ecode = $res->{e_code}) {
                    # map DB errors to client messages
                    if (my $ref = $known_errors{$ecode}) {
                        my $error = (
                            ref $ref eq 'CODE'
                            ? $ref->($self, $el->{client}, $res->{e_description})
                            : $ref
                        );
                        $el->{code}              = $error->{-type};
                        $el->{error}             = $error->{-message_to_client};
                        $el->{message_to_client} = $error->{-message_to_client};
                    } else {
                        @{$el}{qw/code message_to_client/} = @general_error;
                    }
                } else {
                    $el->{fmb} = $res->{fmb};
                    $el->{txn} = $res->{txn};
                    $success++;
                }
            }

            $company_limits->reverse_buys(map { $_->{client} } grep { defined $_->{error} } @$list);

            $stat{$broker}->{success} = $success;
            enqueue_multiple_new_transactions(_get_params_for_expiryqueue($self), _get_list_for_expiryqueue($list));
        }
        catch {
            warn __PACKAGE__ . ':(' . __LINE__ . '): ' . $_;    # log it

            for my $el (@$list) {
                @{$el}{qw/code error/} = @general_error unless $el->{code} or $el->{fmb};
            }
        };
    }

    $self->stats_stop($stats_data, undef, \%stat);

    return;
}

sub prepare_bet_data_for_sell {
    my $self = shift;
    my $contract = shift || $self->contract;

    $self->price(financialrounding('price', $contract->currency, $self->price));

    my $bet_params = {
        id         => scalar $self->contract_id,
        sell_price => scalar $self->price,
        sell_time  => scalar $contract->date_pricing->db_timestamp,
        quantity   => 1,
        $contract->category_code eq 'asian' && $contract->is_after_settlement
        ? (absolute_barrier => scalar $contract->barrier->as_absolute)
        : (),
    };

    # we need to verify child table for multiplier to avoid cases where a contract
    # is sold while it is being updated via a difference process.
    if ($contract->category_code eq 'multiplier') {
        $bet_params->{verify_child} = _get_info_to_verify_child($self->contract_id, $contract);
    }
    my $quants_bet_variables;
    if (my $comment_hash = $self->comment->[1]) {
        $quants_bet_variables = BOM::Database::Model::DataCollection::QuantsBetVariables->new({
            data_object_params => $comment_hash,
        });
    }

    return (
        undef,
        {
            transaction_data => {
                staff_loginid => $self->staff,
                source        => $self->source,
            },
            bet_data             => $bet_params,
            quants_bet_variables => $quants_bet_variables,
        });
}

sub prepare_sell {
    my ($self, $skip, $validation_method) = @_;

    # Transaction should be refactored to be more modular IMO.
    # This is the minimal to support contract cancellation.
    # Refactoring will be done in a separate card.
    $validation_method //= 'validate_trx_sell';

    if ($self->multiple) {
        for my $m (@{$self->multiple}) {
            next if $m->{code};
            my $c = try { BOM::User::Client->new({loginid => $m->{loginid}}) };
            unless ($c) {
                $m->{code}  = 'InvalidLoginid';
                $m->{error} = BOM::Platform::Context::localize('Invalid loginid');
                next;
            }

            $m->{client} = $c;
        }
    }

    return $self->prepare_bet_data_for_sell if $skip;

    ### Prepare clients list, get uniq only...
    my @clients = ($self->client);
    if ($self->multiple) {
        @clients = map { $_->{client} } grep { ref $_->{client} } @{$self->multiple};
    }

    my $error_status = BOM::Transaction::Validation->new({
            transaction => $self,
            clients     => \@clients,
        })->$validation_method();

    return $error_status if $error_status;

    $self->comment(
        _build_pricing_comment({
                contract => $self->contract,
                price    => $self->price,
                ($self->requested_amount)
                ? (requested_price => $self->requested_amount)
                : (),    # requested_price is bid price send by user.
                ($self->recomputed_amount)
                ? (recomputed_price => $self->recomputed_amount)
                : (),    # recomputed_price is recomputed bid price
                ($self->price_slippage)
                ? (price_slippage => $self->price_slippage)
                : (),    # price_slippage is the difference between the requested bid price and the recomputed bid price.
                action => 'sell'
            })) unless @{$self->comment};

    return $self->prepare_bet_data_for_sell;
}

sub sell {
    my ($self, %options) = @_;

    $self->action_type('sell');
    my $stats_data = $self->stats_start('sell');

    my ($error_status, $bet_data) = $self->prepare_sell($options{skip_validation});
    return $self->stats_stop($stats_data, $error_status) if $error_status;

    my $client = $self->client;

    $bet_data->{account_data} = {
        client_loginid => $client->loginid,
        currency_code  => $self->contract->currency,
    };

    $bet_data->{bet_data}{is_expired} = $self->contract->is_expired;
    $self->stats_validation_done($stats_data);

    my $fmb_helper = BOM::Database::Helper::FinancialMarketBet->new(
        %$bet_data,
        db => BOM::Database::ClientDB->new({broker_code => $client->broker_code})->db,
    );

    my $error = 1;
    my ($fmb, $txn, $buy_txn_id);
    try {
        ($fmb, $txn, $buy_txn_id) = $fmb_helper->sell_bet;
<<<<<<< HEAD
=======
        BOM::Transaction::Utility::delete_contract_parameters($fmb->{id}, $client) if $fmb->{id};
>>>>>>> 483f2b31
        $error = 0;
    }
    catch {
        # if $error_status is defined, return it
        # otherwise the function re-throws the exception
        $error_status = $self->_recover($_);
    };
    return $self->stats_stop($stats_data, $error_status) if $error_status;

    return $self->stats_stop(
        $stats_data,
        Error::Base->cuss(
            -quiet             => 1,
            -type              => 'GeneralError',
            -mesg              => 'Cannot perform database action',
            -message_to_client => BOM::Platform::Context::localize('A general error has occurred.'),
        )) if $error;

    return $self->stats_stop(
        $stats_data,
        Error::Base->cuss(
            -quiet             => 1,
            -type              => 'NoOpenPosition',
            -mesg              => 'No such open contract.',
            -message_to_client => BOM::Platform::Context::localize('This contract was not found among your open positions.'),
        )) unless defined $txn->{id} && defined $buy_txn_id;

    $self->stats_stop($stats_data);

    $self->balance_after($txn->{balance_after});
    $self->transaction_id($txn->{id});
    $self->reference_id($buy_txn_id);

    if ($client->landing_company->social_responsibility_check_required) {
        my $loss = $fmb->{buy_price} - $fmb->{sell_price};

        $client->increment_social_responsibility_values({
            losses => $loss > 0 ? $loss : 0,
        });
    }

    BOM::Transaction::CompanyLimits->new(
        contract_data   => $fmb,
        currency        => $self->contract->currency,
        landing_company => $client->landing_company,
    )->add_sells($client);

    return;
}

sub sell_by_shortcode {
    my ($self, %options) = @_;

    $self->action_type('sell');
    my $stats_data = $self->stats_start('sell');

    if ($self->contract->category_code eq 'multiplier') {
        return Error::Base->cuss(
            -quiet             => 1,
            -type              => 'UnsupportedBatchSell',
            -mesg              => "Multiplier not supported in sell_by_shortcode",
            -message_to_client => localize('MULTUP and MULTDOWN are not supported.'),
        );
    }

    my ($error_status, $bet_data) = $self->prepare_sell($options{skip});
    $bet_data->{bet_data}{is_expired} = $self->contract->is_expired;
    return $self->stats_stop($stats_data, $error_status) if $error_status;

    $self->stats_validation_done($stats_data);

    my $currency = $self->contract->currency;

    my %per_broker;
    for my $m (@{$self->multiple}) {
        if ($m->{code}) {
            $m->{message_to_client} = $m->{error} if defined $m->{error};
            next;
        }
        push @{$per_broker{$m->{client}->broker_code}}, $m;
    }

    my %stat = map { $_ => {attempt => 0 + @{$per_broker{$_}}} } keys %per_broker;

    for my $broker (keys %per_broker) {
        my $list    = $per_broker{$broker};
        my $success = 0;
        # with hash key caching introduced in recent perl versions
        # the "map sort map" pattern does not make sense anymore.

        # this sorting is to prevent deadlocks in the database
        @$list = sort { $a->{loginid} cmp $b->{loginid} } @$list;

        my $fmb_helper = BOM::Database::Helper::FinancialMarketBet->new(
            %$bet_data,
            account_data => [map                                      { +{client_loginid => $_->{loginid}, currency_code => $currency} } @$list],
            db           => BOM::Database::ClientDB->new({broker_code => $broker})->db,
        );
        try {
            my $res = $fmb_helper->sell_by_shortcode($self->contract->shortcode);

            foreach my $r (@$list) {
                my $res_row = shift @$res;
                if (my $ecode = $res_row->{e_code}) {
                    # map DB errors to client messages
                    if (my $ref = $known_errors{$ecode}) {
                        my $error = (
                            ref $ref eq 'CODE'
                            ? $ref->($self, $r->{client}, $res_row->{e_description})
                            : $ref
                        );
                        $r->{code}              = $error->{-type};
                        $r->{message_to_client} = $error->{-message_to_client};
                        $r->{error}             = $error->{-message_to_client};

                    } else {
                        @{$r}{qw/code error/} = ('UnexpectedError' . $ecode, BOM::Platform::Context::localize('An unexpected error occurred'));
                    }
                } else {
                    $r->{tnx}       = $res_row->{txn};
                    $r->{fmb}       = $res_row->{fmb};
                    $r->{buy_tr_id} = $res_row->{buy_tr_id};

                    my $client = $r->{client};

                    # We cannot batch add sells; buy price may vary even with the same short code
                    BOM::Transaction::CompanyLimits->new(
                        contract_data   => $res_row->{fmb},
                        currency        => $self->contract->currency,
                        landing_company => $client->landing_company,
                    )->add_sells($client);

                    $success++;
                }
            }
            $stat{$broker}->{success} = $success;
        }
        catch {
            warn __PACKAGE__ . ':(' . __LINE__ . '): ' . $_;    # log it
            for my $el (@$list) {
                @{$el}{qw/code error/} = ('UnexpectedError', BOM::Platform::Context::localize('An unexpected error occurred'))
                    unless $el->{code} or $el->{fmb};
            }
        };
    }

    $self->stats_stop($stats_data, undef, \%stat);

    return;
}

sub prepare_cancel {
    my ($self, $skip_validation) = @_;

    $self->price($self->contract->cancel_price);

    return $self->prepare_sell($skip_validation, 'validate_trx_cancel');
}

sub cancel_by_shortcode {
    my $self = shift;

    return Error::Base->cuss(
        -type              => 'UnsupportedBatchCancel',
        -mesg              => "Multiplier not supported in sell_by_shortcode",
        -message_to_client => localize('MULTUP and MULTDOWN are not supported.'),
    );
}

sub cancel {
    my ($self, %options) = @_;

    $self->action_type('sell');
    my $stats_data = $self->stats_start('cancel');

    my ($error_status, $bet_data) = $self->prepare_cancel($options{skip_validation});
    return $self->stats_stop($stats_data, $error_status) if $error_status;

    my $client = $self->client;

    $bet_data->{account_data} = {
        client_loginid => $client->loginid,
        currency_code  => $self->contract->currency,
    };

    $bet_data->{bet_data}{is_expired} = $self->contract->is_expired;
    $self->stats_validation_done($stats_data);

    my $fmb_helper = BOM::Database::Helper::FinancialMarketBet->new(
        %$bet_data,
        db => BOM::Database::ClientDB->new({broker_code => $client->broker_code})->db,
    );

    my $error = 1;
    my ($fmb, $txn, $buy_txn_id);
    try {
        ($fmb, $txn, $buy_txn_id) = $fmb_helper->sell_bet;
        $error = 0;
    }
    catch {
        # if $error_status is defined, return it
        # otherwise the function re-throws the exception
        $error_status = $self->_recover($_);
    };
    return $self->stats_stop($stats_data, $error_status) if $error_status;

    return $self->stats_stop(
        $stats_data,
        Error::Base->cuss(
            -type              => 'GeneralError',
            -mesg              => 'Cannot perform database action',
            -message_to_client => BOM::Platform::Context::localize('A general error has occurred.'),
        )) if $error;

    return $self->stats_stop(
        $stats_data,
        Error::Base->cuss(
            -type              => 'NoOpenPosition',
            -mesg              => 'No such open contract.',
            -message_to_client => BOM::Platform::Context::localize('This contract was not found among your open positions.'),
        )) unless defined $txn->{id} && defined $buy_txn_id;

    $self->stats_stop($stats_data);

    $self->balance_after($txn->{balance_after});
    $self->transaction_id($txn->{id});
    $self->reference_id($buy_txn_id);

    if ($client->landing_company->social_responsibility_check_required) {
        my $loss = $fmb->{buy_price} - $fmb->{sell_price};

        $client->increment_social_responsibility_values({
            losses => $loss > 0 ? $loss : 0,
        });
    }

    BOM::Transaction::CompanyLimits->new(
        contract_data   => $fmb,
        currency        => $self->contract->currency,
        landing_company => $client->landing_company,
    )->add_sells($client);

    return;
}

=head1 METHODS

=head2 C<< $self->_recover($error) >>

This function tries to recover from an unsuccessful buy/sell.
It may decide to retry the operation. And it may decide to
sell expired bets before doing so.

=head4 Parameters

=over 4

=item * C<< $error >>
the error exception thrown by BOM::Platform::Data::Persistence::DB::_handle_errors

=back

=head3 Return Value

L<Error::Base> object
which means an unrecoverable but expected condition has been found.
Typically that means a precondition, like sufficient balance, was
not met.

=head3 Exceptions

In case of an unexpected error, the exception is re-thrown unmodified.

=cut

%known_errors = (
    BI001 => sub {
        my $self   = shift;
        my $client = shift;

        my $currency = $self->contract->currency;
        my $limit = formatnumber('amount', $currency, $client->get_limit_for_daily_turnover);

        my $error_message =
            BOM::Platform::Context::localize('Purchasing this contract will cause you to exceed your daily turnover limit of [_1][_2].',
            $currency, $limit);

        return Error::Base->cuss(
            -quiet             => 1,
            -type              => 'DailyTurnoverLimitExceeded',
            -mesg              => "Client has exceeded a daily turnover of $currency$limit",
            -message_to_client => $error_message,
        );
    },
    BI002 => sub {
        my $self   = shift;
        my $client = shift;

        my $limit = $self->calculate_max_open_bets($client);
        return Error::Base->cuss(
            -quiet             => 1,
            -type              => 'OpenPositionLimit',
            -mesg              => "Client has reached the limit of $limit open positions.",
            -message_to_client => BOM::Platform::Context::localize(
                'Sorry, you cannot hold more than [_1] contracts at a given time. Please wait until some contracts have closed and try again.',
                $limit
            ),
        );
    },
    BI003 => sub {
        my $self   = shift;
        my $client = shift;

        my $currency = $self->contract->currency;
        my $account  = BOM::Database::DataMapper::Account->new({
            client_loginid => $client->loginid,
            currency_code  => $currency,
        });

        return Error::Base->cuss(
            -quiet             => 1,
            -type              => 'InsufficientBalance',
            -message           => 'Client\'s account balance was insufficient to buy bet.',
            -message_to_client => BOM::Platform::Context::localize(
                'Your account balance ([_1][_2]) is insufficient to buy this contract ([_1][_3]).',
                $currency,
                formatnumber('amount', $currency, $account->get_balance()),
                formatnumber('price',  $currency, $self->price)));
    },
    BI008 => sub {
        my $self   = shift;
        my $client = shift;

        my $currency = $self->contract->currency;
        my $limit = formatnumber('amount', $currency, $client->get_limit_for_account_balance);

        my $account = BOM::Database::DataMapper::Account->new({
            client_loginid => $client->loginid,
            currency_code  => $currency,
        });
        my $balance = formatnumber('amount', $currency, $account->get_balance());

        return Error::Base->cuss(
            -quiet             => 1,
            -type              => 'AccountBalanceExceedsLimit',
            -mesg              => 'Client balance is above the allowed limits',
            -message_to_client => BOM::Platform::Context::localize(
                'Sorry, your account cash balance is too high ([_1]). Your maximum account balance is [_2].', "$currency$balance",
                "$currency$limit"
            ),
        );
    },
    BI009 => sub {
        my $self   = shift;
        my $client = shift;

        my $currency = $self->contract->currency;
        my $limit = formatnumber('amount', $currency, $client->get_limit_for_payout);

        return Error::Base->cuss(
            -quiet             => 1,
            -type              => 'OpenPositionPayoutLimit',
            -mesg              => 'Client has reached maximum net payout for open positions',
            -message_to_client => BOM::Platform::Context::localize(
                'Sorry, the aggregate payouts of contracts on your account cannot exceed [_1][_2].',
                $currency, $limit
            ),
        );
    },
    BI010 => Error::Base->cuss(
        -quiet             => 1,
        -type              => 'PromoCodeLimitExceeded',
        -mesg              => 'Client won more than 25 times of the promo code amount',
        -message_to_client => BOM::Platform::Context::localize(
            'Your account has exceeded the trading limit with free promo code, please deposit if you wish to continue trading.'),
    ),
    BI011 => sub {
        my $self   = shift;
        my $client = shift;
        my $msg    = shift;

        my $limit_name = 'Unknown';
        $msg =~ /^.+: ([^,]+)/ and $limit_name = $1;

        return Error::Base->cuss(
            -quiet             => 1,
            -type              => 'ProductSpecificTurnoverLimitExceeded',
            -mesg              => 'Exceeds turnover limit on ' . $limit_name,
            -message_to_client => BOM::Platform::Context::localize('You have exceeded the daily limit for contracts of this type.'),
        );
    },
    BI012 => sub {
        my $self   = shift;
        my $client = shift;

        my $currency = $self->contract->currency;
        my $limit = formatnumber('amount', $currency, $client->get_limit_for_daily_losses);

        my $error_message = BOM::Platform::Context::localize('You have exceeded your daily limit on losses of [_1][_2].', $currency, $limit);

        return Error::Base->cuss(
            -quiet             => 1,
            -type              => 'DailyLossLimitExceeded',
            -mesg              => "Client has exceeded his daily loss limit of $currency$limit",
            -message_to_client => $error_message,
        );
    },
    BI013 => sub {
        my $self   = shift;
        my $client = shift;

        my $currency = $self->contract->currency;
        my $limit = formatnumber('amount', $currency, $client->get_limit_for_7day_turnover);

        my $error_message =
            BOM::Platform::Context::localize('Purchasing this contract will cause you to exceed your 7-day turnover limit of [_1][_2].',
            $currency, $limit);

        return Error::Base->cuss(
            -quiet             => 1,
            -type              => '7DayTurnoverLimitExceeded',
            -mesg              => "Client has exceeded a 7-day turnover of $currency$limit",
            -message_to_client => $error_message,
        );
    },
    BI014 => sub {
        my $self   = shift;
        my $client = shift;

        my $currency = $self->contract->currency;
        my $limit = formatnumber('amount', $currency, $client->get_limit_for_7day_losses);

        my $error_message = BOM::Platform::Context::localize('You have exceeded your 7-day limit on losses of [_1][_2].', $currency, $limit);

        return Error::Base->cuss(
            -quiet             => 1,
            -type              => '7DayLossLimitExceeded',
            -mesg              => "Client has exceeded his 7-day loss limit of $currency$limit",
            -message_to_client => $error_message,
        );
    },
    # BI015 deprecated as spread is removed
    BI016 => sub {
        my $self   = shift;
        my $client = shift;

        my $currency = $self->contract->currency;
        my $limit = formatnumber('amount', $currency, $client->get_limit_for_30day_turnover);

        my $error_message =
            BOM::Platform::Context::localize('Purchasing this contract will cause you to exceed your 30-day turnover limit of [_1][_2].',
            $currency, $limit);

        return Error::Base->cuss(
            -quiet             => 1,
            -type              => '30DayTurnoverLimitExceeded',
            -mesg              => "Client has exceeded a 30-day turnover of $currency$limit",
            -message_to_client => $error_message,
        );
    },
    BI017 => sub {
        my $self   = shift;
        my $client = shift;

        my $currency = $self->contract->currency;
        my $limit = formatnumber('amount', $currency, $client->get_limit_for_30day_losses);

        my $error_message = BOM::Platform::Context::localize('You have exceeded your 30-day limit on losses of [_1][_2].', $currency, $limit);

        return Error::Base->cuss(
            -quiet             => 1,
            -type              => '30DayLossLimitExceeded',
            -mesg              => "Client has exceeded his 30-day loss limit of $currency$limit",
            -message_to_client => $error_message,
        );
    },
    BI018 => sub {
        my $self   = shift;
        my $client = shift;

        return Error::Base->cuss(
            -quiet             => 1,
            -type              => 'DailyProfitLimitExceeded',
            -mesg              => 'Exceeds daily profit limit',
            -message_to_client => BOM::Platform::Context::localize('No further trading is allowed for the current trading session.'),
        );
    },
    BI019 => sub {
        my $self   = shift;
        my $client = shift;
        my $msg    = shift;

        my $limit_name = 'Unknown';
        $msg =~ /^.+: ([^,]+)/ and $limit_name = $1;

        return Error::Base->cuss(
            -quiet             => 1,
            -type              => $limit_name . 'Exceeded',
            -mesg              => 'Exceeds open position limit on ' . $limit_name,
            -message_to_client => BOM::Platform::Context::localize('You have exceeded the open position limit for contracts of this type.'),
        );
    },
    BI050 => sub {
        my $self   = shift;
        my $client = shift;
        my $msg    = shift;

        Error::Base->cuss(
            -quiet             => 1,
            -type              => 'NoOpenPosition',
            -mesg              => $msg,
            -message_to_client => BOM::Platform::Context::localize('This contract was not found among your open positions.'),
        );
    },
    BI051 => sub {
        my $self   = shift;
        my $client = shift;
        my $msg    = shift;

        Error::Base->cuss(
            -quiet => 1,
            -type  => 'CompanyWideLimitExceeded',
            -mesg  => 'company-wide risk limit reached',
            -message_to_client =>
                BOM::Platform::Context::localize('No further trading is allowed on this contract type for the current trading session.'),
        );
    },
    BI104 => sub {
        my $msg = 'Transaction time is too old (check server time), ' . $_[2];

        warn $msg;

        Error::Base->cuss(
            -quiet             => 1,
            -type              => 'TransactionTimeTooOld',
            -mesg              => $msg,
            -message_to_client => BOM::Platform::Context::localize('Cannot create contract'),
        );
    },
    BI105 => sub {
        my $msg = 'Transaction time is too new (check server time), ' . $_[2];

        warn $msg;

        Error::Base->cuss(
            -quiet             => 1,
            -type              => 'TransactionTimeTooYoung',
            -mesg              => $msg,
            -message_to_client => BOM::Platform::Context::localize('Cannot create contract'),
        );
    },
    BI054 => Error::Base->cuss(
        -quiet             => 1,
        -type              => 'SymbolMissingInBetMarketTable',
        -mesg              => 'Symbol missing in bet.limits_market_mapper table',
        -message_to_client => BOM::Platform::Context::localize('Trading is suspended for this instrument.'),
    ),
    BI103 => Error::Base->cuss(
        -quiet             => 1,
        -type              => 'RoundingExceedPermittedEpsilon',
        -mesg              => 'Rounding exceed permitted epsilon',
        -message_to_client => BOM::Platform::Context::localize('Only a maximum of two decimal points are allowed for the amount.'),
    ),
    BI005 => Error::Base->cuss(
        -quiet             => 1,
        -type              => 'LookbackOpenPositionLimitExceeded',
        -mesg              => 'Lookback open positions limit exceeded',
        -message_to_client => BOM::Platform::Context::localize('Lookback open positions limit exceeded.'),
    ),
    BI020 => Error::Base->cuss(
        -quiet             => 1,
        -type              => 'PerUserPotentialLossLimitReached',
        -mesg              => 'per user potential loss limit reached',
        -message_to_client => BOM::Platform::Context::localize('This contract is currently unavailable due to market conditions'),
    ),
    BI022 => Error::Base->cuss(
        -quiet             => 1,
        -type              => 'PerUserRealizedLossLimitReached',
        -mesg              => 'per user realized loss limit reached',
        -message_to_client => BOM::Platform::Context::localize('This contract is currently unavailable due to market conditions'),
    ),
    BI023 => Error::Base->cuss(
        -quiet             => 1,
        -type              => 'SellFailureDueToUpdate',
        -mesg              => 'Contract is updated while attempting to sell',
        -message_to_client => BOM::Platform::Context::localize('Sell failed because contract was updated.'),
    ),
);

sub _recover {
    my $self   = shift;
    my $err    = shift;
    my $client = shift;
    if (blessed($self)) {
        $client //= $self->client;
    }

    if (ref($err) eq 'ARRAY') {    # special BINARY code
        my $ref = $known_errors{$err->[0]};
        return ref $ref eq 'CODE' ? $ref->($self, $client, $err->[1]) : $ref if $ref;
    } else {
        # TODO: recover from deadlocks & co.
    }
    die $err;
}

sub format_error {
    my ($self, %args) = @_;
    my $err           = $args{err};
    my $client        = $args{client};
    my $type          = $args{type} // 'InternalError';             # maybe caller know the type. If the err cannot be parsed, then we use this value
    my $msg           = Dumper($err);
    my $msg_to_client = $args{msg_to_client} // 'Internal Error';
    return try {
        return $self->_recover($err, $client);
    }
    catch {
        return Error::Base->cuss(
            -quiet             => 1,
            -type              => $type,
            -mesg              => $msg,
            -message_to_client => BOM::Platform::Context::localize($msg_to_client),
        );
    }
}

sub _build_pricing_comment {
    my $args = shift;

    my ($contract, $price, $action) = @{$args}{qw/contract price action/};

    my @comment_fields = @{$contract->pricing_details($action)};

    #NOTE The handling of sell whether the bid is sucess or not will be handle in next card
    # only manual sell and buy has a price
    push @comment_fields, (trade => $price) if $price;

    # Record price slippage, requested_price and recomputed_price in quants bet variable.
    # To always reproduce ask price, we would want to record the slippage allowed during transaction.
    push @comment_fields, map { defined $args->{$_} ? ($_ => $args->{$_}) : () } qw/price_slippage requested_price recomputed_price/;

    my $comment_str = sprintf join(' ', ('%s[%0.5f]') x (@comment_fields / 2)), @comment_fields;

    return [$comment_str, {@comment_fields}];
}

=head2 sell_expired_contracts

Static function: Sells expired contracts.
For contracts with missing market data, settle them manually for real money accounts, but sell with purchase price for virtual account
Returns: HashRef, with:
'total_credited', total amount credited to Client
'skip_contract', count for expired contracts that failed to be sold
'failures', the failure information

=cut

my %source_to_sell_type = (
    2 => 'expiryd',    # app id for `Binary.com expiryd.pl` in auth db => oauth.apps table
);

sub sell_expired_contracts {
    my $args          = shift;
    my $client        = $args->{client};
    my $source        = $args->{source};
    my $contract_ids  = $args->{contract_ids};
    my $collect_stats = $args->{collect_stats};

    my $currency = $client->currency;
    my $loginid  = $client->loginid;

    my $result = {
        skip_contract => $contract_ids ? (scalar @$contract_ids) : 0,
        total_credited      => 0,
        number_of_sold_bets => 0,
        failures            => [],
    };

    my $mapper = BOM::Database::DataMapper::FinancialMarketBet->new({
        client_loginid => $loginid,
        currency_code  => $currency,
        broker_code    => $client->broker_code,
        operation      => 'replica',
    });

    my $clientdb = BOM::Database::ClientDB->new({
        broker_code => $client->broker_code,
        operation   => 'replica',
    });
    my $bets =
          (defined $contract_ids)
        ? [map { $_->financial_market_bet_record } @{$mapper->get_fmb_by_id($contract_ids)}]
        : $clientdb->getall_arrayref('select * from bet.get_open_bets_of_account(?,?,?)',
        [$client->loginid, $client->currency, ($args->{only_expired} ? 'true' : 'false')]);

    return $result unless $bets and @$bets;

    my $now = Date::Utility->new;
    my @bets_to_sell;
    my @quants_bet_variables;
    my @transdata;
    my %stats_attempt;
    my %stats_failure;

    for my $bet (@$bets) {
        my $contract;
        my $error;
        my $failure = {fmb_id => $bet->{id}};
        try {
            my $bet_params = shortcode_to_parameters($bet->{short_code}, $currency);
            if ($bet->{bet_class} eq 'multiplier') {
                # for multiplier, we need to combine information on the child table to complete a contract
                $bet_params->{limit_order} = extract_limit_orders($bet);
            }
            $contract = produce_contract($bet_params);
        }
        catch { $error = 1; };
        if ($error) {
            $failure->{reason} = 'Could not instantiate contract object';
            push @{$result->{failures}}, $failure;
            next;
        }

        # if contract is not expired, don't bother to do anything
        next unless $contract->is_expired;
        my $logging_class = $BOM::Database::Model::Constants::BET_TYPE_TO_CLASS_MAP->{$contract->code}
            or warn "No logging class found for contract type " . $contract->code;
        $logging_class //= 'INVALID';
        $stats_attempt{$logging_class}++;

        try {
            if ($contract->is_valid_to_sell) {
                @{$bet}{qw/sell_price sell_time is_expired/} =
                    ($contract->bid_price, $contract->date_pricing->db_timestamp, $contract->is_expired);
                $bet->{absolute_barrier} = $contract->barrier->as_absolute
                    if $contract->category_code eq 'asian' and $contract->is_after_settlement;

                if ($contract->category_code eq 'multiplier') {
                    $bet->{verify_child} = _get_info_to_verify_child($bet->{id}, $contract);
                }

                $bet->{quantity} = 1;
                push @bets_to_sell, $bet;
                push @transdata,
                    {
                    staff_loginid => 'AUTOSELL',
                    source        => $source,
                    };

                # price_slippage will not happen to expired contract, hence not needed.
                push @quants_bet_variables,
                    BOM::Database::Model::DataCollection::QuantsBetVariables->new({
                        data_object_params => _build_pricing_comment({
                                contract => $contract,
                                action   => 'autosell_expired_contract',
                            }
                        )->[1],
                    });

                # collect stats about expiryd process they should be removed later
                # expiryd only send one contract id so it's safe to return single value.
                # this a hack that should be removed later when examination is done.
                if ($collect_stats) {
                    $result->{contract_expiry_epoch} = $contract->exit_tick->epoch if $contract->exit_tick;
                    $result->{contract_expiry_epoch} = $contract->hit_tick->epoch if $contract->is_path_dependent and $contract->hit_tick;
                    $result->{bet_type}    = $bet->bet_type;
                    $result->{expiry_type} = $contract->expiry_type;
                }

            } elsif ($client->is_virtual and $now->epoch >= $contract->date_settlement->epoch + 3600) {
                # for virtual, if can't settle bet due to missing market data, sell contract with buy price
                @{$bet}{qw/sell_price sell_time is_expired/} = ($bet->{buy_price}, $now->db_timestamp, $contract->is_expired);
                $bet->{quantity} = 1;
                push @bets_to_sell, $bet;
                push @transdata,
                    {
                    staff_loginid => 'AUTOSELL',
                    source        => $source,
                    };
                #empty list for virtual
                push @quants_bet_variables,
                    BOM::Database::Model::DataCollection::QuantsBetVariables->new({
                        data_object_params => {},
                    });
            } else {
                my $cpve = $contract->primary_validation_error;
                if ($cpve) {
                    my ($error_msg, $reason) =
                         !($contract->is_expired and $contract->is_valid_to_sell)
                        ? ('NotExpired', 'not expired')
                        : (_normalize_error($cpve), $cpve->message);
                    $stats_failure{$logging_class}{$error_msg}++;
                    $failure->{reason} = $reason;
                } else {
                    $failure->{reason} = "Unknown failure in sell_expired_contracts, shortcode: " . $contract->shortcode;
                    warn 'validation error missing when contract is invalid to sell, shortcode['
                        . $contract->shortcode
                        . '] pricing time ['
                        . $contract->date_pricing->datetime . ']';
                }
                push @{$result->{failures}}, $failure;
            }
        }
        catch {
            my $err = $_;
            if ($err =~ /^Requesting for historical period data without a valid DB connection/) {
                # seems an issue in /Quant/Framework/EconomicEventCalendar.pm get_latest_events_for_period:
                # live pricing condition was not ok and get_for_period was called for
                # Data::Chronicle::Reader without dbic
                $err .= "Data::Chronicle::Reader get_for_period call without dbic: Details: contract shortcode: " . $contract->shortcode . "\n";
            }
            warn 'SellExpiredContract Exception: ' . __PACKAGE__ . ':(' . __LINE__ . '): ' . $err;    # log it
        };
    }

    my $broker    = lc($client->broker_code);
    my $virtual   = $client->is_virtual ? 'yes' : 'no';
    my $rmgenv    = BOM::Config::env;
    my $sell_type = (defined $source and exists $source_to_sell_type{$source}) ? $source_to_sell_type{$source} : 'expired';
    my @tags      = ("broker:$broker", "virtual:$virtual", "rmgenv:$rmgenv", "sell_type:$sell_type");

    for my $class (keys %stats_attempt) {
        stats_count("transaction.sell.attempt", $stats_attempt{$class}, {tags => [@tags, "contract_class:$class"]});
    }
    for my $class (keys %stats_failure) {
        for my $reason (keys %{$stats_failure{$class}}) {
            stats_count(
                "transaction.sell.failure",
                $stats_failure{$class}{$reason},
                {tags => [@tags, "contract_class:$class", "reason:" . _normalize_error($reason)]});
        }
    }

    return $result unless @bets_to_sell;    # nothing to do

    my $fmb_helper = BOM::Database::Helper::FinancialMarketBet->new(
        transaction_data => \@transdata,
        bet_data         => \@bets_to_sell,
        account_data     => {
            client_loginid => $loginid,
            currency_code  => $currency
        },
        db                   => BOM::Database::ClientDB->new({broker_code => $client->broker_code})->db,
        quants_bet_variables => \@quants_bet_variables,
    );

<<<<<<< HEAD
    my $sold = try {
        my $sold_successful = $fmb_helper->batch_sell_bet;
        $sold_successful;
=======
    my $sold;
    try {
        $sold = $fmb_helper->batch_sell_bet;
        BOM::Transaction::Utility::delete_contract_parameters($_->{id}, $client) for (@bets_to_sell);
>>>>>>> 483f2b31
    }
    catch {
        warn(ref eq 'ARRAY' ? "@$_" : "$_");
        return [];
    };

    if (not $sold or @bets_to_sell > @$sold) {
        # We missed some, let's figure out which ones they are.
        my %sold_fmbs = map { $_->{fmb}->{id} => 1 } @{$sold // []};
        my %missed;
        foreach my $bet (@bets_to_sell) {
            next if $sold_fmbs{$bet->{id}};    # Was not missed.
            $missed{$bet->{bet_class}}++;
            push @{$result->{failures}},
                {
                fmb_id => $bet->{id},
                reason => _normalize_error("TransactionFailure")};
        }
        foreach my $class (keys %missed) {
            stats_count("transaction.sell.failure", $missed{$class},
                {tags => [@tags, "contract_class:$class", "reason:" . _normalize_error("TransactionFailure")]});

        }
    }

    return $result unless $sold and @$sold;    # nothing has been sold

    my $skip_contract  = @$bets - @$sold;
    my $total_credited = 0;
    my %stats_success;

    my $total_losses = 0;

    my $sr_check_required = $client->landing_company->social_responsibility_check_required;

    for my $t (@$sold) {

        my $fmb = $t->{fmb};

        $total_credited += $t->{txn}->{amount};
        $stats_success{$fmb->{bet_class}}->[0]++;
        $stats_success{$fmb->{bet_class}}->[1] += $t->{txn}->{amount};

        if ($sr_check_required) {
            $total_losses += $fmb->{sell_price} + 0 ? 0 : $fmb->{buy_price};
        }

        BOM::Transaction::CompanyLimits->new(
            contract_data   => $fmb,
            currency        => $currency,
            landing_company => $client->landing_company,
        )->add_sells($client);
    }

    $client->increment_social_responsibility_values({
            losses => $total_losses,
        }) if $sr_check_required;

    for my $class (keys %stats_success) {
        stats_count("transaction.sell.success", $stats_success{$class}->[0], {tags => [@tags, "contract_class:$class"]});
    }

    $result->{skip_contract}       = $skip_contract;
    $result->{total_credited}      = $total_credited;
    $result->{number_of_sold_bets} = 0 + @$sold;

    return $result;
}

sub report {
    my $self = shift;
    return
          "Transaction Report:\n"
        . sprintf("%30s: %s\n", 'Client',                 $self->client)
        . sprintf("%30s: %s\n", 'Contract',               $self->contract->code)
        . sprintf("%30s: %s\n", 'Price',                  $self->price)
        . sprintf("%30s: %s\n", 'Payout',                 $self->payout)
        . sprintf("%30s: %s\n", 'Amount Type',            $self->amount_type)
        . sprintf("%30s: %s\n", 'Comment',                $self->comment->[0] || '')
        . sprintf("%30s: %s\n", 'Staff',                  $self->staff)
        . sprintf("%30s: %s",   'Transaction Parameters', Dumper($self->transaction_parameters))
        . sprintf("%30s: %s\n", 'Transaction ID',         $self->transaction_id || -1)
        . sprintf("%30s: %s\n", 'Purchase Date',          $self->purchase_date->datetime_yyyymmdd_hhmmss);
}

=head2 extract_limit_orders

use this function to parse parameters like stop_out and take_profit from financial_market_bet

=cut

sub extract_limit_orders {
    my $contract_params = shift;

    my %orders = ();

    my @supported_order = qw(stop_out take_profit stop_loss);
    if (ref $contract_params eq 'BOM::Database::AutoGenerated::Rose::FinancialMarketBet') {
        my $child      = $contract_params->{multiplier};
        my $basis_spot = $child->basis_spot;
        foreach my $order (@supported_order) {
            # when the order date is defined, there's an order
            my $order_date = join '_', ($order, 'order_date');
            if ($child->$order_date) {
                my $order_amount = join '_', ($order, 'order_amount');
                $orders{$order} = {
                    order_type   => $order,
                    basis_spot   => $basis_spot,
                    order_date   => $child->$order_date->epoch,
                    order_amount => $child->$order_amount,
                };
            }
        }
    } elsif (ref $contract_params eq 'HASH') {
        my $basis_spot = $contract_params->{basis_spot};
        foreach my $order (@supported_order) {
            my $order_date = join '_', ($order, 'order_date');
            if ($contract_params->{$order_date}) {
                my $order_amount = join '_', ($order, 'order_amount');
                $orders{$order} = {
                    order_type   => $order,
                    basis_spot   => $basis_spot,
                    order_date   => $contract_params->{$order_date},
                    order_amount => $contract_params->{$order_amount},
                };
            }
        }
    } else {
        die 'Invalid contract parameters';
    }

    return \%orders;
}

sub _get_params_for_expiryqueue {
    my $self = shift;

    my $contract = $self->contract;

    my $hash = {
        purchase_price        => $self->price,
        transaction_reference => $self->transaction_id,
        held_by               => $self->client->loginid,
        contract_id           => $self->contract_id,
        in_currency           => $contract->currency,
        symbol                => $contract->underlying->symbol,
    };

    # These-are all non-exclusive conditions, we don't care if anything is
    # sold to which they all apply.
    $hash->{settlement_epoch} = $contract->date_settlement->epoch if $contract->category->has_user_defined_expiry;
    # if we were to enable back the intraday path dependent, the barrier saved
    # in expiry queue might be wrong, since barrier is set based on next tick.
    if ($contract->is_path_dependent) {
        # just check one barrier type since they are not allowed to be different.
        if ($contract->two_barriers) {
            if ($contract->high_barrier->barrier_type eq 'absolute') {
                $hash->{up_level}   = $contract->high_barrier->as_absolute;
                $hash->{down_level} = $contract->low_barrier->as_absolute;
            } else {
                $hash->{entry_tick_epoch}    = $contract->date_start->epoch + 1;
                $hash->{relative_up_level}   = $contract->supplied_high_barrier;
                $hash->{relative_down_level} = $contract->supplied_low_barrier;
            }
        } elsif ($contract->can('barrier')) {
            if ($contract->barrier and $contract->barrier->barrier_type eq 'absolute') {
                my $which_level = ($contract->barrier->as_difference > 0) ? 'up_level' : 'down_level';
                $hash->{$which_level} = $contract->barrier->as_absolute;
            } elsif ($contract->barrier) {
                $hash->{entry_tick_epoch} = $contract->date_start->epoch + 1;
                my $which_level = ($contract->barrier->pip_difference > 0) ? 'relative_up_level' : 'relative_down_level';
                $hash->{$which_level} = $contract->supplied_barrier;
            }
        }

        if ($contract->can('stop_out') and $contract->stop_out) {
            my $which_level = $contract->stop_out_side eq 'lower' ? 'down_level' : 'up_level';
            $hash->{$which_level} = $contract->underlying->pipsized_value($contract->stop_out->barrier_value);
        }

        if ($contract->can('take_profit') and $contract->take_profit) {
            my $which_level = $contract->take_profit_side eq 'lower' ? 'down_level' : 'up_level';
            $hash->{$which_level} = $contract->underlying->pipsized_value($contract->take_profit->barrier_value);
        }

        if ($contract->can('stop_loss') and $contract->stop_loss) {
            my $which_level = $contract->stop_loss_side eq 'lower' ? 'down_level' : 'up_level';
            $hash->{$which_level} = $contract->underlying->pipsized_value($contract->stop_loss->barrier_value);
        }
    }

    $hash->{tick_count} = $contract->tick_count if $contract->tick_expiry;

    return $hash;
}

sub _get_list_for_expiryqueue {
    my $full_list = shift;

    my @eq_list = ();
    foreach my $elm (@$full_list) {
        next if $elm->{code};
        push @eq_list,
            {
            contract_id           => $elm->{fmb}->{id},
            held_by               => $elm->{loginid},
            transaction_reference => $elm->{txn}->{id},
            };
    }

    return \@eq_list;
}

sub _get_info_to_verify_child {
    my ($contract_id, $contract) = @_;

    my $info = {
        financial_market_bet_id => $contract_id + 0,
        basis_spot              => $contract->basis_spot + 0,
        multiplier              => $contract->multiplier + 0,
    };

    foreach my $order (@{$contract->supported_orders}) {
        if ($contract->$order) {
            # make sure it is numeric
            $info->{$order . '_order_amount'} = $contract->$order->order_amount ? $contract->$order->order_amount + 0 : undef;
            # jsonb converts datatme to 2019-10-30T02:12:27 format
            # let's do the same here.
            my $order_date = $contract->$order->order_date->db_timestamp;
            $order_date =~ s/\s/T/;
            $info->{$order . '_order_date'} = $order_date;
        } else {
            # to match null in the child table
            $info->{$order . '_order_amount'} = undef;
            $info->{$order . '_order_date'}   = undef;
        }
    }

    return $info;

}

no Moose;

__PACKAGE__->meta->make_immutable;

1;

=head1 TEST

    # run all test scripts #
    make test
    # run one script #
    prove t/BOM/001_structure.t
    # run one script with perl #
    perl -MBOM::Test t/BOM/001_structure.t

=cut<|MERGE_RESOLUTION|>--- conflicted
+++ resolved
@@ -1131,10 +1131,7 @@
     my ($fmb, $txn, $buy_txn_id);
     try {
         ($fmb, $txn, $buy_txn_id) = $fmb_helper->sell_bet;
-<<<<<<< HEAD
-=======
         BOM::Transaction::Utility::delete_contract_parameters($fmb->{id}, $client) if $fmb->{id};
->>>>>>> 483f2b31
         $error = 0;
     }
     catch {
@@ -1981,16 +1978,10 @@
         quants_bet_variables => \@quants_bet_variables,
     );
 
-<<<<<<< HEAD
-    my $sold = try {
-        my $sold_successful = $fmb_helper->batch_sell_bet;
-        $sold_successful;
-=======
     my $sold;
     try {
         $sold = $fmb_helper->batch_sell_bet;
         BOM::Transaction::Utility::delete_contract_parameters($_->{id}, $client) for (@bets_to_sell);
->>>>>>> 483f2b31
     }
     catch {
         warn(ref eq 'ARRAY' ? "@$_" : "$_");
