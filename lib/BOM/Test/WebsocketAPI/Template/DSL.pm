package BOM::Test::WebsocketAPI::Template::DSL;

no indirect;
use warnings;
use strict;

=head1 NAME

BOM::Test::WebsocketAPI::Template::DSL - Helper class for data template with interpolation

=head1 SYNOPSIS

    use BOM::Test::WebsocketAPI::Template::DSL;

    # Predefines proposal requests to send to the API based on params
    request proposal => sub {
        # $_->name is the name of the requested params
        symbol   => $_->underlying->symbol,
        currency => $_->currency,
        ...
    }, qw(currency underlying);

    # Proposal requests to match with the requests received by RPC
    rpc_request send_ask => sub {
        country  => $_->country,
        currency => $_->currency,
        symbol   => $_->underlying->symbol,
        ...
    }, qw(currency country underlying);

    # Respective responses for each RPC request
    rpc_response send_ask => sub {
        country  => $_->country,
        currency => $_->currency,
        symbol   => $_->underlying->symbol,
        ...
    };

    # Data to publish to Redis and receive in API
    publish proposal => sub {
        country  => $_->country,
        currency => $_->currency,
        symbol   => $_->underlying->symbol,
        extra    => $_->extra,
        ...
    }, qw(extra);

=head1 DESCRIPTION

This module is a helper class for static mock data, and gives them the ability to
generated version of their data.

=cut

use Exporter;
our @ISA    = qw( Exporter );
our @EXPORT = qw( request rpc_request rpc_response publish );    ## no critic (Modules::ProhibitAutomaticExportation)

use BOM::Test::WebsocketAPI::Parameters qw( expand_params );
use Clone qw(clone);

# Keeps the serialized rpc_request keys to params mapping
my $rpc_requests;
# Params used to generate publish data, added dynamically by rpc responses.
my $publish_params;
# Used for finding the handler module for given RPC request.
my $rpc_req_to_module;
# Used for finding the publish callbacks provided by a module and given a type.
my $module_to_publish_cb;
# RPC response callbacks registered per module
my $rpc_response_cb;

=head2 request

Registers and auto generates requests to send to the API, given some C<@params>.

=cut

sub request {
    my ($type, $template, @params) = @_;

    my $requests = $BOM::Test::WebsocketAPI::Data::requests //= {};
    push $requests->{$type}->@*, map {
        { $type => {$template->()->%*}, params => $_ }
    } expand_params(@params);

    return undef;
}

=head2 rpc_request

Registers and auto generates requests to match against RPC requests, given
C<@params>, the same C<@params> will be passed to C<publish> and C<rpc_response>.

=cut

sub rpc_request {
    my ($type, $template, @params) = @_;

    my ($module) = caller;

    for (expand_params(@params)) {
        # We only need the mapping between the requests pass to RPC to params
        # that generated them.
        my $req_key = req_key($template->());
        $rpc_req_to_module->{$req_key} = $module;
        $rpc_requests->{$req_key}      = $_;
    }
    return undef;
}

=head2 rpc_response

RPC response to be generated based on the received C<$rpc_request>, the sub
receives the same C<@params> as the ones used to generate C<rpc_request>.

=cut

sub rpc_response {
    my ($type, $template) = @_;

    my ($module) = caller;
    $rpc_response_cb->{$module} = $template;

    return undef;
}

=head2 publish

Publish data to send to Redis, accepts extra C<@params>, receives those and
parameters that C<rpc_request> was called with.

=cut

sub publish {
    my ($type, $template) = @_;

    my $publish_methods = $BOM::Test::WebsocketAPI::Data::publish_methods //= {};
    $publish_methods->{$type} = 1;

    my ($module) = caller;
    $module_to_publish_cb->{$module}{$type} = $template;

    return undef;
}

=head2 key

Takes an object and recursively turns it to a unique string, sorts hash keys to
return a consistent response.

=cut

sub key {
    my ($obj) = @_;

    return join '_', map { key($_) // 'undef' } $obj->@* if ref($obj) eq 'ARRAY';

    return join '_', map { $_ => key($obj->{$_}) // 'undef' } sort keys $obj->%* if ref($obj) eq 'HASH';

    return $obj;
}

=head2 wrap_rpc_response

Takes a hash and turns it to an acceptable RPC response.

=cut

sub wrap_rpc_response {
    my ($request, $response) = @_;

    return bless({
            rpc_response => {
                jsonrpc => '2.0',
                result  => {$response->%*},
                id      => $request->{id}}
        },
        'MojoX::JSON::RPC::Client::ReturnObject'
    );
}

=head2 req_key

Generates a unique key for a given request object. This makes it easier to find
objects using their contents.

=cut

sub req_key {
    my ($request) = @_;

<<<<<<< HEAD
    $request = $request->{params} if exists $request->{params};

    # longcode has its args in short_codes :'(
    return key({$request->%{qw(short_codes)}}) if exists $request->{short_codes};

    # transaction has its shortcode out of the args
    return key({$request->%{qw(shortcode)}}) if exists $request->{args} and exists $request->{args}{shortcode};

    my $req = $request->{args} // $request // die 'Invalid RPC request';
=======
    # We don't want to touch the request
    $request = clone($request);
>>>>>>> 4c03aa92

    $request = $request->{params} if exists $request->{params};

    # No assumptions on the information provided for wsapi
    delete $request->{args}{$_} for qw(req_id subscribe passthrough);

    # Delete information that's not expected to change the behavior of RPC
    # If you want any field listed below to uniquely identify your requests
    # remove it from here.
    delete $request->{$_} for qw(
        user_agent
        country_code
        brand
        logging
        language
        app_markup_percentage
        source_bypass_verification
        valid_source
        ua_fingerprint
        source
        client_ip
    );

    return key($request);
}

=head2 rpc_response

Returns generated RPC response based on parameters saved by C<rpc_request> call.
Basically we make a key from the request received from Mock RPC and look up that
key to find the parameters to use to generate the RPC response.

This makes it easier to statically generate expected RPC requests and their RPC
responses.

=cut

$BOM::Test::WebsocketAPI::Data::rpc_response = sub {
    my ($request) = @_;

    my $req_key = req_key($request);

    my $module = $rpc_req_to_module->{$req_key};

    return wrap_rpc_response(
        $request,
        {
            error => {
                code              => 'MockResponseNotFound',
                message_to_client => 'Cannot find mock RPC response for the given'
                    . ' request, please create an rpc_request in the corresponding'
                    . ' BOM::Test::WebsocketAPI::Template::[RequestType]',
            },
        }) unless $module;

    # Scalar, but used for to set $_
    for ($rpc_requests->{$req_key}) {
        # This will dynamically pass the same params used to generate RPC response
        # to publishers, make it possible to publish only useful data.
        if (exists $module_to_publish_cb->{$module}) {
            $publish_params->{$module}{key($_)} = $_;
        }
        return wrap_rpc_response($request, $rpc_response_cb->{$module}->());
    }
};

=head2 publish_data

The publish data is generated by callbacks (C<templates>). To generate those data
we take the publish parameters, which can be predefined using C<publish> or can
be the parameters passed to RPC calls (which is populated with each Mock RPC call)

The returned value from a C<template> can be either a hash ref or an array ref.
If an array ref is passed, we loop through it and add those hash refs inside.

    package Buy;

    rpc_request buy => sub {
        # Generate RPC buy requests with $_->contract
    }, qw(contract);
    publish proposal_open_contract => sub {
        # Either of $_->contract or $_->client is available, not both
        # This behavior is useful if you want to start publishing different
        # values if an RPC call is made.
    }, qw(client);

=cut

# This sub is very ugly, but so is our pub/sub design
$BOM::Test::WebsocketAPI::Data::publish_data = sub {
    my ($requested_method) = @_;
    my $data;
    for my $module (keys $module_to_publish_cb->%*) {
        for my $method (keys $module_to_publish_cb->{$module}->%*) {
            # The requested_method can't be handled by this method
            next unless $method eq $requested_method;
            # There are no parameters received by RPC calls or predefined
            next unless exists $publish_params->{$module};
            for (values $publish_params->{$module}->%*) {
                # Pass the params to generate publish data
                my $to_publish = $module_to_publish_cb->{$module}{$method}->();
                # Ignore empty publish data
                next unless $to_publish;
                for my $payload (ref($to_publish) eq 'ARRAY' ? $to_publish->@* : $to_publish) {
                    my ($key, $value) = $payload->%*;
                    push $data->{$key}->@*, $value;
                }
            }
        }
    }
    return $data;
};

1;<|MERGE_RESOLUTION|>--- conflicted
+++ resolved
@@ -190,20 +190,8 @@
 sub req_key {
     my ($request) = @_;
 
-<<<<<<< HEAD
-    $request = $request->{params} if exists $request->{params};
-
-    # longcode has its args in short_codes :'(
-    return key({$request->%{qw(short_codes)}}) if exists $request->{short_codes};
-
-    # transaction has its shortcode out of the args
-    return key({$request->%{qw(shortcode)}}) if exists $request->{args} and exists $request->{args}{shortcode};
-
-    my $req = $request->{args} // $request // die 'Invalid RPC request';
-=======
     # We don't want to touch the request
     $request = clone($request);
->>>>>>> 4c03aa92
 
     $request = $request->{params} if exists $request->{params};
 
