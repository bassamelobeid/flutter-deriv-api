--- conflicted
+++ resolved
@@ -169,9 +169,13 @@
     my $expand = sub {
         my ($idx) = @_;
 
-        return $template_values[$idx] if defined $template_values[$idx];
-
-        my $f = $template_func[$idx];
+        return $template_values[$idx - 1] if defined $template_values[$idx - 1];
+
+        my $f = $template_func[$idx - 1];    # templates are 1-based
+        if (!defined $f) {
+            warn "No template function defined for template parameter [_$idx]";
+            return "[MISSING VALUE FOR PARAMETER $idx]";
+        }
         $f =~ s/^\s+|\s+$//g;
         my $template_content;
         if ($f =~ /^\_.*$/) {
@@ -193,49 +197,19 @@
             $template_content = $f;
         }
         # Memoise it for next time
-        $template_values[$idx] = $template_content;
+        $template_values[$idx - 1] = $template_content;
         return $template_content;
     };
 
-    # Expand parameters in the form [_nnn] in the content.
-    # They are numbered 1 onwards;  [_1] wants the value in [0], etc...
-    $content =~ s{\[_(\d+)\]}{$expand->($1-1)}eg;
+    # Expand templates in the form [_nnn] by using the functions given in
+    # @$template_funcs.
+    $content =~ s{\[_(\d+)\]}{$expand->($1)}eg;
 
     return $content;
 }
 
-<<<<<<< HEAD
 sub exec_line {
     my ($self, $line, $linenum) = @_;
-=======
-        my $start_stream_id;
-        if ($test_app->is_websocket && $line =~ s/^\{start_stream:(.+?)\}//) {
-            $start_stream_id = $1;
-        }
-        my $test_stream_id;
-        if ($test_app->is_websocket && $line =~ s/^\{test_last_stream_message:(.+?)\}//) {
-            $test_stream_id = $1;
-        }
-        # we are setting the time two seconds ahead for every step to ensure time
-        # sensitive tests (pricing tests) always start at a consistent time.
-        # Note that we have seen problems when resetting the time backwards:
-        # symptoms include account balance going negative when buying
-        # a contract.
-        set_date($reset_time);
-        $reset_time += 2;
-
-        my $t0 = [gettimeofday];
-        my ($send_file, $receive_file, @template_func);
-        if ($test_stream_id) {
-            ($receive_file, @template_func) = split(',', $line);
-
-            my $content = read_file($suite_schema_path . $receive_file);
-            $content = _get_values($content, $placeholder, \@template_func);
-
-            $test_app->test_schema_last_stream_message($test_stream_id, $content, $receive_file, $fail);
-        } else {
-            ($send_file, $receive_file, @template_func) = split(',', $line);
->>>>>>> 17d3a3af
 
     # arbitrary perl code
     if ($line =~ s/^\[%(.*?)%\]//) {
@@ -243,7 +217,6 @@
         die $@ if $@;
     }
 
-<<<<<<< HEAD
     if ($line =~ s/^\[(\w+)\]//) {
         $self->set_language($1);
         return;
@@ -252,11 +225,6 @@
         undef $self->{test_app};
         return;
     }
-=======
-            my $content = read_file($suite_schema_path . $send_file);
-            $content = _get_values($content, $placeholder, \@template_func);
-            my $req_params = JSON::from_json($content);
->>>>>>> 17d3a3af
 
     # |placeholder=_get_stashed('new_account_real/new_account_real/oauth_token')|
     if ($line =~ s/^\|.*\=(.*)\|$//) {
@@ -280,12 +248,7 @@
         $fail = 1;
     }
 
-<<<<<<< HEAD
     my $test_app = $self->test_app;
-=======
-            $content = read_file($suite_schema_path . $receive_file);
-            $content = _get_values($content, $placeholder, \@template_func);
->>>>>>> 17d3a3af
 
     # Finish parsing $line here to keep the test logic separated from it
 
@@ -415,49 +378,6 @@
     return;
 }
 
-<<<<<<< HEAD
-=======
-sub _get_values {
-    my ($content, $placeholder_val, $template_funcs) = @_;
-
-    my $expand = sub {
-        my ($idx) = @_;
-        my $f = $template_funcs->[$idx - 1];    # templates are 1-based
-        if (!defined $f) {
-            warn "No template function defined for template parameter [_$idx]";
-            return "[MISSING VALUE FOR PARAMETER $idx]";
-        }
-        $f =~ s/^\s+|\s+$//g;
-        my $template_content;
-        if ($f =~ /^\_.*$/) {
-            local $@;    # ensure we clear this first, to avoid false positive
-            $template_content = eval $f;    ## no critic (ProhibitStringyEval, RequireCheckingReturnValueOfEval)
-
-            # we do not expect any exceptions from the eval, they could indicate
-            # invalid Perl code or bug, either way we need to know about them
-            ok(!$@, "template content can eval successfully")
-                or diag "Possible exception on eval \"$f\": $@"
-                if $@;
-            # note that _get_token may return undef, the template implementation is not advanced
-            # enough to support JSON null so we fall back to an empty string
-            $template_content //= '';
-        } elsif ($f eq 'placeholder') {
-            $template_content = $placeholder_val;
-        } else {
-            $f =~ s/^\'|\'$//g;
-            $template_content = $f;
-        }
-        return $template_content;
-    };
-
-    # Expand templates in the form [_nnn] by using the functions given in
-    # @$template_funcs.
-    $content =~ s{\[_(\d+)\]}{$expand->($1)}eg;
-
-    return $content;
-}
-
->>>>>>> 17d3a3af
 # fetch the token related to a specific email
 # e.g. _get_token('test@binary.com')
 sub _get_token {
