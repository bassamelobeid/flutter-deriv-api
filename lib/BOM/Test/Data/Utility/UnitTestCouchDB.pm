package BOM::Test::Data::Utility::UnitTestCouchDB;

=head1 NAME

BOM::Test::Data::Utility::UnitTestCouchDB

=head1 DESCRIPTION

To be used by an RMG unit test. Changes the names of our CouchDB databases
for the duration of the test run, so that data added and modified by
the test doesn't clash with data being used by other code running on the
server.

=head1 SYNOPSIS

  use BOM::Test::Data::Utility::UnitTestCouchDB qw(:init);

=cut

use 5.010;
use strict;
use warnings;

use BOM::MarketData::CorrelationMatrix;
use BOM::MarketData::EconomicEvent;
use BOM::Platform::Runtime;
use CouchDB::Client;
use Carp qw( croak );
use LWP::UserAgent;
use YAML::XS;

use BOM::MarketData::VolSurface::Delta;
use BOM::MarketData::VolSurface::Flat;
use BOM::MarketData::VolSurface::Phased;
use BOM::MarketData::VolSurface::Moneyness;
use BOM::System::Chronicle;

# For the unit_test_couchdb.t test case, we limit the dabase name to three characters
# ie 'bom', 'vol', 'int, etc. all have three characters each
my %couchdb_databases = (
    bom                  => 'zz' . (time . int(rand 999999)) . 'bom',
    volatility_surfaces  => 'zz' . (time . int(rand 999999)) . 'vol',
    interest_rates       => 'zz' . (time . int(rand 999999)) . 'int',
    dividends            => 'zz' . (time . int(rand 999999)) . 'div',
    economic_events      => 'zz' . (time . int(rand 999999)) . 'eco',
    correlation_matrices => 'zz' . (time . int(rand 999999)) . 'cor',
    corporate_actions    => 'zz' . (time . int(rand 999999)) . 'coa',
);

sub initialize_symbol_dividend {
    my $symbol = shift;
    my $rate   = shift;

    my $document = {
        symbol          => $symbol,
        rates           => {'365' => $rate},
        discrete_points => undef
    };

    my $dv = BOM::MarketData::Dividend->new(symbol => $symbol);
    $dv->document($document);
    $dv->save;
}

sub _init {
    my $env = BOM::Platform::Runtime->instance->datasources;

    my $ua = LWP::UserAgent->new();
    $ua->ssl_opts(
        verify_hostname => 0,
        SSL_verify_mode => 'SSL_VERIFY_NONE'
    );
    my $couch = CouchDB::Client->new(
        uri => $env->couchdb->replica->uri,
        ua  => $ua
    );

    _teardown($couch);

    $env->couchdb_databases(\%couchdb_databases);

    _bootstrap($couch);

    #delete chronicle data too (Redis and Pg)
    BOM::System::Chronicle::_redis_write()->flushall;
    BOM::System::Chronicle::_dbh()->do('delete from chronicle;') if BOM::System::Chronicle::_dbh();

    initialize_symbol_dividend "R_25",    0;
    initialize_symbol_dividend "R_50",    0;
    initialize_symbol_dividend "R_75",    0;
    initialize_symbol_dividend "R_100",   0;
    initialize_symbol_dividend "RDBULL",  -35;
    initialize_symbol_dividend "RDBEAR",  20;
    initialize_symbol_dividend "RDSUN",   0;
    initialize_symbol_dividend "RDMOON",  0;
    initialize_symbol_dividend "RDMARS",  0;
    initialize_symbol_dividend "RDVENUS", 0;
    initialize_symbol_dividend "RDYANG",  -35;
    initialize_symbol_dividend "RDYIN",   20;

    return 1;
}

sub _bootstrap {
    my $couch = shift;

    foreach my $db_name (values %couchdb_databases) {
        my $db = $couch->newDB($db_name)
            || croak 'Could not get a Couch::Client::DB';
        $db->create || croak 'Could not create  ' . $db_name;

        if ($db_name =~ /bom$/) {
            $db->newDoc('app_settings')->create;
        }

        add_design_doc($db) if ($db_name !~ /bom$/);
    }

    return 1;
}

sub _teardown {
    my $couch = shift;

    return if keep_db();

    map { $_->delete if ($_->dbInfo->{db_name} =~ /^zz\d+[a-z]+$/) } @{$couch->listDBs};

    return 1;
}

=head2 add_design_doc

Adds the design doc that provides historical lookup of documents by date.

=cut

sub add_design_doc {
    my $db = shift;

    my $design_doc_name = '_design/docs';

    if ($db->designDocExists($design_doc_name)) {
        warn 'Design doc for ' . $db->dbInfo->{db_name} . ' already exists. Skipping.';
        return;
    }

    # needs a different design/docs for economic_events db
    if ($db->dbInfo->{db_name} =~ /^zz\d+eco$/) {
        return $db->newDesignDoc(
            $design_doc_name,
            undef,
            {
                views => {
                    by_release_date => {
                        map => 'function(doc) {emit([doc.source,doc.release_date], doc)}',
                    },
                    by_recorded_date => {
                        map => 'function(doc) {emit([doc.source,doc.recorded_date], doc)}',
                    },
                    existing_events => {
                        map => 'function(doc) {emit([doc.symbol,doc.release_date,doc.event_name])}',
                    },
                },
            })->create;
    }

    if ($db->dbInfo->{db_name} =~ /^zz\d+exc$/) {
        return $db->newDesignDoc(
            $design_doc_name,
            undef,
            {
                views => {
                    by_trading_timezone => {
                        map => 'function(doc) {emit([doc.trading_timezone], doc)}',
                    },
                    by_bloomberg_calendar_code => {
                        map => 'function(doc) {emit([doc.bloomberg_calendar_code], doc)}',
                    },
                },
            })->create;
    }

    if ($db->dbInfo->{db_name} =~ /^zz\d+cuc$/) {
        return $db->newDesignDoc(
            $design_doc_name,
            undef,
            {
                views => {
                    by_bloomberg_country_code => {
                        map => 'function(doc) {emit([doc.bloomberg_country_code], doc)}',
                    },
                    by_bloomberg_calendar_code => {
                        map => 'function(doc) {emit([doc.bloomberg_calendar_code], doc)}',
                    },
                },
            })->create;
    }

    return $db->newDesignDoc(
        $design_doc_name,
        undef,
        {
            views => {
                by_date => {
                    map => 'function(doc) {emit([doc.symbol, doc.date], doc)}',
                },
            },
        })->create;
}

=head2 create doc()

    Create a new document in the test database

    params:
    $yaml_couch_db  => The name of the entity in the YAML file (eg. promo_code)
    $data_mod       => hasref of modifictions required to the data (optional)

=cut

sub create_doc {
    my ($yaml_couch_db, $data_mod) = @_;

    my $save = 1;
    if (exists $data_mod->{save}) {
        $save = delete $data_mod->{save};
    }

    # get data to insert
    my $fixture = YAML::XS::LoadFile('/home/git/regentmarkets/bom-test/data/couch_unit_test.yml');
    my $data    = $fixture->{$yaml_couch_db}{data};

    die "Invalid yaml couch db name: $yaml_couch_db" if not defined $data;

    # modify data?
    for (keys %$data_mod) {
        $data->{$_} = $data_mod->{$_};
    }

    # use class to create the Couch doc
    my $class_name = $fixture->{$yaml_couch_db}{class_name};
    my $obj        = $class_name->new($data);

    if ($save) {
<<<<<<< HEAD
        if ($class_name =~ /^.+(PartialTrading|Holiday|InterestRate|Dividend|CorporateAction|CorrelationMatrix)$/) {
            set_absolute_time($data->{recorded_date}->epoch) if $data->{recorded_date};
        }

        $obj->save;

        if ($class_name =~ /^.+(PartialTrading|Holiday|Dividend|CorporateAction|InterestRate|CorrelationMatrix)$/) {
            restore_time() if $data->{recorded_date};
        }
=======
        $obj->save;
>>>>>>> 6982d85f
    }

    return $obj;
}

sub import {
    my ($class, $init) = @_;
    _init() if $init && $init eq ':init';
    return;
}

=head2 keep_db

Tells UnitTestCouchDB not to destroy the test database at the end of testing

If you need to debug tests and wants to keep couch data,
just call anywhere from your test file:

C<BOM::Test::Data::Utility::UnitTestCouchDB::keep_db(1);>

=cut

sub keep_db {
    state $KEEPDB = 0;
    ($KEEPDB) = @_ if @_;
    return $KEEPDB;
}

END {
    my $ua = LWP::UserAgent->new();
    $ua->ssl_opts(
        verify_hostname => 0,
        SSL_verify_mode => 'SSL_VERIFY_NONE'
    );
    _teardown(
        CouchDB::Client->new(
            uri => BOM::Platform::Runtime->instance->datasources->couchdb->replica->uri,
            ua  => $ua
        ));
}

1;<|MERGE_RESOLUTION|>--- conflicted
+++ resolved
@@ -243,19 +243,7 @@
     my $obj        = $class_name->new($data);
 
     if ($save) {
-<<<<<<< HEAD
-        if ($class_name =~ /^.+(PartialTrading|Holiday|InterestRate|Dividend|CorporateAction|CorrelationMatrix)$/) {
-            set_absolute_time($data->{recorded_date}->epoch) if $data->{recorded_date};
-        }
-
         $obj->save;
-
-        if ($class_name =~ /^.+(PartialTrading|Holiday|Dividend|CorporateAction|InterestRate|CorrelationMatrix)$/) {
-            restore_time() if $data->{recorded_date};
-        }
-=======
-        $obj->save;
->>>>>>> 6982d85f
     }
 
     return $obj;
