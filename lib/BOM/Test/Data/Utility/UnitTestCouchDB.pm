--- conflicted
+++ resolved
@@ -246,21 +246,13 @@
     my $obj        = $class_name->new($data);
 
     if ($save) {
-<<<<<<< HEAD
-        if ($class_name =~ /^.+(Holiday|InterestRate|Dividend|CorporateAction|CorrelationMatrix)$/) {
-=======
-        if ($class_name =~ /^.+(InterestRate|Dividend|CorporateAction)$/) {
->>>>>>> d78ac369
+        if ($class_name =~ /^.+(Holiday|InterestRate|Dividend|CorporateAction)$/) {
             set_absolute_time($data->{recorded_date}->epoch) if $data->{recorded_date};
         }
 
         $obj->save;
 
-<<<<<<< HEAD
-        if ($class_name =~ /^.+(Holiday|Dividend|CorporateAction|InterestRate|CorrelationMatrix)$/) {
-=======
-        if ($class_name =~ /^.+(Dividend|CorporateAction|InterestRate)$/) {
->>>>>>> d78ac369
+        if ($class_name =~ /^.+(Holiday|Dividend|CorporateAction|InterestRate)$/) {
             restore_time() if $data->{recorded_date};
         }
     }
