--- conflicted
+++ resolved
@@ -137,8 +137,6 @@
 
 sub create_doc {
     my ($yaml_db, $data_mod) = @_;
-<<<<<<< HEAD
-=======
 
     if (grep { $_ eq $yaml_db } qw{currency}) {
         $data_mod->{chronicle_reader} = BOM::System::Chronicle::get_chronicle_reader();
@@ -146,7 +144,6 @@
 
         return Quant::Framework::Utils::Test::create_doc($yaml_db, $data_mod);
     }
->>>>>>> a74cefda
 
     my $save = 1;
     if (exists $data_mod->{save}) {
@@ -154,11 +151,7 @@
     }
 
     # get data to insert
-<<<<<<< HEAD
     my $fixture = YAML::XS::LoadFile('/home/git/regentmarkets/bom-test/data/market_unit_test.yml');
-=======
-    my $fixture = YAML::XS::LoadFile('/home/git/regentmarkets/bom-test/data/couch_unit_test.yml');
->>>>>>> a74cefda
     my $data    = $fixture->{$yaml_db}{data};
 
     die "Invalid yaml db name: $yaml_db" if not defined $data;
