package BOM::Test::Data::Utility::UnitTestPrice;

use 5.010;
use strict;
use warnings;

use BOM::Test::Data::Utility::UnitTestCouchDB qw(:init);
use VolSurface::Utils qw(get_strike_for_spot_delta);
use Date::Utility;
use BOM::Market::Underlying;
use List::MoreUtils qw(uniq);
use YAML::XS qw(LoadFile);

sub create_pricing_data {
    my ($underlying_symbol, $payout_currency, $for_date) = @_;

    $for_date = Date::Utility->new unless $for_date;
    my $underlying = BOM::Market::Underlying->new($underlying_symbol);

<<<<<<< HEAD
    if (grep {$underlying->volatility_surface_type eq $_} qw(delta moneyness)) {
        my @quanto_list;
        if ($underlying->market->name eq 'forex') {
            for ($underlying->asset_symbol, $underlying->quoted_currency_symbol) {
                if (my $symbol = _order_symbol($_, $payout_currency)) {
                    push @quanto_list, $symbol;
                }
            }
        } elsif ($underlying->market->name eq 'commodities') {
            my $symbol = 'frx' . $underlying->asset_symbol . $payout_currency;
            push @quanto_list, $symbol;
        } elsif ($underlying->market->name ne 'random') {
            if (my $symbol = _order_symbol($underlying->quoted_currency_symbol, $payout_currency)) {
=======
    my @dividend_symbols;
    my @currencies = ($payout_currency);

    my @quanto_list;
    if ($underlying->market->name eq 'forex') {
        for ($underlying->asset_symbol, $underlying->quoted_currency_symbol) {
            if (my $symbol = _order_symbol($_, $payout_currency)) {
>>>>>>> c7b7a33b
                push @quanto_list, $symbol;
            }
        }
    } elsif ($underlying->market->name eq 'commodities') {
        my $symbol = 'frx' . $underlying->asset_symbol . $payout_currency;
        push @quanto_list, $symbol;
    } elsif ($underlying->market->name ne 'random') {
        if (my $symbol = _order_symbol($underlying->quoted_currency_symbol, $payout_currency)) {
            push @quanto_list, $symbol;
        }
    }

    my @underlying_list =
        map { BOM::Market::Underlying->new($_) } @quanto_list;
    push @underlying_list, $underlying;

<<<<<<< HEAD
        foreach my $underlying (@underlying_list) {
=======
    foreach my $underlying (@underlying_list) {
        my $surface_data = {};
        $surface_data = $phased_mapper{$underlying->symbol}
            if $underlying->volatility_surface_type eq 'phased';
        if ($underlying->volatility_surface_type ne 'flat') {
            next unless $underlying->volatility_surface_type;
>>>>>>> c7b7a33b
            BOM::Test::Data::Utility::UnitTestCouchDB::create_doc(
                'volsurface_' . $underlying->volatility_surface_type,
                {
                    symbol        => $underlying->symbol,
                    recorded_date => $for_date,
                });
        }

        if (grep { $underlying->market->name eq $_ } qw(forex commodities)) {
            push @currencies, ($underlying->asset_symbol, $underlying->quoted_currency_symbol);
        } else {
            @dividend_symbols = $underlying->symbol;
            push @currencies, $underlying->quoted_currency_symbol;
        }
    }

    @currencies       = uniq(grep { defined } @currencies);
    @dividend_symbols = uniq(grep { defined } @dividend_symbols);

    BOM::Test::Data::Utility::UnitTestCouchDB::create_doc(
        'index',
        {
            symbol        => $_,
            recorded_date => $for_date
        }) for @dividend_symbols;
    BOM::Test::Data::Utility::UnitTestCouchDB::create_doc(
        'currency',
        {
            symbol        => $_,
            recorded_date => $for_date
        }) for @currencies;

    if ($underlying->market->name eq 'indices') {
        my $corr_data = {
            $underlying->symbol => {
                GBP => {
                    '3M'  => 0.356,
                    '6M'  => 0.336,
                    '9M'  => 0.32,
                    '12M' => 0.307,
                },
                USD => {
                    '3M'  => 0.356,
                    '6M'  => 0.336,
                    '9M'  => 0.32,
                    '12M' => 0.307,
                },
                AUD => {
                    '3M'  => 0.356,
                    '6M'  => 0.336,
                    '9M'  => 0.32,
                    '12M' => 0.307,
                },
                EUR => {
                    '3M'  => 0.356,
                    '6M'  => 0.336,
                    '9M'  => 0.32,
                    '12M' => 0.307,
                },
            }};
        BOM::Test::Data::Utility::UnitTestCouchDB::create_doc(
            'correlation_matrix',
            {
                symbol        => 'indices',
                correlations  => $corr_data,
                recorded_date => $for_date,
            });
    }

    return;
}

sub get_barrier_range {
    my $args = shift;

    my ($underlying, $duration, $spot, $vol) =
        @{$args}{'underlying', 'duration', 'spot', 'volatility'};
    my $premium_adjusted = $underlying->market_convention->{delta_premium_adjusted};
    my @barriers;
    if ($args->{type} eq 'double') {
        my $ref = {
            high_barrier => 'VANILLA_CALL',
            low_barrier  => 'VANILLA_PUT',
        };
        foreach my $delta (10, 90) {
            my $highlow;
            foreach my $type (keys %$ref) {
                $highlow->{$type} = get_strike_for_spot_delta({
                    delta            => $delta / 100,
                    option_type      => $ref->{$type},
                    atm_vol          => $vol,
                    t                => $duration / (86400 * 365),
                    r_rate           => 0,
                    q_rate           => 0,
                    spot             => $spot,
                    premium_adjusted => $premium_adjusted,
                });
            }
            push @barriers, $highlow;
        }
    } else {
        for my $delta (8 .. 12) {
            my $barrier = {
                barrier => get_strike_for_spot_delta({
                        delta            => ($delta * 5) / 100,
                        option_type      => 'VANILLA_CALL',
                        atm_vol          => $vol,
                        t                => $duration / (86400 * 365),
                        r_rate           => 0,
                        q_rate           => 0,
                        spot             => $spot,
                        premium_adjusted => $premium_adjusted,
                    }
                ),
            };
            push @barriers, $barrier;
        }
    }

    return \@barriers;
}

sub _order_symbol {
    my ($s1, $payout_currency) = @_;

    return if $s1 eq $payout_currency;
    my %order = (
        USD => 1,
        EUR => 2,
        GBP => 3,
        AUD => 4
    );
    if (not $order{$s1}) {
        return 'frx' . $payout_currency . $s1;
    } else {
        return ($order{$s1} > $order{$payout_currency})
            ? 'frx' . $s1 . $payout_currency
            : 'frx' . $payout_currency . $s1;
    }

    return;
}

1;<|MERGE_RESOLUTION|>--- conflicted
+++ resolved
@@ -17,21 +17,6 @@
     $for_date = Date::Utility->new unless $for_date;
     my $underlying = BOM::Market::Underlying->new($underlying_symbol);
 
-<<<<<<< HEAD
-    if (grep {$underlying->volatility_surface_type eq $_} qw(delta moneyness)) {
-        my @quanto_list;
-        if ($underlying->market->name eq 'forex') {
-            for ($underlying->asset_symbol, $underlying->quoted_currency_symbol) {
-                if (my $symbol = _order_symbol($_, $payout_currency)) {
-                    push @quanto_list, $symbol;
-                }
-            }
-        } elsif ($underlying->market->name eq 'commodities') {
-            my $symbol = 'frx' . $underlying->asset_symbol . $payout_currency;
-            push @quanto_list, $symbol;
-        } elsif ($underlying->market->name ne 'random') {
-            if (my $symbol = _order_symbol($underlying->quoted_currency_symbol, $payout_currency)) {
-=======
     my @dividend_symbols;
     my @currencies = ($payout_currency);
 
@@ -39,7 +24,6 @@
     if ($underlying->market->name eq 'forex') {
         for ($underlying->asset_symbol, $underlying->quoted_currency_symbol) {
             if (my $symbol = _order_symbol($_, $payout_currency)) {
->>>>>>> c7b7a33b
                 push @quanto_list, $symbol;
             }
         }
@@ -56,16 +40,12 @@
         map { BOM::Market::Underlying->new($_) } @quanto_list;
     push @underlying_list, $underlying;
 
-<<<<<<< HEAD
-        foreach my $underlying (@underlying_list) {
-=======
     foreach my $underlying (@underlying_list) {
         my $surface_data = {};
         $surface_data = $phased_mapper{$underlying->symbol}
             if $underlying->volatility_surface_type eq 'phased';
-        if ($underlying->volatility_surface_type ne 'flat') {
+        if (grep {$underlying->volatility_surface_type eq $_} qw(delta moneyness)) {
             next unless $underlying->volatility_surface_type;
->>>>>>> c7b7a33b
             BOM::Test::Data::Utility::UnitTestCouchDB::create_doc(
                 'volsurface_' . $underlying->volatility_surface_type,
                 {
