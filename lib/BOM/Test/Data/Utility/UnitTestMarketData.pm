--- conflicted
+++ resolved
@@ -144,11 +144,7 @@
 sub create_doc {
     my ($yaml_db, $data_mod) = @_;
 
-<<<<<<< HEAD
-    if (grep { $_ eq $yaml_db } qw{currency holiday}) {
-=======
-    if (grep { $_ eq $yaml_db } qw{currency randomindex stock index}) {
->>>>>>> 74077284
+    if (grep { $_ eq $yaml_db } qw{currency randomindex stock index holiday}) {
         $data_mod->{chronicle_reader} = BOM::System::Chronicle::get_chronicle_reader();
         $data_mod->{chronicle_writer} = BOM::System::Chronicle::get_chronicle_writer();
 
