package BOM::Test::RPC::Client;

use Data::Dumper;
use MojoX::JSON::RPC::Client;
use Test::More qw();
use Data::UUID;

use Moose;
use namespace::autoclean;

has 'ua' => (
    is       => 'ro',
    required => 1,
);
has 'client' => (
    is         => 'ro',
    isa        => 'MojoX::JSON::RPC::Client',
    builder    => '_build_client',
    lazy_build => 1,
);
has 'response' => (is => 'rw');
has 'result'   => (is => 'rw');
has 'params'   => (
    is  => 'rw',
    isa => 'ArrayRef'
);

sub _build_client {
    my $self = shift;
    return MojoX::JSON::RPC::Client->new(ua => $self->ua);
}

sub call_ok {
    my ($self, $method, $req_params, $description) = @_;

    $description ||= "called /$method";

    $self->_tcall($method, $req_params);

    $self->_test('ok', $self->response, $description);
    return $self;
}

sub has_no_system_error {
    my ($self, $description) = @_;
    my $method = $self->params->[0];
    $description ||= "response for /$method has no system error";

    $self->_test('ok', !$self->response->is_error, $description);
    return $self;
}

sub has_system_error {
    my ($self, $description) = @_;
    my $method = $self->params->[0];
    $description ||= "response for /$method has system error";

    $self->_test('ok', $self->response->is_error, $description);
    return $self;
}

sub has_no_error {
    my ($self, $description) = @_;
    my $method = $self->params->[0];
    $description ||= "response for /$method has no error";

    my $result = $self->result;
<<<<<<< HEAD
    # Most RPCs return a HASH ref with an 'error' key on failure.
    # A few RPCs (e.g. mt5_password_check) return a boolean truth on success
    my $failed = ref($result) && $result->{error};
    $self->_test('ok', !$failed, $description)
        or Test::More::diag("Expected no error, got\n", Data::Dumper->Dump([$result], [qw(result)]));
=======
    return $self unless $self->_test('ok', $result, "response for /$method has result");
    $self->_test('ok', !$result->{error}, $description)
        or Test::More::diag("error: " . $result->{error}{code} . " " . $result->{error}{message_to_client});
>>>>>>> aad1c41e
    return $self;
}

sub has_error {
    my ($self, $description) = @_;
    my $method = $self->params->[0];
    $description ||= "response for /$method has error";

    my $result = $self->result;
    $self->_test('ok', $result && $result->{error}, $description);
    return $self;
}

sub error_code_is {
    my ($self, $expected, $description) = @_;
    my $result = $self->result    || {};
    my $error  = $result->{error} || {};
    $self->_test('is', $error->{code}, $expected, $description);
    return $self;
}

sub error_message_is {
    my ($self, $expected, $description) = @_;
    my $result = $self->result    || {};
    my $error  = $result->{error} || {};
    $self->_test('is', $error->{message_to_client}, $expected, $description);
    return $self;
}

sub result_is_deeply {
    my ($self, $expected, $description) = @_;

    $self->_test('is_deeply', $self->result, $expected, $description);
    return $self;
}

sub result_value_is {
    my ($self, $get_compared_hash_value, $expected, $description) = @_;

    $self->_test('is', $get_compared_hash_value->($self->result), $expected, $description);
    return $self;
}

sub _tcall {
    my ($self, $method, $req_params) = @_;

    $self->params([$method, $req_params]);

    my $r = $self->client->call(
        "/$method",
        {
            id     => Data::UUID->new()->create_str(),
            method => $method,
            params => $req_params
        });

    $self->response($r);
    $self->result($r->result) if $r;

    return $r;
}

sub _test {
    my ($self, $name, @args) = @_;

    my $test_level = $Test::Builder::Level;
    local $Test::Builder::Level = $test_level + 3;
    return Test::More->can($name)->(@args);
}

__PACKAGE__->meta->make_immutable;
1;<|MERGE_RESOLUTION|>--- conflicted
+++ resolved
@@ -65,17 +65,12 @@
     $description ||= "response for /$method has no error";
 
     my $result = $self->result;
-<<<<<<< HEAD
+    return $self unless $self->_test('ok', $result, "response for /$method has result");
     # Most RPCs return a HASH ref with an 'error' key on failure.
     # A few RPCs (e.g. mt5_password_check) return a boolean truth on success
     my $failed = ref($result) && $result->{error};
     $self->_test('ok', !$failed, $description)
         or Test::More::diag("Expected no error, got\n", Data::Dumper->Dump([$result], [qw(result)]));
-=======
-    return $self unless $self->_test('ok', $result, "response for /$method has result");
-    $self->_test('ok', !$result->{error}, $description)
-        or Test::More::diag("error: " . $result->{error}{code} . " " . $result->{error}{message_to_client});
->>>>>>> aad1c41e
     return $self;
 }
 
