package BOM::Product::Contract;    ## no critic ( RequireFilenameMatchesPackage )

use strict;
use warnings;

use Price::Calculator;
use Math::Util::CalculatedValue::Validatable;
use List::MoreUtils qw(none all);

use Quant::Framework::EconomicEventCalendar;
use Quant::Framework::Currency;
use Quant::Framework::CorrelationMatrix;
use Pricing::Engine::EuropeanDigitalSlope;
use Pricing::Engine::TickExpiry;
use Pricing::Engine::BlackScholes;

use BOM::MarketData qw(create_underlying_db);
use BOM::MarketData qw(create_underlying);
use BOM::Product::Pricing::Greeks;
use BOM::System::Chronicle;
use BOM::Product::Pricing::Greeks::BlackScholes;
use BOM::Platform::Runtime;
use BOM::Product::ContractVol;
use BOM::Market::DataDecimate;

## ATTRIBUTES  #######################

# Rates calculation, including quanto effects.
has [qw(mu discount_rate)] => (
    is         => 'ro',
    isa        => 'Num',
    lazy_build => 1,
);

has [qw(rho domqqq forqqq fordom)] => (
    is         => 'ro',
    isa        => 'HashRef',
    lazy_build => 1,
);

has priced_with => (
    is         => 'ro',
    isa        => 'Str',
    lazy_build => 1,
);

# a hash reference for slow migration of pricing engine to the new interface.
has new_interface_engine => (
    is      => 'ro',
    lazy    => 1,
    builder => '_build_new_interface_engine',
);

# we use pricing_engine_name matching all the time.
has priced_with_intraday_model => (
    is      => 'ro',
    lazy    => 1,
    builder => '_build_priced_with_intraday_model',
);

has price_calculator => (
    is         => 'ro',
    isa        => 'Price::Calculator',
    lazy_build => 1,
);

=head2 otm_threshold

An abbreviation for deep out of the money threshold. This is used to floor and cap prices.

=cut

has otm_threshold => (
    is         => 'ro',
    lazy_build => 1,
);

=head2 memory_chronicle

A memory-backed chronicle reader instance

=cut

has memory_chronicle => (
    is         => 'ro',
    lazy_build => 1,
);

# discounted_probability - The discounted total probability, given the time value of the money at stake.
# timeindays/timeinyears - note that for FX contracts of >=1 duration, these values will follow the market convention of integer days
has [qw(
        ask_probability
        theo_probability
        bid_probability
        discounted_probability
        )
    ] => (
    is         => 'ro',
    isa        => 'Math::Util::CalculatedValue::Validatable',
    lazy_build => 1,
    );

has [
    qw(q_rate
        r_rate
        pricing_mu
        )
    ] => (
    is         => 'rw',
    lazy_build => 1,
    );

has [
    qw( bid_price
        theo_price
        )
    ] => (
    is         => 'ro',
    init_arg   => undef,
    lazy_build => 1,
    );

has ask_price => (
    is         => 'ro',
    lazy_build => 1,
);

has [qw( pricing_engine_name )] => (
    is         => 'rw',
    isa        => 'Str',
    lazy_build => 1,
);

has pricing_engine => (
    is         => 'ro',
    lazy_build => 1,
);

has greek_engine => (
    is         => 'ro',
    isa        => 'BOM::Product::Pricing::Greeks',
    lazy_build => 1,
    handles    => [qw(delta vega theta gamma vanna volga)],
);

# pricing_new - Do we believe this to be a new unsold bet starting now (or later)?

has [qw(
        pricing_new
        )
    ] => (
    is         => 'ro',
    isa        => 'Bool',
    lazy_build => 1,
    );

# Application developer's commission.
# Defaults to 0%
has app_markup_percentage => (
    is      => 'ro',
    default => 0,
);

has [qw(app_markup_dollar_amount app_markup)] => (
    is         => 'ro',
    lazy_build => 1,
);

# base_commission can be overridden on contract type level.
# When this happens, underlying base_commission is ignored.
has [qw(risk_markup commission_markup base_commission commission_from_stake)] => (
    is         => 'ro',
    lazy_build => 1,
);

## METHODS  #######################
my $pc_params_setters = {
    timeinyears            => sub { my $self = shift; $self->price_calculator->timeinyears($self->timeinyears) },
    discount_rate          => sub { my $self = shift; $self->price_calculator->discount_rate($self->discount_rate) },
    staking_limits         => sub { my $self = shift; $self->price_calculator->staking_limits($self->staking_limits) },
    theo_probability       => sub { my $self = shift; $self->price_calculator->theo_probability($self->theo_probability) },
    commission_markup      => sub { my $self = shift; $self->price_calculator->commission_markup($self->commission_markup) },
    commission_from_stake  => sub { my $self = shift; $self->price_calculator->commission_from_stake($self->commission_from_stake) },
    discounted_probability => sub { my $self = shift; $self->price_calculator->discounted_probability($self->discounted_probability) },
    probability            => sub {
        my $self = shift;
        my $probability;
        if ($self->new_interface_engine) {
            $probability = Math::Util::CalculatedValue::Validatable->new({
                name        => 'theo_probability',
                description => 'theoretical value of a contract',
                set_by      => $self->pricing_engine_name,
                base_amount => $self->pricing_engine->theo_probability,
                minimum     => 0,
                maximum     => 1,
            });
        } else {
            $probability = $self->pricing_engine->probability;
        }
        $self->price_calculator->theo_probability($probability);
    },
    opposite_ask_probability => sub {
        my $self = shift;
        $self->price_calculator->opposite_ask_probability($self->opposite_contract->ask_probability);
    },
};

my $pc_needed_params_map = {
    theo_probability       => [qw/ probability /],
    ask_probability        => [qw/ theo_probability /],
    bid_probability        => [qw/ theo_probability discounted_probability opposite_ask_probability /],
    payout                 => [qw/ theo_probability commission_from_stake /],
    commission_markup      => [qw/ theo_probability /],
    commission_from_stake  => [qw/ theo_probability commission_markup /],
    validate_price         => [qw/ theo_probability commission_markup commission_from_stake staking_limits /],
    discounted_probability => [qw/ timeinyears discount_rate /],
};

sub commission_multiplier {
    return shift->price_calculator->commission_multiplier(@_);
}

sub _set_price_calculator_params {
    my ($self, $method) = @_;

    for my $key (@{$pc_needed_params_map->{$method}}) {
        $pc_params_setters->{$key}->($self);
    }
    return;
}

sub _create_new_interface_engine {
    my $self = shift;
    return if not $self->new_interface_engine;

    my %pricing_parameters;

    my %contract_config = (
        contract_type            => $self->pricing_code,
        underlying_symbol        => $self->underlying->symbol,
        date_start               => $self->effective_start,
        date_pricing             => $self->date_pricing,
        date_expiry              => $self->date_expiry,
        payouttime_code          => $self->payouttime_code,
        for_date                 => $self->underlying->for_date,
        spot                     => $self->pricing_spot,
        strikes                  => [grep { $_ } values %{$self->barriers_for_pricing}],
        priced_with              => $self->priced_with,
        payout_type              => $self->payout_type,
    );

    if ($self->pricing_engine_name eq 'Pricing::Engine::Digits') {
        %pricing_parameters = (
            strike => $self->barrier ? $self->barrier->as_absolute : undef,
            contract_type => $self->pricing_code,
        );
    } elsif ($self->pricing_engine_name eq 'Pricing::Engine::TickExpiry') {
        my $backprice = ($self->underlying->for_date) ? 1 : 0;
        %pricing_parameters = (
<<<<<<< HEAD
            %contract_config,
            ticks             => BOM::Market::AggTicks->new->retrieve({
                    underlying   => $self->underlying,
                    ending_epoch => $self->date_start->epoch,
                    tick_count   => 20
=======
            contract_type     => $self->pricing_code,
            underlying_symbol => $self->underlying->symbol,
            date_start        => $self->effective_start,
            date_pricing      => $self->date_pricing,
            ticks             => BOM::Market::DataDecimate->new()->tick_cache_get_num_ticks({
                    underlying => $self->underlying,
                    end_epoch  => $self->date_start->epoch,
                    num        => 20,
                    backprice  => $backprice,
>>>>>>> 3843aedc
                }
            ),
            economic_events => _generate_market_data($self->underlying, $self->date_start)->{economic_events},
        );
    } elsif ($self->pricing_engine_name eq 'Pricing::Engine::EuropeanDigitalSlope') {
        #pricing_vol can be calculated using an empirical vol. So we have to sent the raw numbers
        %pricing_parameters = (
            %contract_config,
            chronicle_reader         => $self->memory_chronicle,
            # discount_rate            => $self->discount_rate,
            # mu                       => $self->mu,
            # vol                      => $self->pricing_vol_for_two_barriers // $self->pricing_vol,
            # q_rate                   => $self->q_rate,
            # r_rate                   => $self->r_rate,
            # volsurface               => $self->volsurface->surface,
            # volsurface_recorded_date => $self->volsurface->recorded_date,
        );
    } elsif ($self->pricing_engine_name eq 'Pricing::Engine::BlackScholes') {
        %pricing_parameters = (
            %contract_config,
            t               => $self->timeinyears->amount,
            discount_rate   => $self->discount_rate,
            mu              => $self->mu,
            vol => $self->pricing_vol_for_two_barriers // $self->pricing_vol,
        );
    } else {
        die "Unknown pricing engine: " . $self->pricing_engine_name;
    }

    if (my @missing_parameters = grep { !exists $pricing_parameters{$_} } @{$self->pricing_engine_name->required_args}) {
        die "Missing pricing parameters for engine " . $self->pricing_engine_name . " - " . join ',', @missing_parameters;
    }

    return $self->pricing_engine_name->new(%pricing_parameters);
}

sub _generate_market_data {
    my ($underlying, $date_start) = @_;

    my $for_date = $underlying->for_date;
    my $result   = {};

    #this is a list of symbols which are applicable when getting important economic events.
    #Note that other than currency pair of the fx symbol, we include some other important currencies
    #here because any event for these currencies, can potentially affect all other currencies too
    my %applicable_symbols = (
        USD                                 => 1,
        AUD                                 => 1,
        CAD                                 => 1,
        CNY                                 => 1,
        NZD                                 => 1,
        $underlying->quoted_currency_symbol => 1,
        $underlying->asset_symbol           => 1,
    );

    my $ee = Quant::Framework::EconomicEventCalendar->new({
            chronicle_reader => BOM::System::Chronicle::get_chronicle_reader($for_date),
        }
        )->get_latest_events_for_period({
            from => $date_start->minus_time_interval('10m'),
            to   => $date_start->plus_time_interval('10m')});

    my @applicable_news =
        sort { $a->{release_date} <=> $b->{release_date} } grep { $applicable_symbols{$_->{symbol}} } @$ee;

    #as of now, we only update the result with a raw list of economic events, later that we move to other
    #engines, we will add other market-data items too (e.g. dividends, vol-surface, ...)
    $result->{economic_events} = \@applicable_news;
    return $result;
}

## BUILDERS  #######################

sub _build_memory_chronicle {
    my $self             = shift;
    my $chronicle_reader = BOM::System::Chronicle::get_chronicle_reader($self->underlying->for_date);

    my $hash_ref = {};
    my $symbol   = $self->underlying->symbol;

    $hash_ref->{'volatility_surfaces::' . $symbol}  = $chronicle_reader->get('volatility_surfaces',  $symbol);
    $hash_ref->{'holidays::holidays'}               = $chronicle_reader->get('holidays',             'holidays');
    $hash_ref->{'correlation_matrices::' . $symbol} = $chronicle_reader->get('correlation_matrices', $symbol);

    my $asset_symbol = $self->underlying->asset_symbol;
    $hash_ref->{'interest_rates::' . $asset_symbol} = $chronicle_reader->get('interest_rates', $asset_symbol);

    my $quoted_symbol = $self->underlying->quoted_currency_symbol;
    $hash_ref->{'interest_rates::' . $quoted_symbol} = $chronicle_reader->get('interest_rates', $quoted_symbol);

    $hash_ref->{'dividends::' . $symbol} = $chronicle_reader->get('dividends', $symbol);

    if ($self->underlying->market->name eq 'forex' and $self->underlying->submarket->name ne 'smart_fx') {
        my $implied_symbol;
        if ($self->underlying->uses_implied_rate($self->underlying->quoted_currency_symbol)) {
            $implied_symbol = $self->underlying->quoted_currency_symbol . '-' . $self->underlying->rate_to_imply_from;
        } elsif ($self->underlying->uses_implied_rate($self->underlying->asset_symbol)) {
            $implied_symbol = $self->underlying->asset_symbol . '-' . $self->underlying->rate_to_imply_from;
        }
        $hash_ref->{'interest_rates::' . $implied_symbol} = $chronicle_reader->get('interest_rates', $implied_symbol);
    }

    return Data::Chronicle::Reader->new({cache_reader => $hash_ref});
}

sub _build_domqqq {
    my $self = shift;

    my $result = {};

    if ($self->priced_with eq 'quanto') {
        $result->{underlying} = create_underlying({
            symbol   => 'frx' . $self->underlying->quoted_currency_symbol . $self->currency,
            for_date => $self->underlying->for_date
        });
        $result->{volsurface} = $self->_volsurface_fetcher->fetch_surface({
            underlying => $result->{underlying},
        });
    } else {
        $result = $self->fordom;
    }

    return $result;
}

sub _build_forqqq {
    my $self = shift;

    my $result = {};

    if ($self->priced_with eq 'quanto' and ($self->underlying->market->name eq 'forex' or $self->underlying->market->name eq 'commodities')) {
        $result->{underlying} = create_underlying({
            symbol   => 'frx' . $self->underlying->asset_symbol . $self->currency,
            for_date => $self->underlying->for_date
        });

        $result->{volsurface} = $self->_volsurface_fetcher->fetch_surface({
            underlying => $result->{underlying},
        });

    } else {
        $result = $self->domqqq;
    }

    return $result;
}

sub _build_otm_threshold {
    my $self = shift;

    return $self->market->deep_otm_threshold;
}

sub _build_app_markup {
    return shift->price_calculator->app_markup;
}

sub _build_app_markup_dollar_amount {
    my $self = shift;

    return roundnear(0.01, $self->app_markup->amount * $self->payout);
}

#this is supposed to be called for legacy pricing engines (not new interface)
sub _build_risk_markup {
    my $self = shift;

    my $base_amount = 0;
    if ($self->pricing_engine and $self->pricing_engine->can('risk_markup')) {
        $base_amount = $self->new_interface_engine ? $self->pricing_engine->risk_markup : $self->pricing_engine->risk_markup->amount;
    } elsif ($self->new_interface_engine) {
        $base_amount = $self->debug_information->{risk_markup}->{amount};
    }

    return Math::Util::CalculatedValue::Validatable->new({
        name        => 'risk_markup',
        description => 'Risk markup for a pricing model',
        set_by      => $self->pricing_engine_name,
        base_amount => $base_amount,
    });
}

sub _build_base_commission {
    my $self = shift;

    return $self->price_calculator->base_commission;
}

sub _build_commission_markup {
    my $self = shift;

    $self->_set_price_calculator_params('commission_markup');
    return $self->price_calculator->commission_markup;
}

sub _build_commission_from_stake {
    my $self = shift;

    $self->_set_price_calculator_params('commission_from_stake');
    return $self->price_calculator->commission_from_stake;
}

sub _build_theo_probability {
    my $self = shift;

    $self->_set_price_calculator_params('theo_probability');
    return $self->price_calculator->theo_probability;
}

sub _build_theo_price {
    my $self = shift;

    return $self->_price_from_prob('theo_probability');
}

sub _build_new_interface_engine {
    my $self = shift;

    my %engines = (
        'Pricing::Engine::BlackScholes'         => 1,
        'Pricing::Engine::Digits'               => 1,
        'Pricing::Engine::TickExpiry'           => 1,
        'Pricing::Engine::EuropeanDigitalSlope' => 1,
    );

    return $engines{$self->pricing_engine_name} // 0;
}

sub _build_fordom {
    my $self = shift;

    return {
        underlying => $self->underlying,
        volsurface => $self->volsurface,
    };
}

sub _build_discount_rate {
    my $self = shift;

    my %args = (
        symbol => $self->currency,
        $self->underlying->for_date ? (for_date => $self->underlying->for_date) : (),
        chronicle_reader => BOM::System::Chronicle::get_chronicle_reader($self->underlying->for_date),
        chronicle_writer => BOM::System::Chronicle::get_chronicle_writer(),
    );
    my $curr_obj = Quant::Framework::Currency->new(%args);

    return $curr_obj->rate_for($self->timeinyears->amount);
}

sub _build_priced_with {
    my $self = shift;

    my $underlying = $self->underlying;

    # Everything should have a quoted currency, except our randoms.
    # However, rather than check for random directly, just do a numeraire bet if we don't know what it is.
    my $priced_with;
    if ($underlying->quoted_currency_symbol eq $self->currency or (none { $underlying->market->name eq $_ } (qw(forex commodities indices)))) {
        $priced_with = 'numeraire';
    } elsif ($underlying->asset_symbol eq $self->currency) {
        $priced_with = 'base';
    } else {
        $priced_with = 'quanto';
    }

    if ($underlying->submarket->name eq 'smart_fx') {
        $priced_with = 'numeraire';
    }

    return $priced_with;
}

sub _build_mu {
    my $self = shift;

    my $mu = $self->r_rate - $self->q_rate;

    if (first { $self->underlying->market->name eq $_ } (qw(forex commodities indices))) {
        my $rho = $self->rho->{fd_dq};
        my $vol = $self->atm_vols;
        # See [1] for Quanto Formula
        $mu = $self->r_rate - $self->q_rate - $rho * $vol->{fordom} * $vol->{domqqq};
    }

    return $mu;
}

sub _build_rho {

    my $self     = shift;
    my $atm_vols = $self->atm_vols;
    my $w        = ($self->domqqq->{underlying}->inverted) ? -1 : 1;

    my %rhos;

    $rhos{fd_dq} = 0;

    if ($self->priced_with eq 'numeraire') {
        $rhos{fd_dq} = 0;
    } elsif ($self->priced_with eq 'base') {
        $rhos{fd_dq} = -1;
    } elsif ($self->underlying->market->name eq 'forex' or $self->underlying->market->name eq 'commodities') {
        $rhos{fd_dq} =
            $w * (($atm_vols->{forqqq}**2 - $atm_vols->{fordom}**2 - $atm_vols->{domqqq}**2) / (2 * $atm_vols->{fordom} * $atm_vols->{domqqq}));
    } elsif ($self->underlying->market->name eq 'indices') {
        my $construct_args = {
            symbol           => $self->underlying->market->name,
            for_date         => $self->underlying->for_date,
            chronicle_reader => BOM::System::Chronicle::get_chronicle_reader($self->underlying->for_date),
        };
        my $rho_data = Quant::Framework::CorrelationMatrix->new($construct_args);

        my $index           = $self->underlying->asset_symbol;
        my $payout_currency = $self->currency;
        my $tiy             = $self->timeinyears->amount;
        my $correlation_u   = create_underlying($index);

        $rhos{fd_dq} = $rho_data->correlation_for($index, $payout_currency, $tiy, $correlation_u->expiry_conventions);
    }

    return \%rhos;
}

sub _build_price_calculator {
    my $self = shift;

    my $market_name             = $self->market->name;
    my $per_market_scaling      = BOM::Platform::Runtime->instance->app_config->quants->commission->adjustment->per_market_scaling;
    my $base_commission_scaling = $per_market_scaling->$market_name;

    return Price::Calculator->new({
            currency                => $self->currency,
            deep_otm_threshold      => $self->otm_threshold,
            base_commission_scaling => $base_commission_scaling,
            app_markup_percentage   => $self->app_markup_percentage,
            ($self->has_base_commission)
            ? (base_commission => $self->base_commission)
            : (underlying_base_commission => $self->underlying->base_commission),
            ($self->has_commission_markup)      ? (commission_markup      => $self->commission_markup)      : (),
            ($self->has_commission_from_stake)  ? (commission_from_stake  => $self->commission_from_stake)  : (),
            ($self->has_payout)                 ? (payout                 => $self->payout)                 : (),
            ($self->has_ask_price)              ? (ask_price              => $self->ask_price)              : (),
            ($self->has_theo_probability)       ? (theo_probability       => $self->theo_probability)       : (),
            ($self->has_ask_probability)        ? (ask_probability        => $self->ask_probability)        : (),
            ($self->has_discounted_probability) ? (discounted_probability => $self->discounted_probability) : (),
        });
}

sub _build_bid_probability {
    my $self = shift;

    $self->_set_price_calculator_params('bid_probability');
    return $self->price_calculator->bid_probability;
}

sub _build_bid_price {
    my $self = shift;

    return $self->_price_from_prob('bid_probability');
}

sub _build_ask_probability {
    my $self = shift;

    $self->_set_price_calculator_params('ask_probability');
    return $self->price_calculator->ask_probability;
}

sub _price_from_prob {
    my ($self, $prob) = @_;
    if ($self->date_pricing->is_after($self->date_start) and $self->is_expired) {
        $self->price_calculator->value($self->value);
    } else {

        $self->_set_price_calculator_params($prob);
    }
    return $self->price_calculator->price_from_prob($prob);
}

sub _build_ask_price {
    my $self = shift;

    return $self->_price_from_prob('ask_probability');
}

sub _build_greek_engine {
    my $self = shift;
    return BOM::Product::Pricing::Greeks::BlackScholes->new({bet => $self});
}

sub _build_pricing_engine_name {
    my $self = shift;

    my $engine_name = $self->is_path_dependent ? 'BOM::Product::Pricing::Engine::VannaVolga::Calibrated' : 'Pricing::Engine::EuropeanDigitalSlope';

    #For Volatility indices, we use plain BS formula for pricing instead of VV/Slope
    $engine_name = 'Pricing::Engine::BlackScholes' if $self->market->name eq 'volidx';

    if ($self->tick_expiry) {
        my @symbols = create_underlying_db->get_symbols_for(
            market            => 'forex',     # forex is the only financial market that offers tick expiry contracts for now.
            contract_category => 'callput',
            expiry_type       => 'tick',
        );
        $engine_name = 'Pricing::Engine::TickExpiry' if _match_symbol(\@symbols, $self->underlying->symbol);
    } elsif (
        $self->is_intraday and not $self->is_forward_starting and grep {
            $self->market->name eq $_
        } qw(forex indices commodities)
        )
    {
        my $func = (first { $self->market->name eq $_ } qw(forex commodities)) ? 'symbols_for_intraday_fx' : 'symbols_for_intraday_index';
        my @symbols = create_underlying_db->$func;
        if (_match_symbol(\@symbols, $self->underlying->symbol) and my $loc = $self->offering_specifics->{historical}) {
            my $duration = $self->remaining_time;
            my $name = $self->market->name eq 'indices' ? 'Index' : 'Forex';
            $engine_name = 'BOM::Product::Pricing::Engine::Intraday::' . $name
                if ((defined $loc->{min} and defined $loc->{max})
                and $duration->seconds <= $loc->{max}->seconds
                and $duration->seconds >= $loc->{min}->seconds);
        }
    }

    return $engine_name;
}

sub _build_pricing_engine {
    my $self = shift;

    return $self->_create_new_interface_engine if $self->new_interface_engine;

    my $pricing_engine = $self->pricing_engine_name->new({
        bet                     => $self,
        apply_bounceback_safety => !$self->for_sale,
        inefficient_period      => $self->market_is_inefficient,
        $self->priced_with_intraday_model ? (economic_events => $self->economic_events_for_volatility_calculation) : (),
    });

    return $pricing_engine;
}

sub _build_pricing_mu {
    my $self = shift;

    return $self->mu;
}

sub _build_r_rate {
    my $self = shift;

    return $self->underlying->interest_rate_for($self->timeinyears->amount);
}

sub _build_q_rate {
    my $self = shift;

    my $underlying = $self->underlying;
    my $q_rate     = $underlying->dividend_rate_for($self->timeinyears->amount);

    my $rate;
    if ($underlying->market->prefer_discrete_dividend) {
        $rate = 0;
    } else {
        $rate = $q_rate;
    }

    return $rate;
}

sub _build_pricing_new {
    my $self = shift;

    # do not use $self->date_pricing here because milliseconds matters!
    # _date_pricing_milliseconds will not be set if date_pricing is not built.
    my $time = $self->_date_pricing_milliseconds // $self->date_pricing->epoch;
    return 0 if $time > $self->date_start->epoch;
    return 1;
}

sub _build_priced_with_intraday_model {
    my $self = shift;

    # Intraday::Index is just a flat price + commission, so it is not considered as a model.
    return ($self->pricing_engine_name eq 'BOM::Product::Pricing::Engine::Intraday::Forex');
}

sub _build_discounted_probability {
    my $self = shift;

    $self->_set_price_calculator_params('discounted_probability');
    return $self->price_calculator->discounted_probability;
}

1;<|MERGE_RESOLUTION|>--- conflicted
+++ resolved
@@ -257,13 +257,7 @@
     } elsif ($self->pricing_engine_name eq 'Pricing::Engine::TickExpiry') {
         my $backprice = ($self->underlying->for_date) ? 1 : 0;
         %pricing_parameters = (
-<<<<<<< HEAD
-            %contract_config,
-            ticks             => BOM::Market::AggTicks->new->retrieve({
-                    underlying   => $self->underlying,
-                    ending_epoch => $self->date_start->epoch,
-                    tick_count   => 20
-=======
+
             contract_type     => $self->pricing_code,
             underlying_symbol => $self->underlying->symbol,
             date_start        => $self->effective_start,
@@ -273,7 +267,7 @@
                     end_epoch  => $self->date_start->epoch,
                     num        => 20,
                     backprice  => $backprice,
->>>>>>> 3843aedc
+
                 }
             ),
             economic_events => _generate_market_data($self->underlying, $self->date_start)->{economic_events},
