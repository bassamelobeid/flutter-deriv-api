--- conflicted
+++ resolved
@@ -306,29 +306,6 @@
                 $self->date_start
             )->{economic_events},
         );
-<<<<<<< HEAD
-=======
-    } elsif ($self->pricing_engine_name eq 'Pricing::Engine::EuropeanDigitalSlope') {
-        #pricing_vol can be calculated using an empirical vol. So we have to sent the raw numbers
-        %pricing_parameters = (
-            %contract_config,
-            chronicle_reader         => BOM::Platform::Chronicle::get_chronicle_reader($self->underlying->for_date),
-            discount_rate            => $self->discount_rate,
-            mu                       => $self->mu,
-            vol                      => $self->pricing_vol_for_two_barriers // $self->pricing_vol,
-            q_rate                   => $self->q_rate,
-            r_rate                   => $self->r_rate,
-            volsurface               => $self->volsurface->surface,
-            volsurface_creation_date => $self->volsurface->creation_date,
-        );
-    } elsif ($self->pricing_engine_name eq 'Pricing::Engine::BlackScholes') {
-        %pricing_parameters = (
-            %contract_config,
-            t             => $self->timeinyears->amount,
-            discount_rate => $self->discount_rate,
-            mu            => $self->mu,
-            vol           => $self->pricing_vol_for_two_barriers // $self->pricing_vol,
-        );
     } elsif ($self->pricing_engine_name eq 'Pricing::Engine::Reset') {
         %pricing_parameters = (
             %contract_config,
@@ -339,7 +316,6 @@
             mu            => $self->mu,
             vol           => $self->pricing_vol,
         );
->>>>>>> 17d721cf
     } elsif ($self->pricing_engine_name eq 'Pricing::Engine::Lookback') {
         %pricing_parameters = (
             strikes         => [grep { $_ } values %{$self->barriers_for_pricing}],
@@ -617,11 +593,8 @@
         'Pricing::Engine::TickExpiry'           => 1,
         'Pricing::Engine::EuropeanDigitalSlope' => 1,
         'Pricing::Engine::Lookback'             => 1,
-<<<<<<< HEAD
         'Pricing::Engine::HighLowTicks'         => 1,
-=======
         'Pricing::Engine::Reset'                => 1,
->>>>>>> 17d721cf
     );
 
     return $engines{$self->pricing_engine_name} // 0;
