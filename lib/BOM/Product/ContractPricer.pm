package BOM::Product::Contract;    ## no critic ( RequireFilenameMatchesPackage )

use strict;
use warnings;

use JSON::MaybeXS;
use Math::Util::CalculatedValue::Validatable;
use List::Util qw(max);
use List::MoreUtils qw(none all);
use Format::Util::Numbers qw/financialrounding/;

use Price::Calculator;
use Quant::Framework::EconomicEventCalendar;
use Quant::Framework::Currency;
use Quant::Framework::CorrelationMatrix;
use Pricing::Engine::EuropeanDigitalSlope;
use Pricing::Engine::TickExpiry;
use Pricing::Engine::BlackScholes;
use Pricing::Engine::Lookback;
use Pricing::Engine::Reset;
use LandingCompany::Commission qw(get_underlying_base_commission);

use BOM::MarketData qw(create_underlying_db);
use BOM::MarketData qw(create_underlying);
use BOM::Product::Pricing::Greeks;
use BOM::Platform::Chronicle;
use BOM::Product::Pricing::Greeks::BlackScholes;
use BOM::Platform::Runtime;
use BOM::Product::ContractVol;
use BOM::Market::DataDecimate;
use BOM::Platform::Config;

## ATTRIBUTES  #######################

# Rates calculation, including quanto effects.
has [qw(mu discount_rate)] => (
    is         => 'ro',
    isa        => 'Num',
    lazy_build => 1,
);

has [qw(rho domqqq forqqq fordom)] => (
    is         => 'ro',
    isa        => 'HashRef',
    lazy_build => 1,
);

has priced_with => (
    is         => 'ro',
    isa        => 'Str',
    lazy_build => 1,
);

# a hash reference for slow migration of pricing engine to the new interface.
has new_interface_engine => (
    is      => 'ro',
    lazy    => 1,
    builder => '_build_new_interface_engine',
);

# we use pricing_engine_name matching all the time.
has priced_with_intraday_model => (
    is      => 'ro',
    lazy    => 1,
    builder => '_build_priced_with_intraday_model',
);

has price_calculator => (
    is         => 'ro',
    isa        => 'Price::Calculator',
    lazy_build => 1,
);

=head2 otm_threshold

An abbreviation for deep out of the money threshold. This is used to floor prices.

=cut

has otm_threshold => (
    is         => 'ro',
    lazy_build => 1,
);

# timeindays/timeinyears - note that for FX contracts of >=1 duration, these values will follow the market convention of integer days
has [
    qw(q_rate
        r_rate
        pricing_mu
        )
    ] => (
    is         => 'rw',
    lazy_build => 1,
    );

=head2 ask_price
=head2 bid_price
=head2 theo_price

These prices should be implemented in the Roles.

Currently, we have BOM::Product::Role::Binary and BOM::Product::Role::NonBinary to calculate these prices

=cut

has [
    qw( bid_price
        theo_price
        )
    ] => (
    is         => 'ro',
    init_arg   => undef,
    lazy_build => 1,
    );

has ask_price => (
    is         => 'ro',
    lazy_build => 1,
);

sub _build_ask_price {
    die '_build_ask_price should be over-written';
}

sub _build_bid_price {
    die '_build_bid_price should be over-written';
}

sub _build_theo_price {
    die '_build_theo_price should be over-written';
}

<<<<<<< HEAD
=======
sub _build_app_markup_dollar_amount {
    die '_build_app_markup_dollar_amount should be over-written';
}

>>>>>>> 0399db9d
has [qw( pricing_engine_name )] => (
    is         => 'rw',
    isa        => 'Str',
    lazy_build => 1,
);

has pricing_engine => (
    is         => 'ro',
    lazy_build => 1,
);

has greek_engine => (
    is         => 'ro',
    isa        => 'BOM::Product::Pricing::Greeks',
    lazy_build => 1,
    handles    => [qw(delta vega theta gamma vanna volga)],
);

# pricing_new - Do we believe this to be a new unsold bet starting now (or later)?

has [qw(
        pricing_new
        )
    ] => (
    is         => 'ro',
    isa        => 'Bool',
    lazy_build => 1,
    );

# Application developer's commission.
# Defaults to 0%
has app_markup_percentage => (
    is      => 'ro',
    default => 0,
);

has [qw(app_markup_dollar_amount app_markup)] => (
    is         => 'ro',
    lazy_build => 1,
);

# base_commission can be overridden on contract type level.
# When this happens, underlying base_commission is ignored.
#
# min_commission_amount - the minimum commission charged per contract.
# E.g. if the payout currency is in USD, the minimum commission we want to charge is 2 cents. (min_commission_amount = 0.02)
has [qw(risk_markup commission_markup base_commission commission_from_stake min_commission_amount)] => (
    is         => 'ro',
    lazy_build => 1,
);

has reset_time => (
    is         => 'ro',
    isa        => 'Num',
    lazy_build => 1,
);

has reset_time_in_years => (
    is         => 'ro',
    isa        => 'Num',
    lazy_build => 1,
);

## METHODS  #######################
my $pc_params_setters = {
    timeinyears            => sub { my $self = shift; $self->price_calculator->timeinyears($self->timeinyears) },
    discount_rate          => sub { my $self = shift; $self->price_calculator->discount_rate($self->discount_rate) },
    staking_limits         => sub { my $self = shift; $self->price_calculator->staking_limits($self->staking_limits) },
    theo_probability       => sub { my $self = shift; $self->price_calculator->theo_probability($self->theo_probability) },
    commission_markup      => sub { my $self = shift; $self->price_calculator->commission_markup($self->commission_markup) },
    min_commission_amount  => sub { my $self = shift; $self->price_calculator->min_commission_amount($self->min_commission_amount) },
    commission_from_stake  => sub { my $self = shift; $self->price_calculator->commission_from_stake($self->commission_from_stake) },
    discounted_probability => sub { my $self = shift; $self->price_calculator->discounted_probability($self->discounted_probability) },
    probability            => sub {
        my $self = shift;
        my $probability;
        if ($self->new_interface_engine) {
            $probability = Math::Util::CalculatedValue::Validatable->new({
                name        => 'theo_probability',
                description => 'theoretical value of a contract',
                set_by      => $self->pricing_engine_name,
                base_amount => $self->pricing_engine->theo_probability,
                minimum     => 0,
                maximum     => 1,
            });
        } else {
            $probability = $self->pricing_engine->probability;
        }
        $self->price_calculator->theo_probability($probability);
    },
    opposite_ask_probability => sub {
        my $self = shift;
        $self->price_calculator->opposite_ask_probability($self->opposite_contract_for_sale->ask_probability);
    },
};

my $pc_needed_params_map = {
    theo_probability       => [qw/ probability /],
    ask_probability        => [qw/ theo_probability /],
    bid_probability        => [qw/ theo_probability discounted_probability opposite_ask_probability /],
    payout                 => [qw/ theo_probability commission_from_stake /],
    commission_markup      => [qw/ theo_probability min_commission_amount/],
    commission_from_stake  => [qw/ theo_probability commission_markup /],
    validate_price         => [qw/ theo_probability commission_markup commission_from_stake staking_limits /],
    discounted_probability => [qw/ timeinyears discount_rate /],
};

sub commission_multiplier {
    return shift->price_calculator->commission_multiplier(@_);
}

sub _set_price_calculator_params {
    my ($self, $method) = @_;

    for my $key (@{$pc_needed_params_map->{$method}}) {
        $pc_params_setters->{$key}->($self);
    }
    return;
}

# reset_time is used for actually resetting the barrier.
sub _build_reset_time {
    my $self = shift;

    return 0 unless $self->entry_tick;
    # reset time is the mid time from entry tick epoch to date expiry.
    return $self->entry_tick->epoch + int(($self->date_expiry->epoch - $self->entry_tick->epoch) * 0.5);
}

# reset_time_in_years is used in BS formula. For reset_time_in_years, it cannot be dependent
# on entry_tick otherwise we will not be able to price proposal.
# Based on analysis done, the small difference between date_start and entry_tick epoch is
# negligible.
# On the other hand, the reset_time which is used for actually resetting the barrier,
# we need to be precise, thus using entry_tick epoch made things much simpler because
# basically it is the mid between entry_tick and expiry.
sub _build_reset_time_in_years {
    my $self = shift;

    my $reset_time_in_years = ($self->date_expiry->epoch - $self->date_start->epoch) * 0.5;
    $reset_time_in_years = $reset_time_in_years / (365 * 24 * 60 * 60);
    return $reset_time_in_years;
}

sub _create_new_interface_engine {
    my $self = shift;
    return if not $self->new_interface_engine;

    my %pricing_parameters;

    my $payouttime_code = ($self->payouttime eq 'hit') ? 0 : 1;

    if ($self->pricing_engine_name eq 'Pricing::Engine::Digits') {
        %pricing_parameters = (
            strike => $self->barrier ? $self->barrier->as_absolute : undef,
            contract_type => $self->pricing_code,
        );
    } elsif ($self->pricing_engine_name eq 'Pricing::Engine::HighLowTicks') {
        %pricing_parameters = (
            contract_type => $self->pricing_code,
            selected_tick => $self->selected_tick,
        );
    } elsif ($self->pricing_engine_name eq 'Pricing::Engine::TickExpiry') {
        my $backprice = ($self->underlying->for_date) ? 1 : 0;
        # do not discount for EURUSD because because we have high tick expiry volume on it. We might revise this in the future.
        my $apply_equal_tick_discount = ($self->code eq 'CALLE' or $self->code eq 'PUTE' or $self->underlying->symbol eq 'frxEURUSD') ? 0 : 1;
        %pricing_parameters = (
            apply_equal_tick_discount => $apply_equal_tick_discount,
            contract_type             => $self->pricing_code,
            underlying_symbol         => $self->underlying->symbol,
            date_start                => $self->effective_start,
            date_pricing              => $self->date_pricing,
            ticks                     => BOM::Market::DataDecimate->new({market => $self->market->name})->tick_cache_get_num_ticks({
                    underlying => $self->underlying,
                    end_epoch  => $self->date_start->epoch,
                    num        => 20,
                    backprice  => $backprice,

                }
            ),
            economic_events => _generate_market_data(
                $self->underlying,
                $self->date_start
            )->{economic_events},
        );
    } else {

        my %contract_config = (
            contract_type     => $self->pricing_code,
            underlying_symbol => $self->underlying->symbol,
            date_start        => $self->effective_start,
            date_pricing      => $self->date_pricing,
            date_expiry       => $self->date_expiry,
            payouttime_code   => $payouttime_code,
            for_date          => $self->underlying->for_date,
            spot              => $self->pricing_spot,
            strikes           => [grep { $_ } values %{$self->barriers_for_pricing}],
            priced_with       => $self->priced_with,
            payout_type       => $self->payout_type,
            is_atm_contract   => $self->is_atm_bet,
        );
        if ($self->pricing_engine_name eq 'Pricing::Engine::EuropeanDigitalSlope') {
            #pricing_vol can be calculated using an empirical vol. So we have to sent the raw numbers
            %pricing_parameters = (
                %contract_config,
                chronicle_reader         => BOM::Platform::Chronicle::get_chronicle_reader($self->underlying->for_date),
                discount_rate            => $self->discount_rate,
                mu                       => $self->mu,
                vol                      => $self->pricing_vol_for_two_barriers // $self->pricing_vol,
                q_rate                   => $self->q_rate,
                r_rate                   => $self->r_rate,
                volsurface               => $self->volsurface->surface,
                volsurface_creation_date => $self->volsurface->creation_date,
            );
        } elsif ($self->pricing_engine_name eq 'Pricing::Engine::BlackScholes') {
            %pricing_parameters = (
                %contract_config,
                t             => $self->timeinyears->amount,
                discount_rate => $self->discount_rate,
                mu            => $self->mu,
                vol           => $self->pricing_vol_for_two_barriers // $self->pricing_vol,
            );
        } elsif ($self->pricing_engine_name eq 'Pricing::Engine::Reset') {
            %pricing_parameters = (
                %contract_config,
                contract_type => $self->pricing_code,
                t             => $self->timeinyears->amount,
                reset_time    => $self->reset_time_in_years,
                discount_rate => $self->discount_rate,
                mu            => $self->mu,
                vol           => $self->pricing_vol,
            );
        } elsif ($self->pricing_engine_name eq 'Pricing::Engine::Lookback') {
            %pricing_parameters = (
                strikes         => [grep { $_ } values %{$self->barriers_for_pricing}],
                spot            => $self->pricing_spot,
                discount_rate   => $self->discount_rate,
                t               => $self->timeinyears->amount,
                mu              => $self->mu,
                vol             => $self->pricing_vol,
                payouttime_code => $payouttime_code,
                payout_type     => 'non-binary',
                contract_type   => $self->pricing_code,
                spot_max        => $self->spot_min_max->{high},
                spot_min        => $self->spot_min_max->{low},
            );

        } else {
            die "Unknown pricing engine: " . $self->pricing_engine_name;
        }
    }

    if (my @missing_parameters = grep { !exists $pricing_parameters{$_} } @{$self->pricing_engine_name->required_args}) {
        die "Missing pricing parameters for engine " . $self->pricing_engine_name . " - " . join ',', @missing_parameters;
    }

    return $self->pricing_engine_name->new(%pricing_parameters);
}

sub _generate_market_data {
    my ($underlying, $date_start) = @_;

    my $for_date = $underlying->for_date;
    my $result   = {};

    #this is a list of symbols which are applicable when getting important economic events.
    #Note that other than currency pair of the fx symbol, we include some other important currencies
    #here because any event for these currencies, can potentially affect all other currencies too
    my %applicable_symbols = (
        USD                                 => 1,
        AUD                                 => 1,
        CAD                                 => 1,
        CNY                                 => 1,
        NZD                                 => 1,
        $underlying->quoted_currency_symbol => 1,
        $underlying->asset_symbol           => 1,
    );

    my $ee = Quant::Framework::EconomicEventCalendar->new({
            chronicle_reader => BOM::Platform::Chronicle::get_chronicle_reader($for_date),
        }
        )->get_latest_events_for_period({
            from => $date_start->minus_time_interval('10m'),
            to   => $date_start->plus_time_interval('10m')
        },
        $for_date
        );

    my @applicable_news =
        sort { $a->{release_date} <=> $b->{release_date} } grep { $applicable_symbols{$_->{symbol}} } @$ee;

    #as of now, we only update the result with a raw list of economic events, later that we move to other
    #engines, we will add other market-data items too (e.g. dividends, vol-surface, ...)
    $result->{economic_events} = \@applicable_news;
    return $result;
}

=head2 market_is_inefficient

Returns true or false. Note that the value may vary depending on date_pricing.

=cut

sub market_is_inefficient {
    my $self = shift;

    # market inefficiency only applies to forex and commodities.
    return 0 unless ($self->market->name eq 'forex' or $self->market->name eq 'commodities');
    return 0 if $self->expiry_daily;

    my $hour = $self->date_pricing->hour + 0;
    # only 20:00/21:00 GMT to end of day
    my $disable_hour = $self->date_pricing->is_dst_in_zone('America/New_York') ? 20 : 21;
    return 0 if $hour < $disable_hour;
    return 1;
}

## BUILDERS  #######################

sub _build_domqqq {
    my $self = shift;

    my $result = {};

    if ($self->priced_with eq 'quanto') {
        $result->{underlying} = create_underlying({
            symbol   => 'frx' . $self->underlying->quoted_currency_symbol . $self->currency,
            for_date => $self->underlying->for_date
        });
        $result->{volsurface} = $self->_volsurface_fetcher->fetch_surface({
            underlying => $result->{underlying},
        });
    } else {
        $result = $self->fordom;
    }

    return $result;
}

sub _build_forqqq {
    my $self = shift;

    my $result = {};

    if ($self->priced_with eq 'quanto' and ($self->underlying->market->name eq 'forex' or $self->underlying->market->name eq 'commodities')) {
        $result->{underlying} = create_underlying({
            symbol   => 'frx' . $self->underlying->asset_symbol . $self->currency,
            for_date => $self->underlying->for_date
        });

        $result->{volsurface} = $self->_volsurface_fetcher->fetch_surface({
            underlying => $result->{underlying},
        });

    } else {
        $result = $self->domqqq;
    }

    return $result;
}

sub _build_otm_threshold {
    my $self = shift;

    my $custom_otm       = JSON::MaybeXS->new->decode(BOM::Platform::Runtime->instance->app_config->quants->custom_otm_threshold // {});
    my @known_conditions = qw(expiry_type is_atm_bet);
    my %mapper           = (
        underlying_symbol => $self->underlying->symbol,
        market            => $self->market->name,
    );

    # underlying symbol supercedes market
    foreach my $symbol (qw(underlying_symbol market)) {
        my $value = 0;
        foreach my $data_ref (values %$custom_otm) {
            my $conditions = $data_ref->{conditions};

            if (defined $conditions->{$symbol} and $conditions->{$symbol} eq $mapper{$symbol}) {
                my $match = not first { $conditions->{$_} ne $self->$_ } grep { $conditions->{$_} } @known_conditions;
                $value = max($value, $data_ref->{value}) if $match;
            }
        }
        # returns if it is a non-zero value
        return $value if $value > 0;
    }

    # this is the default depp OTM threshold set in yaml per market
    return $self->market->deep_otm_threshold;
}

sub _build_app_markup {
    return shift->price_calculator->app_markup;
}

#this is supposed to be called for legacy pricing engines (not new interface)
sub _build_risk_markup {
    my $self = shift;

    my $base_amount = 0;
    if ($self->pricing_engine and $self->pricing_engine->can('risk_markup')) {
        $base_amount = $self->new_interface_engine ? $self->pricing_engine->risk_markup : $self->pricing_engine->risk_markup->amount;
    } elsif ($self->new_interface_engine) {
        $base_amount = $self->debug_information->{risk_markup}->{amount};
    }

    return Math::Util::CalculatedValue::Validatable->new({
        name        => 'risk_markup',
        description => 'Risk markup for a pricing model',
        set_by      => $self->pricing_engine_name,
        base_amount => $base_amount,
    });
}

sub _build_base_commission {
    my $self = shift;

    my $market_name        = $self->market->name;
    my $per_market_scaling = BOM::Platform::Runtime->instance->app_config->quants->commission->adjustment->per_market_scaling->$market_name;
    my $args               = {underlying_symbol => $self->underlying->symbol};
    if ($self->can('landing_company')) {
        $args->{landing_company} = $self->landing_company;
    }
    my $underlying_base = get_underlying_base_commission($args);

    if (my $custom_commission = $self->risk_profile->get_commission()) {
        $underlying_base = $custom_commission;
    }

    return $underlying_base * $per_market_scaling / 100;
}

sub _build_commission_markup {
    my $self = shift;

    $self->_set_price_calculator_params('commission_markup');
    return $self->price_calculator->commission_markup;
}

sub _build_commission_from_stake {
    my $self = shift;

    $self->_set_price_calculator_params('commission_from_stake');
    return $self->price_calculator->commission_from_stake;
}

sub _build_new_interface_engine {
    my $self = shift;

    my %engines = (
        'Pricing::Engine::BlackScholes'         => 1,
        'Pricing::Engine::Digits'               => 1,
        'Pricing::Engine::TickExpiry'           => 1,
        'Pricing::Engine::EuropeanDigitalSlope' => 1,
        'Pricing::Engine::Lookback'             => 1,
        'Pricing::Engine::HighLowTicks'         => 1,
        'Pricing::Engine::Reset'                => 1,
    );

    return $engines{$self->pricing_engine_name} // 0;
}

sub _build_fordom {
    my $self = shift;

    return {
        underlying => $self->underlying,
        volsurface => $self->volsurface,
    };
}

sub _build_discount_rate {
    my $self = shift;

    my %args = (
        symbol => $self->currency,
        $self->underlying->for_date ? (for_date => $self->underlying->for_date) : (),
        chronicle_reader => BOM::Platform::Chronicle::get_chronicle_reader($self->underlying->for_date),
        chronicle_writer => BOM::Platform::Chronicle::get_chronicle_writer(),
    );
    my $curr_obj = Quant::Framework::Currency->new(%args);

    return $curr_obj->rate_for($self->timeinyears->amount);
}

sub _build_priced_with {
    my $self = shift;

    my $underlying = $self->underlying;

    # Everything should have a quoted currency, except our randoms.
    # However, rather than check for random directly, just do a numeraire bet if we don't know what it is.
    my $priced_with;
    if ($underlying->quoted_currency_symbol eq $self->currency or (none { $underlying->market->name eq $_ } (qw(forex commodities indices)))) {
        $priced_with = 'numeraire';
    } elsif ($underlying->asset_symbol eq $self->currency) {
        $priced_with = 'base';
    } else {
        $priced_with = 'quanto';
    }

    if ($underlying->submarket->name eq 'smart_fx') {
        $priced_with = 'numeraire';
    }

    return $priced_with;
}

sub _build_mu {
    my $self = shift;

    my $mu = $self->r_rate - $self->q_rate;

    if (first { $self->underlying->market->name eq $_ } (qw(forex commodities indices))) {
        my $rho = $self->rho->{fd_dq};
        my $vol = $self->atm_vols;
        # See [1] for Quanto Formula
        $mu = $self->r_rate - $self->q_rate - $rho * $vol->{fordom} * $vol->{domqqq};
    }

    return $mu;
}

sub _build_rho {

    my $self     = shift;
    my $atm_vols = $self->atm_vols;
    my $w        = ($self->domqqq->{underlying}->inverted) ? -1 : 1;

    my %rhos;

    $rhos{fd_dq} = 0;

    if ($self->priced_with eq 'numeraire') {
        $rhos{fd_dq} = 0;
    } elsif ($self->priced_with eq 'base') {
        $rhos{fd_dq} = -1;
    } elsif ($self->underlying->market->name eq 'forex' or $self->underlying->market->name eq 'commodities') {
        $rhos{fd_dq} =
            $w * (($atm_vols->{forqqq}**2 - $atm_vols->{fordom}**2 - $atm_vols->{domqqq}**2) / (2 * $atm_vols->{fordom} * $atm_vols->{domqqq}));
    } elsif ($self->underlying->market->name eq 'indices') {
        my $cr             = BOM::Platform::Chronicle::get_chronicle_reader($self->underlying->for_date);
        my $construct_args = {
            symbol           => $self->underlying->market->name,
            for_date         => $self->underlying->for_date,
            chronicle_reader => $cr,
        };
        my $rho_data           = Quant::Framework::CorrelationMatrix->new($construct_args);
        my $expiry_conventions = Quant::Framework::ExpiryConventions->new(
            underlying       => $self->underlying,
            chronicle_reader => $cr,
            calendar         => $self->trading_calendar,
        );

        my $index           = $self->underlying->asset_symbol;
        my $payout_currency = $self->currency;
        my $tiy             = $self->timeinyears->amount;

        $rhos{fd_dq} = $rho_data->correlation_for($index, $payout_currency, $tiy, $expiry_conventions);
    }

    return \%rhos;
}

sub _build_price_calculator {
    my $self = shift;

    return Price::Calculator->new({
        currency              => $self->currency,
        deep_otm_threshold    => $self->otm_threshold,
        base_commission       => $self->base_commission,
        app_markup_percentage => $self->app_markup_percentage,
        ($self->has_commission_markup)      ? (commission_markup      => $self->commission_markup)      : (),
        ($self->has_commission_from_stake)  ? (commission_from_stake  => $self->commission_from_stake)  : (),
        ($self->has_payout)                 ? (payout                 => $self->payout)                 : (),
        ($self->has_ask_price)              ? (ask_price              => $self->ask_price)              : (),
        ($self->has_theo_probability)       ? (theo_probability       => $self->theo_probability)       : (),
        ($self->has_ask_probability)        ? (ask_probability        => $self->ask_probability)        : (),
        ($self->has_discounted_probability) ? (discounted_probability => $self->discounted_probability) : (),
    });
}

sub _build_greek_engine {
    my $self = shift;
    return BOM::Product::Pricing::Greeks::BlackScholes->new({bet => $self});
}

sub _build_pricing_engine_name {
    my $self = shift;

    my $engine_name = $self->is_path_dependent ? 'BOM::Product::Pricing::Engine::VannaVolga::Calibrated' : 'Pricing::Engine::EuropeanDigitalSlope';

    #For Volatility indices, we use plain BS formula for pricing instead of VV/Slope
    $engine_name = 'Pricing::Engine::BlackScholes' if $self->market->name eq 'volidx';

    if ($self->tick_expiry) {
        my @symbols = create_underlying_db->get_symbols_for(
            market            => 'forex',     # forex is the only financial market that offers tick expiry contracts for now.
            contract_category => 'callput',
            expiry_type       => 'tick',
        );
        $engine_name = 'Pricing::Engine::TickExpiry' if _match_symbol(\@symbols, $self->underlying->symbol);
    } elsif (my $intraday_engine_name = $self->_check_intraday_engine_compatibility) {
        $engine_name = $intraday_engine_name;
    }

    return $engine_name;
}

sub _check_intraday_engine_compatibility {
    my $self = shift;

    my $engine_name =
        $self->market->name eq 'indices' ? 'BOM::Product::Pricing::Engine::Intraday::Index' : 'BOM::Product::Pricing::Engine::Intraday::Forex';

    return $engine_name->get_compatible('basic', $self->metadata);
}

sub _build_pricing_engine {
    my $self = shift;

    return $self->_create_new_interface_engine if $self->new_interface_engine;

    my $pricing_engine = $self->pricing_engine_name->new({
        bet                => $self,
        inefficient_period => $self->market_is_inefficient,
        $self->priced_with_intraday_model ? (economic_events => $self->economic_events_for_volatility_calculation) : (),
    });

    return $pricing_engine;
}

sub _build_pricing_mu {
    my $self = shift;

    return $self->mu;
}

sub _build_r_rate {
    my $self = shift;

    return $self->underlying->interest_rate_for($self->timeinyears->amount);
}

sub _build_q_rate {
    my $self = shift;

    my $underlying = $self->underlying;
    my $q_rate     = $underlying->dividend_rate_for($self->timeinyears->amount);

    return $q_rate;
}

sub _build_pricing_new {
    my $self = shift;

    # do not use $self->date_pricing here because milliseconds matters!
    # _date_pricing_milliseconds will not be set if date_pricing is not built.
    my $time = $self->_date_pricing_milliseconds // $self->date_pricing->epoch;
    return 0 if $time > $self->date_start->epoch;
    return 1;
}

sub _match_symbol {
    my ($lists, $symbol) = @_;
    for (@$lists) {
        return 1 if $_ eq $symbol;
    }
    return;
}

sub _build_min_commission_amount {
    my $self = shift;

    my $static = BOM::Platform::Config::quants;

    return $static->{bet_limits}->{min_commission_amount}->{$self->currency} // 0;
}

1;<|MERGE_RESOLUTION|>--- conflicted
+++ resolved
@@ -130,13 +130,10 @@
     die '_build_theo_price should be over-written';
 }
 
-<<<<<<< HEAD
-=======
 sub _build_app_markup_dollar_amount {
     die '_build_app_markup_dollar_amount should be over-written';
 }
 
->>>>>>> 0399db9d
 has [qw( pricing_engine_name )] => (
     is         => 'rw',
     isa        => 'Str',
