package BOM::Product::Contract;    ## no critic ( RequireFilenameMatchesPackage )

use strict;
use warnings;

use Time::HiRes;
use Date::Utility;
use List::Util q(any);

use LandingCompany::Registry;

use BOM::Platform::Runtime;
use BOM::Platform::Config;
use BOM::Product::Static;

my $ERROR_MAPPING = BOM::Product::Static::get_error_mapping();

has disable_trading_at_quiet_period => (
    is      => 'ro',
    default => 1,
);

has missing_market_data => (
    is      => 'rw',
    isa     => 'Bool',
    default => 0
);

has skips_price_validation => (
    is      => 'ro',
    default => 0,
);

sub is_valid_to_buy {
    my $self = shift;
    my $args = shift;

    my $valid = $self->_confirm_validity($args);

    return ($self->for_sale) ? $valid : $self->_report_validation_stats('buy', $valid);
}

sub is_valid_to_sell {
    my $self = shift;
    my $args = shift;

    if ($self->is_sold) {
        $self->_add_error({
            message           => 'Contract already sold',
            message_to_client => [$ERROR_MAPPING->{ContractAlreadySold}],
        });
        return 0;
    }

    if ($self->is_after_settlement) {
        if (my ($ref, $hold_for_exit_tick) = $self->_validate_settlement_conditions) {
            $self->missing_market_data(1) if not $hold_for_exit_tick;
            $self->_add_error($ref);
        }
    } elsif ($self->is_after_expiry) {
        $self->_add_error({

                message           => 'waiting for settlement',
                message_to_client => [$ERROR_MAPPING->{WaitForContractSettlement}],
        });

    } elsif (not $self->is_expired and not $self->opposite_contract_for_sale->is_valid_to_buy($args)) {
        # Their errors are our errors, now!
        $self->_add_error($self->opposite_contract_for_sale->primary_validation_error);
    }

    if (scalar @{$self->corporate_actions}) {
        $self->_add_error({
            message           => "affected by corporate action [symbol: " . $self->underlying->symbol . "]",
            message_to_client => [$ERROR_MAPPING->{ContractAffectedByCorporateAction}],
        });
    }

    my $passes_validation = $self->primary_validation_error ? 0 : 1;
    return $self->_report_validation_stats('sell', $passes_validation);
}

sub _confirm_validity {
    my $self = shift;
    my $args = shift;

    # if there's initialization error, we will not proceed anyway.
    return 0 if $self->primary_validation_error;

    # Add any new validation methods here.
    # Looking them up can be too slow for pricing speed constraints.
    # This is the default list of validations.
    my @validation_methods = qw(_validate_input_parameters _validate_offerings);
    push @validation_methods, qw(_validate_trading_times _validate_start_and_expiry_date) unless $self->underlying->always_available;
    push @validation_methods, '_validate_lifetime';
    push @validation_methods, '_validate_barrier'                                         unless $args->{skip_barrier_validation};
    push @validation_methods, '_validate_barrier_type'                                    unless $self->for_sale;
    push @validation_methods, '_validate_feed';
    push @validation_methods, '_validate_price'                                           unless $self->skips_price_validation;
    push @validation_methods, '_validate_volsurface'                                      unless $self->volsurface->type eq 'flat';
    push @validation_methods, '_validate_appconfig_age';

    foreach my $method (@validation_methods) {
        if (my $err = $self->$method($args)) {
            $self->_add_error($err);
        }
        return 0 if ($self->primary_validation_error);
    }

    return 1;
}

# PRIVATE method.
sub _validate_settlement_conditions {
    my $self = shift;

    my $message;
    my $hold_for_exit_tick = 0;
    if ($self->tick_expiry) {
        if (not $self->exit_tick) {
            $message = 'exit tick undefined after 5 minutes of contract start';
        } elsif ($self->exit_tick->epoch - $self->date_start->epoch > $self->_max_tick_expiry_duration->seconds) {
            $message = 'no ticks within 5 minutes after contract start';
        }
    } else {
        # intraday or daily expiry
        if (not $self->entry_tick) {
            $message = 'entry tick is undefined';
        } elsif ($self->is_forward_starting
            and ($self->date_start->epoch - $self->entry_tick->epoch > $self->underlying->max_suspend_trading_feed_delay->seconds))
        {
            # A start now contract will not be bought if we have missing feed.
            # We are doing the same thing for forward starting contracts.
            $message = 'entry tick is too old';
        } elsif (not $self->exit_tick) {
            $message            = 'exit tick is undefined';
            $hold_for_exit_tick = 1;
        } elsif ($self->entry_tick->epoch == $self->exit_tick->epoch) {
            $message = 'only one tick throughout contract period';
        } elsif ($self->entry_tick->epoch > $self->exit_tick->epoch) {
            $message = 'entry tick is after exit tick';
        }
    }

    return if not $message;

    my $refund = [$ERROR_MAPPING->{RefundBuyForMissingData}];
    my $wait   = [$ERROR_MAPPING->{WaitForContractSettlement}];

    my $ref = {
        message           => $message,
        message_to_client => ($hold_for_exit_tick ? $wait : $refund),
    };

    return ($ref, $hold_for_exit_tick);
}

# Validation methods.

# Is this underlying or contract is disabled/suspended from trading.
sub _validate_offerings {
    my $self = shift;

    my $message_to_client = [$ERROR_MAPPING->{TradeTemporarilyUnavailable}];

    if (BOM::Platform::Runtime->instance->app_config->system->suspend->trading) {
        return {
            message           => 'All trading suspended on system',
            message_to_client => $message_to_client,
        };
    }

    my $underlying    = $self->underlying;
    my $contract_code = $self->code;
    # check if trades are suspended on that claimtype
    my $suspend_contract_types = BOM::Platform::Runtime->instance->app_config->quants->features->suspend_contract_types;
    if (@$suspend_contract_types and first { $contract_code eq $_ } @{$suspend_contract_types}) {
        return {
            message           => "Trading suspended for contract type [code: " . $contract_code . "]",
            message_to_client => $message_to_client,
        };
    }

    if (first { $_ eq $underlying->symbol } @{BOM::Platform::Runtime->instance->app_config->quants->underlyings->disabled_due_to_corporate_actions}) {
        return {
            message           => "Underlying trades suspended due to corporate actions [symbol: " . $underlying->symbol . "]",
            message_to_client => $message_to_client,
        };
    }

    if (first { $_ eq $underlying->symbol } @{BOM::Platform::Runtime->instance->app_config->quants->underlyings->suspend_trades}) {
        return {
            message           => "Underlying trades suspended [symbol: " . $underlying->symbol . "]",
            message_to_client => $message_to_client,
        };
    }

    # NOTE: this check only validates the contract-specific risk profile.
    # There may also be a client specific one which is validated in B:P::Transaction
    if ($self->risk_profile->get_risk_profile eq 'no_business') {
        return {
            message           => 'manually disabled by quants',
            message_to_client => $message_to_client,
        };
    }

    return;
}

sub _validate_feed {
    my $self = shift;

    return if $self->is_expired;

    my $underlying = $self->underlying;

    if (not $self->current_tick) {
        warn "No current_tick for " . $underlying->symbol;
        return {
            message           => "No realtime data [symbol: " . $underlying->symbol . "]",
            message_to_client => [$ERROR_MAPPING->{MissingTickMarketData}],
        };
    } elsif ($self->trading_calendar->is_open_at($underlying->exchange, $self->date_pricing)
        and $self->date_pricing->epoch - $underlying->max_suspend_trading_feed_delay->seconds > $self->current_tick->epoch)
    {
        # only throw errors for quote too old, if the exchange is open at pricing time
        warn "Quote too old for " . $underlying->symbol;
        return {
            message           => "Quote too old [symbol: " . $underlying->symbol . "]",
            message_to_client => [$ERROR_MAPPING->{OldMarketData}],
        };
    }

    return;
}

sub _validate_price {
    my $self = shift;

    return if $self->for_sale;

    $self->_set_price_calculator_params('validate_price');
    my $res = $self->price_calculator->validate_price;
    if ($res && exists $res->{error_code}) {
        my $details = $res->{error_details} || [];
        $res = {
            zero_stake => sub {
                my ($details) = @_;
                return {
                    message           => "Empty or zero stake [stake: " . $details->[0] . "]",
                    message_to_client => [$ERROR_MAPPING->{InvalidStake}],
                };
            },
            stake_outside_range => sub {
                my ($details) = @_;
                my $params = [to_monetary_number_format($details->[0]), to_monetary_number_format($details->[1])];
                return {
                    message           => 'stake is not within limits ' . "[stake: " . $details->[0] . "] " . "[min: " . $details->[1] . "] ",
                    message_to_client => [$ERROR_MAPPING->{StakePayoutLimits}, @$params],
                };
            },
            payout_outside_range => sub {
                my ($details) = @_;
                my $params = [to_monetary_number_format($details->[0]), to_monetary_number_format($details->[1])];
                return {
                    message => 'payout amount outside acceptable range ' . "[given: " . $details->[0] . "] " . "[max: " . $details->[1] . "]",
                    message_to_client => [$ERROR_MAPPING->{StakePayoutLimits}, @$params],
                };
            },
            payout_too_many_places => sub {
                my ($details) = @_;
                return {
                    message           => 'payout amount has too many decimal places ' . "[permitted: 2] " . "[payout: " . $details->[0] . "]",
                    message_to_client => [$ERROR_MAPPING->{IncorrectPayoutDecimals}],
                };
            },
            stake_same_as_payout => sub {
                my ($details) = @_;
                return {
                    message           => 'stake same as payout',
                    message_to_client => [$ERROR_MAPPING->{NoReturn}],
                };
            },
        }->{$res->{error_code}}->($details);
    }
    return $res;
}

sub _validate_barrier_type {
    my $self = shift;

    return if $self->tick_expiry;

    # The barrier for atm bet is always SOP which is relative
    return if ($self->is_atm_bet and defined $self->barrier and $self->barrier->barrier_type eq 'relative');

    # intraday non ATM barrier could be absolute or relative
    return if $self->is_intraday;

    foreach my $barrier ($self->two_barriers ? ('high_barrier', 'low_barrier') : ('barrier')) {
        # For multiday, the barrier must be absolute.
        # For intraday, the barrier can be absolute or relative.
        if (defined $self->$barrier and $self->$barrier->barrier_type ne 'absolute') {

            return {
                message           => 'barrier should be absolute for multi-day contracts',
                message_to_client => [$ERROR_MAPPING->{NeedAbsoluteBarrier}],
            };
        }
    }
    return;

}

sub _validate_input_parameters {
    my $self = shift;

    my $when_epoch       = $self->date_pricing->epoch;
    my $epoch_expiry     = $self->date_expiry->epoch;
    my $epoch_start      = $self->date_start->epoch;
    my $epoch_settlement = $self->date_settlement->epoch;

    if ($epoch_expiry == $epoch_start) {
        return {
            message           => 'Start and Expiry times are the same ' . "[start: " . $epoch_start . "] " . "[expiry: " . $epoch_expiry . "]",
            message_to_client => [$ERROR_MAPPING->{SameExpiryStartTime}],
        };
    } elsif ($epoch_expiry < $epoch_start) {
        return {
            message           => 'Start must be before expiry ' . "[start: " . $epoch_start . "] " . "[expiry: " . $epoch_expiry . "]",
            message_to_client => [$ERROR_MAPPING->{PastExpiryTime}],
        };
    } elsif (not $self->for_sale and $epoch_start < $when_epoch) {
        return {
            message           => 'starts in the past ' . "[start: " . $epoch_start . "] " . "[now: " . $when_epoch . "]",
            message_to_client => [$ERROR_MAPPING->{PastStartTime}],
        };
    } elsif (not $self->is_forward_starting and $epoch_start > $when_epoch) {
        return {
            message           => "Forward time for non-forward-starting contract type [code: " . $self->code . "]",
            message_to_client => [$ERROR_MAPPING->{FutureStartTime}],
        };
    } elsif ($self->is_forward_starting and not $self->for_sale) {
        # Intraday cannot be bought in the 5 mins before the bet starts, unless we've built it for that purpose.
        my $fs_blackout_seconds = 300;
        if ($epoch_start < $when_epoch + $fs_blackout_seconds) {
            return {
                message           => "forward-starting blackout [blackout: " . $fs_blackout_seconds . "s]",
                message_to_client => [$ERROR_MAPPING->{ForwardStartTime}],
            };
        }
    } elsif ($self->is_after_settlement) {
        return {
            message           => 'already expired contract',
            message_to_client => [$ERROR_MAPPING->{AlreadyExpired}],
        };
    } elsif ($self->expiry_daily) {
        my $date_expiry = $self->date_expiry;
        my $closing = $self->trading_calendar->closing_on($self->underlying->exchange, $date_expiry);
        if ($closing and not $date_expiry->is_same_as($closing)) {
            return {
                message => 'daily expiry must expire at close '
                    . "[expiry: "
                    . $date_expiry->datetime . "] "
                    . "[underlying_symbol: "
                    . $self->underlying->symbol . "]",
                message_to_client => [$ERROR_MAPPING->{TradingDayEndExpiry}],
            };
        }
    }

    return;
}

sub _validate_trading_times {
    my $self = shift;
    my $args = shift;

    my $underlying  = $self->underlying;
    my $exchange    = $underlying->exchange;
    my $calendar    = $self->trading_calendar;
    my $date_expiry = $self->date_expiry;
    my $date_start  = $self->date_start;
    my $volidx_flag = 1;
    my ($markets, $lc);

<<<<<<< HEAD
    if (not($calendar->trades_on($exchange, $date_start) and $calendar->is_open_at($exchange, $date_start))) {
        my $message =
            ($self->is_forward_starting) ? localize("The market must be open at the start time.") : localize('This market is presently closed.');
=======
    if (not($calendar->trades_on($date_start) and $calendar->is_open_at($date_start))) {
>>>>>>> 75821fd0
        if ($args->{landing_company}) {
            $lc          = LandingCompany::Registry::get($args->{landing_company});
            $markets     = $lc->legal_allowed_markets if $lc;
            $volidx_flag = any { $_ eq 'volidx' } @$markets;
        }
        my $message;
        if ($volidx_flag) {
            $message = $self->is_forward_starting ? $ERROR_MAPPING->{MarketNotOpenTryVolatility} : $ERROR_MAPPING->{MarketIsClosedTryVolatility};
        } else {
            $message = $self->is_forward_starting ? $ERROR_MAPPING->{MarketNotOpen} : $ERROR_MAPPING->{MarketIsClosed};
        }

        return {
            message => 'underlying is closed at start ' . "[symbol: " . $underlying->symbol . "] " . "[start: " . $date_start->datetime . "]",
<<<<<<< HEAD
            message_to_client => $message . ($volidx_flag ? " " . localize("Try out the Volatility Indices which are always open.") : "")};
    } elsif (not $calendar->trades_on($exchange, $date_expiry)) {
=======
            message_to_client => [$message]};
    } elsif (not $calendar->trades_on($date_expiry)) {
>>>>>>> 75821fd0
        return ({
            message           => "Exchange is closed on expiry date [expiry: " . $date_expiry->date . "]",
            message_to_client => [$ERROR_MAPPING->{TradingDayExpiry}],
        });
    }

    if ($self->is_intraday) {
        if (not $calendar->is_open_at($exchange, $date_expiry)) {
            return {
                message => 'underlying closed at expiry ' . "[symbol: " . $underlying->symbol . "] " . "[expiry: " . $date_expiry->datetime . "]",
                message_to_client => [$ERROR_MAPPING->{TradingHoursExpiry}],
            };
        } elsif ($underlying->intradays_must_be_same_day and $calendar->closing_on($exchange, $date_start)->epoch < $date_expiry->epoch) {
            return {
                message           => "Intraday duration must expire on same day [symbol: " . $underlying->symbol . "]",
                message_to_client => [$ERROR_MAPPING->{SameTradingDayExpiry}],
            };
        }
    } elsif ($self->expiry_daily and not $self->is_atm_bet) {
        # For definite ATM contracts we do not have to check for upcoming holidays.
        my $trading_days = $calendar->trading_days_between($exchange, $date_start, $date_expiry);
        my $holiday_days = $calendar->holiday_days_between($exchange, $date_start, $date_expiry);
        my $calendar_days = $date_expiry->days_between($date_start);

        if ($underlying->market->equity and $trading_days <= 4 and $holiday_days >= 2) {
            my $safer_expiry = $date_expiry;
            my $trade_count  = $trading_days;
            while ($trade_count < 4) {
                $safer_expiry = $calendar->trade_date_after($exchange, $safer_expiry);
                $trade_count++;
            }
            my $message =
                  ($self->for_sale)
                ? [$ERROR_MAPPING->{ResaleNotOfferedHolidays}]
                : [$ERROR_MAPPING->{TooManyHolidays}];
            return {
                message => 'Not enough trading days for calendar days ' . "[trading: " . $trading_days . "] " . "[calendar: " . $calendar_days . "]",
                message_to_client => $message,
            };
        }
    }

    return;
}

sub _validate_start_and_expiry_date {
    my $self = shift;

    my $start_epoch = $self->effective_start->epoch;
    my $end_epoch   = $self->date_expiry->epoch;
    #Note: Please don't change the message for expiry blackout (specifically, the 'expire' word) unless you have
    #updated the check in this method which updates end_epoch
    my @blackout_checks = (
        [[$start_epoch], $self->date_start_blackouts,  $ERROR_MAPPING->{TradingNotAvailable}],
        [[$end_epoch],   $self->date_expiry_blackouts, $ERROR_MAPPING->{ContractExpiryNotAllowed}],
        [[$start_epoch, $end_epoch], $self->market_risk_blackouts, $ERROR_MAPPING->{TradingNotAvailable}],
    );

    # disable contracts with duration < 5 hours at 21:00 to 23:00GMT due to quiet period.
    # did not inlcude this in date_start_blackouts because we want a different message to client.
    if ($self->disable_trading_at_quiet_period and ($self->underlying->market->name eq 'forex' or $self->underlying->market->name eq 'commodities')) {
        my $pricing_hour = $self->date_pricing->hour;
        my $five_hour_in_years = 5 * 3600 / (86400 * 365);
        if ($self->timeinyears->amount < $five_hour_in_years && ($pricing_hour >= 21 && $pricing_hour < 23)) {
            my $pricing_date = $self->date_pricing->date;
            push @blackout_checks,
                [
                [$start_epoch],
                [[map { Date::Utility->new($pricing_date)->plus_time_interval($_)->epoch } qw(21h 23h)]],
                $ERROR_MAPPING->{TradingSuspendedSpecificHours}];
        }
    }

    foreach my $blackout (@blackout_checks) {
        my ($epochs, $periods, $message_to_client) = @{$blackout}[0 .. 2];
        my @args = ();
        foreach my $period (@$periods) {
            my $start_epoch = $period->[0];
            my $end_epoch   = $period->[1];

            $end_epoch++ if ($message_to_client =~ /expire/);

            if (first { $_ >= $start_epoch and $_ < $end_epoch } @$epochs) {
                my $start = Date::Utility->new($period->[0]);
                my $end   = Date::Utility->new($period->[1]);
                if ($start->day_of_year == $end->day_of_year) {
                    push @args, ($start->time_hhmmss, $end->time_hhmmss);
                } else {
                    push @args, ($start->date, $end->date);
                }
                return {
                    message => 'blackout period '
                        . "[symbol: "
                        . $self->underlying->symbol . "] "
                        . "[from: "
                        . $period->[0] . "] " . "[to: "
                        . $period->[1] . "]",
                    message_to_client => [$message_to_client, @args],
                };
            }
        }
    }

    return;
}

sub _validate_lifetime {
    my $self = shift;

    if ($self->tick_expiry and $self->for_sale) {
        # we don't offer sellback on tick expiry contracts.
        return {
            message           => 'resale of tick expiry contract',
            message_to_client => [$ERROR_MAPPING->{ResaleNotOffered}],
        };
    }

    my $permitted = $self->_offering_specifics->{permitted};
    my ($min_duration, $max_duration) = @{$permitted}{'min', 'max'};

    my $message_to_client =
        $self->for_sale
        ? [$ERROR_MAPPING->{ResaleNotOffered}]
        : [$ERROR_MAPPING->{TradingDurationNotAllowed}];

    # This might be empty because we don't have short-term expiries on some contracts, even though
    # it's a valid bet type for multi-day contracts.
    if (not($min_duration and $max_duration)) {
        return {
            message           => 'trying unauthorised combination',
            message_to_client => $message_to_client,
        };
    }

    my ($duration, $message);
    if ($self->tick_expiry) {
        $duration = $self->tick_count;
        $message  = 'Invalid tick count for tick expiry';
        # slightly different message for tick expiry.
        if ($min_duration != 0) {
            $message_to_client = [$ERROR_MAPPING->{TicksNumberLimits}, $min_duration, $max_duration];
        }
    } elsif (not $self->expiry_daily) {
        $duration = $self->get_time_to_expiry({from => $self->date_start})->seconds;
        ($min_duration, $max_duration) = ($min_duration->seconds, $max_duration->seconds);
        $message = 'Intraday duration not acceptable';
    } else {
        my $calendar = $self->trading_calendar;
        my $exchange = $self->underlying->exchange;
        $duration =
            $calendar->trading_date_for($exchange, $self->date_expiry)->days_between($calendar->trading_date_for($exchange, $self->date_start));
        ($min_duration, $max_duration) = ($min_duration->days, $max_duration->days);
        $message = 'Daily duration is outside acceptable range';
    }

    if ($duration < $min_duration or $duration > $max_duration) {
        return {
            message => $message . " "
                . "[duration seconds: "
                . $duration . "] "
                . "[symbol: "
                . $self->underlying->symbol . "] "
                . "[code: "
                . $self->code . "]",
            message_to_client => $message_to_client,
        };
    }

    return;
}

sub _validate_volsurface {
    my $self = shift;

    my $volsurface  = $self->volsurface;
    my $now         = $self->date_pricing;
    my $surface_age = ($now->epoch - $volsurface->recorded_date->epoch) / 3600;

    if ($volsurface->validation_error) {
        warn "Volsurface validation error for " . $self->underlying->symbol;
        return {
            message           => "Volsurface has smile flags [symbol: " . $self->underlying->symbol . "]",
            message_to_client => [$ERROR_MAPPING->{MissingVolatilityMarketData}],
        };
    }

    my $exceeded;
    if (    $self->market->name eq 'forex'
        and not $self->priced_with_intraday_model
        and $self->timeindays->amount < 4
        and not $self->is_atm_bet
        and $surface_age > 6)
    {
        $exceeded = '6h';
    } elsif ($self->market->name eq 'indices' and $surface_age > 24 and not $self->is_atm_bet) {
        $exceeded = '24h';
    } elsif ($volsurface->recorded_date->days_between($self->trading_calendar->trade_date_before($self->underlying->exchange, $now)) < 0) {
        # will discuss if this can be removed.
        $exceeded = 'different day';
    }

    if ($exceeded) {
        warn "volsurface too old - " . $self->underlying->symbol . " " . "[age: " . $surface_age . "h] " . "[max: " . $exceeded . "]";
        return {
            message => 'volsurface too old '
                . "[symbol: "
                . $self->underlying->symbol . "] "
                . "[age: "
                . $surface_age . "h] "
                . "[max: "
                . $exceeded . "]",
            message_to_client => [$ERROR_MAPPING->{OutdatedVolatilityData}],
        };
    }

    if ($volsurface->type eq 'moneyness' and my $current_spot = $self->current_spot) {
        if (abs($volsurface->spot_reference - $current_spot) / $current_spot * 100 > 5) {
            warn 'spot too far from surface reference '
                . "[symbol: "
                . $self->underlying->symbol . "] "
                . "[spot: "
                . $current_spot . "] "
                . "[surface reference: "
                . $volsurface->spot_reference . "]";

            return {
                message => 'spot too far from surface reference '
                    . "[symbol: "
                    . $self->underlying->symbol . "] "
                    . "[spot: "
                    . $current_spot . "] "
                    . "[surface reference: "
                    . $volsurface->spot_reference . "]",
                message_to_client => [$ERROR_MAPPING->{MissingSpotMarketData}],
            };
        }
    }

    return;
}

=head2 _validate_appconfig_age
 
We also want to guard against old appconfig.

=cut

sub _validate_appconfig_age {
    my $rev = BOM::Platform::Runtime->instance->app_config->current_revision;
    my $age = Time::HiRes::time - $rev;
    if ($age > 300) {
        warn "Config age is >300s - $age - is bin/update_appconfig_rev.pl running?\n";
        return {
            message           => "appconfig is out of date - age is now $age seconds",
            message_to_client => [$ERROR_MAPPING->{TradingSuspended}],
        };
    }
    return;
}

=head2 market_risk_blackouts

Periods of which we decide to stay out of the market due to high uncertainty.

=cut

has market_risk_blackouts => (
    is         => 'ro',
    lazy_build => 1,
);

sub _build_market_risk_blackouts {
    my $self = shift;

    my @blackout_periods;
    my $effective_sod = $self->effective_start->truncate_to_day;
    my $underlying    = $self->underlying;

    if ($self->is_intraday) {
        if (my @inefficient_periods = @{$underlying->inefficient_periods}) {
            push @blackout_periods, [$effective_sod->plus_time_interval($_->{start})->epoch, $effective_sod->plus_time_interval($_->{end})->epoch]
                for @inefficient_periods;
        }
    }

    return \@blackout_periods;
}

has date_expiry_blackouts => (
    is         => 'ro',
    lazy_build => 1,
);

sub _build_date_expiry_blackouts {
    my $self = shift;

    my @periods;
    my $underlying = $self->underlying;
    my $date_start = $self->date_start;

    if ($self->is_intraday) {
        my $end_of_trading = $self->trading_calendar->closing_on($underlying->exchange, $self->date_start);
        if ($end_of_trading and my $expiry_blackout = $underlying->eod_blackout_expiry) {
            push @periods, [$end_of_trading->minus_time_interval($expiry_blackout)->epoch, $end_of_trading->epoch];
        }
    } elsif ($self->expiry_daily and $underlying->market->equity and not $self->is_atm_bet) {
        my $start_of_period = BOM::Platform::Config::quants->{bet_limits}->{holiday_blackout_start};
        my $end_of_period   = BOM::Platform::Config::quants->{bet_limits}->{holiday_blackout_end};
        if ($self->date_start->day_of_year >= $start_of_period or $self->date_start->day_of_year <= $end_of_period) {
            my $year = $self->date_start->day_of_year > $start_of_period ? $date_start->year : $date_start->year - 1;
            my $end_blackout = Date::Utility->new($year . '-12-31')->plus_time_interval($end_of_period . 'd23h59m59s');
            push @periods, [$self->date_start->epoch, $end_blackout->epoch];
        }
    }

    return \@periods;
}

has date_start_blackouts => (
    is         => 'ro',
    lazy_build => 1,
);

sub _build_date_start_blackouts {
    my $self = shift;

    my @periods;
    my $underlying = $self->underlying;
    my $calendar   = $self->trading_calendar;
    my $start      = $self->date_start;

    # We need to set sod_blackout_start for forex on Monday morning because otherwise, if there is no tick ,it will always take Friday's last tick and trigger the missing feed check
    if (my $sod = $calendar->opening_on($underlying->exchange, $start)) {
        my $sod_blackout =
              ($underlying->sod_blackout_start) ? $underlying->sod_blackout_start
            : ($underlying->market->name eq 'forex' and $self->is_forward_starting and $start->day_of_week == 1) ? '10m'
            :                                                                                                      '';
        if ($sod_blackout) {
            push @periods, [$sod->epoch, $sod->plus_time_interval($sod_blackout)->epoch];
        }
    }

    my $end_of_trading = $calendar->closing_on($underlying->exchange, $start);
    if ($end_of_trading) {
        if ($self->is_intraday) {
            my $eod_blackout =
                ($self->tick_expiry and ($underlying->resets_at_open or ($underlying->market->name eq 'forex' and $start->day_of_week == 5)))
                ? $self->_max_tick_expiry_duration
                : $underlying->eod_blackout_start;
            push @periods, [$end_of_trading->minus_time_interval($eod_blackout)->epoch, $end_of_trading->epoch] if $eod_blackout;
        }

        if (    $underlying->market->name eq 'indices'
            and not $self->is_intraday
            and not $self->is_atm_bet
            and $self->timeindays->amount <= 7)
        {
            push @periods, [$end_of_trading->minus_time_interval('1h')->epoch, $end_of_trading->epoch];
        }
    }

    return \@periods;
}

1;<|MERGE_RESOLUTION|>--- conflicted
+++ resolved
@@ -384,13 +384,7 @@
     my $volidx_flag = 1;
     my ($markets, $lc);
 
-<<<<<<< HEAD
     if (not($calendar->trades_on($exchange, $date_start) and $calendar->is_open_at($exchange, $date_start))) {
-        my $message =
-            ($self->is_forward_starting) ? localize("The market must be open at the start time.") : localize('This market is presently closed.');
-=======
-    if (not($calendar->trades_on($date_start) and $calendar->is_open_at($date_start))) {
->>>>>>> 75821fd0
         if ($args->{landing_company}) {
             $lc          = LandingCompany::Registry::get($args->{landing_company});
             $markets     = $lc->legal_allowed_markets if $lc;
@@ -405,13 +399,8 @@
 
         return {
             message => 'underlying is closed at start ' . "[symbol: " . $underlying->symbol . "] " . "[start: " . $date_start->datetime . "]",
-<<<<<<< HEAD
-            message_to_client => $message . ($volidx_flag ? " " . localize("Try out the Volatility Indices which are always open.") : "")};
+            message_to_client => [$message]};
     } elsif (not $calendar->trades_on($exchange, $date_expiry)) {
-=======
-            message_to_client => [$message]};
-    } elsif (not $calendar->trades_on($date_expiry)) {
->>>>>>> 75821fd0
         return ({
             message           => "Exchange is closed on expiry date [expiry: " . $date_expiry->date . "]",
             message_to_client => [$ERROR_MAPPING->{TradingDayExpiry}],
