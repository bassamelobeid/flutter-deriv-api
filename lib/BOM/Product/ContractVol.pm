--- conflicted
+++ resolved
@@ -127,32 +127,11 @@
     my $self            = shift;
     my $effective_start = $self->effective_start;
 
-<<<<<<< HEAD
     return $self->intradayfx_volsurface->get_volatility({
         from => $effective_start->epoch,
         to   => $self->date_expiry->epoch,
         include_economic_event_impact => 1,
     });
-=======
-    my $news_adjusted_vol = $self->pricing_vol;
-    my $effective_start   = $self->volatility_effective_start;
-    my $seconds_to_expiry = $self->get_time_to_expiry({from => $effective_start})->seconds;
-    my $events            = $self->economic_events_for_volatility_calculation;
-
-    # Only recalculated if there's economic_events.
-    if ($seconds_to_expiry > 10 and @$events) {
-        $news_adjusted_vol = $self->empirical_volsurface->get_volatility({
-            from                          => $effective_start->epoch,
-            to                            => $self->date_expiry->epoch,
-            economic_events               => $events,
-            ticks                         => $self->ticks_for_volatility_calculation,
-            include_economic_event_impact => 1,
-            backprice                     => ($self->underlying->for_date ? 1 : 0),
-        });
-    }
-
-    return $news_adjusted_vol;
->>>>>>> f00a497f
 }
 
 sub _build_pricing_vol {
@@ -167,16 +146,9 @@
         # where the intraday_delta_correction is the bounceback which is a function of trend, not volatility.
         my $uses_flat_vol = ($self->is_atm_bet and $duration_seconds < 10 * 60) ? 1 : 0;
         $vol = $uses_flat_vol ? $volsurface->long_term_volatility : $volsurface->get_volatility({
-<<<<<<< HEAD
             from => $self->effective_start->epoch,
             to   => $self->date_expiry->epoch,
             include_economic_event_impact => 0,
-=======
-            from            => $self->volatility_effective_start->epoch,
-            to              => $self->date_expiry->epoch,
-            economic_events => $self->economic_events_for_volatility_calculation,
-            ticks           => $self->ticks_for_volatility_calculation,
->>>>>>> f00a497f
         });
     } else {
         if ($self->pricing_engine_name =~ /VannaVolga/) {
