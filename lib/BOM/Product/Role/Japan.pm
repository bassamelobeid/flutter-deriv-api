package BOM::Product::Role::Japan;

use Moose::Role;
use List::Util qw(first);
use Data::Dumper;

use LandingCompany::Offerings qw(get_contract_specifics);

use BOM::Platform::RiskProfile;
use BOM::Product::Static;
use BOM::Product::Contract::Finder::Japan qw(available_contracts_for_symbol);

<<<<<<< HEAD
my $ERROR_MAPPING = BOM::Product::Static::get_error_mapping();
=======
override disable_trading_at_quiet_period => sub {
    return 0;
};
>>>>>>> efc6a665

has landing_company => (
    is      => 'ro',
    default => 'japan',
);

override _build_otm_threshold => sub {
    return 0.035;    # a fixed 3.5% for japan regardless of market though we only offer forex now.
};

# we do not want to apply this for Japan.
override apply_market_inefficient_limit => sub {
    return 0;
};

=head2 predefined_contracts

Some landing company requires script contract offerings in which we will have pre-set
contract barriers, start and expiry time. As of now, this is only applicable for japan.

=cut

has predefined_contracts => (
    is         => 'rw',
    lazy_build => 1,
);

sub _build_predefined_contracts {
    my $self = shift;

    my @contracts =
        grep { $_->{contract_type} eq $self->code } @{
        available_contracts_for_symbol({
                symbol          => $self->underlying->symbol,
                date            => $self->underlying->for_date,
                landing_company => $self->landing_company,
            }
        )->{available}};

    # restructure contract information for easier processing
    my %info;
    foreach my $d (@contracts) {
        push @{$info{$d->{trading_period}{date_expiry}{epoch}}{available_barriers}}, @{$d->{available_barriers}};
        push @{$info{$d->{trading_period}{date_expiry}{epoch}}{expired_barriers}},   @{$d->{expired_barriers}};
    }

    return \%info;
}

override risk_profile => sub {
    my $self = shift;

    return BOM::Platform::RiskProfile->new(
        underlying                     => $self->underlying,
        contract_category              => $self->category_code,
        expiry_type                    => $self->expiry_type,
        start_type                     => ($self->is_forward_starting ? 'forward' : 'spot'),
        currency                       => $self->currency,
        barrier_category               => $self->barrier_category,
        landing_company                => $self->landing_company,
        symbol                         => $self->underlying->symbol,
        market_name                    => $self->underlying->market->name,
        submarket_name                 => $self->underlying->submarket->name,
        underlying_risk_profile        => $self->underlying->risk_profile,
        underlying_risk_profile_setter => $self->underlying->risk_profile_setter,
    );
};

around _validate_start_and_expiry_date => sub {
    my $orig = shift;
    my $self = shift;

    return if $self->$orig(@_);

    return unless %{$self->predefined_contracts};

    # for japan, we only allow pre-defined start and expiry times.
    my $available_contracts = $self->predefined_contracts;
    my $expiry_epoch        = $self->date_expiry->epoch;
    if (not $available_contracts->{$expiry_epoch}) {
        return {
            message           => 'Invalid contract expiry[' . $self->date_expiry->datetime . '] for japan at ' . $self->date_pricing->datetime . '.',
            message_to_client => [$ERROR_MAPPING->{InvalidExpiryTime}],
        };
    }

    return;
};

around _validate_barrier => sub {
    my $orig = shift;
    my $self = shift;

    # if normal barrier validation fails, don't bother to validate further.
    if (my $err = $self->$orig(@_)) {
        return $err;
    }

    return if $self->for_sale;

    return $self->_subvalidate_double_barrier() if ($self->two_barriers);
    return $self->_subvalidate_single_barrier();
};

override _validate_barrier_type => sub {
    my $self = shift;

    foreach my $barrier ($self->two_barriers ? ('high_barrier', 'low_barrier') : ('barrier')) {

        if (defined $self->$barrier and $self->$barrier->barrier_type ne 'absolute') {

            return {
                message           => 'barrier should be absolute',
                message_to_client => [$ERROR_MAPPING->{PredefinedNeedAbsoluteBarrier}],
            };
        }
    }

    return;
};

sub _subvalidate_single_barrier {
    my $self = shift;

    if (%{$self->predefined_contracts} and my $info = $self->predefined_contracts->{$self->date_expiry->epoch}) {
        my @available_barriers = @{$info->{available_barriers} // []};
        my %expired_barriers = map { $_ => 1 } @{$info->{expired_barriers} // []};
        # barriers are pipsized, make them numbers.
        my $epsilon = 1e-10;
        my $matched_barrier = first { abs($self->barrier->as_absolute - $_) < $epsilon } grep { not $expired_barriers{$_} } @available_barriers;

        unless ($matched_barrier) {

            return {
                message => 'Invalid barrier['
                    . $self->barrier->as_absolute
                    . '] for expiry ['
                    . $self->date_expiry->datetime
                    . '] and contract type['
                    . $self->code
                    . '] for japan at '
                    . $self->date_pricing->datetime . '.',
                message_to_client => [$ERROR_MAPPING->{InvalidBarrier}],
            };
        }
    }

    return;
}

sub _subvalidate_double_barrier {
    my $self = shift;

    if (%{$self->predefined_contracts} and my $info = $self->predefined_contracts->{$self->date_expiry->epoch}) {
        my @available_barriers = @{$info->{available_barriers} // []};
        my @expired_barriers   = @{$info->{expired_barriers}   // []};

        my $epsilon = 1e-10;
        my @filtered;
        foreach my $pair (@available_barriers) {
            # checks for expired barriers and exclude them from available barriers.
            my $barrier_expired = first { abs($pair->[0] - $_->[0]) < $epsilon and abs($pair->[1] - $_->[1]) < $epsilon } @expired_barriers;
            next if $barrier_expired;
            push @filtered, $pair;
        }

        my $matched_barrier =
            first { abs($self->low_barrier->as_absolute - $_->[0]) < $epsilon and abs($self->high_barrier->as_absolute - $_->[1]) < $epsilon }
        @filtered;
        unless ($matched_barrier) {

            return {
                message => 'Invalid barriers['
                    . $self->low_barrier->as_absolute . ','
                    . $self->high_barrier->as_absolute
                    . '] for expiry ['
                    . $self->date_expiry->datetime
                    . '] and contract type['
                    . $self->code
                    . '] for japan at '
                    . $self->date_pricing->datetime . '.',
                message_to_client => [$ERROR_MAPPING->{InvalidBarrier}],
            };
        }
    }

    return;
}

# Compose a string containing all the pricing info that needed to be log for Japan
sub japan_pricing_info {
    my ($self, $trading_window_start, $opposite_contract) = @_;

    my $bid_price = $self->payout - $opposite_contract->ask_price;
    my @pricing_info = ($self->shortcode, $trading_window_start, $self->ask_price, $bid_price, $self->_date_pricing_milliseconds);

    my $extra = $self->extra_info('string');
    my $pricing_info = join ',', @pricing_info, $extra;

    return "[JPLOG]," . $pricing_info . "\n";
}

1;<|MERGE_RESOLUTION|>--- conflicted
+++ resolved
@@ -10,27 +10,25 @@
 use BOM::Product::Static;
 use BOM::Product::Contract::Finder::Japan qw(available_contracts_for_symbol);
 
-<<<<<<< HEAD
 my $ERROR_MAPPING = BOM::Product::Static::get_error_mapping();
-=======
+
 override disable_trading_at_quiet_period => sub {
     return 0;
 };
->>>>>>> efc6a665
+
+override _build_otm_threshold => sub {
+    return 0.035;    # a fixed 3.5% for japan regardless of market though we only offer forex now.
+};
+
+# we do not want to apply this for Japan.
+override apply_market_inefficient_limit => sub {
+    return 0;
+};
 
 has landing_company => (
     is      => 'ro',
     default => 'japan',
 );
-
-override _build_otm_threshold => sub {
-    return 0.035;    # a fixed 3.5% for japan regardless of market though we only offer forex now.
-};
-
-# we do not want to apply this for Japan.
-override apply_market_inefficient_limit => sub {
-    return 0;
-};
 
 =head2 predefined_contracts
 
