--- conflicted
+++ resolved
@@ -93,7 +93,6 @@
     return $self->price_calculator->discounted_probability;
 }
 
-<<<<<<< HEAD
 sub _build_priced_with_intraday_model {
     my $self = shift;
 
@@ -119,10 +118,4 @@
     return $reset_time;
 }
 
-sub is_binary {
-    return 1;
-}
-
-=======
->>>>>>> 015cafae
 1;