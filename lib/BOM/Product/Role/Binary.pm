package BOM::Product::Role::Binary;

use Moose::Role;

use BOM::Platform::Config;
use BOM::Product::Static;

use List::Util qw(min);
use Scalar::Util qw(looks_like_number);
use Format::Util::Numbers qw(formatnumber);
use Format::Util::Numbers qw/financialrounding/;

my $ERROR_MAPPING = BOM::Product::Static::get_error_mapping();

<<<<<<< HEAD
=======
### the probabilities definition should ideally be in BOM::Product::Role::Binary but it makes mocking them harder
### so they are kept here.
# discounted_probability - The discounted total probability, given the time value of the money at stake.
>>>>>>> 0399db9d
has [qw(
        ask_probability
        theo_probability
        bid_probability
        discounted_probability
        )
    ] => (
    is         => 'ro',
    isa        => 'Math::Util::CalculatedValue::Validatable',
    lazy_build => 1,
    );

sub _build_ask_probability {
    my $self = shift;

    $self->_set_price_calculator_params('ask_probability');
    return $self->price_calculator->ask_probability;
}

sub _build_theo_probability {
    my $self = shift;

    $self->_set_price_calculator_params('theo_probability');
    return $self->price_calculator->theo_probability;
}

sub _build_bid_probability {
    my $self = shift;

    $self->_set_price_calculator_params('bid_probability');
    return $self->price_calculator->bid_probability;
}

sub _build_discounted_probability {
    my $self = shift;

    $self->_set_price_calculator_params('discounted_probability');
    return $self->price_calculator->discounted_probability;
}

# the attribute definition is in Finance::Contract
sub _build_payout {
    my ($self) = @_;

    $self->_set_price_calculator_params('payout');
    return $self->price_calculator->payout;
}

override _build_bid_price => sub {
    my $self = shift;

    return $self->_price_from_prob('bid_probability');
};

override _build_ask_price => sub {
    my $self = shift;

    return $self->_price_from_prob('ask_probability');
};

override _build_theo_price => sub {
    my $self = shift;

    return $self->_price_from_prob('theo_probability');
};

<<<<<<< HEAD
=======
override _build_app_markup_dollar_amount => sub {
    my $self = shift;

    return financialrounding('amount', $self->currency, $self->app_markup->amount * $self->payout);
};

>>>>>>> 0399db9d
sub _price_from_prob {
    my ($self, $prob) = @_;
    if ($self->date_pricing->is_after($self->date_start) and $self->is_expired) {
        $self->price_calculator->value($self->value);
    } else {

        $self->_set_price_calculator_params($prob);
    }
    return $self->price_calculator->price_from_prob($prob);
}

has 'staking_limits' => (
    is         => 'ro',
    isa        => 'HashRef',
    lazy_build => 1,
);

sub _build_staking_limits {
    my $self = shift;

    my $curr = $self->currency;

    my $static     = BOM::Platform::Config::quants;
    my $bet_limits = $static->{bet_limits};
    # NOTE: this evaluates only the contract-specific payout limit. There may be further
    # client-specific restrictions which are evaluated in B:P::Transaction.
    my $per_contract_payout_limit = $static->{risk_profile}{$self->risk_profile->get_risk_profile}{payout}{$self->currency};
    my @possible_payout_maxes = ($bet_limits->{maximum_payout}->{$curr}, $per_contract_payout_limit);
    push @possible_payout_maxes, $bet_limits->{inefficient_period_payout_max}->{$self->currency} if $self->apply_market_inefficient_limit;

    my $payout_max = min(grep { looks_like_number($_) } @possible_payout_maxes);
    my $payout_min =
        ($self->underlying->market->name eq 'volidx')
        ? $bet_limits->{min_payout}->{volidx}->{$curr}
        : $bet_limits->{min_payout}->{default}->{$curr};
    my $stake_min = ($self->for_sale) ? $payout_min / 20 : $payout_min / 2;

    my $message_to_client;
    if ($self->for_sale) {
        $message_to_client = [$ERROR_MAPPING->{MarketPricePayoutClose}];
    } else {
        $message_to_client =
            [$ERROR_MAPPING->{StakePayoutLimits}, formatnumber('price', $curr, $stake_min), formatnumber('price', $curr, $payout_max)];
    }

    return {
        min               => $stake_min,
        max               => $payout_max,
        message_to_client => $message_to_client,
    };
}

1;<|MERGE_RESOLUTION|>--- conflicted
+++ resolved
@@ -12,12 +12,9 @@
 
 my $ERROR_MAPPING = BOM::Product::Static::get_error_mapping();
 
-<<<<<<< HEAD
-=======
 ### the probabilities definition should ideally be in BOM::Product::Role::Binary but it makes mocking them harder
 ### so they are kept here.
 # discounted_probability - The discounted total probability, given the time value of the money at stake.
->>>>>>> 0399db9d
 has [qw(
         ask_probability
         theo_probability
@@ -84,15 +81,12 @@
     return $self->_price_from_prob('theo_probability');
 };
 
-<<<<<<< HEAD
-=======
 override _build_app_markup_dollar_amount => sub {
     my $self = shift;
 
     return financialrounding('amount', $self->currency, $self->app_markup->amount * $self->payout);
 };
 
->>>>>>> 0399db9d
 sub _price_from_prob {
     my ($self, $prob) = @_;
     if ($self->date_pricing->is_after($self->date_start) and $self->is_expired) {
