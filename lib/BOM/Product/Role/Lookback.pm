package BOM::Product::Role::Lookback;

use Moose::Role;
with 'BOM::Product::Role::NonBinary';

use Time::Duration::Concise;
use List::Util qw(min max first);
use Format::Util::Numbers qw/financialrounding/;
use YAML::XS qw(LoadFile);
use LandingCompany::Commission qw(get_underlying_base_commission);
use LandingCompany::Registry;

use BOM::Product::Static;
use BOM::Market::DataDecimate;

my $minimum_multiplier_config = LoadFile('/home/git/regentmarkets/bom/config/files/lookback_minimum_multiplier.yml');

use constant {
    MINIMUM_ASK_PRICE_PER_UNIT => 0.50,
    MINIMUM_BID_PRICE          => 0,      # can't go negative
};

override _build_theo_price => sub {
    my $self = shift;

    return $self->pricing_engine->theo_price;
};

override _build_base_commission => sub {
    my $self = shift;

    my $args = {underlying_symbol => $self->underlying->symbol};
    if ($self->can('landing_company')) {
        $args->{landing_company} = $self->landing_company;
    }
    my $underlying_base = get_underlying_base_commission($args);
    return $underlying_base;
};

=head2 multiplier
The number of units.
=cut

has multiplier => (
    is       => 'ro',
    required => 1,
    isa      => 'Num',
);

sub minimum_ask_price_per_unit {
    return MINIMUM_ASK_PRICE_PER_UNIT;
}

sub minimum_bid_price {
    return MINIMUM_BID_PRICE;
}

=head2 minimum_multiplier

The minimum allowed unit.

=cut

has minimum_multiplier => (
    is         => 'ro',
    isa        => 'Num',
    lazy_build => 1,
);

=head2 factor

This is the cryptocurrency factor. Currently set to 0.01.

=cut

has factor => (
    is         => 'ro',
    isa        => 'Num',
    lazy_build => 1,
);

sub _build_factor {
    my $self          = shift;
    my $currency_type = LandingCompany::Registry::get_currency_type($self->currency);
    my $factor        = $currency_type eq 'crypto' ? $minimum_multiplier_config->{'crypto_factor'} : 1;
    return $factor;
}

sub _build_minimum_multiplier {
    my $self               = shift;
    my $symbol             = $self->underlying->symbol;
    my $minimum_multiplier = $minimum_multiplier_config->{$symbol} / $self->factor;

    return $minimum_multiplier // 0;
}

has [qw(spot_min_max)] => (
    is         => 'ro',
    lazy_build => 1,
);

sub _build_spot_min_max {
    my $self = shift;

    # date_start + 1 because the first tick of the contract is the next tick.
    my $start_epoch = $self->date_start->epoch + 1;
    my $end_epoch = $self->date_pricing->is_after($self->date_expiry) ? $self->date_expiry->epoch : $self->date_pricing->epoch;
    # During realtime pricing, date_pricing can be equal to date_start
    # and since start_epoch is date_start + 1, we need to cap end_epoch
    # as below.
    $end_epoch = max($start_epoch, $end_epoch);

    my ($high, $low) = ($self->pricing_spot, $self->pricing_spot);

    if ($self->date_pricing->epoch > $self->date_start->epoch) {

        my $decimate = BOM::Market::DataDecimate->new({market => $self->market->name});
        my $ticks = $decimate->get({
            underlying  => $self->underlying,
            start_epoch => $start_epoch,
            end_epoch   => $end_epoch,
            backprice   => $self->underlying->for_date,
            decimate    => 0,
        });

        my @quotes = map { $_->{quote} } @$ticks;

        $low  = min(@quotes);
        $high = max(@quotes);
    }

    my $high_low = {
        high => $high // $self->pricing_spot,
        low  => $low  // $self->pricing_spot,
    };

    return $high_low;
}

sub get_ohlc_for_period {
    my $self = shift;

    # date_start + 1 because the first tick of the contract is the next tick.
    my $start_epoch = $self->date_start->epoch + 1;
    my $end_epoch = $self->date_pricing->is_after($self->date_expiry) ? $self->date_expiry->epoch : $self->date_pricing->epoch;
    $end_epoch = max($start_epoch, $end_epoch);

    return $self->underlying->get_high_low_for_period({
        start => $start_epoch,
        end   => $end_epoch
    });
}

<<<<<<< HEAD
=======
override _build_base_commission => sub {
    #We need this much commission for the sellback to be safe for us.
    return 0.02;
};

# There's no financial rounding here because we should never be exposing this to client.
# ->theo_price should only be used for internal purposes only.
override _build_theo_price => sub {
    my $self = shift;

    # pricing_engine->theo_price gives the price per unit. It is then multiplied with $self->multiplier
    # to get the theo price of the option.
    return $self->is_expired ? $self->value : $self->pricing_engine->theo_price * $self->multiplier;
};

override _build_ask_price => sub {
    my $self = shift;

    my $theo_price = $self->pricing_engine->theo_price;

    my $commission = $theo_price * $self->base_commission;
    $commission = max(0.01, $commission);

    my $final_price = max(0.50, ($theo_price + $commission));

    #Here to avoid issue due to rounding strategy, we round the price of unit of min multiplier.
    #Example, for fiat it is 0.1.
    return financialrounding('price', $self->currency, $final_price) * $self->multiplier;
};

override _build_bid_price => sub {
    my $self = shift;

    my $commission_multiplier = $self->is_expired ? 1 : (1 - $self->base_commission);

    return financialrounding('price', $self->currency, $self->theo_price * $commission_multiplier);
};

>>>>>>> 7a1eaa43
override _validate_price => sub {
    my $self = shift;

    my $ERROR_MAPPING = BOM::Product::Static::get_error_mapping();

    my @err;
    if (not $self->ask_price or $self->ask_price == 0) {
        push @err,
            {
            message           => 'Lookbacks ask price can not be zero .',
            message_to_client => [$ERROR_MAPPING->{InvalidLookbacksPrice}],
            };
    }

    return @err;
};

sub _build_pricing_engine_name {
    return 'Pricing::Engine::Lookback';
}

sub _build_payout {
    return 0;
}

override shortcode => sub {
    my $self = shift;

    my $shortcode_date_start = $self->date_start->epoch;

    my $shortcode_date_expiry =
        ($self->fixed_expiry)
        ? $self->date_expiry->epoch . 'F'
        : $self->date_expiry->epoch;

    # TODO We expect to have a valid bet_type, but there may be codepaths which don't set this correctly yet.
    my $contract_type = $self->bet_type // $self->code;

    my @shortcode_elements = ($contract_type, $self->underlying->symbol, $self->multiplier, $shortcode_date_start, $shortcode_date_expiry);

    return uc join '_', @shortcode_elements;
};

1;<|MERGE_RESOLUTION|>--- conflicted
+++ resolved
@@ -27,14 +27,7 @@
 };
 
 override _build_base_commission => sub {
-    my $self = shift;
-
-    my $args = {underlying_symbol => $self->underlying->symbol};
-    if ($self->can('landing_company')) {
-        $args->{landing_company} = $self->landing_company;
-    }
-    my $underlying_base = get_underlying_base_commission($args);
-    return $underlying_base;
+    return 0.02; # standard 2% commission across the board to enable sellback
 };
 
 =head2 multiplier
@@ -151,47 +144,6 @@
     });
 }
 
-<<<<<<< HEAD
-=======
-override _build_base_commission => sub {
-    #We need this much commission for the sellback to be safe for us.
-    return 0.02;
-};
-
-# There's no financial rounding here because we should never be exposing this to client.
-# ->theo_price should only be used for internal purposes only.
-override _build_theo_price => sub {
-    my $self = shift;
-
-    # pricing_engine->theo_price gives the price per unit. It is then multiplied with $self->multiplier
-    # to get the theo price of the option.
-    return $self->is_expired ? $self->value : $self->pricing_engine->theo_price * $self->multiplier;
-};
-
-override _build_ask_price => sub {
-    my $self = shift;
-
-    my $theo_price = $self->pricing_engine->theo_price;
-
-    my $commission = $theo_price * $self->base_commission;
-    $commission = max(0.01, $commission);
-
-    my $final_price = max(0.50, ($theo_price + $commission));
-
-    #Here to avoid issue due to rounding strategy, we round the price of unit of min multiplier.
-    #Example, for fiat it is 0.1.
-    return financialrounding('price', $self->currency, $final_price) * $self->multiplier;
-};
-
-override _build_bid_price => sub {
-    my $self = shift;
-
-    my $commission_multiplier = $self->is_expired ? 1 : (1 - $self->base_commission);
-
-    return financialrounding('price', $self->currency, $self->theo_price * $commission_multiplier);
-};
-
->>>>>>> 7a1eaa43
 override _validate_price => sub {
     my $self = shift;
 
