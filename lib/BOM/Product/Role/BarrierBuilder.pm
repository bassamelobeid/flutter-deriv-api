--- conflicted
+++ resolved
@@ -56,29 +56,6 @@
         %$extra_params,,
     );
 
-<<<<<<< HEAD
-=======
-    my @corporate_actions = @{$self->corporate_actions};
-    if (@corporate_actions) {
-        $self->initial_barrier($barrier);
-        foreach my $action (@corporate_actions) {
-            try {
-                $barrier = $barrier->adjust({
-                    modifier => $action->{modifier},
-                    amount   => $action->{value},
-                    reason   => $action->{type} . ': ' . $action->{description} . '(' . $action->{effective_date} . ')',
-                });
-            }
-            catch {
-                $self->_add_error({
-                    severity          => 100,
-                    message           => "Could not apply corporate action [error: $_]",
-                    message_to_client => [$ERROR_MAPPING->{SettlementError}],
-                });
-            };
-        }
-    }
->>>>>>> 75821fd0
     return $barrier;
 }
 
