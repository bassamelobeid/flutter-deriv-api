package BOM::Product::ContractFactory::Parser;

use strict;
use warnings;

use Exporter 'import';
our @EXPORT_OK = qw(
    shortcode_to_parameters
);

use BOM::Product::Contract::Strike;

=head1 NAME

BOM::Product::ContractFactory::Parser

=head1 DESCRIPTION

Some general utility subroutines related to bet parameters.

=cut

use Date::Utility;
use BOM::Platform::Runtime;
use BOM::MarketData qw(create_underlying);
use BOM::MarketData::Types;
use Finance::Contract::Category;
use LandingCompany::Registry;
use List::MoreUtils qw(uniq);
use Date::Utility;

=head2 shortcode_to_parameters

Convert a shortcode and currency pair into parameters suitable for creating a BOM::Product::Contract

=cut

sub shortcode_to_parameters {
    my ($shortcode, $currency, $is_sold) = @_;

    my (
<<<<<<< HEAD
        $bet_type,   $underlying_symbol, $payout,      $date_start,     $date_expiry,   $barrier, $barrier2,
        $prediction, $fixed_expiry,      $tick_expiry, $how_many_ticks, $forward_start, $unit,
=======
        $bet_type,   $underlying_symbol, $payout,      $date_start,     $date_expiry,   $barrier,      $barrier2,
        $prediction, $fixed_expiry,      $tick_expiry, $how_many_ticks, $forward_start, $coin_address, $number_of_tokens
>>>>>>> 57b9e597
    );
    my ($initial_bet_type) = split /_/, $shortcode;

    my $legacy_params = {
        bet_type   => 'Invalid',    # it doesn't matter what it is if it is a legacy
        underlying => 'config',
        currency   => $currency,
    };

    return $legacy_params if (not exists Finance::Contract::Category::get_all_contract_types()->{$initial_bet_type} or $shortcode =~ /_\d+H\d+/);

<<<<<<< HEAD
    # Non binary parser
    my $nonbinary_list = 'LBFIXEDCALL|LBFIXEDPUT|LBFLOATCALL|LBFLOATPUT|LBHIGHLOW';
    if ($shortcode =~ /^($nonbinary_list)_(\w+)_(\d*\.?\d*)_(\d+)(?<start_cond>F?)_(\d+)(?<expiry_cond>[FT]?)_(S?-?\d+P?)_(S?-?\d+P?)$/) {
        $unit = $3;
    }

    # Both purchase and expiry date are timestamp (e.g. a 30-min bet)
    if ($shortcode =~ /^([^_]+)_([\w\d]+)_(\d*\.?\d*)_(\d+)(?<start_cond>F?)_(\d+)(?<expiry_cond>[FT]?)_(S?-?\d+P?)_(S?-?\d+P?)$/) {
=======
    if ($shortcode =~ /^BINARYICO_([A-Z0-9]+)_(\w+)_(\d*\.?\d*)_(\d+)$/) {
        $bet_type          = 'BINARYICO';
        $underlying_symbol = $1;
        $coin_address      = $2;
        $payout            = $3;
        $number_of_tokens  = $4;

    } elsif ($shortcode =~ /^([^_]+)_([\w\d]+)_(\d*\.?\d*)_(\d+)(?<start_cond>F?)_(\d+)(?<expiry_cond>[FT]?)_(S?-?\d+P?)_(S?-?\d+P?)$/) {
        # Both purchase and expiry date are timestamp (e.g. a 30-min bet)
>>>>>>> 57b9e597
        $bet_type          = $1;
        $underlying_symbol = $2;
        $payout            = $3;
        $date_start        = $4;
        $forward_start     = 1 if $+{start_cond} eq 'F';
        $barrier           = $8;
        $barrier2          = $9;
        $fixed_expiry      = 1 if $+{expiry_cond} eq 'F';
        if ($+{expiry_cond} eq 'T') {
            $tick_expiry    = 1;
            $how_many_ticks = $6;
        } else {
            $date_expiry = $6;
        }
    }

    # Contract without barrier
    elsif ($shortcode =~ /^([^_]+)_(R?_?[^_\W]+)_(\d*\.?\d*)_(\d+)_(\d+)(?<expiry_cond>[T]?)$/) {
        $bet_type          = $1;
        $underlying_symbol = $2;
        $payout            = $3;
        $date_start        = $4;
        if ($+{expiry_cond} eq 'T') {
            $tick_expiry    = 1;
            $how_many_ticks = $5;
        }
    } else {
        return $legacy_params;
    }

    my $underlying = create_underlying($underlying_symbol);
    $barrier = BOM::Product::Contract::Strike->strike_string($barrier, $underlying, $bet_type)
        if defined $barrier;
    $barrier2 = BOM::Product::Contract::Strike->strike_string($barrier2, $underlying, $bet_type)
        if defined $barrier2;
    my %barriers =
        ($barrier and $barrier2)
        ? (
        high_barrier => $barrier,
        low_barrier  => $barrier2
        )
        : (defined $barrier) ? (barrier => $barrier)
        :                      ();

    my $bet_parameters = {
<<<<<<< HEAD
        shortcode   => $shortcode,
        bet_type    => $bet_type,
        underlying  => $underlying,
        amount_type => 'payout',
        amount      => $payout,
        (defined $unit) ? (unit => $unit) : (),
=======
        shortcode    => $shortcode,
        bet_type     => $bet_type,
        underlying   => $underlying,
        amount_type  => $bet_type eq 'BINARYICO' ? 'stake' : 'payout',
        amount       => $payout,
>>>>>>> 57b9e597
        date_start   => $date_start,
        date_expiry  => $date_expiry,
        prediction   => $prediction,
        currency     => $currency,
        fixed_expiry => $fixed_expiry,
        tick_expiry  => $tick_expiry,
        tick_count   => $how_many_ticks,
        is_sold      => $is_sold,
        ($forward_start)    ? (starts_as_forward_starting => $forward_start)    : (),
        ($number_of_tokens) ? (number_of_tokens           => $number_of_tokens) : (),
        ($coin_address)     ? (coin_address               => $coin_address)     : (),
        %barriers,
    };

    return $bet_parameters;
}

1;<|MERGE_RESOLUTION|>--- conflicted
+++ resolved
@@ -39,13 +39,8 @@
     my ($shortcode, $currency, $is_sold) = @_;
 
     my (
-<<<<<<< HEAD
-        $bet_type,   $underlying_symbol, $payout,      $date_start,     $date_expiry,   $barrier, $barrier2,
-        $prediction, $fixed_expiry,      $tick_expiry, $how_many_ticks, $forward_start, $unit,
-=======
         $bet_type,   $underlying_symbol, $payout,      $date_start,     $date_expiry,   $barrier,      $barrier2,
-        $prediction, $fixed_expiry,      $tick_expiry, $how_many_ticks, $forward_start, $coin_address, $number_of_tokens
->>>>>>> 57b9e597
+        $prediction, $fixed_expiry,      $tick_expiry, $how_many_ticks, $forward_start, $unit, $coin_address, $number_of_tokens
     );
     my ($initial_bet_type) = split /_/, $shortcode;
 
@@ -57,17 +52,13 @@
 
     return $legacy_params if (not exists Finance::Contract::Category::get_all_contract_types()->{$initial_bet_type} or $shortcode =~ /_\d+H\d+/);
 
-<<<<<<< HEAD
+
     # Non binary parser
     my $nonbinary_list = 'LBFIXEDCALL|LBFIXEDPUT|LBFLOATCALL|LBFLOATPUT|LBHIGHLOW';
     if ($shortcode =~ /^($nonbinary_list)_(\w+)_(\d*\.?\d*)_(\d+)(?<start_cond>F?)_(\d+)(?<expiry_cond>[FT]?)_(S?-?\d+P?)_(S?-?\d+P?)$/) {
         $unit = $3;
     }
-
-    # Both purchase and expiry date are timestamp (e.g. a 30-min bet)
-    if ($shortcode =~ /^([^_]+)_([\w\d]+)_(\d*\.?\d*)_(\d+)(?<start_cond>F?)_(\d+)(?<expiry_cond>[FT]?)_(S?-?\d+P?)_(S?-?\d+P?)$/) {
-=======
-    if ($shortcode =~ /^BINARYICO_([A-Z0-9]+)_(\w+)_(\d*\.?\d*)_(\d+)$/) {
+    elsif ($shortcode =~ /^BINARYICO_([A-Z0-9]+)_(\w+)_(\d*\.?\d*)_(\d+)$/) {
         $bet_type          = 'BINARYICO';
         $underlying_symbol = $1;
         $coin_address      = $2;
@@ -76,7 +67,7 @@
 
     } elsif ($shortcode =~ /^([^_]+)_([\w\d]+)_(\d*\.?\d*)_(\d+)(?<start_cond>F?)_(\d+)(?<expiry_cond>[FT]?)_(S?-?\d+P?)_(S?-?\d+P?)$/) {
         # Both purchase and expiry date are timestamp (e.g. a 30-min bet)
->>>>>>> 57b9e597
+
         $bet_type          = $1;
         $underlying_symbol = $2;
         $payout            = $3;
@@ -122,20 +113,14 @@
         :                      ();
 
     my $bet_parameters = {
-<<<<<<< HEAD
-        shortcode   => $shortcode,
-        bet_type    => $bet_type,
-        underlying  => $underlying,
-        amount_type => 'payout',
-        amount      => $payout,
-        (defined $unit) ? (unit => $unit) : (),
-=======
+
         shortcode    => $shortcode,
         bet_type     => $bet_type,
         underlying   => $underlying,
         amount_type  => $bet_type eq 'BINARYICO' ? 'stake' : 'payout',
         amount       => $payout,
->>>>>>> 57b9e597
+        (defined $unit) ? (unit => $unit) : (),
+
         date_start   => $date_start,
         date_expiry  => $date_expiry,
         prediction   => $prediction,
