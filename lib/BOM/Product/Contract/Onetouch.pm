--- conflicted
+++ resolved
@@ -4,15 +4,11 @@
 extends 'BOM::Product::Contract';
 with 'BOM::Product::Role::SingleBarrier', 'BOM::Product::Role::AmericanExpiry';
 
-<<<<<<< HEAD
 use BOM::Product::Static;
 
-sub code { return 'ONETOUCH'; }
-=======
 sub ticks_to_expiry {
     die 'no ticks_to_expiry on a ONETOUCH contract';
 }
->>>>>>> bfc5bfd9
 
 sub localizable_description {
     return +{
