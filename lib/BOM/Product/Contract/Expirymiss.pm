--- conflicted
+++ resolved
@@ -4,15 +4,11 @@
 extends 'BOM::Product::Contract';
 with 'BOM::Product::Role::DoubleBarrier', 'BOM::Product::Role::ExpireAtEnd';
 
-<<<<<<< HEAD
 use BOM::Product::Static;
 
-sub code { return 'EXPIRYMISS'; }
-=======
 sub ticks_to_expiry {
     die 'no ticks_to_expiry on an EXPIRYMISS contract';
 }
->>>>>>> bfc5bfd9
 
 sub localizable_description {
     return +{
