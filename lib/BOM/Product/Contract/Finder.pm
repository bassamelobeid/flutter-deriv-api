package BOM::Product::Contract::Finder;

use strict;
use warnings;

use Date::Utility;
use Time::Duration::Concise;
use VolSurface::Utils qw(get_strike_for_spot_delta);

use BOM::Market::Underlying;
use BOM::MarketData::Fetcher::VolSurface;
use BOM::Product::Offerings qw(get_offerings_with_filter);
use BOM::Product::Contract::Category;
use BOM::Product::Contract::Strike;

use base qw( Exporter );
our @EXPORT_OK = qw(available_contracts_for_symbol);

sub available_contracts_for_symbol {
    my $args = shift;
    my $symbol = $args->{symbol} || die 'no symbol';

    my $now        = Date::Utility->new;
    my $underlying = BOM::Market::Underlying->new($symbol);
    my $exchange   = $underlying->exchange;
    my ($open, $close);
    if ($exchange->trades_on($now)) {
        $open  = $exchange->opening_on($now)->epoch;
        $close = $exchange->closing_on($now)->epoch;
    }

    my $flyby = BOM::Product::Offerings::get_offerings_flyby;
    my @offerings = $flyby->query({underlying_symbol => $symbol});

    for my $o (@offerings) {
        my $cc = $o->{contract_category};
        my $bc = $o->{barrier_category};
        my $cat = BOM::Product::Contract::Category->new($cc);
        $o->{contract_category_display} = $cat->display_name;

        if ($o->{start_type} eq 'forward') {
            my @trade_dates;
            for (my $date = $now; @trade_dates < 3; $date = $date->plus_time_interval('1d')) {
                $date = $exchange->trade_date_after($date) unless $exchange->trades_on($date);
                push @trade_dates, $date;
            }
            $o->{forward_starting_options} = [
                map { {date => Date::Utility->new($_->{open})->truncate_to_day->epoch, open => $_->{open}, close => $_->{close}} }
                map { @{$exchange->trading_period($_)} } @trade_dates
            ];
        }

        $o->{barriers} =
              $cat->two_barriers    ? 2
            : $cc eq 'asian'        ? 0
            : $cc eq 'spreads'      ? 0
            : $cc eq 'digits'       ? 1
            : $cc eq 'touchnotouch' ? 1
            : $cc eq 'callput'      ? (
              $bc eq 'euro_atm'     ? 0
            : $bc eq 'euro_non_atm' ? 1
            :                         die "don't know about callput / $bc combo"
            )
            : die "don't know about contract category $cc";

        if ($o->{barriers}) {
<<<<<<< HEAD
            my %args = (
                underlying => $underlying,
                duration   => $o->{min_contract_duration});
=======
>>>>>>> 73ae46a3

            if ($o->{barriers} == 1) {
                $o->{barrier} = _default_barrier({
                    underlying   => $underlying,
                    duration     => $o->{min_contract_duration},
                    barrier_type => 'high'
                });
            }

            if ($o->{barriers} == 2) {
                $o->{high_barrier} = _default_barrier({
                    underlying   => $underlying,
                    duration     => $o->{min_contract_duration},
                    barrier_type => 'high'
                });
                $o->{low_barrier} = _default_barrier({
                    underlying   => $underlying,
                    duration     => $o->{min_contract_duration},
                    barrier_type => 'low'
                });
            }
        }

        # digits has a non_financial barrier which is between 0 to 9
        if ($cc eq 'digits') {
            $o->{last_digit_range} = [0 .. 9];
        }

        if ($cc eq 'spreads') {
            $o->{amount_per_point} = 1;
            $o->{stop_type} = 'point';
            $o->{stop_profit} = 10;
            $o->{stop_loss} = 10;
        }
    }

    return {
        available => \@offerings,
        hit_count => scalar(@offerings),
        open      => $open,
        close     => $close,
    };
}

sub _default_barrier {
    my $args = shift;

    my ($underlying, $duration, $barrier_type) = @{$args}{'underlying', 'duration', 'barrier_type'};
    my $option_type = 'VANILLA_CALL';
    $option_type = 'VANILLA_PUT' if $barrier_type eq 'low';

    $duration = Time::Duration::Concise->new(interval => $duration)->seconds;

    my $volsurface = BOM::MarketData::Fetcher::VolSurface->new->fetch_surface({underlying => $underlying});
    # latest available spot should be sufficient.
    my $barrier_spot = defined $underlying->spot_tick ? $underlying->spot_tick : $underlying->tick_at(time, {allow_inconsistent => 1});
    return unless $barrier_spot;
    my $tid                 = $duration / 86400;
    my $tiy                 = $tid / 365;
    my $approximate_barrier = get_strike_for_spot_delta({
            delta       => 0.2,
            option_type => $option_type,
            atm_vol     => $volsurface->get_volatility({
                    delta => 50,
                    days  => $tid
                }
            ),
            t                => $tiy,
            r_rate           => 0,
            q_rate           => 0,
            spot             => $barrier_spot->quote,
            premium_adjusted => 0,
        });

    my $strike = BOM::Product::Contract::Strike->new(
        underlying       => $underlying,
        basis_tick       => $barrier_spot,
        supplied_barrier => $approximate_barrier,
    );

    return $duration > 86400 ? $strike->as_absolute : $strike->as_difference;
}

1;<|MERGE_RESOLUTION|>--- conflicted
+++ resolved
@@ -64,13 +64,6 @@
             : die "don't know about contract category $cc";
 
         if ($o->{barriers}) {
-<<<<<<< HEAD
-            my %args = (
-                underlying => $underlying,
-                duration   => $o->{min_contract_duration});
-=======
->>>>>>> 73ae46a3
-
             if ($o->{barriers} == 1) {
                 $o->{barrier} = _default_barrier({
                     underlying   => $underlying,
