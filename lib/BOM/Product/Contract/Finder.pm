--- conflicted
+++ resolved
@@ -9,11 +9,12 @@
 use List::Util qw(first);
 use VolSurface::Utils qw(get_strike_for_spot_delta);
 
+use Finance::Contract::Category;
+use LandingCompany::Offerings qw(get_offerings_flyby);
+
 use BOM::MarketData qw(create_underlying);
 use BOM::MarketData::Types;
 use BOM::MarketData::Fetcher::VolSurface;
-use LandingCompany::Offerings qw(get_offerings_flyby);
-use Finance::Contract::Category;
 use BOM::Product::Contract::Strike;
 
 use base qw( Exporter );
@@ -61,15 +62,9 @@
         my $cc = $o->{contract_category};
         my $bc = $o->{barrier_category};
 
-<<<<<<< HEAD
-        my $cat = BOM::Product::Contract::Category->new($cc);
-        $o->{contract_category_display} = $cat->display_name;
-        $o->{contract_display}          = $o->{contract_display};
-=======
         my $cat = Finance::Contract::Category->new($cc);
         $o->{contract_category_display} = localize($cat->display_name);
-        $o->{contract_display}          = localize($o->{contract_display});
->>>>>>> 572b761b
+        $o->{contract_display}          = $o->{contract_display};
 
         if ($o->{start_type} eq 'forward') {
             my @trade_dates;
