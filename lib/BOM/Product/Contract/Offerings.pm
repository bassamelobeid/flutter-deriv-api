--- conflicted
+++ resolved
@@ -27,19 +27,9 @@
 
 use BOM::MarketData qw(create_underlying);
 use BOM::MarketData::Types;
-<<<<<<< HEAD
-use Finance::Contract::Category;
-use LandingCompany::Offerings qw(get_offerings_with_filter);
-use BOM::Platform::Context qw(localize);
-use Finance::Asset::SubMarket;
-use Finance::Asset::SubMarket::Registry;
-use Cache::RedisDB;
-use BOM::Platform::Context qw(request);
 use BOM::Platform::Chronicle;
 use Quant::Framework;
-=======
 use BOM::Platform::Runtime;
->>>>>>> 75821fd0
 
 =head1 ATTRIBUTES
 
@@ -181,17 +171,10 @@
                         if (defined $change_rules->{daily_close}->{rule} and $early_closes->hour . 'h' eq $change_rules->{daily_close}->{to});
                     $message =
                           $self->c
-<<<<<<< HEAD
                         ? $self->c->l('Closes early (at [_1])', $trading_calendar->closing_on($exchange, $when)->time_hhmm)
                         : 'Closes early (at ' . $trading_calendar->closing_on($exchange, $when)->time_hhmm . ')';
                 } elsif ($trading_calendar->opens_late_on($exchange, $when)) {
-                    $rule = localize($change_rules->{daily_open}->{rule})
-=======
-                        ? $self->c->l('Closes early (at [_1])', $calendar->closing_on($when)->time_hhmm)
-                        : 'Closes early (at ' . $calendar->closing_on($when)->time_hhmm . ')';
-                } elsif ($calendar->opens_late_on($when)) {
                     $rule = $change_rules->{daily_open}->{rule}
->>>>>>> 75821fd0
                         if (defined $change_rules->{daily_open}->{rule}
                         and $trading_calendar->opens_late_on($exchange, $when)->hour . 'h' eq $change_rules->{daily_open}->{to});
                     $message =
