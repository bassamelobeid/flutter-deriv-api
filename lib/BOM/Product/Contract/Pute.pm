--- conflicted
+++ resolved
@@ -6,15 +6,9 @@
 
 use BOM::Product::Static;
 
-<<<<<<< HEAD
-sub code { return 'PUTE'; }
-=======
-# Static methods
-
 sub ticks_to_expiry {
     die 'no ticks_to_expiry on a PUTE contract';
 }
->>>>>>> bfc5bfd9
 
 sub localizable_description {
     return +{
