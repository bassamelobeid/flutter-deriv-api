package BOM::Product::Contract::Put;

use Moose;
extends 'BOM::Product::Contract';
with 'BOM::Product::Role::SingleBarrier', 'BOM::Product::Role::ExpireAtEnd';

<<<<<<< HEAD
use BOM::Product::Static;

sub code { return 'PUT'; }
=======
# Static methods

sub ticks_to_expiry {
    # Add one since we want N ticks *after* the entry spot
    return shift->tick_count + 1;
}
>>>>>>> bfc5bfd9

sub localizable_description {
    return +{
        tick                  => BOM::Product::Static::get_longcodes()->{put_tick},
        daily                 => BOM::Product::Static::get_longcodes()->{put_daily},
        intraday              => BOM::Product::Static::get_longcodes()->{put_intraday},
        intraday_fixed_expiry => BOM::Product::Static::get_longcodes()->{put_intraday_fixed_expiry},
    };
}

sub check_expiry_conditions {
    my $self = shift;

    if ($self->exit_tick) {
        my $value = ($self->exit_tick->quote < $self->barrier->as_absolute) ? $self->payout : 0;
        $self->value($value);
    }

    return;
}

no Moose;
__PACKAGE__->meta->make_immutable;
1;<|MERGE_RESOLUTION|>--- conflicted
+++ resolved
@@ -4,18 +4,12 @@
 extends 'BOM::Product::Contract';
 with 'BOM::Product::Role::SingleBarrier', 'BOM::Product::Role::ExpireAtEnd';
 
-<<<<<<< HEAD
 use BOM::Product::Static;
-
-sub code { return 'PUT'; }
-=======
-# Static methods
 
 sub ticks_to_expiry {
     # Add one since we want N ticks *after* the entry spot
     return shift->tick_count + 1;
 }
->>>>>>> bfc5bfd9
 
 sub localizable_description {
     return +{
