--- conflicted
+++ resolved
@@ -9,12 +9,6 @@
 use BOM::Product::Static;
 use BOM::Product::Contract::Strike::Digit;
 use BOM::Product::Pricing::Greeks::Digits;
-
-<<<<<<< HEAD
-sub code { return 'DIGITDIFF'; }
-=======
-# Static methods.
->>>>>>> bfc5bfd9
 
 sub localizable_description {
     return +{
