--- conflicted
+++ resolved
@@ -303,20 +303,6 @@
             calendar           => $calendar
         });
 
-<<<<<<< HEAD
-    # yearly contract
-    my $first_day_of_year = Date::Utility->new('01-Jan-' . $now_year);
-    my $first_day_of_next_year = Date::Utility->new('01-Jan-' . ($now_year + 1));
-    push @daily_duration,
-        _get_trade_date_of_daily_window({
-            current_date_start => $first_day_of_year,
-            next_date_start    => $first_day_of_next_year,
-            duration           => '1Y',
-            calendar           => $calendar
-        });
-
-=======
->>>>>>> 64ebef6d
     return @daily_duration;
 
 }
