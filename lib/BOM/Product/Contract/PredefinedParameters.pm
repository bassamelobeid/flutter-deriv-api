package BOM::Product::Contract::PredefinedParameters;

use strict;
use warnings;

use Exporter qw(import);
our @EXPORT_OK = qw(get_predefined_offerings get_trading_periods generate_trading_periods update_predefined_highlow next_generation_epoch);

use Encode;
use JSON::MaybeXS;
use Time::HiRes;
use Date::Utility;
use List::Util qw(first min max);
use Math::CDF qw(qnorm);
use Format::Util::Numbers qw/roundcommon/;

use Quant::Framework;
use Finance::Contract::Category;
use LandingCompany::Registry;

use BOM::MarketData qw(create_underlying);
use BOM::Platform::RedisReplicated;
use BOM::Platform::Runtime;
use BOM::Platform::Chronicle;

my $cache_namespace = 'predefined_parameters';
my $json            = JSON::MaybeXS->new;

sub _trading_calendar {
    my $for_date = shift;

    return Quant::Framework->new->trading_calendar(BOM::Platform::Chronicle::get_chronicle_reader($for_date), $for_date);
}

=head2 get_predefined_offerings

Returns an array reference of predefined product offerings for an underlying symbol.
Each offering has the following additional keys:
 - available_barriers
 - expired_barriers
 - trading_period
->get_predefined_offerings({symbol => 'frxUSDJPY'}); # get latest predefined offerings
->get_predefined_offerings({symbol => 'frxUSDJPY', date => $date}); # historical predefined offerings
->get_predefined_offerings({symbol => 'frxUSDJPY', date => $date, landing_company => 'costarica'}); # specific landing_company

=cut

sub get_predefined_offerings {
    my $args = shift;

    my ($symbol, $date, $landing_company, $country_code) = @{$args}{'symbol', 'date', 'landing_company', 'country_code'};
    my @offerings = _get_offerings($symbol, $landing_company, $country_code);
    my $underlying = create_underlying($symbol, $date);
    $date //= Date::Utility->new;

    my $new = _apply_predefined_parameters($date, $underlying, \@offerings);

    return $new if $new and @$new;
    return [];
}

=head2 get_trading_periods

Returns an array reference of trading period for an underlying symbol from redis cache.
Returns an empty array reference if request period is not found in cache.
Each trading period a hash reference with  the following keys:
 - date_start
 - date_expiry
 - duration
->get_trading_periods('frxUSDJPY'); # get latest trading period
->get_trading_periods('frxUSDJPY', $date); # historical trading period

=cut

sub get_trading_periods {
    my ($symbol, $date) = @_;

    my $underlying = create_underlying($symbol, $date);
    $date //= Date::Utility->new;

    my $for_date = $underlying->for_date;
    my $method   = $for_date ? 'get_for' : 'get';
    my $key      = trading_period_key($underlying->symbol, $date);
    my $cache    = BOM::Platform::Chronicle::get_chronicle_reader($for_date)->$method($cache_namespace, $key, $for_date);

    return $cache // [];
}

=head2 generate_trading_periods

Generates and returns an array reference of trading period for an underlying symbol.
Each trading period a hash reference with the following keys:

 - date_start
 - date_expiry
 - duration

->generate_trading_periods('frxUSDJPY'); # generates latest trading period
->generate_trading_periods('frxUSDJPY', $date); # generates trading period based on historical conditions

Generation algorithm are based on the Japan regulators' requirements:
Intraday trading period is from 00 GMT to 18 GMT. We offer two intraday windows at any given time:
1) 2-hour window:
- 00:00-02:00, 02:00-04:00, 04:00-06:00, 06:00-08:00, 08:00-10:00 ... 16:00-18:00
2) 6-hour window:
- 00:00-06:00, 06:00-12:00, 12:00-18:00
Daily contract:
1) Daily contract: Start at 00:00GMT and end at 23:59:59GMT of the day
2) Weekly contract: Start at 00:00GMT first trading day of the week and end at the close of last trading day of the week
3) Monthly contract: Start at 00:00GMT of the first trading day of the calendar month and end at the close of the last trading day of the month
4) Quarterly contract: Start at 00:00GMT of the first trading day of the quarter and end at the close of the last trading day of the quarter.
5) Yearly contract: Start at 00:00GMT of the first trading day of the year and end at the close of the last trading day of the year.

=cut

sub generate_trading_periods {
    my ($symbol, $date) = @_;

    my $underlying = create_underlying($symbol, $date);
    my $trading_calendar = _trading_calendar($date);
    $date //= Date::Utility->new;

    return [] unless $trading_calendar->trades_on($underlying->exchange, $date);

    my @trading_periods = _get_daily_trading_window($underlying, $date);
    my @intraday_periods = _get_intraday_trading_window($underlying, $date);
    push @trading_periods, @intraday_periods if @intraday_periods;

    return \@trading_periods;
}

sub trading_period_key {
    my ($underlying_symbol, $date) = @_;

    my $key = join '_', ('trading_period', $underlying_symbol, $date->date, $date->hour);
    return ($cache_namespace, $key);
}

=head2 update_predefined_highlow
For a given tick, it updates a list of relevant high-low period.
=cut

sub update_predefined_highlow {
    my $tick_data = shift;

    my $underlying = create_underlying($tick_data->{symbol});
    my $now        = $tick_data->{epoch};
    my @periods    = @{get_trading_periods($underlying->symbol)};
    my $new_quote  = $tick_data->{quote};

    return unless @periods;

    foreach my $period (@periods) {
        my $key = join '_', ('highlow', $underlying->symbol, $period->{date_start}->{epoch}, $period->{date_expiry}->{epoch});
        my $cache = BOM::Platform::RedisReplicated::redis_read()->get($cache_namespace . '::' . $key);
        my ($new_high, $new_low);

        if ($cache) {
            my $current_highlow = $json->decode($cache);
            my ($high, $low) = map { $current_highlow->[$_] } (0, 1);
            $new_high = max($new_quote, $high);
            $new_low = min($new_quote, $low);
        } else {
            my $db_highlow = $underlying->get_high_low_for_period({
                start => $period->{date_start}->{epoch},
                end   => $now,
            });
            $new_high = defined $db_highlow->{high} ? max($new_quote, $db_highlow->{high}) : $new_quote;
            $new_low = defined $db_highlow->{low} ? min($new_quote, $db_highlow->{low}) : $new_quote;
        }
        my $ttl = max(1, $period->{date_expiry}->{epoch} - $now);
        # not using chronicle here because we don't want to save historical highlow data
        BOM::Platform::RedisReplicated::redis_write()->set($cache_namespace . '::' . $key, $json->encode([$new_high, $new_low]), 'EX', $ttl);
    }

    return 1;
}

sub _get_predefined_highlow {
    my ($underlying, $period) = @_;

    if ($underlying->for_date) {
        # for historical access, we fetch ohlc directly from the database
        return @{
            $underlying->get_high_low_for_period({
                    start => $period->{date_start}->{epoch},
                    end   => $period->{date_expiry}->{epoch},
                })}{'high', 'low'};
    }

    my $highlow_key = join '_', ('highlow', $underlying->symbol, $period->{date_start}->{epoch}, $period->{date_expiry}->{epoch});
    my $cache = BOM::Platform::RedisReplicated::redis_read->get($cache_namespace . '::' . $highlow_key);

    return @{$json->decode($cache)} if ($cache);
    return ();
}

=head2 next_generation_interval
Always the next hour.
=cut

sub next_generation_epoch {
    my $from_date = shift;

    my $hour = $from_date->hour;

    return $from_date->truncate_to_day->plus_time_interval($hour + 1 . 'h')->epoch;
}

sub _flyby {
    my ($landing_company_short, $country_code) = @_;

    $landing_company_short //= 'costarica';
    $country_code          //= '';
    my $landing_company = LandingCompany::Registry::get($landing_company_short);

    return $landing_company->multi_barrier_offerings_for_country($country_code, BOM::Platform::Runtime->instance->get_offerings_config);
}

# we perform three things here:
# - split offerings into applicable trading periods.
# - calculate barriers.
# - set expired barriers.
sub _apply_predefined_parameters {
    my ($date, $underlying, $offerings) = @_;

    my $trading_periods = get_trading_periods($underlying->symbol, $underlying->for_date);
    my $trading_calendar = _trading_calendar($underlying->for_date);

    return () unless @$trading_periods;

    my $close_epoch = $trading_calendar->closing_on($underlying->exchange, $date)->epoch;
    # full trading seconds
    my $trading_seconds = $close_epoch - $date->truncate_to_day->epoch;

    my @new_offerings;
    foreach my $offering (@$offerings) {
        # we offer 0 day (end of day) and intraday durations to callput only
        my $minimum_contract_duration;
        if ($offering->{contract_category} ne 'callput') {
            $minimum_contract_duration = 86400;
        } else {
            $minimum_contract_duration =
                $offering->{expiry_type} eq 'intraday'
                ? Time::Duration::Concise->new({interval => $offering->{min_contract_duration}})->seconds
                : $trading_seconds;
        }

        my $maximum_contract_duration =
            ($offering->{contract_category} eq 'callput' and $offering->{expiry_type} eq 'intraday')
            ? 21600
            : Time::Duration::Concise->new({interval => $offering->{max_contract_duration}})->seconds;

        foreach my $trading_period (grep { defined } @$trading_periods) {
            my $date_expiry      = $trading_period->{date_expiry}->{epoch};
            my $date_start       = $trading_period->{date_start}->{epoch};
            my $trading_duration = $date_expiry - $date_start;
            if ($trading_duration < $minimum_contract_duration or $trading_duration > $maximum_contract_duration) {
                next;
            } elsif ($date->day_of_week == 5
                and $trading_duration < 86400
                and ($date_expiry > $close_epoch or $date_start > $close_epoch))
            {
                next;
            } else {
                my $available_barriers = _calculate_available_barriers($underlying, $offering, $trading_period);
                my $expired_barriers =
                    ($offering->{barrier_category} eq 'american') ? _get_expired_barriers($underlying, $available_barriers, $trading_period) : [];

                push @new_offerings,
                    +{
                    %{$offering},
                    trading_period     => $trading_period,
                    available_barriers => $available_barriers,
                    expired_barriers   => $expired_barriers,
                    };
            }
        }
    }

    return \@new_offerings;
}

sub _get_expired_barriers {
    my ($underlying, $available_barriers, $trading_period) = @_;

    my ($high, $low) = _get_predefined_highlow($underlying, $trading_period);

    unless ($high and $low) {
        warn "highlow is undefined for " . $underlying->symbol . " [$trading_period->{date_start}->{date} - $trading_period->{date_expiry}->{date}]";
        return [];
    }

    my @expired_barriers;
    foreach my $barrier (@$available_barriers) {
        my $ref_barrier = (ref $barrier ne 'ARRAY') ? [$barrier] : $barrier;
        my @expired = grep { $_ <= $high && $_ >= $low } @$ref_barrier;
        push @expired_barriers, $barrier if @expired;
    }

    return \@expired_barriers;
}

#To set the predefined barriers on each trading period.
#We do a binary search to find out the boundaries barriers associated with theo_prob [0.05,0.95] of a digital call,
#then split into 20 barriers that within this boundaries. The barriers will be split in the way more cluster towards current spot and gradually spread out from current spot.
sub _calculate_available_barriers {
    my ($underlying, $offering, $trading_period) = @_;

    my $barriers = _calculate_barriers({
        underlying      => $underlying,
        trading_periods => $trading_period,
    });

    my $available_barriers;
    if ($offering->{barriers} == 1) {
        delete $barriers->{50} if $offering->{barrier_category} eq 'american';
        $available_barriers = [map { $underlying->pipsized_value($_) } sort { $a <=> $b } values %$barriers];
    } elsif ($offering->{barriers} == 2) {
        # For staysinout contract, we need to pair the barriers symmetry, ie (25,75), (15,85), (5,95)
        # For endsinout contract, we need to pair barriers as follow: (75,95), (62,85),(50,75),(38,62),(25,50),(15,38),(5,25)
        # Note: 42 is -8d from the spot at start and 58 is +8d from spot at start
        # where d is the minimum increment that determine by divided the distance of boundaries by 95 (45 each side)
        my @barrier_pairs =
            $offering->{contract_category} eq 'staysinout'
            ? ([25, 75], [15, 85], [5, 95])
            : ([75, 95], [62, 85], [50, 75], [38, 62], [25, 50], [15, 38], [5, 25]);

        $available_barriers =
            [map { [$underlying->pipsized_value($barriers->{$_->[0]}), $underlying->pipsized_value($barriers->{$_->[1]})] } @barrier_pairs];
    }

    return $available_barriers;
}

sub _get_spot {
    my ($underlying, $trading_period) = @_;
    my $spot;
    my ($source, $quote) = ('unknown', 'unknown');
    my $date_start = Date::Utility->new($trading_period->{date_start}->{epoch});

    my $now = time;
<<<<<<< HEAD
    # let's use abs() to tolerate time shifts; we tolerate upto 5m difference
    # as there are not guarantee that the method will be invoked exactly at 00:00:00
    # as well as for cases like restarts etc.
    my $realtime = abs($now - $trading_period->{date_start}->{epoch}) < 5 * 60;
    my $take_from_distributor =
           $realtime
        && ($date_start->day_of_week == 1)
        && ($date_start->time_hhmmss eq '00:00:00');
    if ($take_from_distributor) {
        my $redis = BOM::Platform::RedisReplicated::redis_read();
        if (my $tick_json = $redis->get('Distributor::QUOTE::' . $underlying->symbol)) {
            $source = 'redis';
            $quote  = $tick_json;
            $spot   = $json->decode(Encode::decode_utf8($tick_json))->{quote};
        }
    }
    if (!$take_from_distributor || !$spot) {
        my $tick = $underlying->tick_at($trading_period->{date_start}->{epoch}, {allow_inconsistent => 1});
        $source = 'feed-db';
        unless ($tick) {
            # If spot at requested time is not present, we will use current spot.
            # This should not happen in production, it is for QA purposes.
            warn
                "using current tick to calculate barrier for period [$trading_period->{date_start}->{date} - $trading_period->{date_expiry}->{date}]";
            $tick   = $underlying->spot_tick;
            $source = 'feed-db:outdated';
        }
        if ($tick) {
            $spot = $tick->quote if $tick;
            $quote = Encode::encode_utf8($json->encode($tick->as_hash));
        }
=======
    my $tick_from_distributor_redis;
    my $redis = BOM::Platform::RedisReplicated::redis_read();
    my $redis_tick_json;
    my $redis_tick_from_date_start;
    if ($redis_tick_json = $redis->get('Distributor::QUOTE::' . $underlying->symbol)) {
        $tick_from_distributor_redis = decode_json($redis_tick_json);
        $redis_tick_from_date_start  = $date_start - $tick_from_distributor_redis->{epoch};
    }
    my $tick_from_feeddb = $underlying->tick_at($trading_period->{date_start}->{epoch}, {allow_inconsistent => 1});
    my $outdated_feeddb;
    unless ($tick_from_feeddb) {
        # If spot at requested time is not present, we will use current spot.
        # This should not happen in production, it is for QA purposes.
        warn "using current tick to calculate barrier for period [$trading_period->{date_start}->{date} - $trading_period->{date_expiry}->{date}]"
            unless $tick_from_distributor_redis;
        $tick_from_feeddb = $underlying->spot_tick;
        $outdated_feeddb  = 1;
    }
    my $feeddb_tick_from_date_start = $date_start - $tick_from_feeddb->epoch;

    # We will compare the most recent tick from feedbd and also provider's redis and take the most recent one
    if (defined $tick_from_distributor_redis and $redis_tick_from_date_start >= 0 and $redis_tick_from_date_start < $feeddb_tick_from_date_start) {
        $spot   = $tick_from_distributor_redis->{quote};
        $source = 'redis';
        $quote  = $redis_tick_json;

    } else {
        $spot   = $tick_from_feeddb->quote;
        $source = $outdated_feeddb ? 'feed-db:outdated' : 'feeddb';
        $quote  = encode_json($tick_from_feeddb->as_hash);
>>>>>>> 1f31f25f
    }

    if (!defined $spot) {
        die 'Could not retrieve tick for ' . $underlying->symbol . ' at ' . $date_start->datetime;
    }
    print __PACKAGE__ . " $0 [barriers-debug] :: $spot from $source ( $quote ) at $now \n";
    return $spot;
}

sub _calculate_barriers {
    my $args = shift;

    my ($underlying, $trading_period) = @{$args}{qw(underlying trading_periods)};
    my $key = join '_', ('barriers', $underlying->symbol, $trading_period->{date_start}->{epoch}, $trading_period->{date_expiry}->{epoch});
    my $cache = BOM::Platform::RedisReplicated::redis_read()->get($cache_namespace . '::' . $key);

    return $json->decode($cache) if $cache;

    my $tiy = ($trading_period->{date_expiry}->{epoch} - $trading_period->{date_start}->{epoch}) / (365 * 86400);

    my $spot_at_start = _get_spot($underlying, $trading_period);
    my @initial_barriers = map { _get_strike_from_call_bs_price($_, $tiy, $spot_at_start, 0.1) } (0.05, 0.95);

    # Split the boundaries barriers into 9 barriers by divided the distance of boundaries by 95 (45 each side) - to be used as increment.
    # The barriers will be split in the way more cluster towards current spot and gradually spread out from current spot.
    # Included entry spot as well
    my $distance_between_boundaries = abs($initial_barriers[0] - $initial_barriers[1]);
    my @steps                       = (12, 25, 35, 45);
    my $minimum_step                = roundcommon($underlying->pip_size, $distance_between_boundaries / ($steps[-1] * 2));
    my %barriers                    = map { (50 - $_ => $spot_at_start - $_ * $minimum_step, 50 + $_ => $spot_at_start + $_ * $minimum_step) } @steps;
    $barriers{50} = $spot_at_start;

    my $ttl = max(1, $trading_period->{date_expiry}->{epoch} - $trading_period->{date_start}->{epoch});
    BOM::Platform::RedisReplicated::redis_write()->set($cache_namespace . '::' . $key, $json->encode(\%barriers), 'EX', $ttl);

    return \%barriers;
}

=head2 _get_strike_from_call_bs_price
To get the strike that associated with a given call bs price.
=cut

sub _get_strike_from_call_bs_price {
    my ($call_price, $T, $spot, $vol) = @_;

    my $q  = 0;
    my $r  = 0;
    my $d2 = qnorm($call_price * exp($r * $T));
    my $d1 = $d2 + $vol * sqrt($T);

    my $strike = $spot / exp($d1 * $vol * sqrt($T) - ($r - $q + ($vol * $vol) / 2) * $T);
    return $strike;
}

# Japan's intraday predefined trading window are as follow:
#
# Intraday trading period is from 00 GMT to 18 GMT. We offer two intraday windows at any given time:
# - 2-hour window
# - 6-hour window
#
# 2-hour window:
# - 00:00-02:00, 02:00-04:00, 04:00-06:00, 06:00-08:00, 08:00-10:00 ... 16:00-18:00
#
# 6-hour window:
# - 00:00-06:00, 06:00-12:00, 12:00-18:00
#

sub _get_intraday_trading_window {
    my ($underlying, $date) = @_;

    my $tc           = _trading_calendar($underlying->for_date);
    my $start_of_day = $date->truncate_to_day;
    my $hour         = $date->hour;
    my @windows      = ();

    # intraday trading period from 00 GMT to 18 GMT
    return @windows if $hour >= 18;
    # 2-hour window & 6-hour window
    foreach my $interval (2, 6) {
        my $start_of_interval = $start_of_day->plus_time_interval($hour - ($hour % $interval) . 'h');
        my $end_of_interval = $start_of_interval->plus_time_interval($interval . 'h');

        if ($tc->is_open_at($underlying->exchange, $end_of_interval) && $date->is_before($end_of_interval)) {
            push @windows,
                +{
                date_start => {
                    date  => $start_of_interval->datetime,
                    epoch => $start_of_interval->epoch
                },
                date_expiry => {
                    date  => $end_of_interval->datetime,
                    epoch => $end_of_interval->epoch,
                },
                duration => $interval . 'h',
                };
        }
    }

    return @windows;
}

=head2 _get_daily_trading_window
To get the end of day, weekly, monthly , quarterly, and yearly trading window.
=cut

sub _get_daily_trading_window {
    my ($underlying, $date) = @_;

    my $trading_calendar = _trading_calendar($underlying->for_date);
    my $now_dow          = $date->day_of_week;
    my $now_year         = $date->year;
    my @daily_duration;

    # weekly contract
    my $first_day_of_week      = $date->truncate_to_day->minus_time_interval($now_dow - 1 . 'd');
    my $first_day_of_next_week = $first_day_of_week->plus_time_interval('7d');
    push @daily_duration,
        _get_trade_date_of_daily_window({
            current_date_start => $first_day_of_week,
            next_date_start    => $first_day_of_next_week,
            duration           => '1W',
            underlying         => $underlying,
        });

    # monthly contract
    my $first_day_of_month      = Date::Utility->new('1-' . $date->month_as_string . '-' . $now_year);
    my $first_day_of_next_month = Date::Utility->new('1-' . $date->months_ahead(1));
    push @daily_duration,
        _get_trade_date_of_daily_window({
            current_date_start => $first_day_of_month,
            next_date_start    => $first_day_of_next_month,
            duration           => '1M',
            underlying         => $underlying,
        });

    # quarterly contract
    my $current_quarter_month     = $date->quarter_of_year * 3 - 2;
    my $first_day_of_quarter      = Date::Utility->new($now_year . "-$current_quarter_month-01");
    my $first_day_of_next_quarter = Date::Utility->new('1-' . $first_day_of_quarter->months_ahead(3));
    push @daily_duration,
        _get_trade_date_of_daily_window({
            current_date_start => $first_day_of_quarter,
            next_date_start    => $first_day_of_next_quarter,
            duration           => '3M',
            underlying         => $underlying,
        });

    # yearly contract
    my $first_day_of_year      = Date::Utility->new($now_year . "-01-01");
    my $first_day_of_next_year = Date::Utility->new('1-' . $first_day_of_year->months_ahead(12));
    push @daily_duration,
        _get_trade_date_of_daily_window({
            current_date_start => $first_day_of_year,
            next_date_start    => $first_day_of_next_year,
            duration           => '1Y',
            underlying         => $underlying,
        });

    # This is for 0 day contract
    my $start_of_day = $date->truncate_to_day;
    my $close_of_day = $trading_calendar->closing_on($underlying->exchange, $date);
    push @daily_duration,
        {
        date_start => {
            date  => $start_of_day->datetime,
            epoch => $start_of_day->epoch,
        },
        date_expiry => {
            date  => $close_of_day->datetime,
            epoch => $close_of_day->epoch,
        },
        duration => '0d'
        };
    return @daily_duration;
}

=head2 _get_trade_date_of_daily_window
To get the trade date of supplied start and end of the window
=cut

sub _get_trade_date_of_daily_window {
    my $args                    = shift;
    my $start_of_current_window = $args->{current_date_start};
    my $start_of_next_window    = $args->{next_date_start};
    my $duration                = $args->{duration};
    my $underlying              = $args->{underlying};
    my $exchange                = $underlying->exchange;
    my $trading_calendar        = _trading_calendar($underlying->for_date);
    my $date_start =
          $trading_calendar->trades_on($exchange, $start_of_current_window)
        ? $start_of_current_window
        : $trading_calendar->trade_date_after($exchange, $start_of_current_window);
    my $date_expiry = $trading_calendar->closing_on($exchange, $trading_calendar->trade_date_before($exchange, $start_of_next_window));

    return {
        date_start => {
            date  => $date_start->datetime,
            epoch => $date_start->epoch
        },
        date_expiry => {
            date  => $date_expiry->datetime,
            epoch => $date_expiry->epoch,
        },
        duration => $duration,
    };
}

sub _get_offerings {
    my ($symbol, $landing_company, $country_code) = @_;

    my $flyby = _flyby($landing_company, $country_code);

    my %similar_args = (
        underlying_symbol => $symbol,
        start_type        => 'spot',
    );

    my @offerings = $flyby->query({
        expiry_type       => 'daily',
        barrier_category  => 'euro_non_atm',
        contract_category => 'endsinout',
        %similar_args,
    });

    push @offerings,
        $flyby->query({
            expiry_type       => ['daily', 'intraday'],
            barrier_category  => 'euro_non_atm',
            contract_category => 'callput',
            %similar_args,
        });

    push @offerings,
        $flyby->query({
            expiry_type       => 'daily',
            barrier_category  => 'american',
            contract_category => ['touchnotouch', 'staysinout'],
            %similar_args,
        });

    return map { $_->{barriers} = Finance::Contract::Category->new($_->{contract_category})->two_barriers ? 2 : 1; $_ } @offerings;
}
1;<|MERGE_RESOLUTION|>--- conflicted
+++ resolved
@@ -340,45 +340,12 @@
     my $date_start = Date::Utility->new($trading_period->{date_start}->{epoch});
 
     my $now = time;
-<<<<<<< HEAD
-    # let's use abs() to tolerate time shifts; we tolerate upto 5m difference
-    # as there are not guarantee that the method will be invoked exactly at 00:00:00
-    # as well as for cases like restarts etc.
-    my $realtime = abs($now - $trading_period->{date_start}->{epoch}) < 5 * 60;
-    my $take_from_distributor =
-           $realtime
-        && ($date_start->day_of_week == 1)
-        && ($date_start->time_hhmmss eq '00:00:00');
-    if ($take_from_distributor) {
-        my $redis = BOM::Platform::RedisReplicated::redis_read();
-        if (my $tick_json = $redis->get('Distributor::QUOTE::' . $underlying->symbol)) {
-            $source = 'redis';
-            $quote  = $tick_json;
-            $spot   = $json->decode(Encode::decode_utf8($tick_json))->{quote};
-        }
-    }
-    if (!$take_from_distributor || !$spot) {
-        my $tick = $underlying->tick_at($trading_period->{date_start}->{epoch}, {allow_inconsistent => 1});
-        $source = 'feed-db';
-        unless ($tick) {
-            # If spot at requested time is not present, we will use current spot.
-            # This should not happen in production, it is for QA purposes.
-            warn
-                "using current tick to calculate barrier for period [$trading_period->{date_start}->{date} - $trading_period->{date_expiry}->{date}]";
-            $tick   = $underlying->spot_tick;
-            $source = 'feed-db:outdated';
-        }
-        if ($tick) {
-            $spot = $tick->quote if $tick;
-            $quote = Encode::encode_utf8($json->encode($tick->as_hash));
-        }
-=======
     my $tick_from_distributor_redis;
     my $redis = BOM::Platform::RedisReplicated::redis_read();
     my $redis_tick_json;
     my $redis_tick_from_date_start;
     if ($redis_tick_json = $redis->get('Distributor::QUOTE::' . $underlying->symbol)) {
-        $tick_from_distributor_redis = decode_json($redis_tick_json);
+        $tick_from_distributor_redis = $json->decode(Encode::decode_utf8($redis_tick_json));
         $redis_tick_from_date_start  = $date_start - $tick_from_distributor_redis->{epoch};
     }
     my $tick_from_feeddb = $underlying->tick_at($trading_period->{date_start}->{epoch}, {allow_inconsistent => 1});
@@ -402,8 +369,7 @@
     } else {
         $spot   = $tick_from_feeddb->quote;
         $source = $outdated_feeddb ? 'feed-db:outdated' : 'feeddb';
-        $quote  = encode_json($tick_from_feeddb->as_hash);
->>>>>>> 1f31f25f
+        $quote  = Encode::encode_utf8($json->encode($tick_from_feeddb->as_hash));
     }
 
     if (!defined $spot) {
