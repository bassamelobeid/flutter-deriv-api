--- conflicted
+++ resolved
@@ -947,20 +947,16 @@
 
     return 0 if $contract_duration > 86400;
 
+    my $trading_calendar = $self->trading_calendar;
+    my $exchange = $self->underlying->exchange;
     # for contract that start at the open of day and expire at the close of day (include early close) should be treated as daily contract
-<<<<<<< HEAD
-    my $closing = $self->trading_calendar->closing_on($self->underlying->exchange, $self->date_expiry);
-    return 0 if $closing and $closing->is_same_as($self->date_expiry) and $contract_duration >= $self->effective_daily_trading_seconds;
-=======
-    my $closing = $self->calendar->closing_on($self->date_expiry);
+    my $closing = $trading_calendar->closing_on($exchange, $self->date_expiry);
 
     # An intraday if the market is close on expiry
     return 1 unless $closing;
-    my $calendar = $self->calendar;
     # daily trading seconds based on the market's trading hour
-    my $daily_trading_seconds = $calendar->closing_on($date_expiry)->epoch - $calendar->opening_on($date_expiry)->epoch;
+    my $daily_trading_seconds = $trading_calendar->closing_on($exchange, $date_expiry)->epoch - $trading_calendar->opening_on($exchange, $date_expiry)->epoch;
     return 0 if $closing->is_same_as($self->date_expiry) and $contract_duration >= $daily_trading_seconds;
->>>>>>> 86bd1ace
 
     return 1;
 }
@@ -1030,20 +1026,6 @@
         : $now;
 }
 
-<<<<<<< HEAD
-# daily trading seconds based on the market's trading hour
-sub _build_effective_daily_trading_seconds {
-    my $self                  = shift;
-    my $date_expiry           = $self->date_expiry;
-    my $calendar              = $self->trading_calendar;
-    my $exchange              = $self->underlying->exchange;
-    my $daily_trading_seconds = $calendar->closing_on($exchange, $date_expiry)->epoch - $calendar->opening_on($exchange, $date_expiry)->epoch;
-
-    return $daily_trading_seconds;
-}
-
-=======
->>>>>>> 86bd1ace
 sub _build_is_intraday {
     my $self = shift;
 
