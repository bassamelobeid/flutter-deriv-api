package BOM::Product::Contract;

use strict;
use warnings;

=head1 NAME

BOM::Product::Contract - represents a contract object for a single bet

=head1 SYNOPSIS

    use feature qw(say);
    use BOM::Product::ContractFactory qw(produce_contract);
    # Create a simple contract
    my $contract = produce_contract({
        bet_type => 'CALLE',
        duration => '5t',
    });
    # Show the current prices (as of now, since an explicit pricing date is not provided)
    say "Bid for CALLE:  " . $contract->bid_price;
    say "Ask for CALLE:  " . $contract->ask_price;
    # Get the contract with the opposite bet type, in this case a PUT
    my $opposite = $contract->opposite_contract;
    say "Bid for PUT:    " . $opposite->bid_price;
    say "Ask for PUT:    " . $opposite->ask_price;

=head1 DESCRIPTION

This class is the base definition for all our contract types. It provides behaviour common to all contracts,
and defines the standard API for interacting with those contracts.

=cut

use Moose;

require UNIVERSAL::require;

use MooseX::Role::Validatable::Error;
use Time::HiRes qw(time);
use List::Util qw(min max first);
use Scalar::Util qw(looks_like_number);
use Math::Util::CalculatedValue::Validatable;
use Date::Utility;
use Format::Util::Numbers qw(to_monetary_number_format roundnear);
use Time::Duration::Concise;

use Quant::Framework::VolSurface::Utils;
use Quant::Framework::EconomicEventCalendar;
use Postgres::FeedDB::Spot::Tick;
use Price::Calculator;
use LandingCompany::Offerings qw(get_contract_specifics);
use VolSurface::Empirical;

use BOM::Platform::Chronicle;
use BOM::Platform::Context qw(localize);
use BOM::MarketData::Types;
use BOM::MarketData::Fetcher::VolSurface;
use BOM::Product::Contract::Category;
use BOM::Platform::RiskProfile;
use BOM::Product::Types;
use BOM::Product::ContractValidator;
use BOM::Product::ContractPricer;

# require Pricing:: modules to avoid circular dependency problems.
UNITCHECK {
    use BOM::Product::Pricing::Engine::Intraday::Forex;
    use BOM::Product::Pricing::Engine::Intraday::Index;
    use BOM::Product::Pricing::Engine::VannaVolga::Calibrated;
    use BOM::Product::Pricing::Greeks::BlackScholes;
}

=head1 ATTRIBUTES - Date-related

=cut

my @date_attribute = (
    isa        => 'date_object',
    lazy_build => 1,
    coerce     => 1,
);

=head2 date_start

For American contracts, defines when the contract starts.

For Europeans, this is used to determine the barrier when the requested barrier is relative.

=cut

has date_start => (
    is => 'ro',
    @date_attribute,
);

=head2 date_pricing

The date at which we're pricing the contract. Provide C< undef > to indicate "now".

=cut

has date_pricing => (
    is => 'ro',
    @date_attribute,
);

=head2 date_expiry

When the contract expires.

=cut

has date_expiry => (
    is => 'rw',
    @date_attribute,
);

=head2 date_settlement

When the contract was settled (can be C<undef>).

=cut

has date_settlement => (
    is => 'rw',
    @date_attribute,
);

=head2 effective_start

=over 4

=item * For backpricing, this is L</date_start>.

=item * For a forward-starting contract, this is L</date_start>.

=item * For all other states - i.e. active, non-expired contracts - this is L</date_pricing>.

=back

=cut

has effective_start => (
    is => 'rw',
    @date_attribute,
);

=head2 duration

The requested contract duration, specified as a string indicating value with units.
The unit is provided as a single character suffix:

=over 4

=item * t - ticks

=item * s - seconds

=item * m - minutes

=item * h - hours

=item * d - days

=back

Examples would be C< 5t > for 5 ticks, C< 3h > for 3 hours.

=cut

has duration => (is => 'ro');

=head1 ATTRIBUTES - Other

=cut

=head2 tick_expiry

A boolean that indicates if a contract expires after a pre-specified number of ticks.

=cut

has tick_expiry => (
    is      => 'ro',
    default => 0,
);

=head2 starts_as_forward_starting

This attribute tells us if this contract was initially bought as a forward starting contract.
This should not be mistaken for is_forwarding_start attribute as that could change over time.

=cut

has starts_as_forward_starting => (
    is      => 'ro',
    default => 0,
);

=head2 shortcode

(optional) This can be provided when creating a contract from a shortcode. If not, it will
be populated from the contract parameters.

=cut

has shortcode => (
    is         => 'ro',
    isa        => 'Str',
    lazy_build => 1,
);

has category_code => (
    is         => 'ro',
    lazy_build => 1,
);

#These data are coming from contract_types.yml
has [qw(id pricing_code display_name sentiment other_side_code payout_type payouttime)] => (
    is      => 'ro',
    default => undef,
);

has ticks_to_expiry => (
    is         => 'ro',
    lazy_build => 1,
);

#expiry_daily - Does this bet expire at close of the exchange?
has [
    qw( is_atm_bet expiry_daily is_intraday expiry_type start_type payouttime_code
        translated_display_name is_forward_starting permitted_expiries effective_daily_trading_seconds)
    ] => (
    is         => 'ro',
    lazy_build => 1,
    );

has currency => (
    is       => 'ro',
    isa      => 'Str',
    required => 1,
);

has payout => (
    is         => 'ro',
    isa        => 'Num',
    lazy_build => 1,
);

has value => (
    is      => 'rw',
    isa     => 'Num',
    default => 0,
);

has [qw(entry_tick current_tick)] => (
    is         => 'ro',
    lazy_build => 1,
);

has [
    qw( entry_spot
        current_spot)
    ] => (
    is         => 'rw',
    isa        => 'Maybe[PositiveNum]',
    lazy_build => 1,
    );

#prediction (for tick trades) is what client predicted would happen
#tick_count is for tick trades
has [qw(prediction tick_count)] => (
    is  => 'ro',
    isa => 'Maybe[Num]',
);

=head2 for_sale

Was this bet built using BOM-generated parameters, as opposed to user-supplied parameters?

Be sure, as this allows us to relax some checks. Don't relax too much, as this still came from a
user at some point.. and they are wily.

This will contain the shortcode of the original bet, if we built it from one.

=cut

has for_sale => (
    is      => 'ro',
    isa     => 'Bool',
    default => 0,
);

=head2 max_tick_expiry_duration

A TimeInterval which expresses the maximum time a tick trade may run, even if there are missing ticks in the middle.

=cut

has max_tick_expiry_duration => (
    is      => 'ro',
    isa     => 'time_interval',
    default => '5m',
    coerce  => 1,
);

has build_parameters => (
    is  => 'ro',
    isa => 'HashRef',
    # Required until it goes away entirely.
    required => 1,
);

# timeindays/timeinyears - note that for FX contracts of >=1 duration, these values will follow the market convention of integer days
has [qw(
        timeinyears
        timeindays
        )
    ] => (
    is         => 'ro',
    isa        => 'Math::Util::CalculatedValue::Validatable',
    lazy_build => 1,
    );

#fixed_expiry - A Boolean to determine if this bet has fixed or flexible expiries.

has fixed_expiry => (
    is      => 'ro',
    default => 0,
);

has underlying => (
    is      => 'ro',
    isa     => 'underlying_object',
    coerce  => 1,
    handles => [qw(market pip_size)],
);

has calendar => (
    is      => 'ro',
    isa     => 'Quant::Framework::TradingCalendar',
    lazy    => 1,
    default => sub { return shift->underlying->calendar; },
);

has opposite_contract => (
    is         => 'ro',
    isa        => 'BOM::Product::Contract',
    lazy_build => 1
);

has remaining_time => (
    is         => 'ro',
    isa        => 'Time::Duration::Concise',
    lazy_build => 1,
);

has corporate_actions => (
    is         => 'ro',
    lazy_build => 1,
);

has tentative_events => (
    is         => 'ro',
    lazy_build => 1,
);

# We adopt "near-far" methodology to price in dividends by adjusting spot and strike.
# This returns a hash reference with spot and barrrier adjustment for the bet period.
has dividend_adjustment => (
    is         => 'ro',
    lazy_build => 1,
);

has is_sold => (
    is      => 'ro',
    isa     => 'Bool',
    default => 0
);

has risk_profile => (
    is         => 'ro',
    lazy_build => 1,
    init_arg   => undef,
);

# pricing_spot - The spot used in pricing.  It may have been adjusted for corporate actions.
has pricing_spot => (
    is         => 'ro',
    lazy_build => 1,
);

has [qw(offering_specifics barrier_category)] => (
    is         => 'ro',
    lazy_build => 1,
);

has exit_tick => (
    is         => 'ro',
    lazy_build => 1,
);

has primary_validation_error => (
    is       => 'rw',
    init_arg => undef,
);

has 'staking_limits' => (
    is         => 'ro',
    isa        => 'HashRef',
    lazy_build => 1,
);

has apply_market_inefficient_limit => (
    is         => 'ro',
    lazy_build => 1,
);

# We can't import the Factory directly as that goes circular.
# On the other hand, we want some extra info which only
# becomes available here. So, require the Factory to give us
# a coderef for how we make more of ourselves.
# This should also make it more annoying for people to call the
# constructor directly.. which we hope they will not do.
has _produce_contract_ref => (
    is       => 'ro',
    isa      => 'CodeRef',
    required => 1,
);

has _applicable_economic_events => (
    is      => 'ro',
    lazy    => 1,
    builder => '_build_applicable_economic_events',
);

# This is needed to determine if a contract is newly priced
# or it is repriced from an existing contract.
# Milliseconds matters since UI is reacting much faster now.
has _date_pricing_milliseconds => (
    is => 'rw',
);

has _basis_tick => (
    is         => 'ro',
    isa        => 'Postgres::FeedDB::Spot::Tick',
    lazy_build => 1,
    builder    => '_build_basis_tick',
);

=head1 ATTRIBUTES - Internal

=head2 _pricing_args

Internal hashref of attributes that will be passed to the pricing engine.

=cut

has _pricing_args => (
    is         => 'ro',
    isa        => 'HashRef',
    lazy_build => 1,
);

=head1 METHODS - Boolean checks

=cut

=head2 is_spread

Returns true if this is a spread contract - due to be removed.

=cut

<<<<<<< HEAD
=======
sub is_spread { return 0 }

=head2 is_legacy

True for obsolete contract types, see L<BOM::Product::Contract::Invalid>.

=cut

>>>>>>> 97f35fc5
sub is_legacy { return 0 }

=head2 is_expired

Returns true if this contract is expired.

It is expired only if it passes the expiry time time and has valid exit tick.

=cut

sub is_expired { die "Calling ->is_expired on a ::Contract instance" }

=head2 is_settleable

Returns true if the contract is settleable.

To be able to settle, it need pass the settlement time and has valid exit tick

=cut

sub is_settleable { die "Calling ->is_settleable on a ::Contract instance" }

=head2 is_after_settlement

This check if the contract already passes the settlement time

For tick expiry contract, it can expires when a certain number of ticks is received or it already passes the max_tick_expiry_duration.
For other contracts, it can expires when current time has past a pre-determined settelement time.

=cut

sub is_after_settlement {
    my $self = shift;

    if ($self->tick_expiry) {
        return 1
            if ($self->exit_tick || ($self->date_pricing->epoch - $self->date_start->epoch > $self->max_tick_expiry_duration->seconds));
    } else {
        return 1 if $self->get_time_to_settlement->seconds == 0;
    }

    return 0;
}

=head2 is_after_expiry

This check if the contract already passes the expiry times

For tick expiry contract, there is no expiry time, so it will check again the exit tick
For other contracts, it will check the remaining time of the contract to expiry.

=cut

sub is_after_expiry {
    my $self = shift;

    if ($self->tick_expiry) {
        return 1
            if ($self->exit_tick || ($self->date_pricing->epoch - $self->date_start->epoch > $self->max_tick_expiry_duration->seconds));
    } else {

        return 1 if $self->get_time_to_expiry->seconds == 0;
    }
    return 0;
}

sub may_settle_automatically {
    my $self = shift;

    # For now, only trigger this condition when the bet is past expiry.
    return (not $self->get_time_to_settlement->seconds and not $self->is_valid_to_sell) ? 0 : 1;
}

=head1 METHODS - Proxied to L<BOM::Product::Contract::Category>

Our C<category> attribute provides several helper methods:

=cut

has category => (
    is      => 'ro',
    isa     => 'bom_contract_category',
    coerce  => 1,
    handles => [qw(supported_expiries is_path_dependent allow_forward_starting two_barriers barrier_at_start)],
);

=head2 supported_expiries

Which expiry durations we allow. Values can be:

=over 4

=item * intraday

=item * daily

=item * tick

=back

=cut

=head2 supported_start_types

(removed)

=cut

=head2 is_path_dependent

True if this is a path-dependent contract.

=cut

=head2 allow_forward_starting

True if we allow forward starting for this contract type.

=cut

=head2 two_barriers

True if the contract has two barriers.

=cut

=head2 barrier_at_start

The starting barrier value.

=cut

=head1 METHODS - Other

=cut

=head2 debug_information

Pricing engine internal debug information hashref.

=cut

sub debug_information {
    my $self = shift;

    return $self->pricing_engine->can('debug_info') ? $self->pricing_engine->debug_info : {};
}

=head2 get_time_to_expiry

Returns a TimeInterval to expiry of the bet. For a forward start bet, it will NOT return the bet lifetime, but the time till the bet expires.

If you want to get the contract life time, use:

    $contract->get_time_to_expiry({from => $contract->date_start})

=cut

sub get_time_to_expiry {
    my ($self, $attributes) = @_;

    $attributes->{'to'} = $self->date_expiry;

    return $self->_get_time_to_end($attributes);
}

=head2 get_time_to_settlement

Like get_time_to_expiry, but for settlement time rather than expiry.

=cut

sub get_time_to_settlement {
    my ($self, $attributes) = @_;

    $attributes->{to} = $self->date_settlement;

    my $time = $self->_date_pricing_milliseconds // $self->date_pricing->epoch;
    my $zero_duration = Time::Duration::Concise->new(
        interval => 0,
    );
    return ($time >= $self->date_settlement->epoch and $self->expiry_daily) ? $zero_duration : $self->_get_time_to_end($attributes);
}

=head2 longcode

Returns the (localized) longcode for this contract.

May throw an exception if an invalid expiry type is requested for this contract type.

=cut

sub longcode {
    my $self = shift;

    # When we are building the longcode, we should always take the date_start to date_expiry as duration.
    # Don't use $self->expiry_type because that's use to price a contract at effective_start time.
    my $forward_starting_contract = ($self->starts_as_forward_starting or $self->is_forward_starting);
    my $expiry_type = $self->tick_expiry ? 'tick' : $self->_check_is_intraday($self->date_start) == 0 ? 'daily' : 'intraday';
    $expiry_type .= '_fixed_expiry' if $expiry_type eq 'intraday' and not $forward_starting_contract and $self->fixed_expiry;
    my $localizable_description = $self->localizable_description->{$expiry_type} // die "Unknown expiry_type $expiry_type for " . ref($self);

    my ($when_end, $when_start);
    if ($expiry_type eq 'intraday_fixed_expiry') {
        $when_end   = $self->date_expiry->datetime . ' GMT';
        $when_start = '';
    } elsif ($expiry_type eq 'intraday') {
        $when_end = $self->get_time_to_expiry({from => $self->date_start})->as_string;
        $when_start = ($forward_starting_contract) ? $self->date_start->db_timestamp . ' GMT' : localize('contract start time');
    } elsif ($expiry_type eq 'daily') {
        my $close = $self->underlying->calendar->closing_on($self->date_expiry);
        if ($close and $close->epoch != $self->date_expiry->epoch) {
            $when_end = $self->date_expiry->datetime . ' GMT';
        } else {
            $when_end = localize('close on [_1]', $self->date_expiry->date);
        }
        $when_start = '';
    } elsif ($expiry_type eq 'tick') {
        $when_end   = $self->tick_count;
        $when_start = localize('first tick');
    }
    my $payout = to_monetary_number_format($self->payout);
    my @barriers = ($self->two_barriers) ? ($self->high_barrier, $self->low_barrier) : ($self->barrier);
    @barriers = map { $_->display_text if $_ } @barriers;

    return localize($localizable_description,
        ($self->currency, $payout, localize($self->underlying->display_name), $when_start, $when_end, @barriers));
}

=head2 allowed_slippage

Ratio of slippage we allow for this contract, where 0.01 is 1%.

=cut

sub allowed_slippage {
    my $self = shift;

    # our commission for volatility indices is 1.5% so we can let it slipped more than that.
    return 0.01 if $self->market->name eq 'volidx';
    return 0.0175;
}

# INTERNAL METHODS

sub _check_is_intraday {
    my ($self, $date_start) = @_;
    my $date_expiry       = $self->date_expiry;
    my $contract_duration = $date_expiry->epoch - $date_start->epoch;

    return 0 if $contract_duration > 86400;

    # for contract that start at the open of day and expire at the close of day (include early close) should be treated as daily contract
    my $closing = $self->calendar->closing_on($self->date_expiry);
    return 0 if $closing and $closing->is_same_as($self->date_expiry) and $contract_duration >= $self->effective_daily_trading_seconds;

    return 1;
}

# Send in the correct 'to'
sub _get_time_to_end {
    my ($self, $attributes) = @_;

    my $end_point = $attributes->{to};
    my $from = ($attributes and $attributes->{from}) ? $attributes->{from} : $self->date_pricing;

    # Don't worry about how long past expiry
    # Let it die if they gave us nonsense.

    return Time::Duration::Concise->new(
        interval => max(0, $end_point->epoch - $from->epoch),
    );
}

sub _add_error {
    my ($self, $err) = @_;
    $err->{set_by} = __PACKAGE__;
    $self->primary_validation_error(MooseX::Role::Validatable::Error->new(%$err));
    return;
}

#== BUILDERS =====================

# The pricing, greek and markup engines need the same set of arguments,
# so we provide this helper function which pulls all the revelant bits out of the object and
# returns a nice HashRef for them.
sub _build__pricing_args {
    my $self = shift;

    my $start_date           = $self->date_pricing;
    my $barriers_for_pricing = $self->barriers_for_pricing;
    my $args                 = {
        spot            => $self->pricing_spot,
        r_rate          => $self->r_rate,
        t               => $self->timeinyears->amount,
        barrier1        => $barriers_for_pricing->{barrier1},
        barrier2        => $barriers_for_pricing->{barrier2},
        q_rate          => $self->q_rate,
        iv              => $self->pricing_vol,
        discount_rate   => $self->discount_rate,
        mu              => $self->mu,
        payouttime_code => $self->payouttime_code,
    };

    if ($self->priced_with_intraday_model) {
        $args->{long_term_prediction}      = $self->empirical_volsurface->long_term_prediction;
        $args->{volatility_scaling_factor} = $self->empirical_volsurface->volatility_scaling_factor;
        $args->{iv_with_news}              = $self->news_adjusted_pricing_vol;
    }

    return $args;
}

sub _build_category_code {
    my $self = shift;
    return $self->category->code;
}

sub _build_ticks_to_expiry {
    return shift->tick_count + 1;
}

sub _build_effective_start {
    my $self = shift;

    return
          ($self->date_pricing->is_after($self->date_expiry)) ? $self->date_start
        : ($self->date_pricing->is_after($self->date_start))  ? $self->date_pricing
        :                                                       $self->date_start;
}

sub _build_date_pricing {
    my $self = shift;
    my $time = Time::HiRes::time();
    $self->_date_pricing_milliseconds($time);
    my $now = Date::Utility->new($time);
    return ($self->has_pricing_new and $self->pricing_new)
        ? $self->date_start
        : $now;
}

# Is this contract meant to be ATM or non ATM at start.
# The status will not change throughout the lifetime of the contract due to differences in offerings for ATM and non ATM contracts.
sub _build_is_atm_bet {
    my $self = shift;

    return 0 if $self->two_barriers;
    # if not defined, it is non ATM
    return 0 if not defined $self->supplied_barrier;
    return 0 if $self->supplied_barrier ne 'S0P';
    return 1;
}

sub _build_expiry_daily {
    my $self = shift;
    return $self->is_intraday ? 0 : 1;
}

# daily trading seconds based on the market's trading hour
sub _build_effective_daily_trading_seconds {
    my $self                  = shift;
    my $date_expiry           = $self->date_expiry;
    my $calendar              = $self->calendar;
    my $daily_trading_seconds = $calendar->closing_on($date_expiry)->epoch - $calendar->opening_on($date_expiry)->epoch;

    return $daily_trading_seconds;
}

sub _build_is_intraday {
    my $self = shift;

    return $self->_check_is_intraday($self->effective_start);

}

sub _build_expiry_type {
    my $self = shift;

    return ($self->tick_expiry) ? 'tick' : ($self->expiry_daily) ? 'daily' : 'intraday';
}

sub _build_start_type {
    my $self = shift;
    return $self->is_forward_starting ? 'forward' : 'spot';
}

sub _build_payouttime_code {
    my $self = shift;

    return ($self->payouttime eq 'hit') ? 0 : 1;
}

sub _build_translated_display_name {
    my $self = shift;

    return undef unless $self->display_name;
    return localize($self->display_name);
}

sub _build_is_forward_starting {
    my $self = shift;
    return ($self->allow_forward_starting and $self->date_pricing->is_before($self->date_start)) ? 1 : 0;
}

sub _build_permitted_expiries {
    my $self = shift;

    return $self->offering_specifics->{permitted};
}

sub _build_basis_tick {
    my $self = shift;

    my $waiting_for_entry_tick = localize('Waiting for entry tick.');
    my $missing_market_data    = localize('Trading on this market is suspended due to missing market data.');
    my ($basis_tick, $potential_error);

    # basis_tick is only set to entry_tick when the contract has started.
    if ($self->pricing_new) {
        $basis_tick = $self->current_tick;
        $potential_error = $self->starts_as_forward_starting ? $waiting_for_entry_tick : $missing_market_data;
        warn "No basis tick for " . $self->underlying->symbol if ($potential_error eq $missing_market_data && !$basis_tick);
    } else {
        $basis_tick      = $self->entry_tick;
        $potential_error = $waiting_for_entry_tick;
    }

    # if there's no basis tick, don't die but catch the error.
    unless ($basis_tick) {
        $basis_tick = Postgres::FeedDB::Spot::Tick->new({
            # slope pricer will die with illegal division by zero error when we get the slope
            quote  => $self->underlying->pip_size * 2,
            epoch  => time,
            symbol => $self->underlying->symbol,
        });
        $self->_add_error({
            message           => "Waiting for entry tick [symbol: " . $self->underlying->symbol . "]",
            message_to_client => $potential_error,
        });
    }

    return $basis_tick;
}

sub _build_date_settlement {
    my $self       = shift;
    my $end_date   = $self->date_expiry;
    my $underlying = $self->underlying;

    my $date_settlement = $end_date;    # Usually we settle when we expire.
    if ($self->expiry_daily and $self->calendar->trades_on($end_date)) {
        $date_settlement = $self->calendar->settlement_on($end_date);
    }

    return $date_settlement;
}

sub _build_remaining_time {
    my $self = shift;

    my $when = ($self->date_pricing->is_after($self->date_start)) ? $self->date_pricing : $self->date_start;

    return $self->get_time_to_expiry({
        from => $when,
    });
}

sub _build_current_spot {
    my $self = shift;

    my $spot = $self->current_tick or return undef;

    return $self->underlying->pipsized_value($spot->quote);
}

sub _build_entry_spot {
    my $self = shift;

    my $entry_tick = $self->entry_tick or return undef;
    return $self->entry_tick->quote;
}

sub _build_current_tick {
    my $self = shift;

    return $self->underlying->spot_tick;
}

sub _build_timeinyears {
    my $self = shift;

    my $tiy = Math::Util::CalculatedValue::Validatable->new({
        name        => 'time_in_years',
        description => 'Bet duration in years',
        set_by      => 'BOM::Product::Contract',
        base_amount => 0,
        minimum     => 0.000000001,
    });

    my $days_per_year = Math::Util::CalculatedValue::Validatable->new({
        name        => 'days_per_year',
        description => 'We use a 365 day year.',
        set_by      => 'BOM::Product::Contract',
        base_amount => 365,
    });

    $tiy->include_adjustment('add',    $self->timeindays);
    $tiy->include_adjustment('divide', $days_per_year);

    return $tiy;
}

sub _build_timeindays {
    my $self = shift;

    my $atid = $self->get_time_to_expiry({
            from => $self->effective_start,
        })->days;

    my $tid = Math::Util::CalculatedValue::Validatable->new({
        name        => 'time_in_days',
        description => 'Duration of this bet in days',
        set_by      => 'BOM::Product::Contract',
        minimum     => 0.000001,
        maximum     => 730,
        base_amount => $atid,
    });

    return $tid;
}

sub _build_opposite_contract {
    my $self = shift;

    # Start by making a copy of the parameters we used to build this bet.
    my %opp_parameters = %{$self->build_parameters};
    # Always switch out the bet type for the other side.
    $opp_parameters{'bet_type'} = $self->other_side_code;
    # Don't set the shortcode, as it will change between these.
    delete $opp_parameters{'shortcode'};
    # Save a round trip.. copy market data
    foreach my $vol_param (qw(volsurface fordom forqqq domqqq)) {
        $opp_parameters{$vol_param} = $self->$vol_param;
    }

    # We have this concept in forward starting contract where a forward start contract is considered
    # pricing_new until it has started. So it kind of messed up here.
    if ($self->pricing_new and not $self->starts_as_forward_starting) {
        $opp_parameters{current_tick} = $self->current_tick;
        $opp_parameters{pricing_new}  = 1;
    } else {
        # we still want to set for_sale for a forward_starting contracts
        $opp_parameters{for_sale} = 1;
        # delete traces of this contract were a forward starting contract before.
        delete $opp_parameters{starts_as_forward_starting};
        # duration could be set for an opposite contract from bad hash reference reused.
        delete $opp_parameters{duration};

        if (not $self->is_forward_starting) {
            if ($self->entry_tick) {
                foreach my $barrier ($self->two_barriers ? ('high_barrier', 'low_barrier') : ('barrier')) {
                    if (defined $self->$barrier) {
                        $opp_parameters{$barrier} = $self->$barrier->as_absolute;
                        $opp_parameters{'supplied_' . $barrier} = $self->$barrier->as_absolute;
                    }
                }
            }
            # We should be looking to move forward in time to a bet starting now.
            $opp_parameters{date_start}  = $self->date_pricing;
            $opp_parameters{pricing_new} = 1;
        }

    }

    my $opp_contract = $self->_produce_contract_ref->(\%opp_parameters);

    if (my $role = $opp_parameters{role}) {
        $role->require;
        $role->meta->apply($opp_contract);
    }

    return $opp_contract;
}

sub _build_corporate_actions {
    my $self = shift;

    my @actions;
    my $underlying = $self->underlying;

    if ($underlying->market->affected_by_corporate_actions) {
        my $first_day_close = $underlying->calendar->closing_on($self->date_start);
        if ($first_day_close and not $self->date_expiry->is_before($first_day_close)) {
            @actions = $self->underlying->get_applicable_corporate_actions_for_period({
                start => $self->date_start,
                end   => $self->date_pricing,
            });
        }
    }

    return \@actions;
}

sub _build_dividend_adjustment {
    my $self = shift;

    my $dividend_adjustment = $self->underlying->dividend_adjustments_for_period({
        start => $self->date_pricing,
        end   => $self->date_expiry,
    });

    my @corporate_actions = $self->underlying->get_applicable_corporate_actions_for_period({
        start => $self->date_pricing->truncate_to_day,
        end   => Date::Utility->new,
    });

    my $dividend_recorded_date = $dividend_adjustment->{recorded_date};

    if (scalar @corporate_actions
        and (my $action = first { Date::Utility->new($_->{effective_date})->is_after($dividend_recorded_date) } @corporate_actions))
    {

        warn "Missing dividend data: corp actions are " . join(',', @corporate_actions) . " and found date for action " . $action;
        $self->_add_error({
            message => 'Dividend is not updated  after corporate action'
                . "[dividend recorded date : "
                . $dividend_recorded_date->datetime . "] "
                . "[symbol: "
                . $self->underlying->symbol . "]",
            message_to_client => localize('Trading on this market is suspended due to missing market (dividend) data.'),
        });

    }

    return $dividend_adjustment;

}

sub _build_payout {
    my ($self) = @_;

    $self->_set_price_calculator_params('payout');
    return $self->price_calculator->payout;
}

sub _build_shortcode {
    my $self = shift;

    my $shortcode_date_start = (
               $self->is_forward_starting
            or $self->starts_as_forward_starting
    ) ? $self->date_start->epoch . 'F' : $self->date_start->epoch;
    my $shortcode_date_expiry =
          ($self->tick_expiry)  ? $self->tick_count . 'T'
        : ($self->fixed_expiry) ? $self->date_expiry->epoch . 'F'
        :                         $self->date_expiry->epoch;

    my @shortcode_elements = ($self->code, $self->underlying->symbol, $self->payout, $shortcode_date_start, $shortcode_date_expiry);

    if ($self->two_barriers) {
        push @shortcode_elements, ($self->high_barrier->for_shortcode, $self->low_barrier->for_shortcode);
    } elsif ($self->barrier and $self->barrier_at_start) {
        # Having a hardcoded 0 for single barrier is dumb.
        # We should get rid of this legacy
        push @shortcode_elements, ($self->barrier->for_shortcode, 0);
    }

    return uc join '_', @shortcode_elements;
}

sub _build_entry_tick {
    my $self = shift;

    # entry tick if never defined if it is a newly priced contract.
    return if $self->pricing_new;
    my $entry_epoch = $self->date_start->epoch;
    return $self->underlying->tick_at($entry_epoch) if $self->starts_as_forward_starting;
    return $self->underlying->next_tick_after($entry_epoch);
}

sub _build_date_start {
    return Date::Utility->new;
}

sub _build_applicable_economic_events {
    my $self = shift;

    my $effective_start   = $self->effective_start;
    my $seconds_to_expiry = $self->get_time_to_expiry({from => $effective_start})->seconds;
    my $current_epoch     = $effective_start->epoch;
    # Go back and forward an hour to get all the tentative events.
    my $start = $current_epoch - $seconds_to_expiry - 3600;
    my $end   = $current_epoch + $seconds_to_expiry + 3600;

    return Quant::Framework::EconomicEventCalendar->new({
            chronicle_reader => BOM::Platform::Chronicle::get_chronicle_reader($self->underlying->for_date),
        }
        )->get_latest_events_for_period({
            from => Date::Utility->new($start),
            to   => Date::Utility->new($end)});
}

sub _build_tentative_events {
    my $self = shift;

    my %affected_currency = (
        $self->underlying->asset_symbol           => 1,
        $self->underlying->quoted_currency_symbol => 1,
    );
    return [grep { $_->{is_tentative} and $affected_currency{$_->{symbol}} } @{$self->_applicable_economic_events}];
}

sub _build_pricing_spot {
    my $self = shift;

    # always use current spot to price for sale or buy.
    my $initial_spot;
    if ($self->current_tick) {
        $initial_spot = $self->current_tick->quote;
    } else {
        # If we could not get the correct spot to price, we will take the latest available spot at pricing time.
        # This is to prevent undefined spot being passed to BlackScholes formula that causes the code to die!!
        $initial_spot = $self->underlying->tick_at($self->date_pricing->epoch, {allow_inconsistent => 1});
        $initial_spot //= $self->underlying->pip_size * 2;
        $self->_add_error({
            message => 'Undefined spot '
                . "[date pricing: "
                . $self->date_pricing->datetime . "] "
                . "[symbol: "
                . $self->underlying->symbol . "]",
            message_to_client => localize('We could not process this contract at this time.'),
        });
    }

    if ($self->underlying->market->prefer_discrete_dividend) {
        $initial_spot += $self->dividend_adjustment->{spot};
    }

    return $initial_spot;
}

sub _build_offering_specifics {
    my $self = shift;

    return get_contract_specifics(
        BOM::Platform::Runtime->instance->get_offerings_config,
        {
            underlying_symbol => $self->underlying->symbol,
            barrier_category  => $self->barrier_category,
            expiry_type       => $self->expiry_type,
            start_type        => $self->start_type,
            contract_category => $self->category->code,
        });
}

sub _build_barrier_category {
    my $self = shift;

    my $barrier_category;
    if ($self->category->code eq 'callput') {
        $barrier_category = ($self->is_atm_bet) ? 'euro_atm' : 'euro_non_atm';
    } else {
        $barrier_category = $LandingCompany::Offerings::BARRIER_CATEGORIES->{$self->category->code}->[0];
    }

    return $barrier_category;
}

sub _build_apply_market_inefficient_limit {
    my $self = shift;

    return $self->market_is_inefficient && $self->priced_with_intraday_model;
}

sub _build_staking_limits {
    my $self = shift;

    my $underlying = $self->underlying;
    my $curr       = $self->currency;

    my $static     = BOM::Platform::Config::quants;
    my $bet_limits = $static->{bet_limits};
    # NOTE: this evaluates only the contract-specific payout limit. There may be further
    # client-specific restrictions which are evaluated in B:P::Transaction.
    my $per_contract_payout_limit = $static->{risk_profile}{$self->risk_profile->get_risk_profile}{payout}{$self->currency};
    my @possible_payout_maxes = ($bet_limits->{maximum_payout}->{$curr}, $per_contract_payout_limit);
    push @possible_payout_maxes, $bet_limits->{inefficient_period_payout_max}->{$self->currency} if $self->apply_market_inefficient_limit;

    my $payout_max = min(grep { looks_like_number($_) } @possible_payout_maxes);
    my $payout_min =
        ($self->underlying->market->name eq 'volidx')
        ? $bet_limits->{min_payout}->{volidx}->{$curr}
        : $bet_limits->{min_payout}->{default}->{$curr};
    my $stake_min = ($self->for_sale) ? $payout_min / 20 : $payout_min / 2;

    my $message_to_client_array;
    my $message_to_client;
    if ($self->for_sale) {
        $message_to_client = localize('Contract market price is too close to final payout.');
    } else {
        $message_to_client = localize(
            'Minimum stake of [_1] and maximum payout of [_2]',
            to_monetary_number_format($stake_min),
            to_monetary_number_format($payout_max));
        $message_to_client_array =
            ['Minimum stake of [_1] and maximum payout of [_2]', to_monetary_number_format($stake_min), to_monetary_number_format($payout_max)];
    }

    return {
        min                     => $stake_min,
        max                     => $payout_max,
        message_to_client       => $message_to_client,
        message_to_client_array => $message_to_client_array,
    };
}

sub _build_exit_tick {
    my $self = shift;

    my $underlying = $self->underlying;
    my $exit_tick;
    if ($self->tick_expiry) {
        my $tick_number       = $self->ticks_to_expiry;
        my @ticks_since_start = @{
            $underlying->ticks_in_between_start_limit({
                    start_time => $self->date_start->epoch + 1,
                    limit      => $tick_number,
                })};
        # We wait for the n-th tick to settle tick expiry contract.
        # But the maximum waiting period is 5 minutes.
        if (@ticks_since_start == $tick_number) {
            $exit_tick = $ticks_since_start[-1];
            $self->date_expiry(Date::Utility->new($exit_tick->epoch));
        }
    } elsif ($self->is_after_expiry and not $self->is_after_settlement) {
        # After expiry and yet pass the settlement, use current tick at the date_expiry
        # to determine the pre-settlement value. It might diff with actual settlement value
        $exit_tick = $underlying->tick_at($self->date_expiry->epoch, {allow_inconsistent => 1});
    } elsif ($self->expiry_daily or $self->date_expiry->is_same_as($self->calendar->closing_on($self->date_expiry))) {
        # Expiration based on daily OHLC
        $exit_tick = $underlying->closing_tick_on($self->date_expiry->date);
    } else {
        $exit_tick = $underlying->tick_at($self->date_expiry->epoch);
    }

    if ($self->entry_tick and $exit_tick) {
        my ($entry_tick_date, $exit_tick_date) = map { Date::Utility->new($_) } ($self->entry_tick->epoch, $exit_tick->epoch);
        if (    not $self->expiry_daily
            and $underlying->intradays_must_be_same_day
            and $self->calendar->trading_days_between($entry_tick_date, $exit_tick_date))
        {
            $self->_add_error({
                message => 'Exit tick date differs from entry tick date on intraday '
                    . "[symbol: "
                    . $underlying->symbol . "] "
                    . "[start: "
                    . $exit_tick_date->datetime . "] "
                    . "[expiry: "
                    . $entry_tick_date->datetime . "]",
                message_to_client => localize("Intraday contracts may not cross market open."),
            });
        }
    }

    return $exit_tick;
}

sub _build_risk_profile {
    my $self = shift;

    return BOM::Platform::RiskProfile->new(
        contract_category              => $self->category_code,
        expiry_type                    => $self->expiry_type,
        start_type                     => $self->start_type,
        currency                       => $self->currency,
        barrier_category               => $self->barrier_category,
        symbol                         => $self->underlying->symbol,
        market_name                    => $self->underlying->market->name,
        submarket_name                 => $self->underlying->submarket->name,
        underlying_risk_profile        => $self->underlying->risk_profile,
        underlying_risk_profile_setter => $self->underlying->risk_profile_setter,
    );
}

# Don't mind me, I just need to make sure my attibutes are available.
with 'BOM::Product::Role::Reportable';

no Moose;
__PACKAGE__->meta->make_immutable;

1;<|MERGE_RESOLUTION|>--- conflicted
+++ resolved
@@ -465,23 +465,12 @@
 
 =cut
 
-=head2 is_spread
-
-Returns true if this is a spread contract - due to be removed.
-
-=cut
-
-<<<<<<< HEAD
-=======
-sub is_spread { return 0 }
-
 =head2 is_legacy
 
 True for obsolete contract types, see L<BOM::Product::Contract::Invalid>.
 
 =cut
 
->>>>>>> 97f35fc5
 sub is_legacy { return 0 }
 
 =head2 is_expired
