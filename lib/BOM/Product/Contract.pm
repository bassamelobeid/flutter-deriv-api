--- conflicted
+++ resolved
@@ -1111,7 +1111,6 @@
         $opp_parameters{$vol_param} = $self->$vol_param;
     }
 
-<<<<<<< HEAD
     # we still want to set for_sale for a forward_starting contracts
     $opp_parameters{for_sale} = 1;
     # delete traces of this contract were a forward starting contract before.
@@ -1165,8 +1164,6 @@
     $opp_parameters{$_} = $self->$_ for @to_override;
     $opp_parameters{pricing_new} = 1;
 
-=======
->>>>>>> d9a23e0b
     my $opp_contract = $self->_produce_contract_ref->(\%opp_parameters);
 
     if (my $role = $opp_parameters{role}) {
