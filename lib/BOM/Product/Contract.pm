package BOM::Product::Contract;

use strict;
use warnings;

=head1 NAME

BOM::Product::Contract - represents a contract object for a single bet

=head1 SYNOPSIS

    use feature qw(say);
    use BOM::Product::ContractFactory qw(produce_contract);
    # Create a simple contract
    my $contract = produce_contract({
        bet_type => 'CALLE',
        duration => '5t',
    });
    # Show the current prices (as of now, since an explicit pricing date is not provided)
    say "Bid for CALLE:  " . $contract->bid_price;
    say "Ask for CALLE:  " . $contract->ask_price;
    # Get the contract with the opposite bet type, in this case a PUT
    my $opposite = $contract->opposite_contract;
    say "Bid for PUT:    " . $opposite->bid_price;
    say "Ask for PUT:    " . $opposite->ask_price;

=head1 DESCRIPTION

This class is the base definition for all our contract types. It provides behaviour common to all contracts,
and defines the standard API for interacting with those contracts.

=cut

use Moose;

require UNIVERSAL::require;

use MooseX::Role::Validatable::Error;
use Time::HiRes qw(time);
use List::Util qw(min max first);
use Scalar::Util qw(looks_like_number);
use Math::Util::CalculatedValue::Validatable;
use Date::Utility;
use Format::Util::Numbers qw(to_monetary_number_format roundnear);
use Time::Duration::Concise;

use Quant::Framework::VolSurface::Utils;
use Quant::Framework::EconomicEventCalendar;
use Postgres::FeedDB::Spot::Tick;
use Price::Calculator;
use LandingCompany::Offerings qw(get_contract_specifics);
use VolSurface::Empirical;

use BOM::Platform::Chronicle;
use BOM::Platform::Context qw(localize);
use BOM::MarketData::Types;
use BOM::MarketData::Fetcher::VolSurface;
use BOM::Product::Contract::Category;
use BOM::Platform::RiskProfile;
use BOM::Product::Types;
use BOM::Product::ContractValidator;
use BOM::Product::ContractPricer;

# require Pricing:: modules to avoid circular dependency problems.
UNITCHECK {
    use BOM::Product::Pricing::Engine::Intraday::Forex;
    use BOM::Product::Pricing::Engine::Intraday::Index;
    use BOM::Product::Pricing::Engine::VannaVolga::Calibrated;
    use BOM::Product::Pricing::Greeks::BlackScholes;
}

my @date_attribute = (
    isa        => 'date_object',
    lazy_build => 1,
    coerce     => 1,
);

=head1 ATTRIBUTES - Construction

These are the parameters we expect to be passed when constructing a new contract.
These would be passed to L<BOM::Product::ContractFactory/produce_contract>.

=cut

=head2 currency

The currency in which this contract is bought/sold, e.g. C<USD>.

=cut

has currency => (
    is       => 'ro',
    isa      => 'Str',
    required => 1,
);

=head2 payout

Payout amount value, see L</currency>.

=cut

has payout => (
    is         => 'ro',
    isa        => 'Num',
    lazy_build => 1,
);

=head2 shortcode

(optional) This can be provided when creating a contract from a shortcode. If not, it will
be populated from the contract parameters.

=cut

has shortcode => (
    is         => 'ro',
    isa        => 'Str',
    lazy_build => 1,
);

=head2 underlying

The underlying asset, as a L<Finance::Asset::Underlying> instance.

=cut

has underlying => (
    is      => 'ro',
    isa     => 'underlying_object',
    coerce  => 1,
    handles => [qw(market pip_size)],
);

=head1 ATTRIBUTES - Date-related

=cut

=head2 date_expiry

When the contract expires.

=cut

has date_expiry => (
    is => 'rw',
    @date_attribute,
);

=head2 date_pricing

The date at which we're pricing the contract. Provide C< undef > to indicate "now".

=cut

has date_pricing => (
    is => 'ro',
    @date_attribute,
);

=head2 date_start

For American contracts, defines when the contract starts.

For Europeans, this is used to determine the barrier when the requested barrier is relative.

=cut

has date_start => (
    is => 'ro',
    @date_attribute,
);

=head2 duration

The requested contract duration, specified as a string indicating value with units.
The unit is provided as a single character suffix:

=over 4

=item * t - ticks

=item * s - seconds

=item * m - minutes

=item * h - hours

=item * d - days

=back

Examples would be C< 5t > for 5 ticks, C< 3h > for 3 hours.

=cut

has duration => (is => 'ro');

=head1 ATTRIBUTES - Tick-expiry contracts

These are only valid for tick contracts.

=cut

=head2 tick_expiry

A boolean that indicates if a contract expires after a pre-specified number of ticks.

=cut

has tick_expiry => (
    is      => 'ro',
    default => 0,
);

=head2 prediction

Prediction (for tick trades) is what client predicted would happen.

=cut

has prediction => (
    is  => 'ro',
    isa => 'Maybe[Num]',
);

=head2 tick_count

Number of ticks in this trade.

=cut

has tick_count => (
    is  => 'ro',
    isa => 'Maybe[Num]',
);

=head1 ATTRIBUTES - Other

=cut

=head2 starts_as_forward_starting

This attribute tells us if this contract was initially bought as a forward starting contract.
This should not be mistaken for is_forwarding_start attribute as that could change over time.

=cut

has starts_as_forward_starting => (
    is      => 'ro',
    default => 0,
);

#expiry_daily - Does this bet expire at close of the exchange?
has [qw(
        is_intraday
        is_forward_starting
        )
    ] => (
    is         => 'ro',
    lazy_build => 1,
    );

has value => (
    is       => 'rw',
    init_arg => undef,
    isa      => 'Num',
    default  => 0,
);

has [qw(entry_tick current_tick)] => (
    is         => 'ro',
    lazy_build => 1,
);

has [qw(
        current_spot)
    ] => (
    is         => 'rw',
    isa        => 'Maybe[PositiveNum]',
    lazy_build => 1,
    );

=head2 for_sale

Was this bet built using BOM-generated parameters, as opposed to user-supplied parameters?

Be sure, as this allows us to relax some checks. Don't relax too much, as this still came from a
user at some point.. and they are wily.

This will contain the shortcode of the original bet, if we built it from one.

=cut

has for_sale => (
    is      => 'ro',
    isa     => 'Bool',
    default => 0,
);

has build_parameters => (
    is  => 'ro',
    isa => 'HashRef',
    # Required until it goes away entirely.
    required => 1,
);

#fixed_expiry - A Boolean to determine if this bet has fixed or flexible expiries.

has fixed_expiry => (
    is      => 'ro',
    default => 0,
);

has calendar => (
    is      => 'ro',
    isa     => 'Quant::Framework::TradingCalendar',
    lazy    => 1,
    default => sub { return shift->underlying->calendar; },
);

has [qw(opposite_contract opposite_contract_for_sale)] => (
    is         => 'ro',
    isa        => 'BOM::Product::Contract',
    lazy_build => 1
);

has remaining_time => (
    is         => 'ro',
    isa        => 'Time::Duration::Concise',
    lazy_build => 1,
);

has corporate_actions => (
    is         => 'ro',
    lazy_build => 1,
);

has tentative_events => (
    is         => 'ro',
    lazy_build => 1,
);

# We adopt "near-far" methodology to price in dividends by adjusting spot and strike.
# This returns a hash reference with spot and barrrier adjustment for the bet period.
has dividend_adjustment => (
    is         => 'ro',
    lazy_build => 1,
);

has is_sold => (
    is      => 'ro',
    isa     => 'Bool',
    default => 0
);

has risk_profile => (
    is         => 'ro',
    lazy_build => 1,
    init_arg   => undef,
);

# pricing_spot - The spot used in pricing.  It may have been adjusted for corporate actions.
has pricing_spot => (
    is         => 'ro',
    lazy_build => 1,
);

has [qw(barrier_category)] => (
    is         => 'ro',
    lazy_build => 1,
);

has exit_tick => (
    is         => 'ro',
    lazy_build => 1,
);

has primary_validation_error => (
    is       => 'rw',
    init_arg => undef,
);

has 'staking_limits' => (
    is         => 'ro',
    isa        => 'HashRef',
    lazy_build => 1,
);

has apply_market_inefficient_limit => (
    is         => 'ro',
    lazy_build => 1,
);

#A TimeInterval which expresses the maximum time a tick trade may run, even if there are missing ticks in the middle.
has _max_tick_expiry_duration => (
    is      => 'ro',
    isa     => 'time_interval',
    default => '5m',
    coerce  => 1,
);

# We can't import the Factory directly as that goes circular.
# On the other hand, we want some extra info which only
# becomes available here. So, require the Factory to give us
# a coderef for how we make more of ourselves.
# This should also make it more annoying for people to call the
# constructor directly.. which we hope they will not do.
has _produce_contract_ref => (
    is       => 'ro',
    isa      => 'CodeRef',
    required => 1,
);

has _applicable_economic_events => (
    is      => 'ro',
    lazy    => 1,
    builder => '_build_applicable_economic_events',
);

# This is needed to determine if a contract is newly priced
# or it is repriced from an existing contract.
# Milliseconds matters since UI is reacting much faster now.
has _date_pricing_milliseconds => (
    is => 'rw',
);

has _basis_tick => (
    is         => 'ro',
    isa        => 'Postgres::FeedDB::Spot::Tick',
    lazy_build => 1,
    builder    => '_build_basis_tick',
);

# ATTRIBUTES - Internal

# Internal hashref of attributes that will be passed to the pricing engine.
has _pricing_args => (
    is         => 'ro',
    isa        => 'HashRef',
    lazy_build => 1,
);

=head1 ATTRIBUTES - From contract_types.yml

=head2 id

=head2 pricing_code

=head2 display_name

=head2 sentiment

=head2 other_side_code

=head2 payout_type

=head2 payouttime

=cut

has [qw(id pricing_code display_name sentiment other_side_code payout_type payouttime)] => (
    is      => 'ro',
    default => undef,
);

=head1 METHODS - Boolean checks

=cut

=head2 is_after_expiry

This check if the contract already passes the expiry times

For tick expiry contract, there is no expiry time, so it will check again the exit tick
For other contracts, it will check the remaining time of the contract to expiry.

=cut

sub is_after_expiry {
    my $self = shift;

    if ($self->tick_expiry) {
        return 1
            if ($self->exit_tick || ($self->date_pricing->epoch - $self->date_start->epoch > $self->_max_tick_expiry_duration->seconds));
    } else {

        return 1 if $self->get_time_to_expiry->seconds == 0;
    }
    return 0;
}

=head2 is_after_settlement

This check if the contract already passes the settlement time

For tick expiry contract, it can expires when a certain number of ticks is received or it already passes the max_tick_expiry_duration.
For other contracts, it can expires when current time has past a pre-determined settelement time.

=cut

sub is_after_settlement {
    my $self = shift;

    if ($self->tick_expiry) {
        return 1
            if ($self->exit_tick || ($self->date_pricing->epoch - $self->date_start->epoch > $self->_max_tick_expiry_duration->seconds));
    } else {
        return 1 if $self->get_time_to_settlement->seconds == 0;
    }

    return 0;
}

=head2 is_atm_bet

Is this contract meant to be ATM or non ATM at start?
The status will not change throughout the lifetime of the contract due to differences in offerings for ATM and non ATM contracts.

=cut

sub is_atm_bet {
    my $self = shift;

    return 0 if $self->two_barriers;
    # if not defined, it is non ATM
    return 0 if not defined $self->supplied_barrier;
    return 0 if $self->supplied_barrier ne 'S0P';
    return 1;
}

=head2 is_expired

Returns true if this contract is expired.

It is expired only if it passes the expiry time time and has valid exit tick.

=cut

sub is_expired { die "Calling ->is_expired on a ::Contract instance" }

=head2 is_legacy

True for obsolete contract types, see L<BOM::Product::Contract::Invalid>.

=cut

sub is_legacy { return 0 }

=head2 is_settleable

Returns true if the contract is settleable.

To be able to settle, it need pass the settlement time and has valid exit tick

=cut

sub is_settleable { die "Calling ->is_settleable on a ::Contract instance" }

sub may_settle_automatically {
    my $self = shift;

    # For now, only trigger this condition when the bet is past expiry.
    return (not $self->get_time_to_settlement->seconds and not $self->is_valid_to_sell) ? 0 : 1;
}

=head1 METHODS - Proxied to L<BOM::Product::Contract::Category>

Our C<category> attribute provides several helper methods:

=cut

has category => (
    is      => 'ro',
    isa     => 'bom_contract_category',
    coerce  => 1,
    handles => [qw(supported_expiries is_path_dependent allow_forward_starting two_barriers barrier_at_start)],
);

=head2 supported_expiries

Which expiry durations we allow. Values can be:

=over 4

=item * intraday

=item * daily

=item * tick

=back

=cut

=head2 supported_start_types

(removed)

=cut

=head2 is_path_dependent

True if this is a path-dependent contract.

=cut

=head2 allow_forward_starting

True if we allow forward starting for this contract type.

=cut

=head2 two_barriers

True if the contract has two barriers.

=cut

=head2 barrier_at_start

The starting barrier value.

=cut

=head2 category_code

The code for this category.

=cut

sub category_code {
    my $self = shift;
    return $self->category->code;
}

=head1 METHODS - Time-related

=cut

=head2 timeinyears

Contract duration in years.

=head2 timeindays

Contract duration in days.

=cut

has [qw(
        timeinyears
        timeindays
        )
    ] => (
    is         => 'ro',
    init_arg   => undef,
    isa        => 'Math::Util::CalculatedValue::Validatable',
    lazy_build => 1,
    );

sub _build_timeinyears {
    my $self = shift;

    my $tiy = Math::Util::CalculatedValue::Validatable->new({
        name        => 'time_in_years',
        description => 'Bet duration in years',
        set_by      => 'BOM::Product::Contract',
        base_amount => 0,
        minimum     => 0.000000001,
    });

    my $days_per_year = Math::Util::CalculatedValue::Validatable->new({
        name        => 'days_per_year',
        description => 'We use a 365 day year.',
        set_by      => 'BOM::Product::Contract',
        base_amount => 365,
    });

    $tiy->include_adjustment('add',    $self->timeindays);
    $tiy->include_adjustment('divide', $days_per_year);

    return $tiy;
}

sub _build_timeindays {
    my $self = shift;

    my $atid = $self->get_time_to_expiry({
            from => $self->effective_start,
        })->days;

    my $tid = Math::Util::CalculatedValue::Validatable->new({
        name        => 'time_in_days',
        description => 'Duration of this bet in days',
        set_by      => 'BOM::Product::Contract',
        minimum     => 0.000001,
        maximum     => 730,
        base_amount => $atid,
    });

    return $tid;
}

=head1 METHODS - Other

=cut

=head2 debug_information

Pricing engine internal debug information hashref.

=cut

sub debug_information {
    my $self = shift;

    return $self->pricing_engine->can('debug_info') ? $self->pricing_engine->debug_info : {};
}

=head2 ticks_to_expiry

Number of ticks until expiry of this contract. Defaults to one more than tick_count,
TODO JB - this is overridden in the digit/Asian contracts, any idea why?

=cut

sub ticks_to_expiry {
    return shift->tick_count + 1;
}

=head2 entry_spot

The entry spot price of the contract.

=cut

sub entry_spot {
    my $self = shift;

    my $entry_tick = $self->entry_tick or return undef;
    return $self->entry_tick->quote;
}

=head2 entry_spot_epoch

The entry spot epoch of the contract.

=cut

sub entry_spot_epoch {
    my $self = shift;

    my $entry_tick = $self->entry_tick or return undef;
    return $self->entry_tick->epoch;
}

=head2 effective_start

=over 4

=item * For backpricing, this is L</date_start>.

=item * For a forward-starting contract, this is L</date_start>.

=item * For all other states - i.e. active, non-expired contracts - this is L</date_pricing>.

=back

=cut

sub effective_start {
    my $self = shift;

    return
          ($self->date_pricing->is_after($self->date_expiry)) ? $self->date_start
        : ($self->date_pricing->is_after($self->date_start))  ? $self->date_pricing
        :                                                       $self->date_start;
}

=head2 expiry_type

The expiry type of a contract (daily, tick or intraday).

=cut

sub expiry_type {
    my $self = shift;

    return ($self->tick_expiry) ? 'tick' : ($self->expiry_daily) ? 'daily' : 'intraday';
}

=head2 expiry_daily

Returns true if this is not an intraday contract.

=cut

sub expiry_daily {
    my $self = shift;
    return $self->is_intraday ? 0 : 1;
}

=head2 date_settlement

When the contract was settled (can be C<undef>).

=cut

sub date_settlement {
    my $self       = shift;
    my $end_date   = $self->date_expiry;
    my $underlying = $self->underlying;

    my $date_settlement = $end_date;    # Usually we settle when we expire.
    if ($self->expiry_daily and $self->calendar->trades_on($end_date)) {
        $date_settlement = $self->calendar->settlement_on($end_date);
    }

    return $date_settlement;
}

=head2 get_time_to_expiry

Returns a TimeInterval to expiry of the bet. For a forward start bet, it will NOT return the bet lifetime, but the time till the bet expires.

If you want to get the contract life time, use:

    $contract->get_time_to_expiry({from => $contract->date_start})

=cut

sub get_time_to_expiry {
    my ($self, $attributes) = @_;

    $attributes->{'to'} = $self->date_expiry;

    return $self->_get_time_to_end($attributes);
}

=head2 get_time_to_settlement

Like get_time_to_expiry, but for settlement time rather than expiry.

=cut

sub get_time_to_settlement {
    my ($self, $attributes) = @_;

    $attributes->{to} = $self->date_settlement;

    my $time = $self->_date_pricing_milliseconds // $self->date_pricing->epoch;
    my $zero_duration = Time::Duration::Concise->new(
        interval => 0,
    );
    return ($time >= $self->date_settlement->epoch and $self->expiry_daily) ? $zero_duration : $self->_get_time_to_end($attributes);
}

=head2 longcode

Returns the (localized) longcode for this contract.

May throw an exception if an invalid expiry type is requested for this contract type.

=cut

sub longcode {
    my $self = shift;

    # When we are building the longcode, we should always take the date_start to date_expiry as duration.
    # Don't use $self->expiry_type because that's use to price a contract at effective_start time.
    my $forward_starting_contract = ($self->starts_as_forward_starting or $self->is_forward_starting);
    my $expiry_type = $self->tick_expiry ? 'tick' : $self->_check_is_intraday($self->date_start) == 0 ? 'daily' : 'intraday';
    $expiry_type .= '_fixed_expiry' if $expiry_type eq 'intraday' and not $forward_starting_contract and $self->fixed_expiry;
    my $localizable_description = $self->localizable_description->{$expiry_type} // die "Unknown expiry_type $expiry_type for " . ref($self);

    my ($when_end, $when_start);
    if ($expiry_type eq 'intraday_fixed_expiry') {
        $when_end   = $self->date_expiry->datetime . ' GMT';
        $when_start = '';
    } elsif ($expiry_type eq 'intraday') {
        $when_end = $self->get_time_to_expiry({from => $self->date_start})->as_string;
        $when_start = ($forward_starting_contract) ? $self->date_start->db_timestamp . ' GMT' : localize('contract start time');
    } elsif ($expiry_type eq 'daily') {
        my $close = $self->underlying->calendar->closing_on($self->date_expiry);
        if ($close and $close->epoch != $self->date_expiry->epoch) {
            $when_end = $self->date_expiry->datetime . ' GMT';
        } else {
            $when_end = localize('close on [_1]', $self->date_expiry->date);
        }
        $when_start = '';
    } elsif ($expiry_type eq 'tick') {
        $when_end   = $self->tick_count;
        $when_start = localize('first tick');
    }
    my $payout = to_monetary_number_format($self->payout);
    my @barriers = ($self->two_barriers) ? ($self->high_barrier, $self->low_barrier) : ($self->barrier);
    @barriers = map { $_->display_text if $_ } @barriers;

    return localize($localizable_description,
        ($self->currency, $payout, localize($self->underlying->display_name), $when_start, $when_end, @barriers));
}

=head2 allowed_slippage

Ratio of slippage we allow for this contract, where 0.01 is 1%.

=cut

sub allowed_slippage {
    my $self = shift;

    # our commission for volatility indices is 1.5% so we can let it slipped more than that.
    return 0.01 if $self->market->name eq 'volidx';
    return 0.0175;
}

# INTERNAL METHODS

sub _offering_specifics {
    my $self = shift;

    return get_contract_specifics(
        BOM::Platform::Runtime->instance->get_offerings_config,
        {
            underlying_symbol => $self->underlying->symbol,
            barrier_category  => $self->barrier_category,
            expiry_type       => $self->expiry_type,
            start_type        => ($self->is_forward_starting ? 'forward' : 'spot'),
            contract_category => $self->category->code,
            ($self->can('landing_company') ? (landing_company => $self->landing_company) : ()),    # this is done for japan
        });
}

sub _check_is_intraday {
    my ($self, $date_start) = @_;
    my $date_expiry       = $self->date_expiry;
    my $contract_duration = $date_expiry->epoch - $date_start->epoch;

    return 0 if $contract_duration > 86400;

    # for contract that start at the open of day and expire at the close of day (include early close) should be treated as daily contract
    my $closing = $self->calendar->closing_on($self->date_expiry);

    # An intraday if the market is close on expiry
    return 1 unless $closing;
    my $calendar = $self->calendar;
    # daily trading seconds based on the market's trading hour
    my $daily_trading_seconds = $calendar->closing_on($date_expiry)->epoch - $calendar->opening_on($date_expiry)->epoch;
    return 0 if $closing->is_same_as($self->date_expiry) and $contract_duration >= $daily_trading_seconds;

    return 1;
}

# Send in the correct 'to'
sub _get_time_to_end {
    my ($self, $attributes) = @_;

    my $end_point = $attributes->{to};
    my $from = ($attributes and $attributes->{from}) ? $attributes->{from} : $self->date_pricing;

    # Don't worry about how long past expiry
    # Let it die if they gave us nonsense.

    return Time::Duration::Concise->new(
        interval => max(0, $end_point->epoch - $from->epoch),
    );
}

sub _add_error {
    my ($self, $err) = @_;
    $err->{set_by} = __PACKAGE__;
    $self->primary_validation_error(MooseX::Role::Validatable::Error->new(%$err));
    return;
}

#== BUILDERS =====================

# The pricing, greek and markup engines need the same set of arguments,
# so we provide this helper function which pulls all the revelant bits out of the object and
# returns a nice HashRef for them.
sub _build__pricing_args {
    my $self = shift;

    my $start_date           = $self->date_pricing;
    my $barriers_for_pricing = $self->barriers_for_pricing;
    my $payouttime_code      = ($self->payouttime eq 'hit') ? 0 : 1;
    my $args                 = {
        spot            => $self->pricing_spot,
        r_rate          => $self->r_rate,
        t               => $self->timeinyears->amount,
        barrier1        => $barriers_for_pricing->{barrier1},
        barrier2        => $barriers_for_pricing->{barrier2},
        q_rate          => $self->q_rate,
        iv              => $self->pricing_vol,
        discount_rate   => $self->discount_rate,
        mu              => $self->mu,
        payouttime_code => $payouttime_code,
    };

    if ($self->priced_with_intraday_model) {
        $args->{long_term_prediction}      = $self->long_term_prediction;
        $args->{volatility_scaling_factor} = $self->volatility_scaling_factor;
        $args->{iv_with_news}              = $self->news_adjusted_pricing_vol;
    }

    return $args;
}

sub _build_date_pricing {
    my $self = shift;
    my $time = Time::HiRes::time();
    $self->_date_pricing_milliseconds($time);
    my $now = Date::Utility->new($time);
    return ($self->has_pricing_new and $self->pricing_new)
        ? $self->date_start
        : $now;
}

sub _build_is_intraday {
    my $self = shift;

    return $self->_check_is_intraday($self->effective_start);

}

sub _build_is_forward_starting {
    my $self = shift;

    return ($self->allow_forward_starting and $self->date_pricing->is_before($self->date_start)) ? 1 : 0;
}

sub _build_basis_tick {
    my $self = shift;

    my $waiting_for_entry_tick = localize('Waiting for entry tick.');
    my $missing_market_data    = localize('Trading on this market is suspended due to missing market data.');
    my ($basis_tick, $potential_error);

    # basis_tick is only set to entry_tick when the contract has started.
    if ($self->pricing_new) {
        $basis_tick = $self->current_tick;
        $potential_error = $self->starts_as_forward_starting ? $waiting_for_entry_tick : $missing_market_data;
        warn "No basis tick for " . $self->underlying->symbol if ($potential_error eq $missing_market_data && !$basis_tick);
    } else {
        $basis_tick      = $self->entry_tick;
        $potential_error = $waiting_for_entry_tick;
    }

    # if there's no basis tick, don't die but catch the error.
    unless ($basis_tick) {
        $basis_tick = Postgres::FeedDB::Spot::Tick->new({
            # slope pricer will die with illegal division by zero error when we get the slope
            quote  => $self->underlying->pip_size * 2,
            epoch  => time,
            symbol => $self->underlying->symbol,
        });
        $self->_add_error({
            message           => "Waiting for entry tick [symbol: " . $self->underlying->symbol . "]",
            message_to_client => $potential_error,
        });
    }

    return $basis_tick;
}

sub _build_remaining_time {
    my $self = shift;

    my $when = ($self->date_pricing->is_after($self->date_start)) ? $self->date_pricing : $self->date_start;

    return $self->get_time_to_expiry({
        from => $when,
    });
}

sub _build_current_spot {
    my $self = shift;

    my $spot = $self->current_tick or return undef;

    return $self->underlying->pipsized_value($spot->quote);
}

sub _build_current_tick {
    my $self = shift;

    return $self->underlying->spot_tick;
}

<<<<<<< HEAD
sub _build_timeinyears {
    my $self = shift;

    my $tiy = Math::Util::CalculatedValue::Validatable->new({
        name        => 'time_in_years',
        description => 'Bet duration in years',
        set_by      => 'BOM::Product::Contract',
        base_amount => 0,
        minimum     => 0.000000001,
    });

    my $days_per_year = Math::Util::CalculatedValue::Validatable->new({
        name        => 'days_per_year',
        description => 'We use a 365 day year.',
        set_by      => 'BOM::Product::Contract',
        base_amount => 365,
    });

    $tiy->include_adjustment('add',    $self->timeindays);
    $tiy->include_adjustment('divide', $days_per_year);

    return $tiy;
}

sub _build_timeindays {
    my $self = shift;

    my $atid = $self->get_time_to_expiry({
            from => $self->effective_start,
        })->days;

    my $tid = Math::Util::CalculatedValue::Validatable->new({
        name        => 'time_in_days',
        description => 'Duration of this bet in days',
        set_by      => 'BOM::Product::Contract',
        minimum     => 0.000001,
        maximum     => 730,
        base_amount => $atid,
    });

    return $tid;
}

sub _build_opposite_contract_for_sale {
=======
sub _build_opposite_contract {
>>>>>>> 86bd1ace
    my $self = shift;

    # Start by making a copy of the parameters we used to build this bet.
    my %opp_parameters = %{$self->build_parameters};
    # we still want to set for_sale for a forward_starting contracts
    $opp_parameters{for_sale} = 1;
    # delete traces of this contract were a forward starting contract before.
    delete $opp_parameters{starts_as_forward_starting};
    # duration could be set for an opposite contract from bad hash reference reused.
    delete $opp_parameters{duration};

    if (not $self->is_forward_starting) {
        if ($self->entry_tick) {
            foreach my $barrier ($self->two_barriers ? ('high_barrier', 'low_barrier') : ('barrier')) {
                if (defined $self->$barrier) {
                    $opp_parameters{$barrier} = $self->$barrier->as_absolute;
                    $opp_parameters{'supplied_' . $barrier} = $self->$barrier->as_absolute;
                }
            }
        }
        # We should be looking to move forward in time to a bet starting now.
        $opp_parameters{date_start}  = $self->date_pricing;
        $opp_parameters{pricing_new} = 1;
        # This should be removed in our callput ATM and non ATM minimum allowed duration is identical.
        # Currently, 'sell at market' button will appear when current spot == barrier when the duration
        # of the contract is less than the minimum duration of non ATM contract.
    }

    # Always switch out the bet type for the other side.
    $opp_parameters{'bet_type'} = $self->other_side_code;
    # Don't set the shortcode, as it will change between these.
    delete $opp_parameters{'shortcode'};
    # Save a round trip.. copy market data
    foreach my $vol_param (qw(volsurface fordom forqqq domqqq)) {
        $opp_parameters{$vol_param} = $self->$vol_param;
    }

    # we still want to set for_sale for a forward_starting contracts
    $opp_parameters{for_sale} = 1;
    # delete traces of this contract were a forward starting contract before.
    delete $opp_parameters{starts_as_forward_starting};
    # duration could be set for an opposite contract from bad hash reference reused.
    delete $opp_parameters{duration};

    if (not $self->is_forward_starting) {
        if ($self->entry_tick) {
            foreach my $barrier ($self->two_barriers ? ('high_barrier', 'low_barrier') : ('barrier')) {
                if (defined $self->$barrier) {
                    $opp_parameters{$barrier} = $self->$barrier->as_absolute;
                    $opp_parameters{'supplied_' . $barrier} = $self->$barrier->as_absolute;
                }
            }
        }
        # We should be looking to move forward in time to a bet starting now.
        $opp_parameters{date_start}  = $self->date_pricing;
        $opp_parameters{pricing_new} = 1;
    }

    my $opp_contract = $self->_produce_contract_ref->(\%opp_parameters);

    if (my $role = $opp_parameters{role}) {
        $role->require;
        $role->meta->apply($opp_contract);
    }

    return $opp_contract;
}

sub _build_opposite_contract {
    my $self = shift;

    # Start by making a copy of the parameters we used to build this bet.
    my %opp_parameters = %{$self->build_parameters};
    # Always switch out the bet type for the other side.
    $opp_parameters{'bet_type'} = $self->other_side_code;
    # Don't set the shortcode, as it will change between these.
    delete $opp_parameters{'shortcode'};
    # Save a round trip.. copy market data
    foreach my $vol_param (qw(volsurface fordom forqqq domqqq)) {
        $opp_parameters{$vol_param} = $self->$vol_param;
    }

    # We have this concept in forward starting contract where a forward start contract is considered
    # pricing_new until it has started. So it kind of messed up here.
    $opp_parameters{current_tick} = $self->current_tick;
    my @to_override = qw(r_rate q_rate discount_rate pricing_vol pricing_spot mu);
    push @to_override, qw(volatility_scaling_factor long_term_prediction) if $self->priced_with_intraday_model;
    $opp_parameters{$_} = $self->$_ for @to_override;
    $opp_parameters{pricing_new} = 1;

    my $opp_contract = $self->_produce_contract_ref->(\%opp_parameters);

    if (my $role = $opp_parameters{role}) {
        $role->require;
        $role->meta->apply($opp_contract);
    }

    return $opp_contract;
}

sub _build_corporate_actions {
    my $self = shift;

    my @actions;
    my $underlying = $self->underlying;

    if ($underlying->market->affected_by_corporate_actions) {
        my $first_day_close = $underlying->calendar->closing_on($self->date_start);
        if ($first_day_close and not $self->date_expiry->is_before($first_day_close)) {
            @actions = $self->underlying->get_applicable_corporate_actions_for_period({
                start => $self->date_start,
                end   => $self->date_pricing,
            });
        }
    }

    return \@actions;
}

sub _build_dividend_adjustment {
    my $self = shift;

    my $dividend_adjustment = $self->underlying->dividend_adjustments_for_period({
        start => $self->date_pricing,
        end   => $self->date_expiry,
    });

    my @corporate_actions = $self->underlying->get_applicable_corporate_actions_for_period({
        start => $self->date_pricing->truncate_to_day,
        end   => Date::Utility->new,
    });

    my $dividend_recorded_date = $dividend_adjustment->{recorded_date};

    if (scalar @corporate_actions
        and (my $action = first { Date::Utility->new($_->{effective_date})->is_after($dividend_recorded_date) } @corporate_actions))
    {

        warn "Missing dividend data: corp actions are " . join(',', @corporate_actions) . " and found date for action " . $action;
        $self->_add_error({
            message => 'Dividend is not updated  after corporate action'
                . "[dividend recorded date : "
                . $dividend_recorded_date->datetime . "] "
                . "[symbol: "
                . $self->underlying->symbol . "]",
            message_to_client => localize('Trading on this market is suspended due to missing market (dividend) data.'),
        });

    }

    return $dividend_adjustment;

}

sub _build_payout {
    my ($self) = @_;

    $self->_set_price_calculator_params('payout');
    return $self->price_calculator->payout;
}

sub _build_shortcode {
    my $self = shift;

    my $shortcode_date_start = (
               $self->is_forward_starting
            or $self->starts_as_forward_starting
    ) ? $self->date_start->epoch . 'F' : $self->date_start->epoch;
    my $shortcode_date_expiry =
          ($self->tick_expiry)  ? $self->tick_count . 'T'
        : ($self->fixed_expiry) ? $self->date_expiry->epoch . 'F'
        :                         $self->date_expiry->epoch;

    my @shortcode_elements = ($self->code, $self->underlying->symbol, $self->payout, $shortcode_date_start, $shortcode_date_expiry);

    if ($self->two_barriers) {
        push @shortcode_elements, ($self->high_barrier->for_shortcode, $self->low_barrier->for_shortcode);
    } elsif ($self->barrier and $self->barrier_at_start) {
        # Having a hardcoded 0 for single barrier is dumb.
        # We should get rid of this legacy
        push @shortcode_elements, ($self->barrier->for_shortcode, 0);
    }

    return uc join '_', @shortcode_elements;
}

sub _build_entry_tick {
    my $self = shift;

    # entry tick if never defined if it is a newly priced contract.
    return if $self->pricing_new;
    my $entry_epoch = $self->date_start->epoch;
    return $self->underlying->tick_at($entry_epoch) if $self->starts_as_forward_starting;
    return $self->underlying->next_tick_after($entry_epoch);
}

sub _build_date_start {
    return Date::Utility->new;
}

sub _build_applicable_economic_events {
    my $self = shift;

    my $effective_start   = $self->effective_start;
    my $seconds_to_expiry = $self->get_time_to_expiry({from => $effective_start})->seconds;
    my $current_epoch     = $effective_start->epoch;
    # Go back and forward an hour to get all the tentative events.
    my $start = $current_epoch - $seconds_to_expiry - 3600;
    my $end   = $current_epoch + $seconds_to_expiry + 3600;

    return Quant::Framework::EconomicEventCalendar->new({
            chronicle_reader => BOM::Platform::Chronicle::get_chronicle_reader($self->underlying->for_date),
        }
        )->get_latest_events_for_period({
            from => Date::Utility->new($start),
            to   => Date::Utility->new($end)});
}

sub _build_tentative_events {
    my $self = shift;

    my %affected_currency = (
        $self->underlying->asset_symbol           => 1,
        $self->underlying->quoted_currency_symbol => 1,
    );
    return [grep { $_->{is_tentative} and $affected_currency{$_->{symbol}} } @{$self->_applicable_economic_events}];
}

sub _build_pricing_spot {
    my $self = shift;

    # always use current spot to price for sale or buy.
    my $initial_spot;
    if ($self->current_tick) {
        $initial_spot = $self->current_tick->quote;
    } else {
        # If we could not get the correct spot to price, we will take the latest available spot at pricing time.
        # This is to prevent undefined spot being passed to BlackScholes formula that causes the code to die!!
        $initial_spot = $self->underlying->tick_at($self->date_pricing->epoch, {allow_inconsistent => 1});
        $initial_spot //= $self->underlying->pip_size * 2;
        $self->_add_error({
            message => 'Undefined spot '
                . "[date pricing: "
                . $self->date_pricing->datetime . "] "
                . "[symbol: "
                . $self->underlying->symbol . "]",
            message_to_client => localize('We could not process this contract at this time.'),
        });
    }

    if ($self->underlying->market->prefer_discrete_dividend) {
        $initial_spot += $self->dividend_adjustment->{spot};
    }

    return $initial_spot;
}

sub _build_barrier_category {
    my $self = shift;

    my $barrier_category;
    if ($self->category->code eq 'callput') {
        $barrier_category = ($self->is_atm_bet) ? 'euro_atm' : 'euro_non_atm';
    } else {
        $barrier_category = $LandingCompany::Offerings::BARRIER_CATEGORIES->{$self->category->code}->[0];
    }

    return $barrier_category;
}

sub _build_apply_market_inefficient_limit {
    my $self = shift;

    return $self->market_is_inefficient && $self->priced_with_intraday_model;
}

sub _build_staking_limits {
    my $self = shift;

    my $underlying = $self->underlying;
    my $curr       = $self->currency;

    my $static     = BOM::Platform::Config::quants;
    my $bet_limits = $static->{bet_limits};
    # NOTE: this evaluates only the contract-specific payout limit. There may be further
    # client-specific restrictions which are evaluated in B:P::Transaction.
    my $per_contract_payout_limit = $static->{risk_profile}{$self->risk_profile->get_risk_profile}{payout}{$self->currency};
    my @possible_payout_maxes = ($bet_limits->{maximum_payout}->{$curr}, $per_contract_payout_limit);
    push @possible_payout_maxes, $bet_limits->{inefficient_period_payout_max}->{$self->currency} if $self->apply_market_inefficient_limit;

    my $payout_max = min(grep { looks_like_number($_) } @possible_payout_maxes);
    my $payout_min =
        ($self->underlying->market->name eq 'volidx')
        ? $bet_limits->{min_payout}->{volidx}->{$curr}
        : $bet_limits->{min_payout}->{default}->{$curr};
    my $stake_min = ($self->for_sale) ? $payout_min / 20 : $payout_min / 2;

    my $message_to_client_array;
    my $message_to_client;
    if ($self->for_sale) {
        $message_to_client = localize('Contract market price is too close to final payout.');
    } else {
        $message_to_client = localize(
            'Minimum stake of [_1] and maximum payout of [_2]',
            to_monetary_number_format($stake_min),
            to_monetary_number_format($payout_max));
        $message_to_client_array =
            ['Minimum stake of [_1] and maximum payout of [_2]', to_monetary_number_format($stake_min), to_monetary_number_format($payout_max)];
    }

    return {
        min                     => $stake_min,
        max                     => $payout_max,
        message_to_client       => $message_to_client,
        message_to_client_array => $message_to_client_array,
    };
}

sub _build_exit_tick {
    my $self = shift;

    my $underlying = $self->underlying;
    my $exit_tick;
    if ($self->tick_expiry) {
        my $tick_number       = $self->ticks_to_expiry;
        my @ticks_since_start = @{
            $underlying->ticks_in_between_start_limit({
                    start_time => $self->date_start->epoch + 1,
                    limit      => $tick_number,
                })};
        # We wait for the n-th tick to settle tick expiry contract.
        # But the maximum waiting period is 5 minutes.
        if (@ticks_since_start == $tick_number) {
            $exit_tick = $ticks_since_start[-1];
            $self->date_expiry(Date::Utility->new($exit_tick->epoch));
        }
    } elsif ($self->is_after_expiry and not $self->is_after_settlement) {
        # After expiry and yet pass the settlement, use current tick at the date_expiry
        # to determine the pre-settlement value. It might diff with actual settlement value
        $exit_tick = $underlying->tick_at($self->date_expiry->epoch, {allow_inconsistent => 1});
    } elsif ($self->expiry_daily or $self->date_expiry->is_same_as($self->calendar->closing_on($self->date_expiry))) {
        # Expiration based on daily OHLC
        $exit_tick = $underlying->closing_tick_on($self->date_expiry->date);
    } else {
        $exit_tick = $underlying->tick_at($self->date_expiry->epoch);
    }

    if ($self->entry_tick and $exit_tick) {
        my ($entry_tick_date, $exit_tick_date) = map { Date::Utility->new($_) } ($self->entry_tick->epoch, $exit_tick->epoch);
        if (    not $self->expiry_daily
            and $underlying->intradays_must_be_same_day
            and $self->calendar->trading_days_between($entry_tick_date, $exit_tick_date))
        {
            $self->_add_error({
                message => 'Exit tick date differs from entry tick date on intraday '
                    . "[symbol: "
                    . $underlying->symbol . "] "
                    . "[start: "
                    . $exit_tick_date->datetime . "] "
                    . "[expiry: "
                    . $entry_tick_date->datetime . "]",
                message_to_client => localize("Intraday contracts may not cross market open."),
            });
        }
    }

    return $exit_tick;
}

sub _build_risk_profile {
    my $self = shift;

    return BOM::Platform::RiskProfile->new(
        contract_category              => $self->category_code,
        expiry_type                    => $self->expiry_type,
        start_type                     => ($self->is_forward_starting ? 'forward' : 'spot'),
        currency                       => $self->currency,
        barrier_category               => $self->barrier_category,
        symbol                         => $self->underlying->symbol,
        market_name                    => $self->underlying->market->name,
        submarket_name                 => $self->underlying->submarket->name,
        underlying_risk_profile        => $self->underlying->risk_profile,
        underlying_risk_profile_setter => $self->underlying->risk_profile_setter,
    );
}

=head2 extra_info

get the extra pricing information of the contract. Is it necessary for Japan but let's do it for everyone.

->extra_info('string'); # returns a string of information separated by underscore
->extra_info('arrayref'); # returns an array reference of information

=cut

sub extra_info {
    my ($self, $as_type) = @_;

    die 'Supports \'string\' or \'arrayref\' type only' if (not($as_type eq 'string' or $as_type eq 'arrayref'));

    # We have these keys save in data_collection.quants_bet_variables.
    # Not going to change it for backward compatibility.
    my %mapper = (
        high_barrier_vol => 'iv',
        low_barrier_vol  => 'iv_2',
        pricing_vol      => 'iv',
    );
    my @extra = ([pricing_spot => $self->pricing_spot]);
    if ($self->priced_with_intraday_model) {
        push @extra,
            (map { [($mapper{$_} // $_) => $self->$_] } qw(pricing_vol news_adjusted_pricing_vol long_term_prediction volatility_scaling_factor));
    } elsif ($self->pricing_vol_for_two_barriers) {
        push @extra, (map { [($mapper{$_} // $_) => $self->pricing_vol_for_two_barriers->{$_}] } qw(high_barrier_vol low_barrier_vol));
    } else {
        push @extra, [iv => $self->pricing_vol];
    }

    if ($as_type eq 'string') {
        my $string = join '_', map { $_->[1] } @extra;
        return $string;
    }

    return \@extra;
}

# Don't mind me, I just need to make sure my attibutes are available.
with 'BOM::Product::Role::Reportable';

no Moose;
__PACKAGE__->meta->make_immutable;

1;<|MERGE_RESOLUTION|>--- conflicted
+++ resolved
@@ -1088,54 +1088,7 @@
     return $self->underlying->spot_tick;
 }
 
-<<<<<<< HEAD
-sub _build_timeinyears {
-    my $self = shift;
-
-    my $tiy = Math::Util::CalculatedValue::Validatable->new({
-        name        => 'time_in_years',
-        description => 'Bet duration in years',
-        set_by      => 'BOM::Product::Contract',
-        base_amount => 0,
-        minimum     => 0.000000001,
-    });
-
-    my $days_per_year = Math::Util::CalculatedValue::Validatable->new({
-        name        => 'days_per_year',
-        description => 'We use a 365 day year.',
-        set_by      => 'BOM::Product::Contract',
-        base_amount => 365,
-    });
-
-    $tiy->include_adjustment('add',    $self->timeindays);
-    $tiy->include_adjustment('divide', $days_per_year);
-
-    return $tiy;
-}
-
-sub _build_timeindays {
-    my $self = shift;
-
-    my $atid = $self->get_time_to_expiry({
-            from => $self->effective_start,
-        })->days;
-
-    my $tid = Math::Util::CalculatedValue::Validatable->new({
-        name        => 'time_in_days',
-        description => 'Duration of this bet in days',
-        set_by      => 'BOM::Product::Contract',
-        minimum     => 0.000001,
-        maximum     => 730,
-        base_amount => $atid,
-    });
-
-    return $tid;
-}
-
 sub _build_opposite_contract_for_sale {
-=======
-sub _build_opposite_contract {
->>>>>>> 86bd1ace
     my $self = shift;
 
     # Start by making a copy of the parameters we used to build this bet.
