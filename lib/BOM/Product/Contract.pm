--- conflicted
+++ resolved
@@ -319,7 +319,6 @@
     builder => '_build_trading_calendar',
 );
 
-<<<<<<< HEAD
 sub _build_trading_calendar {
     my $self = shift;
 
@@ -328,10 +327,7 @@
     return Quant::Framework->new->trading_calendar(BOM::Platform::Chronicle::get_chronicle_reader($for_date), $for_date);
 }
 
-has opposite_contract => (
-=======
 has [qw(opposite_contract opposite_contract_for_sale)] => (
->>>>>>> 0bec15bf
     is         => 'ro',
     isa        => 'BOM::Product::Contract',
     lazy_build => 1
