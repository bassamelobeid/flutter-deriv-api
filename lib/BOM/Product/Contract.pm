--- conflicted
+++ resolved
@@ -1357,12 +1357,7 @@
         payouttime_code => $self->payouttime_code,
     };
 
-<<<<<<< HEAD
-    if ($self->pricing_engine_name eq 'BOM::Product::Pricing::Engine::Intraday::Forex') {
-=======
     if ($self->priced_with_intraday_model) {
-        $args->{average_tick_count}   = $self->average_tick_count;
->>>>>>> 8e48085b
         $args->{long_term_prediction} = $self->long_term_prediction;
         $args->{iv_with_news}         = $self->news_adjusted_pricing_vol;
     }
