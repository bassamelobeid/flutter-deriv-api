--- conflicted
+++ resolved
@@ -427,72 +427,10 @@
 
 sub is_after_settlement {
     my $self = shift;
-<<<<<<< HEAD
-    return if not $self->new_interface_engine;
-
-    my %pricing_parameters;
-
-    if ($self->pricing_engine_name eq 'Pricing::Engine::Digits') {
-        %pricing_parameters = (
-            strike => $self->barrier ? $self->barrier->as_absolute : undef,
-            contract_type => $self->pricing_code,
-        );
-    } elsif ($self->pricing_engine_name eq 'Pricing::Engine::TickExpiry') {
-        my $backprice = ($self->underlying->for_date) ? 1 : 0;
-        %pricing_parameters = (
-            contract_type     => $self->pricing_code,
-            underlying_symbol => $self->underlying->symbol,
-            date_start        => $self->effective_start,
-            date_pricing      => $self->date_pricing,
-            ticks             => BOM::Market::DataDecimate->new()->tick_cache_get_num_ticks({
-                    underlying => $self->underlying,
-                    end_epoch  => $self->date_start->epoch,
-                    num        => 20,
-                    backprice  => $backprice,
-                }
-            ),
-            economic_events => _generate_market_data($self->underlying, $self->date_start)->{economic_events},
-        );
-    } elsif ($self->pricing_engine_name eq 'Pricing::Engine::EuropeanDigitalSlope') {
-        #pricing_vol can be calculated using an empirical vol. So we have to sent the raw numberc
-        %pricing_parameters = (
-            contract_type            => $self->pricing_code,
-            for_date                 => $self->underlying->for_date,
-            spot                     => $self->pricing_spot,
-            strikes                  => [grep { $_ } values %{$self->barriers_for_pricing}],
-            date_start               => $self->effective_start,
-            chronicle_reader         => BOM::System::Chronicle::get_chronicle_reader($self->underlying->for_date),
-            date_pricing             => $self->date_pricing,
-            date_expiry              => $self->date_expiry,
-            discount_rate            => $self->discount_rate,
-            mu                       => $self->mu,
-            vol                      => $self->pricing_vol_for_two_barriers // $self->pricing_vol,
-            payouttime_code          => $self->payouttime_code,
-            q_rate                   => $self->q_rate,
-            r_rate                   => $self->r_rate,
-            priced_with              => $self->priced_with,
-            underlying_symbol        => $self->underlying->symbol,
-            volsurface               => $self->volsurface->surface,
-            volsurface_recorded_date => $self->volsurface->recorded_date,
-        );
-    } elsif ($self->pricing_engine_name eq 'Pricing::Engine::BlackScholes') {
-        %pricing_parameters = (
-            strikes         => [grep { $_ } values %{$self->barriers_for_pricing}],
-            spot            => $self->pricing_spot,
-            t               => $self->timeinyears->amount,
-            discount_rate   => $self->discount_rate,
-            mu              => $self->mu,
-            payouttime_code => $self->payouttime_code,
-            payout_type     => $self->payout_type,
-            contract_type   => $self->pricing_code,
-            vol => $self->pricing_vol_for_two_barriers // $self->pricing_vol,
-        );
-=======
 
     if ($self->tick_expiry) {
         return 1
             if ($self->exit_tick || ($self->date_pricing->epoch - $self->date_start->epoch > $self->max_tick_expiry_duration->seconds));
->>>>>>> 64359f29
     } else {
         return 1 if $self->get_time_to_settlement->seconds == 0;
     }
@@ -1163,453 +1101,6 @@
     };
 }
 
-<<<<<<< HEAD
-# Rates calculation, including quanto effects.
-
-has [qw(mu discount_rate)] => (
-    is         => 'ro',
-    isa        => 'Num',
-    lazy_build => 1,
-);
-
-has [qw(domqqq forqqq fordom)] => (
-    is         => 'ro',
-    isa        => 'HashRef',
-    lazy_build => 1,
-);
-
-has priced_with => (
-    is         => 'ro',
-    isa        => 'Str',
-    lazy_build => 1,
-);
-
-has [qw(atm_vols rho)] => (
-    is         => 'ro',
-    isa        => 'HashRef',
-    lazy_build => 1
-);
-
-# a hash reference for slow migration of pricing engine to the new interface.
-has new_interface_engine => (
-    is      => 'ro',
-    lazy    => 1,
-    builder => '_build_new_interface_engine',
-);
-
-sub _build_new_interface_engine {
-    my $self = shift;
-
-    my %engines = (
-        'Pricing::Engine::BlackScholes'         => 1,
-        'Pricing::Engine::Digits'               => 1,
-        'Pricing::Engine::TickExpiry'           => 1,
-        'Pricing::Engine::EuropeanDigitalSlope' => 1,
-    );
-
-    return $engines{$self->pricing_engine_name} // 0;
-}
-
-# For European::Slope engine, we need call and put vol for double barriers contract
-has pricing_vol_for_two_barriers => (
-    is      => 'ro',
-    lazy    => 1,
-    builder => '_build_pricing_vol_for_two_barriers',
-);
-
-sub _build_pricing_vol_for_two_barriers {
-    my $self = shift;
-
-    return if not $self->two_barriers;
-    return if $self->pricing_engine_name ne 'Pricing::Engine::EuropeanDigitalSlope';
-
-    my $vol_args = {
-        from => $self->date_start,
-        to   => $self->date_expiry,
-    };
-
-    $vol_args->{strike} = $self->barriers_for_pricing->{barrier1};
-    my $high_barrier_vol = $self->volsurface->get_volatility($vol_args);
-
-    $vol_args->{strike} = $self->barriers_for_pricing->{barrier2};
-    my $low_barrier_vol = $self->volsurface->get_volatility($vol_args);
-
-    return {
-        high_barrier_vol => $high_barrier_vol,
-        low_barrier_vol  => $low_barrier_vol
-    };
-}
-
-sub _generate_market_data {
-    my ($underlying, $date_start) = @_;
-
-    my $for_date = $underlying->for_date;
-    my $result   = {};
-
-    #this is a list of symbols which are applicable when getting important economic events.
-    #Note that other than currency pair of the fx symbol, we include some other important currencies
-    #here because any event for these currencies, can potentially affect all other currencies too
-    my %applicable_symbols = (
-        USD                                 => 1,
-        AUD                                 => 1,
-        CAD                                 => 1,
-        CNY                                 => 1,
-        NZD                                 => 1,
-        $underlying->quoted_currency_symbol => 1,
-        $underlying->asset_symbol           => 1,
-    );
-
-    my $ee = Quant::Framework::EconomicEventCalendar->new({
-            chronicle_reader => BOM::System::Chronicle::get_chronicle_reader($for_date),
-        }
-        )->get_latest_events_for_period({
-            from => $date_start->minus_time_interval('10m'),
-            to   => $date_start->plus_time_interval('10m')});
-
-    my @applicable_news =
-        sort { $a->{release_date} <=> $b->{release_date} } grep { $applicable_symbols{$_->{symbol}} } @$ee;
-
-    #as of now, we only update the result with a raw list of economic events, later that we move to other
-    #engines, we will add other market-data items too (e.g. dividends, vol-surface, ...)
-    $result->{economic_events} = \@applicable_news;
-    return $result;
-}
-
-sub _market_data {
-    my $self = shift;
-
-    # market data date is determined by for_date in underlying.
-    my $for_date        = $self->underlying->for_date;
-    my %underlyings     = ($self->underlying->symbol => $self->underlying);
-    my $volsurface      = $self->volsurface;
-    my $effective_start = $self->effective_start;
-    my $date_expiry     = $self->date_expiry;
-    return {
-        get_vol_spread => sub {
-            my $args = shift;
-            return $volsurface->get_spread($args);
-        },
-        get_volsurface_data => sub {
-            return $volsurface->surface;
-        },
-        get_market_rr_bf => sub {
-            my $timeindays = shift;
-            return $volsurface->get_market_rr_bf($timeindays);
-        },
-        get_volatility => sub {
-            my ($args, $surface_data) = @_;
-            # if there's new surface data, calculate vol from that.
-            my $vol;
-            if ($surface_data) {
-                my $new_volsurface_obj = $volsurface->clone({surface_data => $surface_data});
-                $vol = $new_volsurface_obj->get_volatility($args);
-            } else {
-                $vol = $volsurface->get_volatility($args);
-            }
-
-            return $vol;
-        },
-        get_atm_volatility => sub {
-            my $args = shift;
-
-            $args->{delta} = 50;
-            my $vol = $volsurface->get_volatility($args);
-
-            return $vol;
-        },
-        get_economic_event => sub {
-            my $args = shift;
-            my $underlying = $underlyings{$args->{underlying_symbol}} // create_underlying({
-                symbol   => $args->{underlying_symbol},
-                for_date => $for_date
-            });
-            my ($from, $to) = map { Date::Utility->new($args->{$_}) } qw(start end);
-            my %applicable_symbols = (
-                USD                                 => 1,
-                AUD                                 => 1,
-                CAD                                 => 1,
-                CNY                                 => 1,
-                NZD                                 => 1,
-                $underlying->quoted_currency_symbol => 1,
-                $underlying->asset_symbol           => 1,
-            );
-
-            my $ee = Quant::Framework::EconomicEventCalendar->new({
-                    chronicle_reader => BOM::System::Chronicle::get_chronicle_reader($for_date),
-                }
-                )->get_latest_events_for_period({
-                    from => $from,
-                    to   => $to
-                });
-
-            my @applicable_news =
-                sort { $a->{release_date} <=> $b->{release_date} } grep { $applicable_symbols{$_->{symbol}} } @$ee;
-
-            return @applicable_news;
-        },
-        get_ticks => sub {
-            my $args              = shift;
-            my $underlying_symbol = delete $args->{underlying_symbol};
-            $args->{underlying} = $underlyings{$underlying_symbol} // create_underlying({
-                symbol   => $underlying_symbol,
-                for_date => $for_date
-            });
-
-            my $backprice = ($args->{underlying}->for_date) ? 1 : 0;
-
-            return BOM::Market::DataDecimate->new()->tick_cache_get_num_ticks({
-                underlying => $args->{underlying},
-                end_epoch  => $args->{ending_epoch},
-                num        => $args->{tick_count},
-                backprice  => $backprice,
-            });
-        },
-        get_overnight_tenor => sub {
-            return $volsurface->_ON_day;
-        },
-    };
-}
-
-sub _build_priced_with {
-    my $self = shift;
-
-    my $underlying = $self->underlying;
-
-    # Everything should have a quoted currency, except our randoms.
-    # However, rather than check for random directly, just do a numeraire bet if we don't know what it is.
-    my $priced_with;
-    if ($underlying->quoted_currency_symbol eq $self->currency or (none { $underlying->market->name eq $_ } (qw(forex commodities indices)))) {
-        $priced_with = 'numeraire';
-    } elsif ($underlying->asset_symbol eq $self->currency) {
-        $priced_with = 'base';
-    } else {
-        $priced_with = 'quanto';
-    }
-
-    if ($underlying->submarket->name eq 'smart_fx') {
-        $priced_with = 'numeraire';
-    }
-
-    return $priced_with;
-}
-
-sub _build_mu {
-    my $self = shift;
-
-    my $mu = $self->r_rate - $self->q_rate;
-
-    if (first { $self->underlying->market->name eq $_ } (qw(forex commodities indices))) {
-        my $rho = $self->rho->{fd_dq};
-        my $vol = $self->atm_vols;
-        # See [1] for Quanto Formula
-        $mu = $self->r_rate - $self->q_rate - $rho * $vol->{fordom} * $vol->{domqqq};
-    }
-
-    return $mu;
-}
-
-sub _build_rho {
-
-    my $self     = shift;
-    my $atm_vols = $self->atm_vols;
-    my $w        = ($self->domqqq->{underlying}->inverted) ? -1 : 1;
-
-    my %rhos;
-
-    $rhos{fd_dq} = 0;
-
-    if ($self->priced_with eq 'numeraire') {
-        $rhos{fd_dq} = 0;
-    } elsif ($self->priced_with eq 'base') {
-        $rhos{fd_dq} = -1;
-    } elsif ($self->underlying->market->name eq 'forex' or $self->underlying->market->name eq 'commodities') {
-        $rhos{fd_dq} =
-            $w * (($atm_vols->{forqqq}**2 - $atm_vols->{fordom}**2 - $atm_vols->{domqqq}**2) / (2 * $atm_vols->{fordom} * $atm_vols->{domqqq}));
-    } elsif ($self->underlying->market->name eq 'indices') {
-        my $construct_args = {
-            symbol           => $self->underlying->market->name,
-            for_date         => $self->underlying->for_date,
-            chronicle_reader => BOM::System::Chronicle::get_chronicle_reader($self->underlying->for_date),
-        };
-        my $rho_data = Quant::Framework::CorrelationMatrix->new($construct_args);
-
-        my $index           = $self->underlying->asset_symbol;
-        my $payout_currency = $self->currency;
-        my $tiy             = $self->timeinyears->amount;
-        my $correlation_u   = create_underlying($index);
-
-        $rhos{fd_dq} = $rho_data->correlation_for($index, $payout_currency, $tiy, $correlation_u->expiry_conventions);
-    }
-
-    return \%rhos;
-}
-
-has _volsurface_fetcher => (
-    is         => 'ro',
-    isa        => 'BOM::MarketData::Fetcher::VolSurface',
-    init_arg   => undef,
-    lazy_build => 1,
-);
-
-sub _build__volsurface_fetcher {
-    return BOM::MarketData::Fetcher::VolSurface->new;
-}
-
-sub _vols_at_point {
-    my ($self, $end_date, $days_attr) = @_;
-
-    my $vol_args = {
-        delta => 50,
-        from  => $self->effective_start,
-        to    => $self->date_expiry,
-    };
-
-    my $market_name = $self->underlying->market->name;
-    my %vols_to_use;
-    foreach my $pair (qw(fordom domqqq forqqq)) {
-        my $pair_ref = $self->$pair;
-        $pair_ref->{volsurface} //= $self->_volsurface_fetcher->fetch_surface({
-            underlying => $pair_ref->{underlying},
-        });
-        $pair_ref->{vol} //= $pair_ref->{volsurface}->get_volatility($vol_args);
-        $vols_to_use{$pair} = $pair_ref->{vol};
-    }
-
-    if (none { $market_name eq $_ } (qw(forex commodities indices))) {
-        $vols_to_use{domqqq} = $vols_to_use{fordom};
-        $vols_to_use{forqqq} = $vols_to_use{domqqq};
-    }
-
-    return \%vols_to_use;
-}
-
-sub _build_atm_vols {
-    my $self = shift;
-
-    return $self->_vols_at_point($self->date_expiry, 'timeindays');
-}
-
-sub _build_domqqq {
-    my $self = shift;
-
-    my $result = {};
-
-    if ($self->priced_with eq 'quanto') {
-        $result->{underlying} = create_underlying({
-            symbol   => 'frx' . $self->underlying->quoted_currency_symbol . $self->currency,
-            for_date => $self->underlying->for_date
-        });
-        $result->{volsurface} = $self->_volsurface_fetcher->fetch_surface({
-            underlying => $result->{underlying},
-        });
-    } else {
-        $result = $self->fordom;
-    }
-
-    return $result;
-}
-
-sub _build_forqqq {
-    my $self = shift;
-
-    my $result = {};
-
-    if ($self->priced_with eq 'quanto' and ($self->underlying->market->name eq 'forex' or $self->underlying->market->name eq 'commodities')) {
-        $result->{underlying} = create_underlying({
-            symbol   => 'frx' . $self->underlying->asset_symbol . $self->currency,
-            for_date => $self->underlying->for_date
-        });
-
-        $result->{volsurface} = $self->_volsurface_fetcher->fetch_surface({
-            underlying => $result->{underlying},
-        });
-
-    } else {
-        $result = $self->domqqq;
-    }
-
-    return $result;
-}
-
-sub _build_fordom {
-    my $self = shift;
-
-    return {
-        underlying => $self->underlying,
-        volsurface => $self->volsurface,
-    };
-}
-
-sub _build_discount_rate {
-    my $self = shift;
-
-    my %args = (
-        symbol => $self->currency,
-        $self->underlying->for_date ? (for_date => $self->underlying->for_date) : (),
-        chronicle_reader => BOM::System::Chronicle::get_chronicle_reader($self->underlying->for_date),
-        chronicle_writer => BOM::System::Chronicle::get_chronicle_writer(),
-    );
-    my $curr_obj = Quant::Framework::Currency->new(%args);
-
-    return $curr_obj->rate_for($self->timeinyears->amount);
-}
-
-=head2 get_time_to_expiry
-
-Returns a TimeInterval to expiry of the bet. For a forward start bet, it will NOT return the bet lifetime, but the time till the bet expires,
-if you want to get the bet life time call it like C<$bet-E<gt>get_time_to_expiry({from =E<gt> $bet-E<gt>date_start})>.
-
-=cut
-
-sub get_time_to_expiry {
-    my ($self, $attributes) = @_;
-
-    $attributes->{'to'} = $self->date_expiry;
-
-    return $self->_get_time_to_end($attributes);
-}
-
-=head2 get_time_to_settlement
-
-Like get_time_to_expiry, but for settlement time rather than expiry.
-
-=cut
-
-sub get_time_to_settlement {
-    my ($self, $attributes) = @_;
-
-    $attributes->{to} = $self->date_settlement;
-
-    my $time = $self->_date_pricing_milliseconds // $self->date_pricing->epoch;
-    my $zero_duration = Time::Duration::Concise->new(
-        interval => 0,
-    );
-    return ($time >= $self->date_settlement->epoch and $self->expiry_daily) ? $zero_duration : $self->_get_time_to_end($attributes);
-}
-
-# PRIVATE METHOD: _get_time_to_end
-# Send in the correct 'to'
-sub _get_time_to_end {
-    my ($self, $attributes) = @_;
-
-    my $end_point = $attributes->{to};
-    my $from = ($attributes and $attributes->{from}) ? $attributes->{from} : $self->date_pricing;
-
-    # Don't worry about how long past expiry
-    # Let it die if they gave us nonsense.
-
-    return Time::Duration::Concise->new(
-        interval => max(0, $end_point->epoch - $from->epoch),
-    );
-}
-
-has exit_tick => (
-    is         => 'ro',
-    lazy_build => 1,
-);
-
-=======
->>>>>>> 64359f29
 sub _build_exit_tick {
     my $self = shift;
 
