package BOM::Product::Contract;

use strict;
use warnings;

=head1 NAME

BOM::Product::Contract - represents a contract object for a single bet

=head1 SYNOPSIS

    use feature qw(say);
    use BOM::Product::ContractFactory qw(produce_contract);
    # Create a simple contract
    my $contract = produce_contract({
        bet_type => 'CALLE',
        duration => '5t',
    });
    # Show the current prices (as of now, since an explicit pricing date is not provided)
    say "Bid for CALLE:  " . $contract->bid_price;
    say "Ask for CALLE:  " . $contract->ask_price;
    # Get the contract with the opposite bet type, in this case a PUT
    my $opposite = $contract->opposite_contract;
    say "Bid for PUT:    " . $opposite->bid_price;
    say "Ask for PUT:    " . $opposite->ask_price;

=head1 DESCRIPTION

This class is the base definition for all our contract types. It provides behaviour common to all contracts,
and defines the standard API for interacting with those contracts.

=cut

use Moose;

require UNIVERSAL::require;

use MooseX::Role::Validatable::Error;
use Time::HiRes qw(time);
use List::Util qw(min max first);
use Scalar::Util qw(looks_like_number);
use Math::Util::CalculatedValue::Validatable;
use Date::Utility;
use Format::Util::Numbers qw(to_monetary_number_format roundnear);
use Time::Duration::Concise;

use Quant::Framework::VolSurface::Utils;
use Quant::Framework::EconomicEventCalendar;
use Postgres::FeedDB::Spot::Tick;
use Price::Calculator;
use LandingCompany::Offerings qw(get_contract_specifics);
use VolSurface::Empirical;

use BOM::Platform::Chronicle;
use BOM::Platform::Context qw(localize);
use BOM::MarketData::Types;
use BOM::MarketData::Fetcher::VolSurface;
use BOM::Product::Contract::Category;
use BOM::Platform::RiskProfile;
use BOM::Product::Types;
use BOM::Product::ContractValidator;
use BOM::Product::ContractPricer;

# require Pricing:: modules to avoid circular dependency problems.
UNITCHECK {
    use BOM::Product::Pricing::Engine::Intraday::Forex;
    use BOM::Product::Pricing::Engine::Intraday::Index;
    use BOM::Product::Pricing::Engine::VannaVolga::Calibrated;
    use BOM::Product::Pricing::Greeks::BlackScholes;
}

=head1 METHODS - Date attributes

=cut

my @date_attribute = (
    isa        => 'date_object',
    lazy_build => 1,
    coerce     => 1,
);

=head2 date_start

For American contracts, defines when the contract starts.

For Europeans, this is used to determine the barrier when the requested barrier is relative.

=cut

has date_start => (
    is => 'ro',
    @date_attribute,
);

=head2 date_pricing

The date at which we're pricing the contract. Provide C< undef > to indicate "now".

=cut

has date_pricing => (
    is => 'ro',
    @date_attribute,
);

=head2 date_expiry

When the contract expires.

=cut

has date_expiry => (
    is => 'rw',
    @date_attribute,
);

=head2 date_settlement

When the contract was settled (can be C<undef>).

=cut

has date_settlement => (
    is => 'rw',
    @date_attribute,
);

=head2 effective_start

=over 4

=item * For backpricing, this is L</date_start>.

=item * For a forward-starting contract, this is L</date_start>.

=item * For all other states - i.e. active, non-expired contracts - this is L</date_pricing>.

=back

=cut

has effective_start => (
    is => 'rw',
    @date_attribute,
);

=head1 METHODS - Other attributes

=cut

=head2 duration

The requested contract duration, specified as a string indicating value with units.
The unit is provided as a single character suffix:

=over 4

=item * t - ticks

=item * s - seconds

=item * m - minutes

=item * h - hours

=item * d - days

=back

Examples would be C< 5t > for 5 ticks, C< 3h > for 3 hours.

=cut

has duration => (is => 'ro');

has [qw(_pricing_args)] => (
    is         => 'ro',
    isa        => 'HashRef',
    lazy_build => 1,
);

#backtest - Enable optimizations for speedier back testing.  Not suitable for production.
#tick_expiry - A boolean that indicates if a contract expires after a pre-specified number of ticks.
has [qw(backtest tick_expiry)] => (
    is      => 'ro',
    default => 0,
);

# This attribute tells us if this contract was initially bought as a forward starting contract.
# This should not be mistaken for is_forwarding_start attribute as that could change over time.
has starts_as_forward_starting => (
    is      => 'ro',
    default => 0,
);

has [qw(shortcode)] => (
    is         => 'ro',
    isa        => 'Str',
    lazy_build => 1,
);

has debug_information => (
    is         => 'ro',
    lazy_build => 1,
);

# Check whether the contract is expired or not . It is expired only if it passes the expiry time time and has valid exit tick
has is_expired => (
    is         => 'ro',
    lazy_build => 1,
);

# Check whether the contract is settelable or not. To be able to settle, it need pass the settlement time and has valid exit tick
has is_settleable => (
    is         => 'rw',
    lazy_build => 1,
);

has category => (
    is      => 'ro',
    isa     => 'bom_contract_category',
    coerce  => 1,
    handles => [qw(supported_expiries supported_start_types is_path_dependent allow_forward_starting two_barriers barrier_at_start)],
);

has category_code => (
    is         => 'ro',
    lazy_build => 1,
);

#These data are coming from contract_types.yml
has [qw(id pricing_code display_name sentiment other_side_code payout_type payouttime)] => (
    is      => 'ro',
    default => undef,
);

has ticks_to_expiry => (
    is         => 'ro',
    lazy_build => 1,
);

#expiry_daily - Does this bet expire at close of the exchange?
has [
    qw( is_atm_bet expiry_daily is_intraday expiry_type start_type payouttime_code
        translated_display_name is_forward_starting permitted_expiries effective_daily_trading_seconds)
    ] => (
    is         => 'ro',
    lazy_build => 1,
    );

has currency => (
    is       => 'ro',
    isa      => 'Str',
    required => 1,
);

has payout => (
    is         => 'ro',
    isa        => 'Num',
    lazy_build => 1,
);

has value => (
    is      => 'rw',
    isa     => 'Num',
    default => 0,
);

has [qw(entry_tick current_tick)] => (
    is         => 'ro',
    lazy_build => 1,
);

has [
    qw( entry_spot
        current_spot)
    ] => (
    is         => 'rw',
    isa        => 'Maybe[PositiveNum]',
    lazy_build => 1,
    );

#prediction (for tick trades) is what client predicted would happen
#tick_count is for tick trades
has [qw(prediction tick_count)] => (
    is  => 'ro',
    isa => 'Maybe[Num]',
);

=head2 for_sale

Was this bet built using BOM-generated parameters, as opposed to user-supplied parameters?

Be sure, as this allows us to relax some checks. Don't relax too much, as this still came from a
user at some point.. and they are wily.

This will contain the shortcode of the original bet, if we built it from one.

=cut

has for_sale => (
    is      => 'ro',
    isa     => 'Bool',
    default => 0,
);

=head2 max_tick_expiry_duration

A TimeInterval which expresses the maximum time a tick trade may run, even if there are missing ticks in the middle.

=cut

has max_tick_expiry_duration => (
    is      => 'ro',
    isa     => 'time_interval',
    default => '5m',
    coerce  => 1,
);

has build_parameters => (
    is  => 'ro',
    isa => 'HashRef',
    # Required until it goes away entirely.
    required => 1,
);

# timeindays/timeinyears - note that for FX contracts of >=1 duration, these values will follow the market convention of integer days
has [qw(
        timeinyears
        timeindays
        )
    ] => (
    is         => 'ro',
    isa        => 'Math::Util::CalculatedValue::Validatable',
    lazy_build => 1,
    );

#fixed_expiry - A Boolean to determine if this bet has fixed or flexible expiries.

has fixed_expiry => (
    is      => 'ro',
    default => 0,
);

has underlying => (
    is      => 'ro',
    isa     => 'underlying_object',
    coerce  => 1,
    handles => [qw(market pip_size)],
);

has calendar => (
    is      => 'ro',
    isa     => 'Quant::Framework::TradingCalendar',
    lazy    => 1,
    default => sub { return shift->underlying->calendar; },
);

has opposite_contract => (
    is         => 'ro',
    isa        => 'BOM::Product::Contract',
    lazy_build => 1
);

has remaining_time => (
    is         => 'ro',
    isa        => 'Time::Duration::Concise',
    lazy_build => 1,
);

has corporate_actions => (
    is         => 'ro',
    lazy_build => 1,
);

has tentative_events => (
    is         => 'ro',
    lazy_build => 1,
);

# We adopt "near-far" methodology to price in dividends by adjusting spot and strike.
# This returns a hash reference with spot and barrrier adjustment for the bet period.
has dividend_adjustment => (
    is         => 'ro',
    lazy_build => 1,
);

has is_sold => (
    is      => 'ro',
    isa     => 'Bool',
    default => 0
);

has risk_profile => (
    is         => 'ro',
    lazy_build => 1,
    init_arg   => undef,
);

# pricing_spot - The spot used in pricing.  It may have been adjusted for corporate actions.
has pricing_spot => (
    is         => 'ro',
    lazy_build => 1,
);

has [qw(offering_specifics barrier_category)] => (
    is         => 'ro',
    lazy_build => 1,
);

has exit_tick => (
    is         => 'ro',
    lazy_build => 1,
);

has primary_validation_error => (
    is       => 'rw',
    init_arg => undef,
);

has 'staking_limits' => (
    is         => 'ro',
    isa        => 'HashRef',
    lazy_build => 1,
);

has apply_market_inefficient_limit => (
    is         => 'ro',
    lazy_build => 1,
);

# We can't import the Factory directly as that goes circular.
# On the other hand, we want some extra info which only
# becomes available here. So, require the Factory to give us
# a coderef for how we make more of ourselves.
# This should also make it more annoying for people to call the
# constructor directly.. which we hope they will not do.
has _produce_contract_ref => (
    is       => 'ro',
    isa      => 'CodeRef',
    required => 1,
);

has _applicable_economic_events => (
    is      => 'ro',
    lazy    => 1,
    builder => '_build_applicable_economic_events',
);

# This is needed to determine if a contract is newly priced
# or it is repriced from an existing contract.
# Milliseconds matters since UI is reacting much faster now.
has _date_pricing_milliseconds => (
    is => 'rw',
);

has _basis_tick => (
    is         => 'ro',
    isa        => 'Postgres::FeedDB::Spot::Tick',
    lazy_build => 1,
    builder    => '_build_basis_tick',
);

=head1 METHODS

=cut

<<<<<<< HEAD
=======
sub is_spread { return 0 }

>>>>>>> 98da665a
sub is_legacy { return 0 }

sub _check_is_intraday {
    my ($self, $date_start) = @_;
    my $date_expiry       = $self->date_expiry;
    my $contract_duration = $date_expiry->epoch - $date_start->epoch;

    return 0 if $contract_duration > 86400;

    # for contract that start at the open of day and expire at the close of day (include early close) should be treated as daily contract
    my $closing = $self->calendar->closing_on($self->date_expiry);
    return 0 if $closing and $closing->is_same_as($self->date_expiry) and $contract_duration >= $self->effective_daily_trading_seconds;

    return 1;
}

=head2 is_after_settlement

This check if the contract already passes the settlement time

For tick expiry contract, it can expires when a certain number of ticks is received or it already passes the max_tick_expiry_duration.
For other contracts, it can expires when current time has past a pre-determined settelement time.

=cut

sub is_after_settlement {
    my $self = shift;

    if ($self->tick_expiry) {
        return 1
            if ($self->exit_tick || ($self->date_pricing->epoch - $self->date_start->epoch > $self->max_tick_expiry_duration->seconds));
    } else {
        return 1 if $self->get_time_to_settlement->seconds == 0;
    }

    return 0;
}

=head2 is_after_expiry

This check if the contract already passes the expiry times

For tick expiry contract, there is no expiry time, so it will check again the exit tick
For other contracts, it will check the remaining time of the contract to expiry.

=cut

sub is_after_expiry {
    my $self = shift;

    if ($self->tick_expiry) {
        return 1
            if ($self->exit_tick || ($self->date_pricing->epoch - $self->date_start->epoch > $self->max_tick_expiry_duration->seconds));
    } else {

        return 1 if $self->get_time_to_expiry->seconds == 0;
    }
    return 0;
}

sub may_settle_automatically {
    my $self = shift;

    # For now, only trigger this condition when the bet is past expiry.
    return (not $self->get_time_to_settlement->seconds and not $self->is_valid_to_sell) ? 0 : 1;
}

=head2 get_time_to_expiry

Returns a TimeInterval to expiry of the bet. For a forward start bet, it will NOT return the bet lifetime, but the time till the bet expires.

If you want to get the contract life time, use:

    $contract->get_time_to_expiry({from => $contract->date_start})

=cut

sub get_time_to_expiry {
    my ($self, $attributes) = @_;

    $attributes->{'to'} = $self->date_expiry;

    return $self->_get_time_to_end($attributes);
}

=head2 get_time_to_settlement

Like get_time_to_expiry, but for settlement time rather than expiry.

=cut

sub get_time_to_settlement {
    my ($self, $attributes) = @_;

    $attributes->{to} = $self->date_settlement;

    my $time = $self->_date_pricing_milliseconds // $self->date_pricing->epoch;
    my $zero_duration = Time::Duration::Concise->new(
        interval => 0,
    );
    return ($time >= $self->date_settlement->epoch and $self->expiry_daily) ? $zero_duration : $self->_get_time_to_end($attributes);
}

# Send in the correct 'to'
sub _get_time_to_end {
    my ($self, $attributes) = @_;

    my $end_point = $attributes->{to};
    my $from = ($attributes and $attributes->{from}) ? $attributes->{from} : $self->date_pricing;

    # Don't worry about how long past expiry
    # Let it die if they gave us nonsense.

    return Time::Duration::Concise->new(
        interval => max(0, $end_point->epoch - $from->epoch),
    );
}

sub _add_error {
    my ($self, $err) = @_;
    $err->{set_by} = __PACKAGE__;
    $self->primary_validation_error(MooseX::Role::Validatable::Error->new(%$err));
    return;
}

#== BUILDERS =====================

# The pricing, greek and markup engines need the same set of arguments,
# so we provide this helper function which pulls all the revelant bits out of the object and
# returns a nice HashRef for them.
sub _build__pricing_args {
    my $self = shift;

    my $start_date           = $self->date_pricing;
    my $barriers_for_pricing = $self->barriers_for_pricing;
    my $args                 = {
        spot            => $self->pricing_spot,
        r_rate          => $self->r_rate,
        t               => $self->timeinyears->amount,
        barrier1        => $barriers_for_pricing->{barrier1},
        barrier2        => $barriers_for_pricing->{barrier2},
        q_rate          => $self->q_rate,
        iv              => $self->pricing_vol,
        discount_rate   => $self->discount_rate,
        mu              => $self->mu,
        payouttime_code => $self->payouttime_code,
    };

    if ($self->priced_with_intraday_model) {
        $args->{long_term_prediction}      = $self->empirical_volsurface->long_term_prediction;
        $args->{volatility_scaling_factor} = $self->empirical_volsurface->volatility_scaling_factor;
        $args->{iv_with_news}              = $self->news_adjusted_pricing_vol;
    }

    return $args;
}

sub _build_debug_information {
    my $self = shift;

    return $self->pricing_engine->can('debug_info') ? $self->pricing_engine->debug_info : {};
}

sub _build_category_code {
    my $self = shift;
    return $self->category->code;
}

sub _build_ticks_to_expiry {
    return shift->tick_count + 1;
}

sub _build_effective_start {
    my $self = shift;

    return
          ($self->date_pricing->is_after($self->date_expiry)) ? $self->date_start
        : ($self->date_pricing->is_after($self->date_start))  ? $self->date_pricing
        :                                                       $self->date_start;
}

sub _build_date_pricing {
    my $self = shift;
    my $time = Time::HiRes::time();
    $self->_date_pricing_milliseconds($time);
    my $now = Date::Utility->new($time);
    return ($self->has_pricing_new and $self->pricing_new)
        ? $self->date_start
        : $now;
}

# Is this contract meant to be ATM or non ATM at start.
# The status will not change throughout the lifetime of the contract due to differences in offerings for ATM and non ATM contracts.
sub _build_is_atm_bet {
    my $self = shift;

    return 0 if $self->two_barriers;
    # if not defined, it is non ATM
    return 0 if not defined $self->supplied_barrier;
    return 0 if $self->supplied_barrier ne 'S0P';
    return 1;
}

sub _build_expiry_daily {
    my $self = shift;
    return $self->is_intraday ? 0 : 1;
}

# daily trading seconds based on the market's trading hour
sub _build_effective_daily_trading_seconds {
    my $self                  = shift;
    my $date_expiry           = $self->date_expiry;
    my $calendar              = $self->calendar;
    my $daily_trading_seconds = $calendar->closing_on($date_expiry)->epoch - $calendar->opening_on($date_expiry)->epoch;

    return $daily_trading_seconds;
}

sub _build_is_intraday {
    my $self = shift;

    return $self->_check_is_intraday($self->effective_start);

}

sub _build_expiry_type {
    my $self = shift;

    return ($self->tick_expiry) ? 'tick' : ($self->expiry_daily) ? 'daily' : 'intraday';
}

sub _build_start_type {
    my $self = shift;
    return $self->is_forward_starting ? 'forward' : 'spot';
}

sub _build_payouttime_code {
    my $self = shift;

    return ($self->payouttime eq 'hit') ? 0 : 1;
}

sub _build_translated_display_name {
    my $self = shift;

    return undef unless $self->display_name;
    return localize($self->display_name);
}

sub _build_is_forward_starting {
    my $self = shift;
    return ($self->allow_forward_starting and $self->date_pricing->is_before($self->date_start)) ? 1 : 0;
}

sub _build_permitted_expiries {
    my $self = shift;

    return $self->offering_specifics->{permitted};
}

sub _build_basis_tick {
    my $self = shift;

    my $waiting_for_entry_tick = localize('Waiting for entry tick.');
    my $missing_market_data    = localize('Trading on this market is suspended due to missing market data.');
    my ($basis_tick, $potential_error);

    # basis_tick is only set to entry_tick when the contract has started.
    if ($self->pricing_new) {
        $basis_tick = $self->current_tick;
        $potential_error = $self->starts_as_forward_starting ? $waiting_for_entry_tick : $missing_market_data;
        warn "No basis tick for " . $self->underlying->symbol if ($potential_error eq $missing_market_data && !$basis_tick);
    } else {
        $basis_tick      = $self->entry_tick;
        $potential_error = $waiting_for_entry_tick;
    }

    # if there's no basis tick, don't die but catch the error.
    unless ($basis_tick) {
        $basis_tick = Postgres::FeedDB::Spot::Tick->new({
            # slope pricer will die with illegal division by zero error when we get the slope
            quote  => $self->underlying->pip_size * 2,
            epoch  => time,
            symbol => $self->underlying->symbol,
        });
        $self->_add_error({
            message           => "Waiting for entry tick [symbol: " . $self->underlying->symbol . "]",
            message_to_client => $potential_error,
        });
    }

    return $basis_tick;
}

sub _build_date_settlement {
    my $self       = shift;
    my $end_date   = $self->date_expiry;
    my $underlying = $self->underlying;

    my $date_settlement = $end_date;    # Usually we settle when we expire.
    if ($self->expiry_daily and $self->calendar->trades_on($end_date)) {
        $date_settlement = $self->calendar->settlement_on($end_date);
    }

    return $date_settlement;
}

sub _build_remaining_time {
    my $self = shift;

    my $when = ($self->date_pricing->is_after($self->date_start)) ? $self->date_pricing : $self->date_start;

    return $self->get_time_to_expiry({
        from => $when,
    });
}

sub _build_current_spot {
    my $self = shift;

    my $spot = $self->current_tick or return undef;

    return $self->underlying->pipsized_value($spot->quote);
}

sub _build_entry_spot {
    my $self = shift;

    my $entry_tick = $self->entry_tick or return undef;
    return $self->entry_tick->quote;
}

sub _build_current_tick {
    my $self = shift;

    return $self->underlying->spot_tick;
}

sub _build_timeinyears {
    my $self = shift;

    my $tiy = Math::Util::CalculatedValue::Validatable->new({
        name        => 'time_in_years',
        description => 'Bet duration in years',
        set_by      => 'BOM::Product::Contract',
        base_amount => 0,
        minimum     => 0.000000001,
    });

    my $days_per_year = Math::Util::CalculatedValue::Validatable->new({
        name        => 'days_per_year',
        description => 'We use a 365 day year.',
        set_by      => 'BOM::Product::Contract',
        base_amount => 365,
    });

    $tiy->include_adjustment('add',    $self->timeindays);
    $tiy->include_adjustment('divide', $days_per_year);

    return $tiy;
}

sub _build_timeindays {
    my $self = shift;

    my $atid = $self->get_time_to_expiry({
            from => $self->effective_start,
        })->days;

    my $tid = Math::Util::CalculatedValue::Validatable->new({
        name        => 'time_in_days',
        description => 'Duration of this bet in days',
        set_by      => 'BOM::Product::Contract',
        minimum     => 0.000001,
        maximum     => 730,
        base_amount => $atid,
    });

    return $tid;
}

sub _build_opposite_contract {
    my $self = shift;

    # Start by making a copy of the parameters we used to build this bet.
    my %opp_parameters = %{$self->build_parameters};
    # Always switch out the bet type for the other side.
    $opp_parameters{'bet_type'} = $self->other_side_code;
    # Don't set the shortcode, as it will change between these.
    delete $opp_parameters{'shortcode'};
    # Save a round trip.. copy market data
    foreach my $vol_param (qw(volsurface fordom forqqq domqqq)) {
        $opp_parameters{$vol_param} = $self->$vol_param;
    }

    # We have this concept in forward starting contract where a forward start contract is considered
    # pricing_new until it has started. So it kind of messed up here.
    if ($self->pricing_new and not $self->starts_as_forward_starting) {
        $opp_parameters{current_tick} = $self->current_tick;
        $opp_parameters{pricing_new}  = 1;
    } else {
        # we still want to set for_sale for a forward_starting contracts
        $opp_parameters{for_sale} = 1;
        # delete traces of this contract were a forward starting contract before.
        delete $opp_parameters{starts_as_forward_starting};
        # duration could be set for an opposite contract from bad hash reference reused.
        delete $opp_parameters{duration};

        if (not $self->is_forward_starting) {
            if ($self->entry_tick) {
                foreach my $barrier ($self->two_barriers ? ('high_barrier', 'low_barrier') : ('barrier')) {
                    if (defined $self->$barrier) {
                        $opp_parameters{$barrier} = $self->$barrier->as_absolute;
                        $opp_parameters{'supplied_' . $barrier} = $self->$barrier->as_absolute;
                    }
                }
            }
            # We should be looking to move forward in time to a bet starting now.
            $opp_parameters{date_start}  = $self->date_pricing;
            $opp_parameters{pricing_new} = 1;
        }

    }

    my $opp_contract = $self->_produce_contract_ref->(\%opp_parameters);

    if (my $role = $opp_parameters{role}) {
        $role->require;
        $role->meta->apply($opp_contract);
    }

    return $opp_contract;
}

=head2 longcode

Returns the (localized) longcode for this contract.

May throw an exception if an invalid expiry type is requested for this contract type.

=cut

sub longcode {
    my $self = shift;

    # When we are building the longcode, we should always take the date_start to date_expiry as duration.
    # Don't use $self->expiry_type because that's use to price a contract at effective_start time.
    my $forward_starting_contract = ($self->starts_as_forward_starting or $self->is_forward_starting);
    my $expiry_type = $self->tick_expiry ? 'tick' : $self->_check_is_intraday($self->date_start) == 0 ? 'daily' : 'intraday';
    $expiry_type .= '_fixed_expiry' if $expiry_type eq 'intraday' and not $forward_starting_contract and $self->fixed_expiry;
    my $localizable_description = $self->localizable_description->{$expiry_type} // die "Unknown expiry_type $expiry_type for " . ref($self);

    my ($when_end, $when_start);
    if ($expiry_type eq 'intraday_fixed_expiry') {
        $when_end   = $self->date_expiry->datetime . ' GMT';
        $when_start = '';
    } elsif ($expiry_type eq 'intraday') {
        $when_end = $self->get_time_to_expiry({from => $self->date_start})->as_string;
        $when_start = ($forward_starting_contract) ? $self->date_start->db_timestamp . ' GMT' : localize('contract start time');
    } elsif ($expiry_type eq 'daily') {
        my $close = $self->underlying->calendar->closing_on($self->date_expiry);
        if ($close and $close->epoch != $self->date_expiry->epoch) {
            $when_end = $self->date_expiry->datetime . ' GMT';
        } else {
            $when_end = localize('close on [_1]', $self->date_expiry->date);
        }
        $when_start = '';
    } elsif ($expiry_type eq 'tick') {
        $when_end   = $self->tick_count;
        $when_start = localize('first tick');
    }
    my $payout = to_monetary_number_format($self->payout);
    my @barriers = ($self->two_barriers) ? ($self->high_barrier, $self->low_barrier) : ($self->barrier);
    @barriers = map { $_->display_text if $_ } @barriers;

    return localize($localizable_description,
        ($self->currency, $payout, localize($self->underlying->display_name), $when_start, $when_end, @barriers));
}

sub _build_corporate_actions {
    my $self = shift;

    my @actions;
    my $underlying = $self->underlying;

    if ($underlying->market->affected_by_corporate_actions) {
        my $first_day_close = $underlying->calendar->closing_on($self->date_start);
        if ($first_day_close and not $self->date_expiry->is_before($first_day_close)) {
            @actions = $self->underlying->get_applicable_corporate_actions_for_period({
                start => $self->date_start,
                end   => $self->date_pricing,
            });
        }
    }

    return \@actions;
}

sub _build_dividend_adjustment {
    my $self = shift;

    my $dividend_adjustment = $self->underlying->dividend_adjustments_for_period({
        start => $self->date_pricing,
        end   => $self->date_expiry,
    });

    my @corporate_actions = $self->underlying->get_applicable_corporate_actions_for_period({
        start => $self->date_pricing->truncate_to_day,
        end   => Date::Utility->new,
    });

    my $dividend_recorded_date = $dividend_adjustment->{recorded_date};

    if (scalar @corporate_actions
        and (my $action = first { Date::Utility->new($_->{effective_date})->is_after($dividend_recorded_date) } @corporate_actions))
    {

        warn "Missing dividend data: corp actions are " . join(',', @corporate_actions) . " and found date for action " . $action;
        $self->_add_error({
            message => 'Dividend is not updated  after corporate action'
                . "[dividend recorded date : "
                . $dividend_recorded_date->datetime . "] "
                . "[symbol: "
                . $self->underlying->symbol . "]",
            message_to_client => localize('Trading on this market is suspended due to missing market (dividend) data.'),
        });

    }

    return $dividend_adjustment;

}

sub _build_payout {
    my ($self) = @_;

    $self->_set_price_calculator_params('payout');
    return $self->price_calculator->payout;
}

sub _build_shortcode {
    my $self = shift;

    my $shortcode_date_start = (
               $self->is_forward_starting
            or $self->starts_as_forward_starting
    ) ? $self->date_start->epoch . 'F' : $self->date_start->epoch;
    my $shortcode_date_expiry =
          ($self->tick_expiry)  ? $self->tick_count . 'T'
        : ($self->fixed_expiry) ? $self->date_expiry->epoch . 'F'
        :                         $self->date_expiry->epoch;

    my @shortcode_elements = ($self->code, $self->underlying->symbol, $self->payout, $shortcode_date_start, $shortcode_date_expiry);

    if ($self->two_barriers) {
        push @shortcode_elements, ($self->high_barrier->for_shortcode, $self->low_barrier->for_shortcode);
    } elsif ($self->barrier and $self->barrier_at_start) {
        # Having a hardcoded 0 for single barrier is dumb.
        # We should get rid of this legacy
        push @shortcode_elements, ($self->barrier->for_shortcode, 0);
    }

    return uc join '_', @shortcode_elements;
}

sub _build_entry_tick {
    my $self = shift;

    # entry tick if never defined if it is a newly priced contract.
    return if $self->pricing_new;
    my $entry_epoch = $self->date_start->epoch;
    return $self->underlying->tick_at($entry_epoch) if $self->starts_as_forward_starting;
    return $self->underlying->next_tick_after($entry_epoch);
}

sub _build_date_start {
    return Date::Utility->new;
}

sub _build_applicable_economic_events {
    my $self = shift;

    my $effective_start   = $self->effective_start;
    my $seconds_to_expiry = $self->get_time_to_expiry({from => $effective_start})->seconds;
    my $current_epoch     = $effective_start->epoch;
    # Go back and forward an hour to get all the tentative events.
    my $start = $current_epoch - $seconds_to_expiry - 3600;
    my $end   = $current_epoch + $seconds_to_expiry + 3600;

    return Quant::Framework::EconomicEventCalendar->new({
            chronicle_reader => BOM::Platform::Chronicle::get_chronicle_reader($self->underlying->for_date),
        }
        )->get_latest_events_for_period({
            from => Date::Utility->new($start),
            to   => Date::Utility->new($end)});
}

sub _build_tentative_events {
    my $self = shift;

    my %affected_currency = (
        $self->underlying->asset_symbol           => 1,
        $self->underlying->quoted_currency_symbol => 1,
    );
    return [grep { $_->{is_tentative} and $affected_currency{$_->{symbol}} } @{$self->_applicable_economic_events}];
}

sub _build_pricing_spot {
    my $self = shift;

    # always use current spot to price for sale or buy.
    my $initial_spot;
    if ($self->current_tick) {
        $initial_spot = $self->current_tick->quote;
    } else {
        # If we could not get the correct spot to price, we will take the latest available spot at pricing time.
        # This is to prevent undefined spot being passed to BlackScholes formula that causes the code to die!!
        $initial_spot = $self->underlying->tick_at($self->date_pricing->epoch, {allow_inconsistent => 1});
        $initial_spot //= $self->underlying->pip_size * 2;
        $self->_add_error({
            message => 'Undefined spot '
                . "[date pricing: "
                . $self->date_pricing->datetime . "] "
                . "[symbol: "
                . $self->underlying->symbol . "]",
            message_to_client => localize('We could not process this contract at this time.'),
        });
    }

    if ($self->underlying->market->prefer_discrete_dividend) {
        $initial_spot += $self->dividend_adjustment->{spot};
    }

    return $initial_spot;
}

sub _build_offering_specifics {
    my $self = shift;

    return get_contract_specifics(
        BOM::Platform::Runtime->instance->get_offerings_config,
        {
            underlying_symbol => $self->underlying->symbol,
            barrier_category  => $self->barrier_category,
            expiry_type       => $self->expiry_type,
            start_type        => $self->start_type,
            contract_category => $self->category->code,
        });
}

sub _build_barrier_category {
    my $self = shift;

    my $barrier_category;
    if ($self->category->code eq 'callput') {
        $barrier_category = ($self->is_atm_bet) ? 'euro_atm' : 'euro_non_atm';
    } else {
        $barrier_category = $LandingCompany::Offerings::BARRIER_CATEGORIES->{$self->category->code}->[0];
    }

    return $barrier_category;
}

sub _build_apply_market_inefficient_limit {
    my $self = shift;

    return $self->market_is_inefficient && $self->priced_with_intraday_model;
}

sub _build_staking_limits {
    my $self = shift;

    my $underlying = $self->underlying;
    my $curr       = $self->currency;

    my $static     = BOM::Platform::Config::quants;
    my $bet_limits = $static->{bet_limits};
    # NOTE: this evaluates only the contract-specific payout limit. There may be further
    # client-specific restrictions which are evaluated in B:P::Transaction.
    my $per_contract_payout_limit = $static->{risk_profile}{$self->risk_profile->get_risk_profile}{payout}{$self->currency};
    my @possible_payout_maxes = ($bet_limits->{maximum_payout}->{$curr}, $per_contract_payout_limit);
    push @possible_payout_maxes, $bet_limits->{inefficient_period_payout_max}->{$self->currency} if $self->apply_market_inefficient_limit;

    my $payout_max = min(grep { looks_like_number($_) } @possible_payout_maxes);
    my $payout_min =
        ($self->underlying->market->name eq 'volidx')
        ? $bet_limits->{min_payout}->{volidx}->{$curr}
        : $bet_limits->{min_payout}->{default}->{$curr};
    my $stake_min = ($self->for_sale) ? $payout_min / 20 : $payout_min / 2;

    my $message_to_client_array;
    my $message_to_client;
    if ($self->for_sale) {
        $message_to_client = localize('Contract market price is too close to final payout.');
    } else {
        $message_to_client = localize(
            'Minimum stake of [_1] and maximum payout of [_2]',
            to_monetary_number_format($stake_min),
            to_monetary_number_format($payout_max));
        $message_to_client_array =
            ['Minimum stake of [_1] and maximum payout of [_2]', to_monetary_number_format($stake_min), to_monetary_number_format($payout_max)];
    }

    return {
        min                     => $stake_min,
        max                     => $payout_max,
        message_to_client       => $message_to_client,
        message_to_client_array => $message_to_client_array,
    };
}

sub _build_exit_tick {
    my $self = shift;

    my $underlying = $self->underlying;
    my $exit_tick;
    if ($self->tick_expiry) {
        my $tick_number       = $self->ticks_to_expiry;
        my @ticks_since_start = @{
            $underlying->ticks_in_between_start_limit({
                    start_time => $self->date_start->epoch + 1,
                    limit      => $tick_number,
                })};
        # We wait for the n-th tick to settle tick expiry contract.
        # But the maximum waiting period is 5 minutes.
        if (@ticks_since_start == $tick_number) {
            $exit_tick = $ticks_since_start[-1];
            $self->date_expiry(Date::Utility->new($exit_tick->epoch));
        }
    } elsif ($self->is_after_expiry and not $self->is_after_settlement) {
        # After expiry and yet pass the settlement, use current tick at the date_expiry
        # to determine the pre-settlement value. It might diff with actual settlement value
        $exit_tick = $underlying->tick_at($self->date_expiry->epoch, {allow_inconsistent => 1});
    } elsif ($self->expiry_daily or $self->date_expiry->is_same_as($self->calendar->closing_on($self->date_expiry))) {
        # Expiration based on daily OHLC
        $exit_tick = $underlying->closing_tick_on($self->date_expiry->date);
    } else {
        $exit_tick = $underlying->tick_at($self->date_expiry->epoch);
    }

    if ($self->entry_tick and $exit_tick) {
        my ($entry_tick_date, $exit_tick_date) = map { Date::Utility->new($_) } ($self->entry_tick->epoch, $exit_tick->epoch);
        if (    not $self->expiry_daily
            and $underlying->intradays_must_be_same_day
            and $self->calendar->trading_days_between($entry_tick_date, $exit_tick_date))
        {
            $self->_add_error({
                message => 'Exit tick date differs from entry tick date on intraday '
                    . "[symbol: "
                    . $underlying->symbol . "] "
                    . "[start: "
                    . $exit_tick_date->datetime . "] "
                    . "[expiry: "
                    . $entry_tick_date->datetime . "]",
                message_to_client => localize("Intraday contracts may not cross market open."),
            });
        }
    }

    return $exit_tick;
}

sub _build_risk_profile {
    my $self = shift;

    return BOM::Platform::RiskProfile->new(
        contract_category              => $self->category_code,
        expiry_type                    => $self->expiry_type,
        start_type                     => $self->start_type,
        currency                       => $self->currency,
        barrier_category               => $self->barrier_category,
        symbol                         => $self->underlying->symbol,
        market_name                    => $self->underlying->market->name,
        submarket_name                 => $self->underlying->submarket->name,
        underlying_risk_profile        => $self->underlying->risk_profile,
        underlying_risk_profile_setter => $self->underlying->risk_profile_setter,
    );
}

=head2 allowed_slippage

Ratio of slippage we allow for this contract, where 0.01 is 1%.

=cut

sub allowed_slippage {
    my $self = shift;

    # our commission for volatility indices is 1.5% so we can let it slipped more than that.
    return 0.01 if $self->market->name eq 'volidx';
    return 0.0175;
}

# Don't mind me, I just need to make sure my attibutes are available.
with 'BOM::Product::Role::Reportable';

no Moose;
__PACKAGE__->meta->make_immutable;

1;<|MERGE_RESOLUTION|>--- conflicted
+++ resolved
@@ -465,11 +465,6 @@
 
 =cut
 
-<<<<<<< HEAD
-=======
-sub is_spread { return 0 }
-
->>>>>>> 98da665a
 sub is_legacy { return 0 }
 
 sub _check_is_intraday {
