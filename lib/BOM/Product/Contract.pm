package BOM::Product::Contract;

use Moose;

# very bad name, not sure why it needs to be
# attached to Validatable.
use Math::Function::Interpolator;
use MooseX::Role::Validatable::Error;
use Math::Function::Interpolator;
use Quant::Framework::Currency;
use BOM::Product::Contract::Category;
use Time::HiRes qw(time);
use List::Util qw(min max first);
use List::MoreUtils qw(none);
use Scalar::Util qw(looks_like_number);
use BOM::Product::Contract::Helper;

use BOM::Market::UnderlyingDB;
use Math::Util::CalculatedValue::Validatable;
use Date::Utility;
use BOM::Market::Underlying;
use BOM::Market::Data::Tick;
use Quant::Framework::CorrelationMatrix;
use Format::Util::Numbers qw(to_monetary_number_format roundnear);
use Time::Duration::Concise;
use BOM::Product::Types;
use BOM::MarketData::VolSurface::Utils;
use BOM::Platform::Context qw(request localize);
use BOM::MarketData::VolSurface::Empirical;
use BOM::MarketData::Fetcher::VolSurface;
use Quant::Framework::EconomicEventCalendar;
use BOM::Product::Offerings qw( get_contract_specifics );
use BOM::Utility::ErrorStrings qw( format_error_string );
use BOM::Platform::Static::Config;
use BOM::System::Chronicle;

# require Pricing:: modules to avoid circular dependency problems.
require BOM::Product::Pricing::Engine::Intraday::Forex;
require BOM::Product::Pricing::Engine::Intraday::Index;
require BOM::Product::Pricing::Engine::VannaVolga::Calibrated;
require Pricing::Engine::EuropeanDigitalSlope;
require Pricing::Engine::TickExpiry;
require BOM::Product::Pricing::Greeks::BlackScholes;

sub is_spread { return 0 }

has [qw(id pricing_code display_name sentiment other_side_code payout_type payouttime)] => (
    is      => 'ro',
    default => undef,
);

has [qw(average_tick_count long_term_prediction)] => (
    is      => 'rw',
    default => undef,
);

has is_expired => (
    is         => 'ro',
    lazy_build => 1,
);

has missing_market_data => (
    is      => 'rw',
    isa     => 'Bool',
    default => 0
);

has category => (
    is      => 'ro',
    isa     => 'bom_contract_category',
    coerce  => 1,
    handles => [qw(supported_expiries supported_start_types is_path_dependent allow_forward_starting two_barriers)],
);

has category_code => (
    is         => 'ro',
    lazy_build => 1,
);

sub _build_category_code {
    my $self = shift;
    return $self->category->code;
}

has ticks_to_expiry => (
    is         => 'ro',
    lazy_build => 1,
);

sub _build_ticks_to_expiry {
    return shift->tick_count + 1;
}

# This is needed to determine if a contract is newly priced
# or it is repriced from an existing contract.
# Milliseconds matters since UI is reacting much faster now.
has _date_pricing_milliseconds => (
    is => 'rw',
);

has [qw(date_start date_settlement date_pricing effective_start)] => (
    is         => 'ro',
    isa        => 'bom_date_object',
    lazy_build => 1,
    coerce     => 1,
);

sub _build_date_start {
    return Date::Utility->new;
}

# user supplied duration
has duration => (is => 'ro');

sub _build_date_pricing {
    my $self = shift;
    my $time = Time::HiRes::time();
    $self->_date_pricing_milliseconds($time);
    my $now = Date::Utility->new($time);

    return ($self->has_pricing_new and $self->pricing_new)
        ? $self->date_start
        : $now;
}

has date_expiry => (
    is       => 'rw',
    isa      => 'bom_date_object',
    coerce   => 1,
    required => 1,
);

#backtest - Enable optimizations for speedier back testing.  Not suitable for production.
#tick_expiry - A boolean that indicates if a contract expires after a pre-specified number of ticks.

has [qw(backtest tick_expiry)] => (
    is      => 'ro',
    default => 0,
);

has basis_tick => (
    is         => 'ro',
    isa        => 'BOM::Market::Data::Tick',
    lazy_build => 1,
);

sub _build_basis_tick {
    my $self = shift;

    my ($basis_tick, $potential_error);

    if (not $self->pricing_new and not $self->is_forward_starting) {
        $basis_tick      = $self->entry_tick;
        $potential_error = localize('Waiting for entry tick.');
    } else {
        $basis_tick = $self->current_tick;
        $potential_error = localize('Trading on [_1] is suspended due to missing market data.', $self->underlying->translated_display_name);
    }

    # if there's no basis tick, don't die but catch the error.
    unless ($basis_tick) {
        $basis_tick = BOM::Market::Data::Tick->new({
            # slope pricer will die with illegal division by zero error when we get the slope
            quote  => $self->underlying->pip_size * 2,
            epoch  => 1,
            symbol => $self->underlying->symbol,
        });
        $self->add_error({
            message           => format_error_string('Waiting for entry tick', symbol => $self->underlying->symbol),
            message_to_client => $potential_error,
        });
    }

    return $basis_tick;
}

has starts_as_forward_starting => (
    is      => 'ro',
    default => 0,
);

#expiry_daily - Does this bet expire at close of the exchange?
has [qw( is_atm_bet expiry_daily is_intraday expiry_type start_type payouttime_code translated_display_name is_forward_starting permitted_expiries)]
    => (
    is         => 'ro',
    lazy_build => 1,
    );

sub _build_is_atm_bet {
    my $self = shift;

    # If more euro_atm options are added, use something like Offerings to replace static 'callput'
    return ($self->category->code eq 'callput' and defined $self->barrier and $self->barrier->pip_difference == 0) ? 1 : 0;
}

sub _build_expiry_daily {
    my $self = shift;
    return $self->is_intraday ? 0 : 1;
}

sub _build_is_intraday {
    my $self              = shift;
    my $contract_duration = $self->date_expiry->epoch - $self->effective_start->epoch;
    return ($contract_duration <= 86400) ? 1 : 0;
}

sub _build_expiry_type {
    my $self = shift;

    return ($self->tick_expiry) ? 'tick' : ($self->expiry_daily) ? 'daily' : 'intraday';
}

sub _build_start_type {
    my $self = shift;
    return $self->is_forward_starting ? 'forward' : 'spot';
}

sub _build_payouttime_code {
    my $self = shift;

    return ($self->payouttime eq 'hit') ? 0 : 1;
}

sub _build_translated_display_name {
    my $self = shift;

    return unless ($self->display_name);
    return localize($self->display_name);
}

sub _build_is_forward_starting {
    my $self = shift;
    return ($self->allow_forward_starting and $self->date_pricing->is_before($self->date_start)) ? 1 : 0;
}

sub _build_permitted_expiries {
    my $self = shift;

    my $expiries_ref = $self->offering_specifics->{permitted};
    return $expiries_ref;
}

has [qw( pricing_engine_name )] => (
    is         => 'rw',
    isa        => 'Str',
    lazy_build => 1,
);

has pricing_engine => (
    is         => 'ro',
    lazy_build => 1,
);

has greek_engine => (
    is         => 'ro',
    isa        => 'BOM::Product::Pricing::Greeks',
    lazy_build => 1,
    handles    => [qw(delta vega theta gamma vanna volga)],
);

# We can't import the Factory directly as that goes circular.
# On the other hand, we want some extra info which only
# becomes available here. So, require the Factory to give us
# a coderef for how we make more of ourselves.
# This should also make it more annoying for people to call the
# constructor directly.. which we hope they will not do.
has _produce_contract_ref => (
    is       => 'ro',
    isa      => 'CodeRef',
    required => 1,
);

has currency => (
    is       => 'ro',
    isa      => 'Str',
    required => 1,
);

has [qw( longcode shortcode )] => (
    is         => 'ro',
    isa        => 'Str',
    lazy_build => 1,
);

has payout => (
    is         => 'ro',
    isa        => 'Num',
    lazy_build => 1,
);

has value => (
    is      => 'rw',
    isa     => 'Num',
    default => 0,
);

has [
    qw(q_rate
        r_rate
        pricing_mu
        )
    ] => (
    is         => 'rw',
    lazy_build => 1,
    );

has [qw(entry_tick current_tick)] => (
    is         => 'ro',
    lazy_build => 1,
);

has [
    qw( bid_price
        theo_price
        bs_price
        )
    ] => (
    is         => 'ro',
    init_arg   => undef,
    lazy_build => 1,
    );

has ask_price => (
    is         => 'ro',
    lazy_build => 1,
);

has [
    qw(vol_at_strike
        entry_spot
        current_spot)
    ] => (
    is         => 'rw',
    isa        => 'Maybe[PositiveNum]',
    lazy_build => 1,
    );

#prediction (for tick trades) is what client predicted would happen
#tick_count is for tick trades

has [qw(prediction tick_count)] => (
    is  => 'ro',
    isa => 'Maybe[Num]',
);

# pricing_new - Do we believe this to be a new unsold bet starting now (or later)?

has [qw(
        pricing_new
        )
    ] => (
    is         => 'ro',
    isa        => 'Bool',
    lazy_build => 1,
    );

=item for_sale

Was this bet built using BOM-generated parameters, as opposed to user-supplied parameters?

Be sure, as this allows us to relax some checks. Don't relax too much, as this still came from a
user at some point.. and they are wily.

This will contain the shortcode of the original bet, if we built it from one.

=cut

has for_sale => (
    is      => 'ro',
    isa     => 'Bool',
    default => 0,
);

=item max_tick_expiry_duration

A TimeInterval which expresses the maximum time a tick trade may run, even if there are missing ticks in the middle.

=cut

has max_tick_expiry_duration => (
    is      => 'ro',
    isa     => 'bom_time_interval',
    default => '5m',
    coerce  => 1,
);

has [qw(pricing_args)] => (
    is         => 'ro',
    isa        => 'HashRef',
    lazy_build => 1,
);

has build_parameters => (
    is  => 'ro',
    isa => 'HashRef',
    # Required until it goes away entirely.
    required => 1,
);

has empirical_volsurface => (
    is         => 'ro',
    lazy_build => 1,
);

has [qw(volsurface)] => (
    is         => 'rw',
    isa        => 'BOM::MarketData::VolSurface',
    lazy_build => 1,
);

# commission_adjustment - A multiplicative factor which adjusts the model_markup.  This scale factor must be in the range [0.01, 5].
# discounted_probability - The discounted total probability, given the time value of the money at stake.
# timeindays/timeinyears - note that for FX contracts of >=1 duration, these values will follow the market convention of integer days
has [qw(
        commission_adjustment
        model_markup
        total_markup
        ask_probability
        theo_probability
        bid_probability
        discounted_probability
        bs_probability
        timeinyears
        timeindays
        )
    ] => (
    is         => 'ro',
    isa        => 'Math::Util::CalculatedValue::Validatable',
    lazy_build => 1,
    );

#fixed_expiry - A Boolean to determine if this bet has fixed or flexible expiries.

has fixed_expiry => (
    is      => 'ro',
    default => 0,
);

has underlying => (
    is      => 'ro',
    isa     => 'bom_underlying_object',
    coerce  => 1,
    handles => [qw(market pip_size)],
);

has calendar => (
    is      => 'ro',
    isa     => 'Quant::Framework::TradingCalendar',
    lazy    => 1,
    default => sub { return shift->underlying->calendar; },
);

has opposite_contract => (
    is         => 'ro',
    isa        => 'BOM::Product::Contract',
    lazy_build => 1
);

sub _build_date_settlement {
    my $self       = shift;
    my $end_date   = $self->date_expiry;
    my $underlying = $self->underlying;

    my $date_settlement = $end_date;    # Usually we settle when we expire.
    if ($self->expiry_daily and $self->calendar->trades_on($end_date)) {
        $date_settlement = $self->calendar->settlement_on($end_date);
    }

    return $date_settlement;
}

sub _build_effective_start {
    my $self = shift;

    return
          ($self->date_pricing->is_after($self->date_expiry)) ? $self->date_start
        : ($self->date_pricing->is_after($self->date_start))  ? $self->date_pricing
        :                                                       $self->date_start;
}

sub _build_greek_engine {
    my $self = shift;
    return BOM::Product::Pricing::Greeks::BlackScholes->new({bet => $self});
}

sub _build_pricing_engine_name {
    my $self = shift;

    my $engine_name = $self->is_path_dependent ? 'BOM::Product::Pricing::Engine::VannaVolga::Calibrated' : 'Pricing::Engine::EuropeanDigitalSlope';

    if ($self->tick_expiry) {
        my @symbols = BOM::Market::UnderlyingDB->instance->get_symbols_for(
            market            => 'forex',     # forex is the only financial market that offers tick expiry contracts for now.
            contract_category => 'callput',
            expiry_type       => 'tick',
        );
        $engine_name = 'Pricing::Engine::TickExpiry' if _match_symbol(\@symbols, $self->underlying->symbol);
    } elsif (
        $self->is_intraday and not $self->is_forward_starting and grep {
            $self->market->name eq $_
        } qw(forex indices)
        )
    {
        my $func = $self->market->name eq 'forex' ? 'symbols_for_intraday_fx' : 'symbols_for_intraday_index';
        my @symbols = BOM::Market::UnderlyingDB->instance->$func;
        if (_match_symbol(\@symbols, $self->underlying->symbol) and my $loc = $self->offering_specifics->{historical}) {
            my $duration = $self->remaining_time;
            my $name = $self->market->name eq 'indices' ? 'Index' : 'Forex';
            $engine_name = 'BOM::Product::Pricing::Engine::Intraday::' . $name
                if ((defined $loc->{min} and defined $loc->{max})
                and $duration->seconds <= $loc->{max}->seconds
                and $duration->seconds >= $loc->{min}->seconds);
        }
    }

    return $engine_name;
}

sub _match_symbol {
    my ($lists, $symbol) = @_;
    for (@$lists) {
        return 1 if $_ eq $symbol;
    }
    return;
}

=item pricing_engine_parameters

Extra parameters to be sent to the pricing engine.  This can be very dangerous or incorrect if you
don't know what you are doing or why.  Use with caution.

=cut

has pricing_engine_parameters => (
    is      => 'ro',
    isa     => 'HashRef',
    default => sub { return {}; },
);

sub _build_pricing_engine {
    my $self = shift;

    my $pricing_engine;
    if ($self->new_interface_engine) {
        my %pricing_parameters = map { $_ => $self->_pricing_parameters->{$_} } @{$self->pricing_engine_name->required_args};
        $pricing_engine = $self->pricing_engine_name->new(%pricing_parameters);
    } else {
        $pricing_engine = $self->pricing_engine_name->new({
                bet => $self,
                %{$self->pricing_engine_parameters}});
    }

    return $pricing_engine;
}

has remaining_time => (
    is         => 'ro',
    isa        => 'Time::Duration::Concise',
    lazy_build => 1,
);

sub _build_remaining_time {
    my $self = shift;

    my $when = ($self->date_pricing->is_after($self->date_start)) ? $self->date_pricing : $self->date_start;

    return $self->get_time_to_expiry({
        from => $when,
    });
}

sub _build_r_rate {
    my $self = shift;

    return $self->underlying->interest_rate_for($self->timeinyears->amount);
}

sub _build_q_rate {
    my $self = shift;

    my $underlying = $self->underlying;
    my $q_rate     = $underlying->dividend_rate_for($self->timeinyears->amount);

    my $rate;
    if ($underlying->market->prefer_discrete_dividend) {
        $rate = 0;
    } elsif ($self->pricing_engine_name eq 'BOM::Product::Pricing::Engine::Asian' and $underlying->market->name eq 'volidx') {
        $rate = $q_rate / 2;
    } else {
        $rate = $q_rate;
    }

    return $rate;
}

sub _build_current_spot {
    my $self = shift;

    my $spot = $self->current_tick;

    return ($spot) ? $self->underlying->pipsized_value($spot->quote) : undef;
}

sub _build_entry_spot {
    my $self = shift;

    return ($self->entry_tick) ? $self->entry_tick->quote : undef;
}

sub _build_current_tick {
    my $self = shift;

    return $self->underlying->spot_tick;
}

sub _build_pricing_new {
    my $self = shift;

    # Forward starting contract bought. Not a new contract.
    return 0 if $self->starts_as_forward_starting;
    # do not use $self->date_pricing here because milliseconds matters!
    # _date_pricing_milliseconds will not be set if date_pricing is not built.
    my $time = $self->_date_pricing_milliseconds // $self->date_pricing->epoch;
    return 0 if $time > $self->date_start->epoch;
    return 1;
}

sub _build_timeinyears {
    my $self = shift;

    my $tiy = Math::Util::CalculatedValue::Validatable->new({
        name        => 'time_in_years',
        description => 'Bet duration in years',
        set_by      => 'BOM::Product::Contract',
        base_amount => 0,
        minimum     => 0.000000001,
    });

    my $days_per_year = Math::Util::CalculatedValue::Validatable->new({
        name        => 'days_per_year',
        description => 'We use a 365 day year.',
        set_by      => 'BOM::Product::Contract',
        base_amount => 365,
    });

    $tiy->include_adjustment('add',    $self->timeindays);
    $tiy->include_adjustment('divide', $days_per_year);

    return $tiy;
}

sub _build_timeindays {
    my $self = shift;

    my $start_date = $self->effective_start;

    my $atid;
    # If market is Forex, We go with integer days as per the market convention
    if ($self->market->integer_number_of_day and not $self->priced_with_intraday_model) {
        my $utils        = BOM::MarketData::VolSurface::Utils->new;
        my $days_between = $self->date_expiry->days_between($self->date_start);
        $atid = $utils->is_before_rollover($self->date_start) ? ($days_between + 1) : $days_between;
    }
    # If intraday or not FX, then use the exact duration with fractions of a day.
    $atid ||= $self->get_time_to_expiry({
            from => $start_date,
        })->days;

    my $tid = Math::Util::CalculatedValue::Validatable->new({
        name        => 'time_in_days',
        description => 'Duration of this bet in days',
        set_by      => 'BOM::Product::Contract',
        minimum     => 0.000001,
        maximum     => 730,
        base_amount => $atid,
    });

    return $tid;
}

# we use pricing_engine_name matching all the time.
has priced_with_intraday_model => (
    is      => 'ro',
    lazy    => 1,
    builder => '_build_priced_with_intraday_model',
);

sub _build_priced_with_intraday_model {
    my $self = shift;

    # Intraday::Index is just a flat price + commission, so it is not considered as a model.
    return ($self->pricing_engine_name eq 'BOM::Product::Pricing::Engine::Intraday::Forex');
}

sub _build_opposite_contract {
    my $self = shift;

    # Start by making a copy of the parameters we used to build this bet.
    my %opp_parameters = %{$self->build_parameters};

    my @opposite_contract_parameters = qw(volsurface fordom forqqq domqqq);
    if ($self->pricing_new) {
        # setup the parameters for an opposite contract.
        $opp_parameters{date_start}  = $self->date_start;
        $opp_parameters{pricing_new} = 1;
        push @opposite_contract_parameters, qw(pricing_engine_name pricing_spot r_rate q_rate pricing_vol discount_rate mu barriers_for_pricing);
        push @opposite_contract_parameters, qw(empirical_volsurface average_tick_count long_term_prediction news_adjusted_pricing_vol)
            if $self->priced_with_intraday_model;
    } else {
        # not pricing_new will only happen when we are repricing an
        # existing contract in our system.

        # we still want to set for_sale for a forward_starting contracts
        $opp_parameters{for_sale} = 1;
        # delete traces of this contract were a forward starting contract before.
        delete $opp_parameters{starts_as_forward_starting};
        # duration could be set for an opposite contract from bad hash reference reused.
        delete $opp_parameters{duration};

        if (not $self->is_forward_starting) {
            if ($self->entry_tick) {
                foreach my $barrier ($self->two_barriers ? ('high_barrier', 'low_barrier') : ('barrier')) {
                    $opp_parameters{$barrier} = $self->$barrier->as_absolute if defined $self->$barrier;
                }
            }
            # We should be looking to move forward in time to a bet starting now.
            $opp_parameters{date_start}   = $self->date_pricing;
            $opp_parameters{date_pricing} = $self->date_pricing;
            # This should be removed in our callput ATM and non ATM minimum allowed duration is identical.
            # Currently, 'sell at market' button will appear when current spot == barrier when the duration
            # of the contract is less than the minimum duration of non ATM contract.
            $opp_parameters{is_atm_bet} = 0 if ($self->category_code eq 'callput');
        }
    }

    # Always switch out the bet type for the other side.
    $opp_parameters{'bet_type'} = $self->other_side_code;
    # Don't set the shortcode, as it will change between these.
    delete $opp_parameters{'shortcode'};
    # Save a round trip.. copy market data
    foreach my $vol_param (@opposite_contract_parameters) {
        $opp_parameters{$vol_param} = $self->$vol_param;
    }

    return $self->_produce_contract_ref->(\%opp_parameters);
}

sub _build_empirical_volsurface {
    my $self = shift;
    return BOM::MarketData::VolSurface::Empirical->new(underlying => $self->underlying);
}

sub _build_volsurface {
    my $self = shift;

    # Due to the craziness we have in volsurface cutoff. This complexity is needed!
    # FX volsurface has cutoffs at either 21:00 or 23:59 or the early close time.
    # Index volsurfaces shouldn't have cutoff concept. But due to the system design, an index surface cuts at the close of trading time on a non-DST day.
    my %submarkets = (
        major_pairs => 1,
        minor_pairs => 1
    );
    my $vol_utils = BOM::MarketData::VolSurface::Utils->new;
    my $cutoff_str;
    if ($submarkets{$self->underlying->submarket->name}) {
        my $calendar       = $self->calendar;
        my $effective_date = $vol_utils->effective_date_for($self->date_pricing);
        $effective_date = $calendar->trades_on($effective_date) ? $effective_date : $calendar->trade_date_after($effective_date);
        my $cutoff_date = $calendar->closing_on($effective_date);

        $cutoff_str = $cutoff_date->time_cutoff;
    }

    return $self->_volsurface_fetcher->fetch_surface({
        underlying => $self->underlying,
        (defined $cutoff_str) ? (cutoff => $cutoff_str) : (),
    });
}

sub _build_pricing_mu {
    my $self = shift;

    return $self->mu;
}

sub _build_longcode {
    my $self = shift;

    # When we are building the longcode, we should always take the date_start to date_expiry as duration.
    # Don't use $self->expiry_type because that's use to price a contract at effective_start time.
    my $contract_duration = $self->date_expiry->epoch - $self->date_start->epoch;
    my $expiry_type = $self->tick_expiry ? 'tick' : $contract_duration > 86400 ? 'daily' : 'intraday';
    $expiry_type .= '_fixed_expiry' if $expiry_type eq 'intraday' and not $self->starts_as_forward_starting and $self->fixed_expiry;
    my $localizable_description = $self->localizable_description->{$expiry_type};

    my ($when_end, $when_start);
    if ($expiry_type eq 'intraday_fixed_expiry') {
        $when_end   = $self->date_expiry->datetime . ' GMT';
        $when_start = '';
    } elsif ($expiry_type eq 'intraday') {
        $when_end = $self->get_time_to_expiry({from => $self->date_start})->as_string;
        $when_start = $self->starts_as_forward_starting ? $self->date_start->db_timestamp . ' GMT' : localize('contract start time');
    } elsif ($expiry_type eq 'daily') {
        my $close = $self->underlying->calendar->closing_on($self->date_expiry);
        if ($close and $close->epoch != $self->date_expiry->epoch) {
            $when_end = $self->date_expiry->datetime . ' GMT';
        } else {
            $when_end = localize('close on [_1]', $self->date_expiry->date);
        }
        $when_start = '';
    } elsif ($expiry_type eq 'tick') {
        $when_end   = $self->tick_count;
        $when_start = localize('first tick');
    }
    my $payout = to_monetary_number_format($self->payout);
    my @barriers = ($self->two_barriers) ? ($self->high_barrier, $self->low_barrier) : ($self->barrier);
    @barriers = map { $_->display_text if $_ } @barriers;

    return localize($localizable_description,
        ($self->currency, $payout, $self->underlying->translated_display_name, $when_start, $when_end, @barriers));
}

=item is_after_expiry

We have two types of expiries:
- Contracts can expire when a certain number of ticks is received.
- Contracts can expire when current time has past a pre-determined expiry time.

=back

=cut

sub is_after_expiry {
    my $self = shift;

    if ($self->tick_expiry) {
        return 1
            if ($self->exit_tick || ($self->date_pricing->epoch - $self->date_start->epoch > $self->max_tick_expiry_duration->seconds));
    } else {
        return 1 if $self->get_time_to_settlement->seconds == 0;
    }

    return;
}

sub may_settle_automatically {
    my $self = shift;

    # For now, only trigger this condition when the bet is past expiry.
    return (not $self->get_time_to_settlement->seconds and not $self->is_valid_to_sell) ? 0 : 1;
}

has corporate_actions => (
    is         => 'ro',
    lazy_build => 1,
);

sub _build_corporate_actions {
    my $self = shift;

    my @actions;
    my $underlying = $self->underlying;

    if ($underlying->market->affected_by_corporate_actions) {
        my $first_day_close = $underlying->calendar->closing_on($self->date_start);
        if ($first_day_close and not $self->date_expiry->is_before($first_day_close)) {
            @actions = $self->underlying->get_applicable_corporate_actions_for_period({
                start => $self->date_start,
                end   => $self->date_pricing,
            });
        }
    }

    return \@actions;
}

# We adopt "near-far" methodology to price in dividends by adjusting spot and strike.
# This returns a hash reference with spot and barrrier adjustment for the bet period.

has dividend_adjustment => (
    is         => 'ro',
    lazy_build => 1,
);

sub _build_dividend_adjustment {
    my $self = shift;

    return $self->underlying->dividend_adjustments_for_period({
        start => $self->date_pricing,
        end   => $self->date_expiry,
    });
}

sub _build_discounted_probability {
    my $self = shift;

    my $discount = Math::Util::CalculatedValue::Validatable->new({
        name        => 'discounted_probability',
        description => 'The discounted probability for both sides of this contract.  Time value.',
        set_by      => 'BOM::Product::Contract discount_rate and bet duration',
        minimum     => 0,
        maximum     => 1,
    });

    my $quanto = Math::Util::CalculatedValue::Validatable->new({
        name        => 'discount_rate',
        description => 'The rate for the payoff currency',
        set_by      => 'BOM::Product::Contract',
        base_amount => $self->discount_rate,
    });
    my $discount_rate = Math::Util::CalculatedValue::Validatable->new({
        name        => 'discount_rate',
        description => 'Full rate to use for discounting.',
        set_by      => 'BOM::Product::Contract',
        base_amount => -1,
    });

    $discount_rate->include_adjustment('multiply', $quanto);
    $discount_rate->include_adjustment('multiply', $self->timeinyears);

    $discount->include_adjustment('exp', $discount_rate);

    return $discount;
}

sub _build_bid_probability {
    my $self = shift;

    return $self->default_probabilities->{bid_probability} if $self->primary_validation_error;

    # Effectively you get the same price as if you bought the other side to cancel.
    my $marked_down = Math::Util::CalculatedValue::Validatable->new({
        name        => 'bid_probability',
        description => 'The price we would pay for this contract.',
        set_by      => 'BOM::Product::Contract',
        minimum     => 0,
        maximum     => $self->theo_probability->amount,
    });

    $marked_down->include_adjustment('add', $self->discounted_probability);
    $self->opposite_contract->ask_probability->exclude_adjustment('deep_otm_markup');
    $marked_down->include_adjustment('subtract', $self->opposite_contract->ask_probability);

    return $marked_down;
}

sub _build_bid_price {
    my $self = shift;

    return $self->_price_from_prob('bid_probability');
}

sub _build_total_markup {
    my $self = shift;

    my %max =
          ($self->priced_with_intraday_model and not $self->is_atm_bet)
        ? ()
        : (maximum => BOM::Platform::Static::Config::quants->{commission}->{maximum_total_markup} / 100);

    my %min = $self->pricing_engine_name !~ /TickExpiry/ ? (minimum => 0) : ();

    my $total_markup = Math::Util::CalculatedValue::Validatable->new({
        name        => 'total_markup',
        description => 'Our total markup over theoretical value',
        set_by      => 'BOM::Product::Contract',
        base_amount => 0,
        %min,
        %max,
    });

    $total_markup->include_adjustment('reset',    $self->model_markup);
    $total_markup->include_adjustment('multiply', $self->commission_adjustment);

    return $total_markup;
}

sub _build_ask_probability {
    my $self = shift;

    return $self->default_probabilities->{ask_probability} if $self->primary_validation_error;

    # Eventually we'll return the actual object.
    # And start from an actual object.
    my $minimum;
    if ($self->pricing_engine_name eq 'Pricing::Engine::TickExpiry') {
        $minimum = 0.4;
    } elsif ($self->pricing_engine_name eq 'BOM::Product::Pricing::Engine::Intraday::Index') {
        $minimum = 0.5 + $self->model_markup->amount;
    } else {
        $minimum = $self->theo_probability->amount;
    }

    # The above is a pretty unacceptable way to acheive this result. You do that stuff at the
    # Engine level.. or work it into your markup.  This is nonsense.

    my $marked_up = Math::Util::CalculatedValue::Validatable->new({
        name        => 'ask_probability',
        description => 'The price we request for this contract.',
        set_by      => 'BOM::Product::Contract',
        minimum     => $minimum,
        maximum     => 1,
    });

    $marked_up->include_adjustment('reset', $self->theo_probability);

    $marked_up->include_adjustment('add', $self->total_markup);

    my $min_allowed_ask_prob = $self->market->deep_otm_threshold;

    if ($marked_up->amount < $min_allowed_ask_prob) {
        my $deep_otm_markup = Math::Util::CalculatedValue::Validatable->new({
            name        => 'deep_otm_markup',
            description => 'Additional markup for deep OTM contracts',
            set_by      => 'BOM::Product::Contract',
            minimum     => 0,
            maximum     => $min_allowed_ask_prob,
            base_amount => $min_allowed_ask_prob - $marked_up->amount,
        });
        $marked_up->include_adjustment('add', $deep_otm_markup);
    }
    my $max_allowed_ask_prob = 1 - $min_allowed_ask_prob;
    if ($marked_up->amount > $max_allowed_ask_prob) {
        my $max_prob_markup = Math::Util::CalculatedValue::Validatable->new({
            name        => 'max_prob_markup',
            description => 'Additional markup for contracts with prob higher that max allowed probability',
            set_by      => __PACKAGE__,
            base_amount => $min_allowed_ask_prob,
        });
        $marked_up->include_adjustment('add', $max_prob_markup);
    }
    # If BS is very high, we don't want that business, even if it makes sense.
    # Also, if the market supplement would absolutely drive us out of [0,1]
    # Then it is nonsense to be ignored.
    if (   $self->bs_probability->amount >= 0.999
        || abs($self->theo_probability->peek_amount('market_supplement') // 0) >= 1
        || ($self->theo_probability->peek_amount('market_supplement') // 0) <= -0.5)
    {
        my $no_business = Math::Util::CalculatedValue::Validatable->new({
            name        => 'too_high_bs_prob',
            description => 'Marked up to drive price to 1 when BS is very high',
            set_by      => __PACKAGE__,
            base_amount => 1,
        });
        $marked_up->include_adjustment('add', $no_business);
    }

    return $marked_up;
}

sub _build_commission_adjustment {
    my $self = shift;

    my $comm_scale = Math::Util::CalculatedValue::Validatable->new({
        name        => 'global_commission_adjustment',
        description => 'Our scaling adjustment to calculated model markup.',
        set_by      => 'BOM::Product::Contract',
        minimum     => (BOM::Platform::Static::Config::quants->{commission}->{adjustment}->{minimum} / 100),
        maximum     => (BOM::Platform::Static::Config::quants->{commission}->{adjustment}->{maximum} / 100),
        base_amount => 0,
    });

    my $adjustment_used = Math::Util::CalculatedValue::Validatable->new({
        name        => 'scaling_factor',
        description => 'Our scaling adjustment to calculated model markup.',
        set_by      => 'quants.commission.adjustment.global_scaling',
        base_amount => (BOM::Platform::Runtime->instance->app_config->quants->commission->adjustment->global_scaling / 100),
    });

    $comm_scale->include_adjustment('reset', $adjustment_used);

    if ($self->for_sale) {
        $comm_scale->include_adjustment(
            'multiply',
            Math::Util::CalculatedValue::Validatable->new({
                    name        => 'bom_created_bet',
                    description => 'We created this bet with the intent to get more action.',
                    minimum     => 0,
                    maximum     => 1,
                    set_by      => 'quants.commission.adjustment.bom_created_bet',
                    base_amount => (BOM::Platform::Static::Config::quants->{commission}->{adjustment}->{bom_created_bet} / 100),
                }));
    }

    return $comm_scale;
}

sub is_valid_to_buy {
    my $self = shift;

    my $valid = $self->confirm_validity;

    return ($self->for_sale) ? $valid : $self->_report_validation_stats('buy', $valid);
}

sub is_valid_to_sell {
    my $self = shift;

    if ($self->is_sold) {
        $self->add_error({
            message           => 'Contract already sold',
            message_to_client => localize("This contract has been sold."),
        });
        return 0;
    }

    if ($self->is_after_expiry) {
        if (my ($ref, $hold_for_exit_tick) = $self->_validate_settlement_conditions) {
            $self->missing_market_data(1) if not $hold_for_exit_tick;
            $self->add_error($ref);
        }
    } elsif (not $self->is_expired and not $self->opposite_contract->is_valid_to_buy) {
        # Their errors are our errors, now!
        $self->add_error($self->opposite_contract->primary_validation_error);
    }

    if (scalar @{$self->corporate_actions}) {
        $self->add_error({
            message           => format_error_string('affected by corporate action', symbol => $self->underlying->symbol),
            message_to_client => localize("This contract is affected by corporate action."),
        });
    }

    my $passes_validation = $self->primary_validation_error ? 0 : 1;
    return $self->_report_validation_stats('sell', $passes_validation);
}

# PRIVATE method.
sub _validate_settlement_conditions {
    my $self = shift;

    my $message;
    my $hold_for_exit_tick = 0;
    if ($self->tick_expiry) {
        if (not $self->exit_tick) {
            $message = 'exit tick undefined after 5 minutes of contract start';
        } elsif ($self->exit_tick->epoch - $self->date_start->epoch > $self->max_tick_expiry_duration->seconds) {
            $message = 'no ticks within 5 minutes after contract start';
        }
    } else {
        # intraday or daily expiry
        if (not $self->entry_tick) {
            $message = 'entry tick is undefined';
        } elsif ($self->is_forward_starting
            and ($self->date_start->epoch - $self->entry_tick->epoch > $self->underlying->max_suspend_trading_feed_delay->seconds))
        {
            # A start now contract will not be bought if we have missing feed.
            # We are doing the same thing for forward starting contracts.
            $message = 'entry tick is too old';
        } elsif (not $self->exit_tick) {
            $message            = 'exit tick is undefined';
            $hold_for_exit_tick = 1;
        } elsif ($self->entry_tick->epoch == $self->exit_tick->epoch) {
            $message = 'only one tick throughout contract period';
        } elsif ($self->entry_tick->epoch > $self->exit_tick->epoch) {
            $message = 'entry tick is after exit tick';
        }
    }

    return if not $message;

    my $refund = 'The buy price of this contract will be refunded due to missing market data.';
    my $wait   = 'Please wait for contract settlement.';

    my $ref = {
        message           => $message,
        message_to_client => ($hold_for_exit_tick ? $wait : $refund),
    };

    return ($ref, $hold_for_exit_tick);
}

#  If your price is payout * some probability, just use this.
sub _price_from_prob {
    my ($self, $prob_method) = @_;
    my $price;
    if ($self->date_pricing->is_after($self->date_start) and $self->is_expired) {
        $price = $self->value;
    } else {
        $price = (defined $self->$prob_method) ? $self->payout * $self->$prob_method->amount : undef;
    }
    return (defined $price) ? roundnear(0.01, $price) : undef;
}

sub _build_ask_price {
    my $self = shift;

    return $self->_price_from_prob('ask_probability');
}

my $commission_base_multiplier = 1;
my $commission_max_multiplier  = 2;
my $commission_min_std         = 500;
my $commission_max_std         = 25000;

sub commission_multiplier {
    my ($self, $payout) = @_;

    my $theo_prob = $self->theo_probability->amount;

    my $std = $payout * sqrt($theo_prob * (1 - $theo_prob));

    return $commission_base_multiplier if $std <= $commission_min_std;
    return $commission_max_multiplier  if $std >= $commission_max_std;

    my $slope      = $self->commission_multiplier_slope;
    my $multiplier = ($std - $commission_min_std) * $slope + 1;

    return $multiplier;
}

has commission_multiplier_slope => (
    is         => 'ro',
    lazy_build => 1,
);

sub _build_commission_multiplier_slope {
    return ($commission_max_multiplier - $commission_base_multiplier) / ($commission_max_std - $commission_min_std);
}

sub _calculate_payout {
    my ($self, $commission) = @_;

    return $self->ask_price / ($self->theo_probability->amount + ($self->risk_markup->amount + $commission) * $self->commission_adjustment->amount);
}

sub _build_payout {
    my $self = shift;

    my $theo_prob       = $self->theo_probability->amount;
    my $risk_markup     = $self->risk_markup->amount;
    my $base_commission = $self->base_commission;
    my $ask_price       = $self->ask_price;

<<<<<<< HEAD
    # payout calculated with base commission.
    my $initial_payout = $self->_calculate_payout($base_commission);
    if ($self->commission_multiplier($initial_payout) == $commission_base_multiplier) {
        my $minimum_commission = 0.02 / $initial_payout;
        my $comm              = $base_commission < $minimum_commission ? $minimum_commission : $base_commission;
        my $payout            = $initial_payout;
        $payout = $ask_price / ($theo_prob + (($comm + $risk_markup) * $self->commission_adjustment->amount));

        return roundnear(0.01, max($ask_price, $payout));
    }

    # payout calculated with 2 times base commission.
    $initial_payout = $self->_calculate_payout($base_commission * 2);
    if ($self->commission_multiplier($initial_payout) == $commission_max_multiplier) {
        return roundnear(0.01, max($ask_price, $initial_payout));
    }

    my $slope  = $self->commission_multiplier_slope;
    my $a      = $base_commission * $slope * sqrt($theo_prob * (1 - $theo_prob));
    my $b      = $theo_prob + $risk_markup + $base_commission - $base_commission * $commission_min_std * $slope;
    my $c      = -$ask_price;
    my $payout = 0;
    for my $w (1, -1) {
        my $estimated_payout = (-$b + $w * sqrt($b**2 - 4 * $a * $c)) / (2 * $a);
        if ($estimated_payout > 0) {
            $payout = $estimated_payout;
            last;
        }
    }

    $payout = max($ask_price, $self->_calculate_payout($base_commission * $self->commission_multiplier($payout)));
=======
    my $commission = BOM::Product::Contract::Helper::commission({
        theo_probability => $theo_prob,
        stake            => $ask_price,
        risk_markup      => $risk_markup,
        base_commission  => $base_commission,
    });

    my $payout = $ask_price / ($theo_prob + ($risk_markup + $commission) * $self->commission_adjustment->amount);
    $payout = max($ask_price, $payout);
>>>>>>> 41fb8371
    return roundnear(0.01, $payout);
}

sub _build_theo_probability {
    my $self = shift;

    my $theo;
    # Have to keep it this way until we remove CalculatedValue in Contract.
    if ($self->new_interface_engine) {
        $theo = Math::Util::CalculatedValue::Validatable->new({
            name        => 'theo_probability',
            description => 'theorectical value of a contract',
            set_by      => $self->pricing_engine_name,
            minimum     => 0,
            maximum     => 1,
            base_amount => $self->pricing_engine->theo_probability,
        });
    } else {
        $theo = $self->pricing_engine->probability;
    }

    return $theo;
}

sub _build_bs_probability {
    my $self = shift;

    my $bs_prob;
    # Have to keep it this way until we remove CalculatedValue in Contract.
    if ($self->new_interface_engine) {
        $bs_prob = Math::Util::CalculatedValue::Validatable->new({
            name        => 'bs_probability',
            description => 'BlackScholes value of a contract',
            set_by      => $self->pricing_engine_name,
            base_amount => $self->pricing_engine->bs_probability,
        });
    } else {
        $bs_prob = $self->pricing_engine->bs_probability;
    }

    return $bs_prob;
}

sub _build_bs_price {
    my $self = shift;

    return $self->_price_from_prob('bs_probability');
}

has [qw(risk_markup commission_markup base_commission)] => (
    is         => 'ro',
    lazy_build => 1,
);

sub _build_risk_markup {
    my $self = shift;

    if ($self->new_interface_engine) {
        return Math::Util::CalculatedValue::Validatable->new({
            name        => 'risk_markup',
            description => 'Risk markup for a pricing model',
            set_by      => $self->pricing_engine_name,
            base_amount => $self->pricing_engine->risk_markup,
        });
    }

    return $self->pricing_engine->risk_markup;
}

sub _build_base_commission {
    my $self = shift;

    return $self->new_interface_engine ? $self->pricing_engine->commission_markup : $self->pricing_engine->commission_markup->amount;
}

sub _build_commission_markup {
    my $self = shift;

<<<<<<< HEAD
=======
    my %min = ($self->has_payout and $self->payout != 0) ? (minimum => 0.02 / $self->payout) : ();
>>>>>>> 41fb8371
    return Math::Util::CalculatedValue::Validatable->new({
        name        => 'commission_markup',
        description => 'Commission markup for a pricing model',
        set_by      => $self->pricing_engine_name,
<<<<<<< HEAD
        base_amount => $self->base_commission * $self->commission_multiplier($self->payout),
=======
        base_amount => $self->base_commission *
            BOM::Product::Contract::Helper::commission_multiplier($self->payout, $self->theo_probability->amount),
        %min,
>>>>>>> 41fb8371
    });
}

sub _build_model_markup {
    my $self = shift;

    my $model_markup;
    if ($self->new_interface_engine) {
        $model_markup = Math::Util::CalculatedValue::Validatable->new({
            name        => 'model_markup',
            description => 'Risk and commission markup for a pricing model',
            set_by      => $self->pricing_engine_name,
        });
        $model_markup->include_adjustment('reset', $self->risk_markup);
        $model_markup->include_adjustment('add',   $self->commission_markup);
    } else {
        $model_markup = $self->pricing_engine->model_markup;
    }

    return $model_markup;
}

sub _build_theo_price {
    my $self = shift;

    return $self->_price_from_prob('theo_probability');
}

sub _build_shortcode {
    my $self = shift;

    my $shortcode_date_start = $self->is_forward_starting ? $self->date_start->epoch . 'F' : $self->date_start->epoch;
    my $shortcode_date_expiry =
          ($self->tick_expiry)  ? $self->tick_count . 'T'
        : ($self->fixed_expiry) ? $self->date_expiry->epoch . 'F'
        :                         $self->date_expiry->epoch;

    my @shortcode_elements = ($self->code, $self->underlying->symbol, $self->payout, $shortcode_date_start, $shortcode_date_expiry);

    if ($self->two_barriers) {
        push @shortcode_elements, ($self->high_barrier->for_shortcode, $self->low_barrier->for_shortcode);
    } elsif ($self->barrier) {
        # Having a hardcoded 0 for single barrier is dumb.
        # We should get rid of this legacy
        push @shortcode_elements, ($self->barrier->for_shortcode, 0);
    }

    return uc join '_', @shortcode_elements;
}

sub _build_entry_tick {
    my $self = shift;

    # entry tick if never defined if it is a newly priced contract.
    return if $self->pricing_new;
    my $entry_epoch = $self->date_start->epoch;
    return $self->underlying->tick_at($entry_epoch) if $self->starts_as_forward_starting;
    return $self->underlying->next_tick_after($entry_epoch);
}

# End of builders.

=head1 METHODS

=cut

# The pricing, greek and markup engines need the same set of arguments,
# so we provide this helper function which pulls all the revelant bits out of the object and
# returns a nice HashRef for them.
sub _build_pricing_args {
    my $self = shift;

    my $start_date           = $self->date_pricing;
    my $barriers_for_pricing = $self->barriers_for_pricing;
    my $args                 = {
        spot            => $self->pricing_spot,
        r_rate          => $self->r_rate,
        t               => $self->timeinyears->amount,
        barrier1        => $barriers_for_pricing->{barrier1},
        barrier2        => $barriers_for_pricing->{barrier2},
        q_rate          => $self->q_rate,
        iv              => $self->pricing_vol,
        discount_rate   => $self->discount_rate,
        mu              => $self->mu,
        payouttime_code => $self->payouttime_code,
    };

    if ($self->priced_with_intraday_model) {
        $args->{average_tick_count}   = $self->average_tick_count;
        $args->{long_term_prediction} = $self->long_term_prediction;
        $args->{iv_with_news}         = $self->news_adjusted_pricing_vol;
    }

    return $args;
}

has [qw(pricing_vol news_adjusted_pricing_vol)] => (
    is         => 'ro',
    lazy_build => 1,
);

sub _build_pricing_vol {
    my $self = shift;

    my $vol;
    my $pen = $self->pricing_engine_name;
    if ($pen =~ /VannaVolga/) {
        $vol = $self->volsurface->get_volatility({
            days  => $self->timeindays->amount,
            delta => 50
        });
    } elsif ($self->priced_with_intraday_model) {
        my $volsurface       = $self->empirical_volsurface;
        my $duration_seconds = $self->timeindays->amount * 86400;
        # volatility doesn't matter for less than 10 minutes ATM contracts,
        # where the intraday_delta_correction is the bounceback which is a function of trend, not volatility.
        my $uses_flat_vol = ($self->is_atm_bet and $duration_seconds < 10 * 60) ? 1 : 0;
        $vol = $volsurface->get_volatility({
            fill_cache            => !$self->backtest,
            current_epoch         => $self->date_pricing->epoch,
            seconds_to_expiration => $duration_seconds,
            economic_events       => $self->economic_events_for_volatility_calculation,
            uses_flat_vol         => $uses_flat_vol,
        });
        $self->long_term_prediction($volsurface->long_term_prediction);
        $self->average_tick_count($volsurface->average_tick_count);
        if ($volsurface->error) {
            $self->add_error({
                    message => format_error_string(
                        'Too few periods for historical vol calculation',
                        symbol   => $self->underlying->symbol,
                        duration => $self->remaining_time->as_concise_string,
                    ),
                    message_to_client =>
                        localize('Trading on [_1] is suspended due to missing market data.', $self->underlying->translated_display_name()),
                });
        }
    } else {
        $vol = $self->vol_at_strike;
    }

    if ($vol <= 0) {
        $self->add_error({
            message           => 'Zero volatility. Invalidate price.',
            message_to_client => localize('We could not process this contract at this time.'),
        });
    }

    return $vol;
}

has economic_events_for_volatility_calculation => (
    is         => 'ro',
    lazy_build => 1,
);

sub _build_economic_events_for_volatility_calculation {
    my $self = shift;

    my $all_events        = $self->applicable_economic_events;
    my $effective_start   = $self->effective_start;
    my $seconds_to_expiry = $self->get_time_to_expiry({from => $effective_start})->seconds;
    my $current_epoch     = $effective_start->epoch;
    # Go back another hour because we expect the maximum impact on any news would not last for more than an hour.
    my $start = $current_epoch - $seconds_to_expiry - 3600;
    # Plus 5 minutes for the shifting logic.
    # If news occurs 5 minutes before/after the contract expiration time, we shift the news triangle to 5 minutes before the contract expiry.
    my $end = $current_epoch + $seconds_to_expiry + 300;

    return [grep { $_->{release_date} >= $start and $_->{release_date} <= $end } @$all_events];
}

has applicable_economic_events => (
    is      => 'ro',
    lazy    => 1,
    builder => '_build_applicable_economic_events',
);

sub _build_applicable_economic_events {
    my $self = shift;

    my $effective_start   = $self->effective_start;
    my $seconds_to_expiry = $self->get_time_to_expiry({from => $effective_start})->seconds;
    my $current_epoch     = $effective_start->epoch;
    # Go back and forward an hour to get all the tentative events.
    my $start = $current_epoch - $seconds_to_expiry - 3600;
    my $end   = $current_epoch + $seconds_to_expiry + 3600;

    return Quant::Framework::EconomicEventCalendar->new({
            chronicle_reader => BOM::System::Chronicle::get_chronicle_reader($self->underlying->for_date),
        }
        )->get_latest_events_for_period({
            from => Date::Utility->new($start),
            to   => Date::Utility->new($end)});
}

has tentative_events => (
    is         => 'ro',
    lazy_build => 1,
);

sub _build_tentative_events {
    my $self = shift;

    my %affected_currency = (
        $self->underlying->asset_symbol           => 1,
        $self->underlying->quoted_currency_symbol => 1,
    );
    return [grep { $_->{is_tentative} and $affected_currency{$_->{symbol}} } @{$self->applicable_economic_events}];
}

sub _build_news_adjusted_pricing_vol {
    my $self = shift;

    my $news_adjusted_vol = $self->pricing_vol;
    my $effective_start   = $self->effective_start;
    my $seconds_to_expiry = $self->get_time_to_expiry({from => $effective_start})->seconds;
    my $events            = $self->economic_events_for_volatility_calculation;

    # Only recalculated if there's economic_events.
    if ($seconds_to_expiry > 10 and @$events) {
        $news_adjusted_vol = $self->empirical_volsurface->get_volatility({
            fill_cache            => !$self->backtest,
            current_epoch         => $effective_start->epoch,
            seconds_to_expiration => $seconds_to_expiry,
            economic_events       => $events,
            include_news_impact   => 1,
        });
    }

    return $news_adjusted_vol;
}

sub _build_vol_at_strike {
    my $self = shift;

    my $pricing_spot = $self->pricing_spot;
    my $vol_args     = {
        strike => $self->barriers_for_pricing->{barrier1},
        q_rate => $self->q_rate,
        r_rate => $self->r_rate,
        spot   => $pricing_spot,
        days   => $self->timeindays->amount,
    };

    if ($self->two_barriers) {
        $vol_args->{strike} = $pricing_spot;
    }

    return $self->volsurface->get_volatility($vol_args);
}

# pricing_spot - The spot used in pricing.  It may have been adjusted for corporate actions.
has pricing_spot => (
    is         => 'ro',
    lazy_build => 1,
);

sub _build_pricing_spot {
    my $self = shift;

    # always use current spot to price for sale or buy.
    my $initial_spot;
    if ($self->current_tick) {
        $initial_spot = $self->current_tick->quote;
        # take note of this only when we are trying to sell a contract
        $self->sell_tick($self->current_tick) if $self->for_sale;
    } else {
        # If we could not get the correct spot to price, we will take the latest available spot at pricing time.
        # This is to prevent undefined spot being passed to BlackScholes formula that causes the code to die!!
        $initial_spot = $self->underlying->tick_at($self->date_pricing->epoch, {allow_inconsistent => 1});
        $initial_spot //= $self->underlying->pip_size * 2;
        $self->add_error({
                message => format_error_string(
                    'Undefined spot',
                    'date pricing' => $self->date_pricing->datetime,
                    symbol         => $self->underlying->symbol
                ),
                message_to_client => localize('We could not process this contract at this time.'),
            });
    }

    if ($self->underlying->market->prefer_discrete_dividend) {
        $initial_spot += $self->dividend_adjustment->{spot};
    }

    return $initial_spot;
}

=head2 sell_tick

The tick that we sold the contract at.

=cut

has sell_tick => (
    is      => 'rw',
    default => undef,
);

has offering_specifics => (
    is         => 'ro',
    lazy_build => 1,
);

sub _build_offering_specifics {
    my ($self) = @_;

    my $filter = {
        underlying_symbol => $self->underlying->symbol,
        contract_category => $self->category->code,
        expiry_type       => $self->expiry_type,
        start_type        => $self->start_type,
    };

    if ($self->category->code eq 'callput') {
        $filter->{barrier_category} = ($self->is_atm_bet) ? 'euro_atm' : 'euro_non_atm';
    } else {
        $filter->{barrier_category} = $BOM::Product::Offerings::BARRIER_CATEGORIES->{$self->category->code}->[0];
    }
    return get_contract_specifics($filter);
}

=head2 _payout_limit

Returns a limit for the payout if one exists on the contract

=cut

sub _payout_limit {
    my ($self) = @_;

    return $self->offering_specifics->{payout_limit}->{$self->currency};    # Even if not valid, make it 100k.
}

has 'staking_limits' => (
    is         => 'ro',
    isa        => 'HashRef',
    lazy_build => 1,
);

sub _build_staking_limits {
    my $self = shift;

    my $underlying = $self->underlying;
    my $curr       = $self->currency;

    my @possible_payout_maxes = ($self->_payout_limit);

    my $bet_limits = BOM::Platform::Static::Config::quants->{bet_limits};
    push @possible_payout_maxes, $bet_limits->{maximum_payout}->{$curr};
    push @possible_payout_maxes, $bet_limits->{maximum_payout_on_new_markets}->{$curr}
        if ($underlying->is_newly_added);
    push @possible_payout_maxes, $bet_limits->{maximum_payout_on_less_than_7day_indices_call_put}->{$curr}
        if ($self->underlying->market->name eq 'indices' and not $self->is_atm_bet and $self->timeindays->amount < 7);

    my $payout_max = min(grep { looks_like_number($_) } @possible_payout_maxes);
    my $stake_max = $payout_max;

    # Client likes lower stake/payout limit on volidx market.
    my $payout_min =
        ($self->underlying->market->name eq 'volidx')
        ? $bet_limits->{min_payout}->{volidx}->{$curr}
        : $bet_limits->{min_payout}->{default}->{$curr};
    my $stake_min = ($self->for_sale) ? $payout_min / 20 : $payout_min / 2;

    # err is included here to allow the web front-end access to the same message generated in the back-end.
    return {
        stake => {
            min => $stake_min,
            max => $stake_max,
            err => ($self->for_sale)
            ? localize('Contract market price is too close to final payout.')
            : localize(
                'Buy price must be between [_1] and [_2].',
                to_monetary_number_format($stake_min, 1),
                to_monetary_number_format($stake_max, 1)
            ),
        },
        payout => {
            min => $payout_min,
            max => $payout_max,
            err => localize(
                'Payout must be between [_1] and [_2].',
                to_monetary_number_format($payout_min, 1),
                to_monetary_number_format($payout_max, 1)
            ),
        },
    };
}

# Rates calculation, including quanto effects.

has [qw(mu discount_rate)] => (
    is         => 'ro',
    isa        => 'Num',
    lazy_build => 1,
);

has [qw(domqqq forqqq fordom)] => (
    is         => 'ro',
    isa        => 'HashRef',
    lazy_build => 1,
);

has priced_with => (
    is         => 'ro',
    isa        => 'Str',
    lazy_build => 1,
);

has [qw(atm_vols rho)] => (
    is         => 'ro',
    isa        => 'HashRef',
    lazy_build => 1
);

# a hash reference for slow migration of pricing engine to the new interface.
has new_interface_engine => (
    is      => 'ro',
    lazy    => 1,
    builder => '_build_new_interface_engine',
);

sub _build_new_interface_engine {
    my $self = shift;

    my %engines = (
        'Pricing::Engine::TickExpiry'           => 1,
        'Pricing::Engine::EuropeanDigitalSlope' => 1,
    );

    return $engines{$self->pricing_engine_name} // 0;
}

sub _pricing_parameters {
    my $self = shift;

    return {
        priced_with       => $self->priced_with,
        spot              => $self->pricing_spot,
        strikes           => [grep { $_ } values %{$self->barriers_for_pricing}],
        date_start        => $self->effective_start,
        date_expiry       => $self->date_expiry,
        date_pricing      => $self->date_pricing,
        discount_rate     => $self->discount_rate,
        q_rate            => $self->q_rate,
        r_rate            => $self->r_rate,
        mu                => $self->mu,
        vol               => $self->pricing_vol,
        payouttime_code   => $self->payouttime_code,
        contract_type     => $self->pricing_code,
        underlying_symbol => $self->underlying->symbol,
        market_data       => $self->_market_data,
        market_convention => $self->_market_convention,
    };
}

sub _market_convention {
    my $self = shift;

    return {
        calculate_expiry => sub {
            my ($start, $expiry) = @_;
            my $utils = BOM::MarketData::VolSurface::Utils->new;
            return $utils->effective_date_for($expiry)->days_between($utils->effective_date_for($start));
        },
        get_rollover_time => sub {
            my $when = shift;
            return BOM::MarketData::VolSurface::Utils->new->NY1700_rollover_date_on($when);
        },
    };
}

sub _market_data {
    my $self = shift;

    # market data date is determined by for_date in underlying.
    my $for_date        = $self->underlying->for_date;
    my %underlyings     = ($self->underlying->symbol => $self->underlying);
    my $volsurface      = $self->volsurface;
    my $effective_start = $self->effective_start;
    my $date_expiry     = $self->date_expiry;
    return {
        get_vol_spread => sub {
            my $args = shift;
            return $volsurface->get_spread($args);
        },
        get_volsurface_data => sub {
            return $volsurface->surface;
        },
        get_market_rr_bf => sub {
            my $timeindays = shift;
            return $volsurface->get_market_rr_bf($timeindays);
        },
        get_volatility => sub {
            my ($args, $surface_data) = @_;
            # if there's new surface data, calculate vol from that.
            my $vol;
            if ($surface_data) {
                my $new_volsurface_obj = $volsurface->clone({surface => $surface_data});
                $vol = $new_volsurface_obj->get_volatility($args);
            } else {
                $vol = $volsurface->get_volatility($args);
            }

            return $vol;
        },
        get_atm_volatility => sub {
            my $args = shift;

            $args->{delta} = 50;
            my $vol = $volsurface->get_volatility($args);

            return $vol;
        },
        get_economic_event => sub {
            my $args = shift;
            my $underlying = $underlyings{$args->{underlying_symbol}} // BOM::Market::Underlying->new({
                symbol   => $args->{underlying_symbol},
                for_date => $for_date
            });
            my ($from, $to) = map { Date::Utility->new($args->{$_}) } qw(start end);
            my %applicable_symbols = (
                USD                                 => 1,
                AUD                                 => 1,
                CAD                                 => 1,
                CNY                                 => 1,
                NZD                                 => 1,
                $underlying->quoted_currency_symbol => 1,
                $underlying->asset_symbol           => 1,
            );

            my $ee = Quant::Framework::EconomicEventCalendar->new({
                    chronicle_reader => BOM::System::Chronicle::get_chronicle_reader($for_date),
                }
                )->get_latest_events_for_period({
                    from => $from,
                    to   => $to
                });

            my @applicable_news =
                sort { $a->{release_date} <=> $b->{release_date} } grep { $applicable_symbols{$_->{symbol}} } @$ee;

            return @applicable_news;
        },
        get_ticks => sub {
            my $args              = shift;
            my $underlying_symbol = delete $args->{underlying_symbol};
            $args->{underlying} = $underlyings{$underlying_symbol} // BOM::Market::Underlying->new({
                symbol   => $underlying_symbol,
                for_date => $for_date
            });
            return BOM::Market::AggTicks->new->retrieve($args);
        },
        get_overnight_tenor => sub {
            return $volsurface->_ON_day;
        },
    };
}

sub _build_priced_with {
    my $self = shift;

    my $underlying = $self->underlying;

    # Everything should have a quoted currency, except our randoms.
    # However, rather than check for random directly, just do a numeraire bet if we don't know what it is.
    my $priced_with;
    if ($underlying->quoted_currency_symbol eq $self->currency or (none { $underlying->market->name eq $_ } (qw(forex commodities indices)))) {
        $priced_with = 'numeraire';
    } elsif ($underlying->asset_symbol eq $self->currency) {
        $priced_with = 'base';
    } else {
        $priced_with = 'quanto';
    }

    if ($underlying->submarket->name eq 'smart_fx') {
        $priced_with = 'numeraire';
    }

    return $priced_with;
}

sub _build_mu {
    my $self = shift;

    my $mu = $self->r_rate - $self->q_rate;

    if (first { $self->underlying->market->name eq $_ } (qw(forex commodities indices))) {
        my $rho = $self->rho->{fd_dq};
        my $vol = $self->atm_vols;
        # See [1] for Quanto Formula
        $mu = $self->r_rate - $self->q_rate - $rho * $vol->{fordom} * $vol->{domqqq};
    }

    return $mu;
}

sub _build_rho {

    my $self     = shift;
    my $atm_vols = $self->atm_vols;
    my $w        = ($self->domqqq->{underlying}->inverted) ? -1 : 1;

    my %rhos;

    $rhos{fd_dq} = 0;

    if ($self->priced_with eq 'numeraire') {
        $rhos{fd_dq} = 0;
    } elsif ($self->priced_with eq 'base') {
        $rhos{fd_dq} = -1;
    } elsif ($self->underlying->market->name eq 'forex' or $self->underlying->market->name eq 'commodities') {
        $rhos{fd_dq} =
            $w * (($atm_vols->{forqqq}**2 - $atm_vols->{fordom}**2 - $atm_vols->{domqqq}**2) / (2 * $atm_vols->{fordom} * $atm_vols->{domqqq}));
    } elsif ($self->underlying->market->name eq 'indices') {
        my $construct_args = {
            symbol           => $self->underlying->market->name,
            for_date         => $self->underlying->for_date,
            chronicle_reader => BOM::System::Chronicle::get_chronicle_reader($self->underlying->for_date),
        };
        my $rho_data = Quant::Framework::CorrelationMatrix->new($construct_args);

        my $index           = $self->underlying->asset_symbol;
        my $payout_currency = $self->currency;
        my $tiy             = $self->timeinyears->amount;
        my $correlation_u   = BOM::Market::Underlying->new($index);

        $rhos{fd_dq} = $rho_data->correlation_for($index, $payout_currency, $tiy, $correlation_u->expiry_conventions);
    }

    return \%rhos;
}

has _volsurface_fetcher => (
    is         => 'ro',
    isa        => 'BOM::MarketData::Fetcher::VolSurface',
    init_arg   => undef,
    lazy_build => 1,
);

sub _build__volsurface_fetcher {
    return BOM::MarketData::Fetcher::VolSurface->new;
}

sub _vols_at_point {
    my ($self, $end_date, $days_attr) = @_;

    my $vol_args = {
        delta     => 50,
        days      => $self->$days_attr->amount,
        for_epoch => $self->effective_start->epoch,
    };

    my $market_name = $self->underlying->market->name;
    my %vols_to_use;
    foreach my $pair (qw(fordom domqqq forqqq)) {
        my $pair_ref = $self->$pair;
        $pair_ref->{volsurface} //= $self->_volsurface_fetcher->fetch_surface({
            underlying => $pair_ref->{underlying},
        });
        $pair_ref->{vol} //= $pair_ref->{volsurface}->get_volatility($vol_args);
        $vols_to_use{$pair} = $pair_ref->{vol};
    }

    if (none { $market_name eq $_ } (qw(forex commodities indices))) {
        $vols_to_use{domqqq} = $vols_to_use{fordom};
        $vols_to_use{forqqq} = $vols_to_use{domqqq};
    }

    return \%vols_to_use;
}

sub _build_atm_vols {
    my $self = shift;

    return $self->_vols_at_point($self->date_expiry, 'timeindays');
}

sub _build_domqqq {
    my $self = shift;

    my $result = {};

    if ($self->priced_with eq 'quanto') {
        $result->{underlying} = BOM::Market::Underlying->new({
            symbol   => 'frx' . $self->underlying->quoted_currency_symbol . $self->currency,
            for_date => $self->underlying->for_date
        });
        $result->{volsurface} = $self->_volsurface_fetcher->fetch_surface({
            underlying => $result->{underlying},
        });
    } else {
        $result = $self->fordom;
    }

    return $result;
}

sub _build_forqqq {
    my $self = shift;

    my $result = {};

    if ($self->priced_with eq 'quanto' and ($self->underlying->market->name eq 'forex' or $self->underlying->market->name eq 'commodities')) {
        $result->{underlying} = BOM::Market::Underlying->new({
            symbol   => 'frx' . $self->underlying->asset_symbol . $self->currency,
            for_date => $self->underlying->for_date
        });

        $result->{volsurface} = $self->_volsurface_fetcher->fetch_surface({
            underlying => $result->{underlying},
        });

    } else {
        $result = $self->domqqq;
    }

    return $result;
}

sub _build_fordom {
    my $self = shift;

    return {
        underlying => $self->underlying,
        volsurface => $self->volsurface,
    };
}

sub _build_discount_rate {
    my $self = shift;

    my %args = (
        symbol => $self->currency,
        $self->underlying->for_date ? (for_date => $self->underlying->for_date) : (),
        chronicle_reader => BOM::System::Chronicle::get_chronicle_reader($self->underlying->for_date),
        chronicle_writer => BOM::System::Chronicle::get_chronicle_writer(),
    );
    my $curr_obj = Quant::Framework::Currency->new(%args);

    return $curr_obj->rate_for($self->timeinyears->amount);
}

=head2 get_time_to_expiry

Returns a TimeInterval to expiry of the bet. For a forward start bet, it will NOT return the bet lifetime, but the time till the bet expires,
if you want to get the bet life time call it like C<$bet-E<gt>get_time_to_expiry({from =E<gt> $bet-E<gt>date_start})>.

=cut

sub get_time_to_expiry {
    my ($self, $attributes) = @_;

    $attributes->{'to'} = $self->date_expiry;

    return $self->_get_time_to_end($attributes);
}

=head2 get_time_to_settlement

Like get_time_to_expiry, but for settlement time rather than expiry.

=cut

sub get_time_to_settlement {
    my ($self, $attributes) = @_;

    $attributes->{to} = $self->date_settlement;

    return $self->_get_time_to_end($attributes);
}

# PRIVATE METHOD: _get_time_to_end
# Send in the correct 'to'
sub _get_time_to_end {
    my ($self, $attributes) = @_;

    my $end_point = $attributes->{to};
    my $from = ($attributes and $attributes->{from}) ? $attributes->{from} : $self->date_pricing;

    # Don't worry about how long past expiry
    # Let it die if they gave us nonsense.

    return Time::Duration::Concise->new(
        interval => max(0, $end_point->epoch - $from->epoch),
    );
}

=head2 barrier_display_info

Given a tick break down how the barriers relate.

=cut

sub barrier_display_info {
    my ($self, $tick) = @_;

    my $underlying = $self->underlying;
    my $spot = defined $tick ? $tick->quote : undef;
    my @barriers;
    if ($self->two_barriers) {
        push @barriers, {barrier  => $self->high_barrier->as_absolute} if $self->high_barrier;
        push @barriers, {barrier2 => $self->low_barrier->as_absolute}  if $self->low_barrier;
    } else {
        @barriers = $self->barrier ? ({barrier => $self->barrier->as_absolute}) : ();
    }

    my %barriers;
    if ($spot) {
        foreach my $barrier (@barriers) {
            my $which  = keys %$barrier;
            my $strike = values %$barrier;
            $barriers{$which}->{amnt} = $underlying->pipsized_value($strike);
            $barriers{$which}->{dir}  = ($spot > $strike) ? localize('minus') : ($spot < $strike) ? localize('plus') : '';
            $barriers{$which}->{diff} = $underlying->pipsized_value(abs($spot - $strike)) || '';                             # Do not show 0 for 0.
            $barriers{$which}->{desc} =
                !$self->two_barriers ? localize('barrier') : $strike > $spot ? localize('high barrier') : localize('low barrier');
        }
    }

    return (barriers => \%barriers);
}

has exit_tick => (
    is         => 'ro',
    lazy_build => 1,
);

sub _build_exit_tick {
    my $self = shift;

    my $underlying = $self->underlying;
    my $exit_tick;
    if ($self->tick_expiry) {
        my $tick_number       = $self->ticks_to_expiry;
        my @ticks_since_start = @{
            $underlying->ticks_in_between_start_limit({
                    start_time => $self->date_start->epoch + 1,
                    limit      => $tick_number,
                })};
        # We wait for the n-th tick to settle tick expiry contract.
        # But the maximum waiting period is 5 minutes.
        if (@ticks_since_start == $tick_number) {
            $exit_tick = $ticks_since_start[-1];
            $self->date_expiry(Date::Utility->new($exit_tick->epoch));
        }
    } elsif ($self->expiry_daily) {
        # Expiration based on daily OHLC
        $exit_tick = $underlying->closing_tick_on($self->date_expiry->date);
    } else {
        $exit_tick = $underlying->tick_at($self->date_expiry->epoch);
    }

    if ($self->entry_tick and $exit_tick) {
        my ($entry_tick_date, $exit_tick_date) = map { Date::Utility->new($_) } ($self->entry_tick->epoch, $exit_tick->epoch);
        if (    not $self->expiry_daily
            and $underlying->intradays_must_be_same_day
            and $self->calendar->trading_days_between($entry_tick_date, $exit_tick_date))
        {
            $self->add_error({
                    message => format_error_string(
                        'Exit tick date differs from entry tick date on intraday',
                        symbol => $underlying->symbol,
                        start  => $exit_tick_date->datetime,
                        expiry => $entry_tick_date->datetime,
                    ),
                    message_to_client => localize("Intraday contracts may not cross market open."),
                });
        }
    }

    return $exit_tick;
}

# Validation methods.

# Is this underlying or contract is disabled/suspended from trading.
sub _validate_offerings {
    my $self = shift;

    if (BOM::Platform::Runtime->instance->app_config->system->suspend->trading) {
        return {
            message           => format_error_string('All trading suspended on system'),
            message_to_client => localize("Trading is suspended at the moment."),
        };
    }

    my $underlying      = $self->underlying;
    my $translated_name = $underlying->translated_display_name();

    if ($underlying->is_trading_suspended) {
        return {
            message           => format_error_string('Underlying trades suspended', symbol => $underlying->symbol),
            message_to_client => localize('Trading is suspended at the moment.'),
        };
    }

    my $contract_code = $self->code;
    # check if trades are suspended on that claimtype
    my $suspend_claim_types = BOM::Platform::Runtime->instance->app_config->quants->features->suspend_claim_types;
    if (@$suspend_claim_types and first { $contract_code eq $_ } @{$suspend_claim_types}) {
        return {
            message           => format_error_string('Trading suspended for contract type', code => $contract_code),
            message_to_client => localize("Trading is suspended at the moment."),
        };
    }

    if (first { $_ eq $underlying->symbol } @{BOM::Platform::Runtime->instance->app_config->quants->underlyings->disabled_due_to_corporate_actions}) {
        return {
            message           => format_error_string('Underlying trades suspended due to corporate actions', symbol => $underlying->symbol),
            message_to_client => localize('Trading is suspended at the moment.'),
        };
    }

    return;
}

sub _validate_feed {
    my $self = shift;

    return if $self->is_expired;

    my $underlying      = $self->underlying;
    my $translated_name = $underlying->translated_display_name();

    if (not $self->current_tick) {
        return {
            message           => format_error_string('No realtime data',                              symbol => $underlying->symbol),
            message_to_client => localize('Trading on [_1] is suspended due to missing market data.', $translated_name),
        };
    } elsif ($self->calendar->is_open_at($self->date_pricing)
        and $self->date_pricing->epoch - $underlying->max_suspend_trading_feed_delay->seconds > $self->current_tick->epoch)
    {
        # only throw errors for quote too old, if the exchange is open at pricing time
        return {
            message           => format_error_string('Quote too old',                                 symbol => $underlying->symbol),
            message_to_client => localize('Trading on [_1] is suspended due to missing market data.', $translated_name),
        };
    }

    return;
}

sub _validate_payout {
    my $self = shift;

    # Extant contracts can have whatever payouts were OK then.
    return if $self->for_sale;

    my $bet_payout      = $self->payout;
    my $payout_currency = $self->currency;
    my $limits          = $self->staking_limits->{payout};
    my $payout_max      = $limits->{max};
    my $payout_min      = $limits->{min};

    if ($bet_payout < $payout_min or $bet_payout > $payout_max) {
        return {
            message => format_error_string(
                'payout amount outside acceptable range',
                given => $bet_payout,
                min   => $payout_min,
                max   => $payout_max
            ),
            message_to_client => $limits->{err},
        };
    }

    my $payout_as_string = "" . $bet_payout;    #Just to be sure we're deailing with a string.
    $payout_as_string =~ s/[\.0]+$//;           # Strip trailing zeroes and decimal points to be more friendly.

    if ($bet_payout =~ /\.[0-9]{3,}/) {
        # We did the best we could to clean up looks like still too many decimals
        return {
            message => format_error_string(
                'payout amount has too many decimal places',
                permitted => 2,
                payout    => $bet_payout
            ),
            message_to_client => localize('Payout may not have more than two decimal places.',),
        };
    }

    return;
}

sub _validate_stake {
    my $self = shift;

    my $contract_stake = $self->ask_price;

    return ($self->ask_probability->all_errors)[0] if (not $self->ask_probability->confirm_validity);

    my $contract_payout = $self->payout;
    my $limits          = $self->staking_limits->{stake};
    my $stake_minimum   = $limits->{min};
    my $stake_maximum   = $limits->{max};

    if (not $contract_stake) {
        return {
            message           => format_error_string('Empty or zero stake', stake => $contract_stake),
            message_to_client => localize("Invalid stake"),
        };
    }

    if ($contract_stake < $stake_minimum or $contract_stake > $stake_maximum) {
        return {
            message => format_error_string(
                'stake is not within limits',
                stake => $contract_stake,
                min   => $stake_minimum,
                max   => $stake_maximum
            ),
            message_to_client => $limits->{err},
        };
    }

    # Compared as strings of maximum visible client currency width to avoid floating-point issues.
    if (sprintf("%.2f", $contract_stake) eq sprintf("%.2f", $contract_payout)) {
        my $message = ($self->for_sale) ? localize('Current market price is 0.') : localize('This contract offers no return.');
        return {
            message           => format_error_string('stake same as payout'),
            message_to_client => $message,
        };
    }

    return;
}

sub _validate_input_parameters {
    my $self = shift;

    my $when_epoch   = $self->date_pricing->epoch;
    my $epoch_expiry = $self->date_expiry->epoch;
    my $epoch_start  = $self->date_start->epoch;

    if ($epoch_expiry == $epoch_start) {
        return {
            message => format_error_string(
                'Start and Expiry times are the same',
                'start'  => $epoch_start,
                'expiry' => $epoch_expiry,
            ),
            message_to_client => localize('Expiry time cannot be equal to start time.'),
        };
    } elsif ($epoch_expiry < $epoch_start) {
        return {
            message => format_error_string(
                'Start must be before expiry',
                'start' => $epoch_start,
                expiry  => $epoch_expiry
            ),
            message_to_client => localize("Expiry time cannot be in the past."),
        };
    } elsif (not $self->for_sale and $epoch_start < $when_epoch) {
        return {
            message => format_error_string(
                'starts in the past',
                'start' => $epoch_start,
                'now'   => $when_epoch
            ),
            message_to_client => localize("Start time is in the past"),
        };
    } elsif (not $self->is_forward_starting and $epoch_start > $when_epoch) {
        return {
            message           => format_error_string('Forward time for non-forward-starting contract type', code => $self->code),
            message_to_client => localize('Start time is in the future.'),
        };
    } elsif ($self->is_forward_starting and not $self->for_sale) {
        # Intraday cannot be bought in the 5 mins before the bet starts, unless we've built it for that purpose.
        my $fs_blackout_seconds = 300;
        if ($epoch_start < $when_epoch + $fs_blackout_seconds) {
            return {
                message => format_error_string('forward-starting blackout', 'blackout' => $fs_blackout_seconds . 's'),
                message_to_client => localize("Start time on forward-starting contracts must be more than 5 minutes from now."),
            };
        }
    } elsif ($self->is_after_expiry) {
        return {
            message           => format_error_string('already expired contract'),
            message_to_client => localize("Contract has already expired."),
        };
    } elsif ($self->expiry_daily) {
        my $date_expiry = $self->date_expiry;
        my $closing     = $self->calendar->closing_on($date_expiry);
        if ($closing and not $date_expiry->is_same_as($closing)) {
            return {
                message => format_error_string(
                    'daily expiry must expire at close',
                    expiry            => $date_expiry->datetime,
                    underlying_symbol => $self->underlying->symbol
                ),
                message_to_client => localize(
                    'Contracts on [_1] with duration more than 24 hours must expire at the end of a trading day.',
                    $self->underlying->translated_display_name
                ),
            };
        }
    }

    return;
}

sub _validate_trading_times {
    my $self = shift;

    my $underlying  = $self->underlying;
    my $calendar    = $underlying->calendar;
    my $date_expiry = $self->date_expiry;
    my $date_start  = $self->date_start;

    if (not($calendar->trades_on($date_start) and $calendar->is_open_at($date_start))) {
        my $message =
            ($self->is_forward_starting) ? localize("The market must be open at the start time.") : localize('This market is presently closed.');
        return {
            message => format_error_string(
                'underlying is closed at start',
                symbol => $underlying->symbol,
                start  => $date_start->datetime
            ),
            message_to_client => $message . " " . localize("Try out the Volatility Indices which are always open.")};
    } elsif (not $calendar->trades_on($date_expiry)) {
        return ({
            message           => format_error_string('Exchange is closed on expiry date', expiry => $date_expiry->date),
            message_to_client => localize("The contract must expire on a trading day."),
        });
    }

    if ($self->is_intraday) {
        if (not $calendar->is_open_at($date_expiry)) {
            my $times_link = request()->url_for('/resources/market_timesws', undef, {no_host => 1});
            return {
                message => format_error_string(
                    'underlying closed at expiry',
                    symbol => $underlying->symbol,
                    expiry => $date_expiry->datetime
                ),
                message_to_client => localize("Contract must expire during trading hours."),
                info_link         => $times_link,
                info_text         => localize('Trading Times'),
            };
        } elsif ($underlying->intradays_must_be_same_day and $calendar->closing_on($date_start)->epoch < $date_expiry->epoch) {
            return {
                message           => format_error_string('Intraday duration must expire on same day', symbol => $underlying->symbol),
                message_to_client => localize(
                    'Contracts on [_1] with durations under 24 hours must expire on the same trading day.',
                    $underlying->translated_display_name()
                ),
            };
        }
    } elsif ($self->expiry_daily and not $self->is_atm_bet) {
        # For definite ATM contracts we do not have to check for upcoming holidays.
        my $times_text    = localize('Trading Times');
        my $trading_days  = $self->calendar->trading_days_between($date_start, $date_expiry);
        my $holiday_days  = $self->calendar->holiday_days_between($date_start, $date_expiry);
        my $calendar_days = $date_expiry->days_between($date_start);

        if ($underlying->market->equity and $trading_days <= 4 and $holiday_days >= 2) {
            my $safer_expiry = $date_expiry;
            my $trade_count  = $trading_days;
            while ($trade_count < 4) {
                $safer_expiry = $underlying->trade_date_after($safer_expiry);
                $trade_count++;
            }
            my $message =
                ($self->for_sale)
                ? localize('Resale of this contract is not offered due to market holidays during contract period.')
                : localize("Too many market holidays during the contract period. Select an expiry date after [_1].", $safer_expiry->date);
            my $times_link = request()->url_for('/resources/market_timesws', undef, {no_host => 1});
            return {
                message => format_error_string(
                    'Not enough trading days for calendar days',
                    trading  => $trading_days,
                    calendar => $calendar_days,
                ),
                message_to_client => $message,
                info_link         => $times_link,
                info_text         => $times_text,
            };
        }
    }

    return;
}

has date_start_blackouts => (
    is         => 'ro',
    lazy_build => 1,
);

sub _build_date_start_blackouts {
    my $self = shift;

    my @periods;
    my $underlying = $self->underlying;
    my $calendar   = $underlying->calendar;
    my $start      = $self->date_start;

    # We need to set sod_blackout_start for forex on Monday morning because otherwise, if there is no tick ,it will always take Friday's last tick and trigger the missing feed check
    if (my $sod = $calendar->opening_on($start)) {
        my $sod_blackout =
              ($underlying->sod_blackout_start) ? $underlying->sod_blackout_start
            : ($underlying->market->name eq 'forex' and $self->is_forward_starting and $start->day_of_week == 1) ? '10m'
            :                                                                                                      '';
        if ($sod_blackout) {
            push @periods, [$sod->epoch, $sod->plus_time_interval($sod_blackout)->epoch];
        }
    }

    my $end_of_trading = $calendar->closing_on($start);
    if ($end_of_trading) {
        if ($self->is_intraday) {
            my $eod_blackout =
                ($self->tick_expiry and ($underlying->resets_at_open or ($underlying->market->name eq 'forex' and $start->day_of_week == 5)))
                ? $self->max_tick_expiry_duration
                : $underlying->eod_blackout_start;
            push @periods, [$end_of_trading->minus_time_interval($eod_blackout)->epoch, $end_of_trading->epoch] if $eod_blackout;
        }

        if ($underlying->market->name eq 'indices' and not $self->is_intraday and not $self->is_atm_bet and $self->timeindays->amount <= 7) {
            push @periods, [$end_of_trading->minus_time_interval('1h')->epoch, $end_of_trading->epoch];
        }
    }

    # Due to uncertainty in volsurface rollover time, we will stay out.
    if ($self->market->name eq 'forex' and not $self->is_atm_bet and $self->timeindays->amount <= 3) {
        my $rollover_date = BOM::MarketData::VolSurface::Utils->new->NY1700_rollover_date_on($self->date_start);
        push @periods, [$rollover_date->minus_time_interval('1h')->epoch, $rollover_date->plus_time_interval('1h')->epoch];
    }

    return \@periods;
}

has date_expiry_blackouts => (
    is         => 'ro',
    lazy_build => 1,
);

sub _build_date_expiry_blackouts {
    my $self = shift;

    my @periods;
    my $underlying = $self->underlying;
    my $date_start = $self->date_start;

    if ($self->is_intraday) {
        my $end_of_trading = $underlying->calendar->closing_on($self->date_start);
        if ($end_of_trading and my $expiry_blackout = $underlying->eod_blackout_expiry) {
            push @periods, [$end_of_trading->minus_time_interval($expiry_blackout)->epoch, $end_of_trading->epoch];
        }
    } elsif ($self->expiry_daily and $underlying->market->equity and not $self->is_atm_bet) {
        my $start_of_period = BOM::Platform::Static::Config::quants->{bet_limits}->{holiday_blackout_start};
        my $end_of_period   = BOM::Platform::Static::Config::quants->{bet_limits}->{holiday_blackout_end};
        if ($self->date_start->day_of_year >= $start_of_period or $self->date_start->day_of_year <= $end_of_period) {
            my $year = $self->date_start->day_of_year > $start_of_period ? $date_start->year : $date_start->year - 1;
            my $end_blackout = Date::Utility->new($year . '-12-31')->plus_time_interval($end_of_period . 'd23h59m59s');
            push @periods, [$self->date_start->epoch, $end_blackout->epoch];
        }
    }

    return \@periods;
}

=head2 market_risk_blackouts

Periods of which we decide to stay out of the market due to high uncertainty.

=cut

has market_risk_blackouts => (
    is         => 'ro',
    lazy_build => 1,
);

sub _build_market_risk_blackouts {
    my $self = shift;

    my @blackout_periods;
    my $effective_sod = $self->effective_start->truncate_to_day;
    my $underlying    = $self->underlying;

    if ($self->is_intraday) {
        if (my @inefficient_periods = @{$underlying->inefficient_periods}) {
            push @blackout_periods, [$effective_sod->plus_time_interval($_->{start})->epoch, $effective_sod->plus_time_interval($_->{end})->epoch]
                for @inefficient_periods;
        }

        if (not $self->is_atm_bet and $self->underlying->market->name eq 'forex') {
            push @blackout_periods, [$_->{blankout}, $_->{blankout_end}] for @{$self->tentative_events};
        }
    }

    return \@blackout_periods;
}

sub _validate_start_and_expiry_date {
    my $self = shift;

    my $start_epoch     = $self->effective_start->epoch;
    my $end_epoch       = $self->date_expiry->epoch;
    my @blackout_checks = (
        [[$start_epoch], $self->date_start_blackouts,  "Trading is not available from [_2] to [_3]"],
        [[$end_epoch],   $self->date_expiry_blackouts, "Contract may not expire between [_2] and [_3]"],
        [[$start_epoch, $end_epoch], $self->market_risk_blackouts, "Trading is not available from [_2] to [_3]"],
    );

    my @args = ($self->underlying->translated_display_name);

    foreach my $blackout (@blackout_checks) {
        my ($epochs, $periods, $message_to_client) = @{$blackout}[0 .. 2];
        foreach my $period (@$periods) {
            if (first { $_ >= $period->[0] and $_ < $period->[1] } @$epochs) {
                my $start = Date::Utility->new($period->[0]);
                my $end   = Date::Utility->new($period->[1]);
                if ($start->day_of_year == $end->day_of_year) {
                    push @args, ($start->time_hhmmss, $end->time_hhmmss);
                } else {
                    push @args, ($start->date, $end->date);
                }
                return {
                    message => format_error_string(
                        'blackout period',
                        symbol => $self->underlying->symbol,
                        from   => $period->[0],
                        to     => $period->[1],
                    ),
                    message_to_client => localize($message_to_client, @args),
                };
            }
        }
    }

    return;
}

sub _validate_lifetime {
    my $self = shift;

    if ($self->tick_expiry and $self->for_sale) {
        # we don't offer sellback on tick expiry contracts.
        return {
            message           => format_error_string('resale of tick expiry contract'),
            message_to_client => localize('Resale of this contract is not offered.'),
        };
    }

    my $permitted = $self->permitted_expiries;
    my ($min_duration, $max_duration) = @{$permitted}{'min', 'max'};

    my $message_to_client =
        $self->for_sale
        ? localize('Resale of this contract is not offered.')
        : localize('Trading is not offered for this duration.');

    # This might be empty because we don't have short-term expiries on some contracts, even though
    # it's a valid bet type for multi-day contracts.
    if (not($min_duration and $max_duration)) {
        return {
            message           => format_error_string('trying unauthorised combination'),
            message_to_client => $message_to_client,
        };
    }

    my ($duration, $message);
    if ($self->tick_expiry) {
        $duration = $self->tick_count;
        $message  = 'Invalid tick count for tick expiry';
        # slightly different message for tick expiry.
        $message_to_client = localize('Number of ticks must be between [_1] and [_2]', $min_duration, $max_duration) if $min_duration != 0;
    } elsif (not $self->expiry_daily) {
        $duration = $self->get_time_to_expiry({from => $self->date_start})->seconds;
        ($min_duration, $max_duration) = ($min_duration->seconds, $max_duration->seconds);
        $message = 'Intraday duration not acceptable';
    } else {
        my $calendar = $self->calendar;
        $duration = $calendar->trading_date_for($self->date_expiry)->days_between($calendar->trading_date_for($self->date_start));
        ($min_duration, $max_duration) = ($min_duration->days, $max_duration->days);
        $message = 'Daily duration is outside acceptable range';
    }

    if ($duration < $min_duration or $duration > $max_duration) {
        my $asset_text = localize('Asset Index');
        my $asset_link = request()->url_for('/resources/asset_indexws', undef, {no_host => 1});
        return {
            message => format_error_string(
                $message,
                'duration seconds' => $duration,
                symbol             => $self->underlying->symbol,
                code               => $self->code
            ),
            message_to_client => $message_to_client,
            info_link         => $asset_link,
            info_text         => $asset_text,
        };
    }

    return;
}

sub _validate_volsurface {
    my $self = shift;

    my $volsurface        = $self->volsurface;
    my $now               = $self->date_pricing;
    my $message_to_client = localize('Trading is suspended due to missing market data.');
    my $surface_age       = ($now->epoch - $volsurface->recorded_date->epoch) / 3600;

    if ($volsurface->get_smile_flags) {
        return {
            message           => format_error_string('Volsurface has smile flags', symbol => $self->underlying->symbol),
            message_to_client => $message_to_client,
        };
    }

    my $exceeded;
    if (    $self->market->name eq 'forex'
        and not $self->priced_with_intraday_model
        and $self->timeindays->amount < 4
        and not $self->is_atm_bet
        and $surface_age > 6)
    {
        $exceeded = '6h';
    } elsif ($self->market->name eq 'indices' and $surface_age > 24 and not $self->is_atm_bet) {
        $exceeded = '24h';
    } elsif ($volsurface->recorded_date->days_between($self->calendar->trade_date_before($now)) < 0) {
        # will discuss if this can be removed.
        $exceeded = 'different day';
    }

    if ($exceeded) {
        return {
            message => format_error_string(
                'volsurface too old',
                symbol => $self->underlying->symbol,
                age    => $surface_age . 'h',
                max    => $exceeded,
            ),
            message_to_client => $message_to_client,
        };
    }

    if ($volsurface->type eq 'moneyness' and my $current_spot = $self->current_spot) {
        if (abs($volsurface->spot_reference - $current_spot) / $current_spot * 100 > 5) {
            return {
                message => format_error_string(
                    'spot too far from surface reference',
                    symbol              => $self->underlying->symbol,
                    spot                => $current_spot,
                    'surface reference' => $volsurface->spot_reference
                ),
                message_to_client => $message_to_client,
            };
        }
    }

    return;
}

has primary_validation_error => (
    is       => 'rw',
    init_arg => undef,
);

sub confirm_validity {
    my $self = shift;

    # if there's initialization error, we will not proceed anyway.
    return 0 if $self->primary_validation_error;

    # Add any new validation methods here.
    # Looking them up can be too slow for pricing speed constraints.
    # This is the default list of validations.
    my @validation_methods =
        qw(_validate_input_parameters _validate_offerings _validate_lifetime  _validate_barrier _validate_feed _validate_stake _validate_payout);

    push @validation_methods, '_validate_volsurface' if (not $self->volsurface->type eq 'flat');
    push @validation_methods, qw(_validate_trading_times _validate_start_and_expiry_date) if not $self->underlying->always_available;

    foreach my $method (@validation_methods) {
        if (my $err = $self->$method) {
            $self->add_error($err);
        }
        return 0 if ($self->primary_validation_error);
    }

    return 1;
}

sub add_error {
    my ($self, $err) = @_;
    $err->{set_by} = __PACKAGE__;
    $self->primary_validation_error(MooseX::Role::Validatable::Error->new(%$err));
    return;
}

has default_probabilities => (
    is         => 'ro',
    lazy_build => 1,
);

sub _build_default_probabilities {
    my $self = shift;

    my %probabilities = (
        ask_probability => {
            description => 'The price we request for this contract.',
            default     => 1,
        },
        bid_probability => {
            description => 'The price we would pay for this contract.',
            default     => 0,
        },
    );
    my %map = map {
        $_ => Math::Util::CalculatedValue::Validatable->new({
            name        => $_,
            description => $probabilities{$_}{description},
            set_by      => __PACKAGE__,
            base_amount => $probabilities{$_}{default},
        });
    } keys %probabilities;

    return \%map;
}

has is_sold => (
    is      => 'ro',
    isa     => 'Bool',
    default => 0
);

# Don't mind me, I just need to make sure my attibutes are available.
with 'BOM::Product::Role::Reportable';

no Moose;

__PACKAGE__->meta->make_immutable;

1;<|MERGE_RESOLUTION|>--- conflicted
+++ resolved
@@ -4,7 +4,6 @@
 
 # very bad name, not sure why it needs to be
 # attached to Validatable.
-use Math::Function::Interpolator;
 use MooseX::Role::Validatable::Error;
 use Math::Function::Interpolator;
 use Quant::Framework::Currency;
@@ -1188,42 +1187,6 @@
     return $self->_price_from_prob('ask_probability');
 }
 
-my $commission_base_multiplier = 1;
-my $commission_max_multiplier  = 2;
-my $commission_min_std         = 500;
-my $commission_max_std         = 25000;
-
-sub commission_multiplier {
-    my ($self, $payout) = @_;
-
-    my $theo_prob = $self->theo_probability->amount;
-
-    my $std = $payout * sqrt($theo_prob * (1 - $theo_prob));
-
-    return $commission_base_multiplier if $std <= $commission_min_std;
-    return $commission_max_multiplier  if $std >= $commission_max_std;
-
-    my $slope      = $self->commission_multiplier_slope;
-    my $multiplier = ($std - $commission_min_std) * $slope + 1;
-
-    return $multiplier;
-}
-
-has commission_multiplier_slope => (
-    is         => 'ro',
-    lazy_build => 1,
-);
-
-sub _build_commission_multiplier_slope {
-    return ($commission_max_multiplier - $commission_base_multiplier) / ($commission_max_std - $commission_min_std);
-}
-
-sub _calculate_payout {
-    my ($self, $commission) = @_;
-
-    return $self->ask_price / ($self->theo_probability->amount + ($self->risk_markup->amount + $commission) * $self->commission_adjustment->amount);
-}
-
 sub _build_payout {
     my $self = shift;
 
@@ -1232,39 +1195,6 @@
     my $base_commission = $self->base_commission;
     my $ask_price       = $self->ask_price;
 
-<<<<<<< HEAD
-    # payout calculated with base commission.
-    my $initial_payout = $self->_calculate_payout($base_commission);
-    if ($self->commission_multiplier($initial_payout) == $commission_base_multiplier) {
-        my $minimum_commission = 0.02 / $initial_payout;
-        my $comm              = $base_commission < $minimum_commission ? $minimum_commission : $base_commission;
-        my $payout            = $initial_payout;
-        $payout = $ask_price / ($theo_prob + (($comm + $risk_markup) * $self->commission_adjustment->amount));
-
-        return roundnear(0.01, max($ask_price, $payout));
-    }
-
-    # payout calculated with 2 times base commission.
-    $initial_payout = $self->_calculate_payout($base_commission * 2);
-    if ($self->commission_multiplier($initial_payout) == $commission_max_multiplier) {
-        return roundnear(0.01, max($ask_price, $initial_payout));
-    }
-
-    my $slope  = $self->commission_multiplier_slope;
-    my $a      = $base_commission * $slope * sqrt($theo_prob * (1 - $theo_prob));
-    my $b      = $theo_prob + $risk_markup + $base_commission - $base_commission * $commission_min_std * $slope;
-    my $c      = -$ask_price;
-    my $payout = 0;
-    for my $w (1, -1) {
-        my $estimated_payout = (-$b + $w * sqrt($b**2 - 4 * $a * $c)) / (2 * $a);
-        if ($estimated_payout > 0) {
-            $payout = $estimated_payout;
-            last;
-        }
-    }
-
-    $payout = max($ask_price, $self->_calculate_payout($base_commission * $self->commission_multiplier($payout)));
-=======
     my $commission = BOM::Product::Contract::Helper::commission({
         theo_probability => $theo_prob,
         stake            => $ask_price,
@@ -1274,7 +1204,6 @@
 
     my $payout = $ask_price / ($theo_prob + ($risk_markup + $commission) * $self->commission_adjustment->amount);
     $payout = max($ask_price, $payout);
->>>>>>> 41fb8371
     return roundnear(0.01, $payout);
 }
 
@@ -1353,21 +1282,14 @@
 sub _build_commission_markup {
     my $self = shift;
 
-<<<<<<< HEAD
-=======
     my %min = ($self->has_payout and $self->payout != 0) ? (minimum => 0.02 / $self->payout) : ();
->>>>>>> 41fb8371
     return Math::Util::CalculatedValue::Validatable->new({
         name        => 'commission_markup',
         description => 'Commission markup for a pricing model',
         set_by      => $self->pricing_engine_name,
-<<<<<<< HEAD
-        base_amount => $self->base_commission * $self->commission_multiplier($self->payout),
-=======
         base_amount => $self->base_commission *
             BOM::Product::Contract::Helper::commission_multiplier($self->payout, $self->theo_probability->amount),
         %min,
->>>>>>> 41fb8371
     });
 }
 
