--- conflicted
+++ resolved
@@ -826,52 +826,6 @@
     return $opp_contract;
 }
 
-<<<<<<< HEAD
-sub _build_empirical_volsurface {
-    my $self = shift;
-
-    return VolSurface::Empirical->new(
-        underlying       => $self->underlying,
-        chronicle_reader => BOM::System::Chronicle::get_chronicle_reader($self->underlying->for_date),
-        chronicle_writer => BOM::System::Chronicle::get_chronicle_writer,
-    );
-}
-
-sub _build_volsurface {
-    my $self = shift;
-
-    # Due to the craziness we have in volsurface cutoff. This complexity is needed!
-    # FX volsurface has cutoffs at either 21:00 or 23:59 or the early close time.
-    # Index volsurfaces shouldn't have cutoff concept. But due to the system design, an index surface cuts at the close of trading time on a non-DST day.
-    my %submarkets = (
-        major_pairs => 1,
-        minor_pairs => 1
-    );
-    my $vol_utils = Quant::Framework::VolSurface::Utils->new;
-    my $cutoff_str;
-    if ($submarkets{$self->underlying->submarket->name}) {
-        my $calendar       = $self->calendar;
-        my $effective_date = $vol_utils->effective_date_for($self->date_pricing);
-        $effective_date = $calendar->trades_on($effective_date) ? $effective_date : $calendar->trade_date_after($effective_date);
-        my $cutoff_date = $calendar->closing_on($effective_date);
-
-        $cutoff_str = $cutoff_date->time_cutoff;
-    }
-
-    return $self->_volsurface_fetcher->fetch_surface({
-        underlying => $self->underlying,
-        (defined $cutoff_str) ? (cutoff => $cutoff_str) : (),
-    });
-}
-
-sub _build_pricing_mu {
-    my $self = shift;
-
-    return $self->mu;
-}
-
-=======
->>>>>>> 9ccac8c5
 =head2 _build_longcode
 
 Returns the (localized) longcode for this contract.
@@ -1010,119 +964,8 @@
     return $self->underlying->next_tick_after($entry_epoch);
 }
 
-<<<<<<< HEAD
-# End of builders.
-
-=head1 METHODS
-
-=cut
-
-# The pricing, greek and markup engines need the same set of arguments,
-# so we provide this helper function which pulls all the revelant bits out of the object and
-# returns a nice HashRef for them.
-sub _build_pricing_args {
-    my $self = shift;
-
-    my $start_date           = $self->date_pricing;
-    my $barriers_for_pricing = $self->barriers_for_pricing;
-    my $args                 = {
-        spot            => $self->pricing_spot,
-        r_rate          => $self->r_rate,
-        t               => $self->timeinyears->amount,
-        barrier1        => $barriers_for_pricing->{barrier1},
-        barrier2        => $barriers_for_pricing->{barrier2},
-        q_rate          => $self->q_rate,
-        iv              => $self->pricing_vol,
-        discount_rate   => $self->discount_rate,
-        mu              => $self->mu,
-        payouttime_code => $self->payouttime_code,
-    };
-
-    if ($self->priced_with_intraday_model) {
-        $args->{long_term_prediction}      = $self->empirical_volsurface->long_term_prediction;
-        $args->{volatility_scaling_factor} = $self->empirical_volsurface->volatility_scaling_factor;
-        $args->{iv_with_news}              = $self->news_adjusted_pricing_vol;
-    }
-
-    return $args;
-}
-
-has [qw(pricing_vol news_adjusted_pricing_vol)] => (
-    is         => 'ro',
-    lazy_build => 1,
-);
-
-sub _build_pricing_vol {
-    my $self = shift;
-
-    my $vol;
-    my $volatility_error;
-    if ($self->priced_with_intraday_model) {
-        my $volsurface       = $self->empirical_volsurface;
-        my $duration_seconds = $self->timeindays->amount * 86400;
-        # volatility doesn't matter for less than 10 minutes ATM contracts,
-        # where the intraday_delta_correction is the bounceback which is a function of trend, not volatility.
-        my $uses_flat_vol = ($self->is_atm_bet and $duration_seconds < 10 * 60) ? 1 : 0;
-        $vol = $uses_flat_vol ? $volsurface->long_term_volatility : $volsurface->get_volatility({
-            from            => $self->effective_start->epoch,
-            to              => $self->date_expiry->epoch,
-            economic_events => $self->economic_events_for_volatility_calculation,
-            ticks           => $self->ticks_for_volatility_calculation,
-        });
-    } else {
-        if ($self->pricing_engine_name =~ /VannaVolga/) {
-            $vol = $self->volsurface->get_volatility({
-                from  => $self->effective_start,
-                to    => $self->date_expiry,
-                delta => 50
-            });
-        } else {
-            $vol = $self->vol_at_strike;
-        }
-        # we might get an error while pricing contract, take care of them here.
-        $volatility_error = $self->volsurface->validation_error if $self->volsurface->validation_error;
-    }
-
-    if ($volatility_error) {
-        $self->add_error({
-            message           => $volatility_error,
-            message_to_client => localize('Trading on this market is suspended due to missing market data.'),
-        });
-    }
-
-    if ($vol <= 0) {
-        $self->add_error({
-            message           => 'Zero volatility. Invalidate price.',
-            message_to_client => localize('We could not process this contract at this time.'),
-        });
-    }
-
-    return $vol;
-}
-
-has economic_events_for_volatility_calculation => (
-    is         => 'ro',
-    lazy_build => 1,
-);
-
-sub _build_economic_events_for_volatility_calculation {
-    my $self = shift;
-
-    my $all_events        = $self->applicable_economic_events;
-    my $effective_start   = $self->effective_start;
-    my $seconds_to_expiry = $self->get_time_to_expiry({from => $effective_start})->seconds;
-    my $current_epoch     = $effective_start->epoch;
-    # Go back another hour because we expect the maximum impact on any news would not last for more than an hour.
-    my $start = $current_epoch - $seconds_to_expiry - 3600;
-    # Plus 5 minutes for the shifting logic.
-    # If news occurs 5 minutes before/after the contract expiration time, we shift the news triangle to 5 minutes before the contract expiry.
-    my $end = $current_epoch + $seconds_to_expiry + 300;
-
-    return [grep { $_->{release_date} >= $start and $_->{release_date} <= $end and $_->{impact} > 1 } @$all_events];
-=======
 sub _build_date_start {
     return Date::Utility->new;
->>>>>>> 9ccac8c5
 }
 
 sub _build_applicable_economic_events {
@@ -1150,73 +993,7 @@
         $self->underlying->asset_symbol           => 1,
         $self->underlying->quoted_currency_symbol => 1,
     );
-<<<<<<< HEAD
-    return [grep { $_->{is_tentative} and $affected_currency{$_->{symbol}} } @{$self->applicable_economic_events}];
-}
-
-sub _build_news_adjusted_pricing_vol {
-    my $self = shift;
-
-    my $news_adjusted_vol = $self->pricing_vol;
-    my $effective_start   = $self->effective_start;
-    my $seconds_to_expiry = $self->get_time_to_expiry({from => $effective_start})->seconds;
-    my $events            = $self->economic_events_for_volatility_calculation;
-
-    # Only recalculated if there's economic_events.
-    if ($seconds_to_expiry > 10 and @$events) {
-        $news_adjusted_vol = $self->empirical_volsurface->get_volatility({
-            from                          => $effective_start->epoch,
-            to                            => $self->date_expiry->epoch,
-            economic_events               => $events,
-            ticks                         => $self->ticks_for_volatility_calculation,
-            include_economic_event_impact => 1,
-        });
-    }
-
-    return $news_adjusted_vol;
-}
-
-has ticks_for_volatility_calculation => (
-    is         => 'ro',
-    lazy_build => 1,
-);
-
-sub _build_ticks_for_volatility_calculation {
-    my $self = shift;
-
-    my $interval = Time::Duration::Concise->new(interval => max(900, $self->date_expiry->epoch - $self->effective_start->epoch) . 's');
-    return BOM::Market::AggTicks->new->retrieve({
-        underlying   => $self->underlying,
-        interval     => $interval,
-        ending_epoch => $self->effective_start->epoch,
-        fill_cache   => !$self->backtest,
-    });
-}
-
-sub _build_vol_at_strike {
-    my $self = shift;
-
-    #If surface is flat, don't bother calculating all those arguments
-    return $self->volsurface->get_volatility if ($self->underlying->volatility_surface_type eq 'flat');
-
-    my $pricing_spot = $self->pricing_spot;
-    my $vol_args     = {
-        strike => $self->barriers_for_pricing->{barrier1},
-        q_rate => $self->q_rate,
-        r_rate => $self->r_rate,
-        spot   => $pricing_spot,
-        from   => $self->effective_start,
-        to     => $self->date_expiry,
-    };
-
-    if ($self->two_barriers) {
-        $vol_args->{strike} = $pricing_spot;
-    }
-
-    return $self->volsurface->get_volatility($vol_args);
-=======
     return [grep { $_->{is_tentative} and $affected_currency{$_->{symbol}} } @{$self->_applicable_economic_events}];
->>>>>>> 9ccac8c5
 }
 
 sub _build_pricing_spot {
