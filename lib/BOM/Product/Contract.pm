package BOM::Product::Contract;

use strict;
use warnings;

=head1 NAME

BOM::Product::Contract - represents a contract object for a single bet

=head1 SYNOPSIS

    use feature qw(say);
    use BOM::Product::ContractFactory qw(produce_contract);
    # Create a simple contract
    my $contract = produce_contract({
        bet_type => 'CALLE',
        duration => '5t',
    });
    # Show the current prices (as of now, since an explicit pricing date is not provided)
    say "Bid for CALLE:  " . $contract->bid_price;
    say "Ask for CALLE:  " . $contract->ask_price;
    # Get the contract with the opposite bet type, in this case a PUT
    my $opposite = $contract->opposite_contract;
    say "Bid for PUT:    " . $opposite->bid_price;
    say "Ask for PUT:    " . $opposite->ask_price;

=head1 DESCRIPTION

This class is the base definition for all our contract types. It provides behaviour common to all contracts,
and defines the standard API for interacting with those contracts.

=cut

use Moose;
extends 'Finance::Contract';

require UNIVERSAL::require;

use MooseX::Role::Validatable::Error;
use Time::HiRes qw(time);
use List::Util qw(min max first);
use Scalar::Util qw(looks_like_number);
use Math::Util::CalculatedValue::Validatable;
use Date::Utility;
use Time::Duration::Concise;
use Format::Util::Numbers qw/formatnumber/;
use POSIX qw(ceil);

use Quant::Framework;
use Quant::Framework::VolSurface::Utils;
use Quant::Framework::EconomicEventCalendar;
use Postgres::FeedDB::Spot::Tick;
use LandingCompany::Offerings qw(get_contract_specifics);

use BOM::Platform::Chronicle;
use BOM::MarketData::Types;
use BOM::MarketData::Fetcher::VolSurface;
use BOM::Platform::RiskProfile;
use BOM::Product::Types;
use BOM::Product::ContractValidator;
use BOM::Product::ContractPricer;
use BOM::Product::Static;

# require Pricing:: modules to avoid circular dependency problems.
UNITCHECK {
    use BOM::Product::Pricing::Engine::Intraday::Forex;
    use BOM::Product::Pricing::Engine::Intraday::Index;
    use BOM::Product::Pricing::Engine::VannaVolga::Calibrated;
    use BOM::Product::Pricing::Greeks::BlackScholes;
}

my $ERROR_MAPPING = BOM::Product::Static::get_error_mapping();

=head1 ATTRIBUTES - Construction

These are the parameters we expect to be passed when constructing a new contract.
These would be passed to L<BOM::Product::ContractFactory/produce_contract>.

=cut

=head2 underlying

The underlying asset, as a L<Finance::Asset::Underlying> instance.

=cut

has underlying => (
    is      => 'ro',
    isa     => 'underlying_object',
    coerce  => 1,
    handles => [qw(market pip_size)],
);

sub is_binaryico { return 0; }

#overriding Financial::Contract fields
sub absolute_barrier_multiplier {
    my $self = shift;
    return $self->underlying->market->absolute_barrier_multiplier;
}

sub supplied_barrier_type {
    my $self = shift;
    return $self->high_barrier->supplied_type if $self->two_barriers;
    return $self->barrier->supplied_type;
}

=head1 ATTRIBUTES - Other

=cut

#expiry_daily - Does this bet expire at close of the exchange?
has is_intraday => (
    is         => 'ro',
    lazy_build => 1,
);

has value => (
    is       => 'rw',
    init_arg => undef,
    isa      => 'Num',
    default  => 0,
);

has [qw(entry_tick current_tick)] => (
    is         => 'ro',
    lazy_build => 1,
);

has current_spot => (
    is         => 'rw',
    isa        => 'Maybe[PositiveNum]',
    lazy_build => 1,
);

=head2 for_sale

Was this bet built using BOM-generated parameters, as opposed to user-supplied parameters?

Be sure, as this allows us to relax some checks. Don't relax too much, as this still came from a
user at some point.. and they are wily.

This will contain the shortcode of the original bet, if we built it from one.

=cut

has for_sale => (
    is      => 'ro',
    isa     => 'Bool',
    default => 0,
);

has build_parameters => (
    is  => 'ro',
    isa => 'HashRef',
    # Required until it goes away entirely.
    required => 1,
);

has trading_calendar => (
    is      => 'ro',
    lazy    => 1,
    builder => '_build_trading_calendar',
);

sub _build_trading_calendar {
    my $self = shift;

    my $for_date = $self->underlying->for_date;

    return Quant::Framework->new->trading_calendar(BOM::Platform::Chronicle::get_chronicle_reader($for_date), $for_date);
}

has [qw(opposite_contract opposite_contract_for_sale)] => (
    is         => 'ro',
    isa        => 'BOM::Product::Contract',
    lazy_build => 1
);

has tentative_events => (
    is         => 'ro',
    lazy_build => 1,
);

has is_sold => (
    is      => 'ro',
    isa     => 'Bool',
    default => 0
);

has is_valid_exit_tick => (
    is      => 'rw',
    isa     => 'Bool',
    default => 0
);

has risk_profile => (
    is         => 'ro',
    lazy_build => 1,
    init_arg   => undef,
);

# pricing_spot - The spot used in pricing.
has pricing_spot => (
    is         => 'ro',
    lazy_build => 1,
);

has exit_tick => (
    is         => 'ro',
    lazy_build => 1,
);

has primary_validation_error => (
    is       => 'rw',
    init_arg => undef,
);

has 'staking_limits' => (
    is         => 'ro',
    isa        => 'HashRef',
    lazy_build => 1,
);

has apply_market_inefficient_limit => (
    is         => 'ro',
    lazy_build => 1,
);

# We can't import the Factory directly as that goes circular.
# On the other hand, we want some extra info which only
# becomes available here. So, require the Factory to give us
# a coderef for how we make more of ourselves.
# This should also make it more annoying for people to call the
# constructor directly.. which we hope they will not do.
has _produce_contract_ref => (
    is       => 'ro',
    isa      => 'CodeRef',
    required => 1,
);

has _applicable_economic_events => (
    is      => 'ro',
    lazy    => 1,
    builder => '_build_applicable_economic_events',
);

has _basis_tick => (
    is         => 'ro',
    isa        => 'Postgres::FeedDB::Spot::Tick',
    lazy_build => 1,
    builder    => '_build_basis_tick',
);

# ATTRIBUTES - Internal

# Internal hashref of attributes that will be passed to the pricing engine.
has _pricing_args => (
    is         => 'ro',
    isa        => 'HashRef',
    lazy_build => 1,
);

=head1 METHODS - Boolean checks

=cut

=head2 is_after_expiry

This check if the contract already passes the expiry times

For tick expiry contract, there is no expiry time, so it will check again the exit tick
For other contracts, it will check the remaining time of the contract to expiry.

=cut

sub is_after_expiry {
    my $self = shift;

    if ($self->tick_expiry) {
        # We've expired if we have an exit tick...
        return 1 if $self->exit_tick;
        # ... or if we're past our predefined max contract duration for tick trades
        return 1 if $self->date_pricing->epoch - $self->date_start->epoch > $self->_max_tick_expiry_duration->seconds;
        # otherwise, we're still active
        return 0;
    }

    # Delegate to the same method in L<Finance::Contract>
    return $self->next::method;
}

=head2 is_after_settlement

This check if the contract already passes the settlement time

For tick expiry contract, it can expires when a certain number of ticks is received or it already passes the max_tick_expiry_duration.
For other contracts, it can expires when current time has past a pre-determined settelement time.

=cut

sub is_after_settlement {
    my $self = shift;

    if ($self->tick_expiry) {
        return 1
            if ($self->exit_tick || ($self->date_pricing->epoch - $self->date_start->epoch > $self->_max_tick_expiry_duration->seconds));
    } else {
        return 1 if $self->get_time_to_settlement->seconds == 0;
    }

    return 0;
}

=head2 is_expired

Returns true if this contract is expired.

It is expired only if it passes the expiry time time and has valid exit tick.

=cut

sub is_expired { die "Calling ->is_expired on a ::Contract instance" }

=head2 is_legacy

True for obsolete contract types, see L<BOM::Product::Contract::Invalid>.

=cut

sub is_legacy { return 0 }

=head2 is_settleable

Returns true if the contract is settleable.

To be able to settle, it need pass the settlement time and has valid exit tick

=cut

sub is_settleable { die "Calling ->is_settleable on a ::Contract instance" }

sub may_settle_automatically {
    my $self = shift;

    # For now, only trigger this condition when the bet is past expiry.
    return (not $self->get_time_to_settlement->seconds and not $self->is_valid_to_sell) ? 0 : 1;
}

=head1 METHODS - Other

=cut

=head2 code

Alias for L</bet_type>.

TODO should be removed.

=cut

sub code { return shift->bet_type; }

=head2 debug_information

Pricing engine internal debug information hashref.

=cut

sub debug_information {
    my $self = shift;

    return $self->pricing_engine->can('debug_info') ? $self->pricing_engine->debug_info : {};
}

=head2 entry_spot

The entry spot price of the contract.

=cut

sub entry_spot {
    my $self = shift;

    my $entry_tick = $self->entry_tick or return undef;
    return $self->entry_tick->quote;
}

=head2 entry_spot_epoch

The entry spot epoch of the contract.

=cut

sub entry_spot_epoch {
    my $self = shift;

    my $entry_tick = $self->entry_tick or return undef;
    return $self->entry_tick->epoch;
}

=head2 expiry_type

The expiry type of a contract (daily, tick or intraday).

=cut

sub expiry_type {
    my $self = shift;

    return ($self->tick_expiry) ? 'tick' : ($self->expiry_daily) ? 'daily' : 'intraday';
}

=head2 expiry_daily

Returns true if this is not an intraday contract.

=cut

sub expiry_daily {
    my $self = shift;
    return $self->is_intraday ? 0 : 1;
}

=head2 date_settlement

When the contract was settled (can be C<undef>).

=cut

sub date_settlement {
    my $self     = shift;
    my $end_date = $self->date_expiry;
    my $exchange = $self->underlying->exchange;

    my $date_settlement = $end_date;    # Usually we settle when we expire.
    if ($self->expiry_daily and $self->trading_calendar->trades_on($exchange, $end_date)) {
        $date_settlement = $self->trading_calendar->get_exchange_open_times($exchange, $end_date, 'daily_settlement');
    }

    return $date_settlement;
}

=head2 get_time_to_settlement

Like get_time_to_expiry, but for settlement time rather than expiry.

=cut

sub get_time_to_settlement {
    my ($self, $attributes) = @_;

    $attributes->{to} = $self->date_settlement;

    my $time = $self->_date_pricing_milliseconds // $self->date_pricing->epoch;
    my $zero_duration = Time::Duration::Concise->new(
        interval => 0,
    );
    return ($time >= $self->date_settlement->epoch and $self->expiry_daily) ? $zero_duration : $self->_get_time_to_end($attributes);
}

=head2 longcode

Returns the longcode for this contract.

May throw an exception if an invalid expiry type is requested for this contract type.

=cut

sub longcode {
    my $self = shift;

    # When we are building the longcode, we should always take the date_start to date_expiry as duration.
    # Don't use $self->expiry_type because that's use to price a contract at effective_start time.
    my $forward_starting_contract = ($self->starts_as_forward_starting or $self->is_forward_starting);
    my $expiry_type = $self->tick_expiry ? 'tick' : $self->_check_is_intraday($self->date_start) == 0 ? 'daily' : 'intraday';
    $expiry_type .= '_fixed_expiry' if $expiry_type eq 'intraday' and not $forward_starting_contract and $self->fixed_expiry;
    my $description = $self->localizable_description->{$expiry_type} // die "Unknown expiry_type $expiry_type for " . ref($self);
    my @longcode = ($description, $self->currency, formatnumber('price', $self->currency, $self->payout), $self->underlying->display_name);

    my ($when_end, $when_start, $generic_mapping) = ([], [], BOM::Product::Static::get_generic_mapping());
    if ($expiry_type eq 'intraday_fixed_expiry') {
        $when_end = [$self->date_expiry->datetime . ' GMT'];
    } elsif ($expiry_type eq 'intraday') {
        $when_end = [$self->get_time_to_expiry({from => $self->date_start})->as_string];
        $when_start = ($forward_starting_contract) ? [$self->date_start->db_timestamp . ' GMT'] : [$generic_mapping->{contract_start_time}];
    } elsif ($expiry_type eq 'daily') {
        my $close = $self->trading_calendar->closing_on($self->underlying->exchange, $self->date_expiry);
        if ($close and $close->epoch != $self->date_expiry->epoch) {
            $when_end = [$self->date_expiry->datetime . ' GMT'];
        } else {
            $when_end = [$generic_mapping->{close_on}, $self->date_expiry->date];
        }
    } elsif ($expiry_type eq 'tick') {
        $when_end   = [$self->tick_count];
        $when_start = [$generic_mapping->{first_tick}];
    }
    push @longcode, ($when_start, $when_end);

    if ($self->two_barriers) {
        push @longcode, ($self->high_barrier->display_text, $self->low_barrier->display_text);
    } elsif ($self->barrier) {
        push @longcode, $self->barrier->display_text;
    }

    return \@longcode;
}

=head2 allowed_slippage

Ratio of slippage we allow for this contract, where 0.01 is 1%.

=cut

sub allowed_slippage {
    my $self = shift;

    # our commission for volatility indices is 1.5% so we can let it slipped more than that.
    return 0.01 if $self->market->name eq 'volidx';
    return 0.0175;
}

# INTERNAL METHODS

#A TimeInterval which expresses the maximum time a tick trade may run, even if there are missing ticks in the middle.
sub _max_tick_expiry_duration {
    return Time::Duration::Concise->new(interval => '5m');
}

sub _offering_specifics {
    my $self = shift;

    return get_contract_specifics(
        BOM::Platform::Runtime->instance->get_offerings_config,
        {
            underlying_symbol => $self->underlying->symbol,
            barrier_category  => $self->barrier_category,
            expiry_type       => $self->expiry_type,
            start_type        => ($self->is_forward_starting ? 'forward' : 'spot'),
            contract_category => $self->category->code,
            ($self->can('landing_company') ? (landing_company => $self->landing_company) : ()),    # this is done for japan
        });
}

sub _check_is_intraday {
    my ($self, $date_start) = @_;
    my $date_expiry       = $self->date_expiry;
    my $contract_duration = $date_expiry->epoch - $date_start->epoch;

    return 0 if $contract_duration > 86400;

    my $trading_calendar = $self->trading_calendar;
    my $exchange         = $self->underlying->exchange;
    # for contract that start at the open of day and expire at the close of day (include early close) should be treated as daily contract
    my $closing = $trading_calendar->closing_on($exchange, $self->date_expiry);

    # An intraday if the market is close on expiry
    return 1 unless $closing;
    # daily trading seconds based on the market's trading hour
    my $daily_trading_seconds =
        $trading_calendar->closing_on($exchange, $date_expiry)->epoch - $trading_calendar->opening_on($exchange, $date_expiry)->epoch;
    return 0 if $closing->is_same_as($self->date_expiry) and $contract_duration >= $daily_trading_seconds;

    return 1;
}

sub _add_error {
    my ($self, $err) = @_;
    $err->{set_by} = __PACKAGE__;
    $self->primary_validation_error(MooseX::Role::Validatable::Error->new(%$err));
    return;
}

#== BUILDERS =====================

# The pricing, greek and markup engines need the same set of arguments,
# so we provide this helper function which pulls all the revelant bits out of the object and
# returns a nice HashRef for them.
sub _build__pricing_args {
    my $self = shift;

    my $barriers_for_pricing = $self->barriers_for_pricing;
    my $payouttime_code      = ($self->payouttime eq 'hit') ? 0 : 1;
    my $args                 = {
        spot            => $self->pricing_spot,
        r_rate          => $self->r_rate,
        t               => $self->timeinyears->amount,
        barrier1        => $barriers_for_pricing->{barrier1},
        barrier2        => $barriers_for_pricing->{barrier2},
        q_rate          => $self->q_rate,
        iv              => $self->pricing_vol,
        discount_rate   => $self->discount_rate,
        mu              => $self->mu,
        payouttime_code => $payouttime_code,
    };

    if ($self->priced_with_intraday_model) {
        $args->{long_term_prediction} = $self->long_term_prediction;
    }

    return $args;
}

sub _build_date_pricing {
    my $self = shift;
    my $time = Time::HiRes::time();
    $self->_date_pricing_milliseconds($time);
    my $now = Date::Utility->new($time);
    return ($self->has_pricing_new and $self->pricing_new)
        ? $self->date_start
        : $now;
}

sub _build_is_intraday {
    my $self = shift;

    return $self->_check_is_intraday($self->effective_start);

}

sub _build_basis_tick {
    my $self = shift;

    my $waiting_for_entry_tick = $ERROR_MAPPING->{EntryTickMissing};
    my $missing_market_data    = $ERROR_MAPPING->{MissingMarketData};
    my ($basis_tick, $potential_error);

    # basis_tick is only set to entry_tick when the contract has started.
    if ($self->pricing_new) {
        $basis_tick = $self->current_tick;
        $potential_error = $self->starts_as_forward_starting ? $waiting_for_entry_tick : $missing_market_data;
        warn "No basis tick for " . $self->underlying->symbol if ($potential_error eq $missing_market_data && !$basis_tick);
    } else {
        $basis_tick      = $self->entry_tick;
        $potential_error = $waiting_for_entry_tick;
    }

    # if there's no basis tick, don't die but catch the error.
    unless ($basis_tick) {
        $basis_tick = Postgres::FeedDB::Spot::Tick->new({
            # slope pricer will die with illegal division by zero error when we get the slope
            quote  => $self->underlying->pip_size * 2,
            epoch  => time,
            symbol => $self->underlying->symbol,
        });
        $self->_add_error({
            message           => "Waiting for entry tick [symbol: " . $self->underlying->symbol . "]",
            message_to_client => [$potential_error],
        });
    }

    return $basis_tick;
}

sub _build_current_spot {
    my $self = shift;

    my $spot = $self->current_tick or return undef;

    return $self->underlying->pipsized_value($spot->quote);
}

sub _build_current_tick {
    my $self = shift;

    return $self->underlying->spot_tick;
}

sub _build_opposite_contract_for_sale {
    my $self = shift;

    # Start by making a copy of the parameters we used to build this bet.
    my %opp_parameters = %{$self->build_parameters};
    # we still want to set for_sale for a forward_starting contracts
    $opp_parameters{for_sale} = 1;
    # delete traces of this contract were a forward starting contract before.
    delete $opp_parameters{starts_as_forward_starting};
    # duration could be set for an opposite contract from bad hash reference reused.
    delete $opp_parameters{duration};

    if (not $self->is_forward_starting) {
        if ($self->entry_tick) {
            foreach my $barrier ($self->two_barriers ? ('high_barrier', 'low_barrier') : ('barrier')) {
                if (defined $self->$barrier) {
                    $opp_parameters{$barrier} = $self->$barrier->as_absolute;
                    $opp_parameters{'supplied_' . $barrier} = $self->$barrier->as_absolute;
                }
            }
        }
        # We should be looking to move forward in time to a bet starting now.
        # We had issue during pricing when we try to price contract exactly at expiry time,
        # get_volatility was throwing error, since from and to are equal. Setting
        # date_start equal to date_start instead of date_pricing here for opposite contract
        # will solve this issue.
        $opp_parameters{date_start} = ($self->date_pricing->epoch == $self->date_expiry->epoch) ? $self->date_start : $self->date_pricing;
        $opp_parameters{pricing_new} = 1;
        # This should be removed in our callput ATM and non ATM minimum allowed duration is identical.
        # Currently, 'sell at market' button will appear when current spot == barrier when the duration
        # of the contract is less than the minimum duration of non ATM contract.
    }

    # Always switch out the bet type for the other side.
    $opp_parameters{'bet_type'} = $self->other_side_code;
    # Don't set the shortcode, as it will change between these.
    delete $opp_parameters{'shortcode'};
    # Save a round trip.. copy market data
    foreach my $vol_param (qw(volsurface fordom forqqq domqqq)) {
        $opp_parameters{$vol_param} = $self->$vol_param;
    }

    my $opp_contract = $self->_produce_contract_ref->(\%opp_parameters);

    return $opp_contract;
}

sub _build_opposite_contract {
    my $self = shift;

    # Start by making a copy of the parameters we used to build this bet.
    my %opp_parameters = %{$self->build_parameters};
    # Always switch out the bet type for the other side.
    $opp_parameters{'bet_type'} = $self->other_side_code;
    # Don't set the shortcode, as it will change between these.
    delete $opp_parameters{'shortcode'};
    # Save a round trip.. copy market data
    foreach my $vol_param (qw(volsurface fordom forqqq domqqq)) {
        $opp_parameters{$vol_param} = $self->$vol_param;
    }

    # We have this concept in forward starting contract where a forward start contract is considered
    # pricing_new until it has started. So it kind of messed up here.
    $opp_parameters{current_tick} = $self->current_tick;
    my @to_override = qw(r_rate q_rate discount_rate pricing_vol pricing_spot mu);
    push @to_override, qw(long_term_prediction) if $self->priced_with_intraday_model;
    $opp_parameters{$_} = $self->$_ for @to_override;
    $opp_parameters{pricing_new} = 1;

    my $opp_contract = $self->_produce_contract_ref->(\%opp_parameters);

    return $opp_contract;
}

sub _build_payout {
    my ($self) = @_;

    $self->_set_price_calculator_params('payout');
    return $self->price_calculator->payout;
}

sub _build_entry_tick {
    my $self = shift;

    # entry tick if never defined if it is a newly priced contract.
    return if $self->pricing_new;
    my $entry_epoch = $self->date_start->epoch;
    return $self->underlying->tick_at($entry_epoch) if $self->starts_as_forward_starting;
    return $self->underlying->next_tick_after($entry_epoch);
}

sub _build_date_start {
    return Date::Utility->new;
}

sub _build_applicable_economic_events {
    my $self = shift;

    my $effective_start   = $self->effective_start;
    my $seconds_to_expiry = $self->get_time_to_expiry({from => $effective_start})->seconds;
    my $current_epoch     = $effective_start->epoch;
    # Go back and forward an hour to get all the tentative events.
<<<<<<< HEAD
    my $tentative_events = Quant::Framework::EconomicEventCalendar->new({
            chronicle_reader => BOM::Platform::Chronicle::get_chronicle_reader(),
        }
        )->get_tentative_events
        || {};

    my $max_event_length = max(
        grep { $a->{length} }
            map {
            my $event = $tentative_events->{$_};
            $event->{length} = $event->{blankout_end} - $event->{blankout} if (exists $event->{blankout} and exists $event->{blankout_end});
            $event;
            } keys %$tentative_events
    ) || 7200;

    my $event_length = ceil($max_event_length / 2);

    my $start = $current_epoch - $seconds_to_expiry - $event_length;
    my $end   = $current_epoch + $seconds_to_expiry + $event_length;

=======
    my $start = $current_epoch - $seconds_to_expiry - 3600;
    my $end   = $current_epoch + $seconds_to_expiry + 3600;
>>>>>>> 57e83f6b
    return Quant::Framework::EconomicEventCalendar->new({
            chronicle_reader => BOM::Platform::Chronicle::get_chronicle_reader($self->underlying->for_date),
        }
        )->get_latest_events_for_period({
            from => Date::Utility->new($start),
            to   => Date::Utility->new($end)
        },
        $self->underlying->for_date
        );
}

sub _build_tentative_events {
    my $self = shift;

    my %affected_currency = (
        $self->underlying->asset_symbol           => 1,
        $self->underlying->quoted_currency_symbol => 1,
    );

    return [grep { $_->{is_tentative} and $affected_currency{$_->{symbol}} } @{$self->_applicable_economic_events}];
}

sub _build_pricing_spot {
    my $self = shift;

    # always use current spot to price for sale or buy.
    my $initial_spot;
    if ($self->current_tick) {
        $initial_spot = $self->current_tick->quote;
    } else {
        # If we could not get the correct spot to price, we will take the latest available spot at pricing time.
        # This is to prevent undefined spot being passed to BlackScholes formula that causes the code to die!!
        $initial_spot = $self->underlying->tick_at($self->date_pricing->epoch, {allow_inconsistent => 1});
        $initial_spot //= $self->underlying->pip_size * 2;
        $self->_add_error({
            message => 'Undefined spot '
                . "[date pricing: "
                . $self->date_pricing->datetime . "] "
                . "[symbol: "
                . $self->underlying->symbol . "]",
            message_to_client => [$ERROR_MAPPING->{CannotProcessContract}],
        });
    }

    return $initial_spot;
}

sub _build_apply_market_inefficient_limit {
    my $self = shift;

    return $self->market_is_inefficient && $self->priced_with_intraday_model;
}

sub _build_staking_limits {
    my $self = shift;

    my $curr = $self->currency;

    my $static     = BOM::Platform::Config::quants;
    my $bet_limits = $static->{bet_limits};
    # NOTE: this evaluates only the contract-specific payout limit. There may be further
    # client-specific restrictions which are evaluated in B:P::Transaction.
    my $per_contract_payout_limit = $static->{risk_profile}{$self->risk_profile->get_risk_profile}{payout}{$self->currency};
    my @possible_payout_maxes = ($bet_limits->{maximum_payout}->{$curr}, $per_contract_payout_limit);
    push @possible_payout_maxes, $bet_limits->{inefficient_period_payout_max}->{$self->currency} if $self->apply_market_inefficient_limit;

    my $payout_max = min(grep { looks_like_number($_) } @possible_payout_maxes);
    my $payout_min =
        ($self->underlying->market->name eq 'volidx')
        ? $bet_limits->{min_payout}->{volidx}->{$curr}
        : $bet_limits->{min_payout}->{default}->{$curr};
    my $stake_min = ($self->for_sale) ? $payout_min / 20 : $payout_min / 2;

    my $message_to_client;
    if ($self->for_sale) {
        $message_to_client = [$ERROR_MAPPING->{MarketPricePayoutClose}];
    } else {
        $message_to_client =
            [$ERROR_MAPPING->{StakePayoutLimits}, formatnumber('price', $curr, $stake_min), formatnumber('price', $curr, $payout_max)];
    }

    return {
        min               => $stake_min,
        max               => $payout_max,
        message_to_client => $message_to_client,
    };
}

sub _build_exit_tick {
    my $self = shift;

    my $underlying = $self->underlying;
    my $exit_tick;
    if ($self->tick_expiry) {
        my $tick_number       = $self->ticks_to_expiry;
        my @ticks_since_start = @{
            $underlying->ticks_in_between_start_limit({
                    start_time => $self->date_start->epoch + 1,
                    limit      => $tick_number,
                })};
        # We wait for the n-th tick to settle tick expiry contract.
        # But the maximum waiting period is 5 minutes.
        if (@ticks_since_start == $tick_number) {
            $exit_tick = $ticks_since_start[-1];
            $self->date_expiry(Date::Utility->new($exit_tick->epoch));
            $self->is_valid_exit_tick(1);
        }
    } elsif ($self->is_after_expiry) {
        # For a daily contract or a contract expired at the close of trading, the valid exit tick should be the daily close else should be the tick at expiry date
        my $valid_exit_tick_at_expiry = (
                   $self->expiry_daily
                or $self->date_expiry->is_same_as($self->trading_calendar->closing_on($underlying->exchange, $self->date_expiry))
        ) ? $underlying->closing_tick_on($self->date_expiry->date) : $underlying->tick_at($self->date_expiry->epoch);

        # There are few scenarios where we still do not have valid exit tick as follow. In those case, we will use last available tick at the expiry time to determine the pre-settlement value but will not be settle based on that tick
        # 1) For long term contract, after expiry yet pass the settlement time, waiting for daily ohlc to be updated
        # 2) For short term contract, waiting for next tick to arrive after expiry to determine the valid exit tick at expiry
        if (not $valid_exit_tick_at_expiry) {
            $exit_tick = $underlying->tick_at($self->date_expiry->epoch, {allow_inconsistent => 1});
        } else {

            $exit_tick = $valid_exit_tick_at_expiry;
            $self->is_valid_exit_tick(1);
        }
    }

    if ($self->entry_tick and $exit_tick) {
        my ($entry_tick_date, $exit_tick_date) = map { Date::Utility->new($_) } ($self->entry_tick->epoch, $exit_tick->epoch);
        if (    not $self->expiry_daily
            and $underlying->intradays_must_be_same_day
            and $self->trading_calendar->trading_days_between($underlying->exchange, $entry_tick_date, $exit_tick_date))
        {
            $self->_add_error({
                message => 'Exit tick date differs from entry tick date on intraday '
                    . "[symbol: "
                    . $underlying->symbol . "] "
                    . "[start: "
                    . $exit_tick_date->datetime . "] "
                    . "[expiry: "
                    . $entry_tick_date->datetime . "]",
                message_to_client => [$ERROR_MAPPING->{CrossMarketIntraday}],
            });
        }
    }

    return $exit_tick;
}

sub _build_risk_profile {
    my $self = shift;

    return BOM::Platform::RiskProfile->new(
        contract_category              => $self->category_code,
        expiry_type                    => $self->expiry_type,
        start_type                     => ($self->is_forward_starting ? 'forward' : 'spot'),
        currency                       => $self->currency,
        barrier_category               => $self->barrier_category,
        symbol                         => $self->underlying->symbol,
        market_name                    => $self->underlying->market->name,
        submarket_name                 => $self->underlying->submarket->name,
        underlying_risk_profile        => $self->underlying->risk_profile,
        underlying_risk_profile_setter => $self->underlying->risk_profile_setter,
    );
}

=head2 extra_info

get the extra pricing information of the contract. Is it necessary for Japan but let's do it for everyone.

->extra_info('string'); # returns a string of information separated by underscore
->extra_info('arrayref'); # returns an array reference of information

=cut

sub extra_info {
    my ($self, $as_type) = @_;

    die 'Supports \'string\' or \'arrayref\' type only' if (not($as_type eq 'string' or $as_type eq 'arrayref'));

    # We have these keys save in data_collection.quants_bet_variables.
    # Not going to change it for backward compatibility.
    my %mapper = (
        high_barrier_vol => 'iv',
        low_barrier_vol  => 'iv_2',
        pricing_vol      => 'iv',
    );
    my @extra = ([pricing_spot => $self->pricing_spot]);
    if ($self->priced_with_intraday_model) {
        push @extra, (map { [($mapper{$_} // $_) => $self->$_] } qw(pricing_vol long_term_prediction));
    } elsif ($self->pricing_vol_for_two_barriers) {
        push @extra, (map { [($mapper{$_} // $_) => $self->pricing_vol_for_two_barriers->{$_}] } qw(high_barrier_vol low_barrier_vol));
    } else {
        push @extra, [iv => $self->pricing_vol];
    }

    if ($as_type eq 'string') {
        my $string = join '_', map { $_->[1] } @extra;
        return $string;
    }

    return \@extra;
}

sub pricing_details {
    my ($self, $action) = @_;
    # IV is the pricing vol (high barrier vol if it is double barrier contract), iv_2 is the low barrier vol.
    my $iv   = $self->pricing_vol;
    my $iv_2 = 0;

    if ($self->pricing_vol_for_two_barriers) {
        $iv   = $self->pricing_vol_for_two_barriers->{high_barrier_vol};
        $iv_2 = $self->pricing_vol_for_two_barriers->{low_barrier_vol};
    }

    # This way the order of the fields is well-defined.
    my @comment_fields = map { defined $_->[1] ? @$_ : (); } (
        [theo  => $self->theo_price],
        [iv    => $iv],
        [iv_2  => $iv_2],
        [win   => $self->payout],
        [div   => $self->q_rate],
        [int   => $self->r_rate],
        [delta => $self->delta],
        [gamma => $self->gamma],
        [vega  => $self->vega],
        [theta => $self->theta],
        [vanna => $self->vanna],
        [volga => $self->volga],
        [spot  => $self->current_spot],
        @{$self->extra_info('arrayref')},
    );

    my $tick;
    if ($action eq 'sell') {
        # current tick is lazy, even though the realtime cache might have changed during the course of the transaction.
        $tick = $self->current_tick;
    } elsif ($action eq 'autosell_expired_contract') {
        $tick = ($self->is_path_dependent and $self->hit_tick) ? $self->hit_tick : $self->exit_tick;
    }

    if ($tick) {
        push @comment_fields, (exit_spot       => $tick->quote);
        push @comment_fields, (exit_spot_epoch => $tick->epoch);
        if ($self->two_barriers) {
            push @comment_fields, (high_barrier => $self->high_barrier->as_absolute) if $self->high_barrier;
            push @comment_fields, (low_barrier  => $self->low_barrier->as_absolute)  if $self->low_barrier;
        } else {
            push @comment_fields, (barrier => $self->barrier->as_absolute) if $self->barrier;
        }
    }

    my $news_factor = $self->ask_probability->peek('news_factor');
    if ($news_factor) {
        push @comment_fields, news_fct => $news_factor->amount;
        my $news_impact = $news_factor->peek('news_impact');
        push @comment_fields, news_impact => $news_impact->amount if $news_impact;
    }

    if ($self->entry_spot) {
        push @comment_fields, (entry_spot       => $self->entry_spot);
        push @comment_fields, (entry_spot_epoch => $self->entry_spot_epoch);
    }

    return \@comment_fields;
}

# Don't mind me, I just need to make sure my attibutes are available.
with 'BOM::Product::Role::Reportable';

no Moose;
__PACKAGE__->meta->make_immutable;

1;

=head1 TEST

    # run all test scripts
    make test
    # run one script
    prove t/BOM/001_structure.t
    # run one script with perl
    perl -MBOM::Test t/BOM/001_structure.t

=cut<|MERGE_RESOLUTION|>--- conflicted
+++ resolved
@@ -768,7 +768,7 @@
     my $seconds_to_expiry = $self->get_time_to_expiry({from => $effective_start})->seconds;
     my $current_epoch     = $effective_start->epoch;
     # Go back and forward an hour to get all the tentative events.
-<<<<<<< HEAD
+
     my $tentative_events = Quant::Framework::EconomicEventCalendar->new({
             chronicle_reader => BOM::Platform::Chronicle::get_chronicle_reader(),
         }
@@ -789,10 +789,6 @@
     my $start = $current_epoch - $seconds_to_expiry - $event_length;
     my $end   = $current_epoch + $seconds_to_expiry + $event_length;
 
-=======
-    my $start = $current_epoch - $seconds_to_expiry - 3600;
-    my $end   = $current_epoch + $seconds_to_expiry + 3600;
->>>>>>> 57e83f6b
     return Quant::Framework::EconomicEventCalendar->new({
             chronicle_reader => BOM::Platform::Chronicle::get_chronicle_reader($self->underlying->for_date),
         }
