--- conflicted
+++ resolved
@@ -1579,7 +1579,7 @@
     my $payout_max = min(grep { looks_like_number($_) } @possible_payout_maxes);
     my $stake_max = $payout_max;
 
-    # Client likes lower stake/payout limit on vol index market.
+    # Client likes lower stake/payout limit on volidx market.
     my $payout_min =
         ($self->underlying->market->name eq 'volidx')
         ? $bet_limits->{min_payout}->{volidx}->{$curr}
@@ -1798,8 +1798,8 @@
 
     my $underlying = $self->underlying;
 
-    # Everything should have a quoted currency, except our volidx.
-    # However, rather than check for volidx directly, just do a numeraire bet if we don't know what it is.
+    # Everything should have a quoted currency, except our randoms.
+    # However, rather than check for random directly, just do a numeraire bet if we don't know what it is.
     my $priced_with;
     if ($underlying->quoted_currency_symbol eq $self->currency or (none { $underlying->market->name eq $_ } (qw(forex commodities indices)))) {
         $priced_with = 'numeraire';
@@ -2287,55 +2287,14 @@
                 expiry  => $epoch_expiry
             ),
             message_to_client => localize("Expiry time cannot be in the past."),
-<<<<<<< HEAD
-            };
-    }
-
-    if (not $self->is_forward_starting and $epoch_start > $when->epoch) {
-        push @errors,
-            {
-            message           => format_error_string('Forward time for non-forward-starting contract type', code => $self->code),
-            message_to_client => localize('Start time is invalid.'),
-            };
-    }
-    # Bet can not start in the past
-    if (not $self->built_with_bom_parameters and $epoch_start < $when->epoch) {
-        push @errors,
-            {
-            message           => format_error_string('starts in the past'),
-            message_to_client => localize("Start time is in the past"),
-            };
-    }
-    # exchange needs to be open when the bet starts.
-    if (not $exchange->is_open_at($self->date_start)) {
-        my $message =
-            ($self->is_forward_starting) ? localize("The market must be open at the start time.") : localize('This market is presently closed.');
-        push @errors,
-            {
-            message => format_error_string(
-                'underlying is closed at start',
-                symbol => $self->underlying->symbol,
-                start  => $self->date_start->datetime
-            ),
-            message_to_client => $message . " " . localize("Try out the Volatility Indices which are always open.")};
-    } elsif (my $open_seconds = ($exchange->seconds_since_open_at($self->date_start) // 0) < $underlying->sod_blackout_start->seconds) {
-        my $blackout_time = $underlying->sod_blackout_start->as_string;
-        push @errors,
-            {
-=======
         };
     } elsif (not $self->built_with_bom_parameters and $epoch_start < $when_epoch) {
         return {
->>>>>>> 556d945c
             message => format_error_string(
                 'starts in the past',
                 'start' => $epoch_start,
                 'now'   => $when_epoch
             ),
-<<<<<<< HEAD
-            message_to_client => localize("Trading is available after the first [_1] of the session.", $blackout_time) . " "
-                . localize("Try out the Volatility Indices which are always open.")};
-=======
             message_to_client => localize("Start time is in the past"),
         };
     } elsif (not $self->is_forward_starting and $epoch_start > $when_epoch) {
@@ -2343,7 +2302,6 @@
             message           => format_error_string('Forward time for non-forward-starting contract type', code => $self->code),
             message_to_client => localize('Start time is in the future.'),
         };
->>>>>>> 556d945c
     } elsif ($self->is_forward_starting and not $self->built_with_bom_parameters) {
         # Intraday cannot be bought in the 5 mins before the bet starts, unless we've built it for that purpose.
         my $fs_blackout_seconds = 300;
@@ -2401,7 +2359,7 @@
                 symbol => $underlying->symbol,
                 start  => $date_start->datetime
             ),
-            message_to_client => $message . " " . localize("Try out the Random Indices which are always open.")};
+            message_to_client => $message . " " . localize("Try out the Volatility Indices which are always open.")};
     } elsif (not $exchange->trades_on($date_expiry)) {
         return ({
             message           => format_error_string('Exchange is closed on expiry date', expiry => $date_expiry->date),
@@ -2673,32 +2631,8 @@
     my $message_to_client = localize('Trading is suspended due to missing market data.');
     my $surface_age       = ($now->epoch - $volsurface->recorded_date->epoch) / 3600;
 
-<<<<<<< HEAD
-    if ($self->build_parameters->{pricing_vol}) {
-        push @errors,
-            {
-            message           => format_error_string('forced (not calculated) IV'),
-            message_to_client => localize("Prevailing market price cannot be determined."),
-            };
-    }
-
-    return @errors if $self->market->name eq 'volidx';
-
-    my $surface          = $self->volsurface;
-    my $now              = $self->date_pricing;
-    my $standard_message = localize('Trading on [_1] is suspended due to missing market data.', $self->underlying->translated_display_name());
-    my $surface_age      = Time::Duration::Concise::Localize->new(
-        interval => $now->epoch - $surface->recorded_date->epoch,
-        locale   => BOM::Platform::Context::request()->language
-    );
-
-    if ($surface->get_smile_flags) {
-        push @errors,
-            {
-=======
     if ($volsurface->get_smile_flags) {
         return {
->>>>>>> 556d945c
             message           => format_error_string('Volsurface has smile flags', symbol => $self->underlying->symbol),
             message_to_client => $message_to_client,
         };
