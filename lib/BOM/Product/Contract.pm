package BOM::Product::Contract;

use Moose;

require UNIVERSAL::require;

use MooseX::Role::Validatable::Error;
use Math::Function::Interpolator;
use Time::HiRes qw(time);
use List::Util qw(min max first);
use List::MoreUtils qw(none all);
use Scalar::Util qw(looks_like_number);
use Math::Util::CalculatedValue::Validatable;
use Date::Utility;
use Format::Util::Numbers qw(to_monetary_number_format roundnear);
use Time::Duration::Concise;

use Quant::Framework::Currency;
use Quant::Framework::VolSurface::Utils;
use Quant::Framework::EconomicEventCalendar;
use Postgres::FeedDB::Spot::Tick;
use Quant::Framework::CorrelationMatrix;

use Price::Calculator;
use Pricing::Engine::EuropeanDigitalSlope;
use Pricing::Engine::TickExpiry;
use Pricing::Engine::BlackScholes;

use BOM::System::Chronicle;

use BOM::Platform::Context qw(localize);

use BOM::MarketData qw(create_underlying_db);
use BOM::MarketData qw(create_underlying);
use BOM::MarketData::Types;

use BOM::MarketData::VolSurface::Empirical;
use BOM::MarketData::Fetcher::VolSurface;

use BOM::Product::Contract::Category;
use BOM::Product::RiskProfile;
use BOM::Product::Types;
use LandingCompany::Offerings qw(get_contract_specifics);

# require Pricing:: modules to avoid circular dependency problems.
require BOM::Product::Pricing::Engine::Intraday::Forex;
require BOM::Product::Pricing::Engine::Intraday::Index;
require BOM::Product::Pricing::Engine::VannaVolga::Calibrated;
require BOM::Product::Pricing::Greeks::BlackScholes;

sub is_spread { return 0 }
sub is_legacy { return 0 }

has [qw(id pricing_code display_name sentiment other_side_code payout_type payouttime)] => (
    is      => 'ro',
    default => undef,
);

has debug_information => (
    is      => 'ro',
    default => sub { {} });

# Check whether the contract is expired or not . It is expired only if it passes the expiry time time and has valid exit tick
has is_expired => (
    is         => 'ro',
    lazy_build => 1,
);

# Check whether the contract is settelable or not. To be able to settle, it need pass the settlement time and has valid exit tick
has is_settleable => (
    is         => 'rw',
    lazy_build => 1,
);

has continue_price_stream => (
    is      => 'rw',
    default => 0
);

has missing_market_data => (
    is      => 'rw',
    isa     => 'Bool',
    default => 0
);

has category => (
    is      => 'ro',
    isa     => 'bom_contract_category',
    coerce  => 1,
    handles => [qw(supported_expiries supported_start_types is_path_dependent allow_forward_starting two_barriers barrier_at_start)],
);

has category_code => (
    is         => 'ro',
    lazy_build => 1,
);

sub _build_category_code {
    my $self = shift;
    return $self->category->code;
}

has ticks_to_expiry => (
    is         => 'ro',
    lazy_build => 1,
);

sub _build_ticks_to_expiry {
    return shift->tick_count + 1;
}

# This is needed to determine if a contract is newly priced
# or it is repriced from an existing contract.
# Milliseconds matters since UI is reacting much faster now.
has _date_pricing_milliseconds => (
    is => 'rw',
);

has [qw(date_start date_settlement date_pricing effective_start)] => (
    is         => 'ro',
    isa        => 'date_object',
    lazy_build => 1,
    coerce     => 1,
);

sub _build_date_start {
    return Date::Utility->new;
}

# user supplied duration
has duration => (is => 'ro');

sub _build_date_pricing {
    my $self = shift;
    my $time = Time::HiRes::time();
    $self->_date_pricing_milliseconds($time);
    my $now = Date::Utility->new($time);
    return ($self->has_pricing_new and $self->pricing_new)
        ? $self->date_start
        : $now;
}

has date_expiry => (
    is       => 'rw',
    isa      => 'date_object',
    coerce   => 1,
    required => 1,
);

#backtest - Enable optimizations for speedier back testing.  Not suitable for production.
#tick_expiry - A boolean that indicates if a contract expires after a pre-specified number of ticks.

has [qw(backtest tick_expiry)] => (
    is      => 'ro',
    default => 0,
);

has basis_tick => (
    is         => 'ro',
    isa        => 'Postgres::FeedDB::Spot::Tick',
    lazy_build => 1,
);

sub _build_basis_tick {
    my $self = shift;

    my $waiting_for_entry_tick = localize('Waiting for entry tick.');
    my $missing_market_data    = localize('Trading on this market is suspended due to missing market data.');
    my ($basis_tick, $potential_error);

    # basis_tick is only set to entry_tick when the contract has started.
    if ($self->pricing_new) {
        $basis_tick = $self->current_tick;
        $potential_error = $self->starts_as_forward_starting ? $waiting_for_entry_tick : $missing_market_data;
    } else {
        $basis_tick      = $self->entry_tick;
        $potential_error = $waiting_for_entry_tick;
    }

    # if there's no basis tick, don't die but catch the error.
    unless ($basis_tick) {
        $basis_tick = Postgres::FeedDB::Spot::Tick->new({
            # slope pricer will die with illegal division by zero error when we get the slope
            quote  => $self->underlying->pip_size * 2,
            epoch  => time,
            symbol => $self->underlying->symbol,
        });
        $self->add_error({
            message           => "Waiting for entry tick [symbol: " . $self->underlying->symbol . "]",
            message_to_client => $potential_error,
        });
    }

    return $basis_tick;
}

# This attribute tells us if this contract was initially bought as a forward starting contract.
# This should not be mistaken for is_forwarding_start attribute as that could change over time.
has starts_as_forward_starting => (
    is      => 'ro',
    default => 0,
);

#expiry_daily - Does this bet expire at close of the exchange?
has [
    qw( is_atm_bet expiry_daily is_intraday expiry_type start_type payouttime_code translated_display_name is_forward_starting permitted_expiries effective_daily_trading_seconds)
    ] => (
    is         => 'ro',
    lazy_build => 1,
    );

# Is this contract meant to be ATM or non ATM at start.
# The status will not change throughout the lifetime of the contract due to differences in offerings for ATM and non ATM contracts.
sub _build_is_atm_bet {
    my $self = shift;

    return 0 if $self->two_barriers;
    # if not defined, it is non ATM
    return 0 if not defined $self->supplied_barrier;
    return 0 if $self->supplied_barrier !~ /^S0P$/;
    return 1;
}

sub _build_expiry_daily {
    my $self = shift;
    return $self->is_intraday ? 0 : 1;
}

# daily trading seconds based on the market's trading hour
sub _build_effective_daily_trading_seconds {
    my $self                  = shift;
    my $date_expiry           = $self->date_expiry;
    my $calendar              = $self->calendar;
    my $daily_trading_seconds = $calendar->closing_on($date_expiry)->epoch - $calendar->opening_on($date_expiry)->epoch;

    return $daily_trading_seconds;
}

sub _build_is_intraday {
    my $self = shift;

    return $self->_check_is_intraday($self->effective_start);

}

sub _check_is_intraday {
    my ($self, $date_start) = @_;
    my $date_expiry       = $self->date_expiry;
    my $contract_duration = $date_expiry->epoch - $date_start->epoch;

    return 0 if $contract_duration > 86400;

    # for contract that start at the open of day and expire at the close of day (include early close) should be treated as daily contract
    my $closing = $self->calendar->closing_on($self->date_expiry);
    return 0 if $closing and $closing->is_same_as($self->date_expiry) and $contract_duration >= $self->effective_daily_trading_seconds;

    return 1;
}

sub _build_expiry_type {
    my $self = shift;

    return ($self->tick_expiry) ? 'tick' : ($self->expiry_daily) ? 'daily' : 'intraday';
}

sub _build_start_type {
    my $self = shift;
    return $self->is_forward_starting ? 'forward' : 'spot';
}

sub _build_payouttime_code {
    my $self = shift;

    return ($self->payouttime eq 'hit') ? 0 : 1;
}

sub _build_translated_display_name {
    my $self = shift;

    return unless ($self->display_name);
    return localize($self->display_name);
}

sub _build_is_forward_starting {
    my $self = shift;
    return ($self->allow_forward_starting and $self->date_pricing->is_before($self->date_start)) ? 1 : 0;
}

sub _build_permitted_expiries {
    my $self = shift;

    my $expiries_ref = $self->offering_specifics->{permitted};
    return $expiries_ref;
}

has [qw( pricing_engine_name )] => (
    is         => 'rw',
    isa        => 'Str',
    lazy_build => 1,
);

has pricing_engine => (
    is         => 'ro',
    lazy_build => 1,
);

has greek_engine => (
    is         => 'ro',
    isa        => 'BOM::Product::Pricing::Greeks',
    lazy_build => 1,
    handles    => [qw(delta vega theta gamma vanna volga)],
);

# We can't import the Factory directly as that goes circular.
# On the other hand, we want some extra info which only
# becomes available here. So, require the Factory to give us
# a coderef for how we make more of ourselves.
# This should also make it more annoying for people to call the
# constructor directly.. which we hope they will not do.
has _produce_contract_ref => (
    is       => 'ro',
    isa      => 'CodeRef',
    required => 1,
);

has currency => (
    is       => 'ro',
    isa      => 'Str',
    required => 1,
);

has [qw( longcode shortcode )] => (
    is         => 'ro',
    isa        => 'Str',
    lazy_build => 1,
);

has payout => (
    is         => 'ro',
    isa        => 'Num',
    lazy_build => 1,
);

has value => (
    is      => 'rw',
    isa     => 'Num',
    default => 0,
);

has [
    qw(q_rate
        r_rate
        pricing_mu
        )
    ] => (
    is         => 'rw',
    lazy_build => 1,
    );

has [qw(entry_tick current_tick)] => (
    is         => 'ro',
    lazy_build => 1,
);

has [
    qw( bid_price
        theo_price
        bs_price
        )
    ] => (
    is         => 'ro',
    init_arg   => undef,
    lazy_build => 1,
    );

has ask_price => (
    is         => 'ro',
    lazy_build => 1,
);

has [
    qw(vol_at_strike
        entry_spot
        current_spot)
    ] => (
    is         => 'rw',
    isa        => 'Maybe[PositiveNum]',
    lazy_build => 1,
    );

#prediction (for tick trades) is what client predicted would happen
#tick_count is for tick trades

has [qw(prediction tick_count)] => (
    is  => 'ro',
    isa => 'Maybe[Num]',
);

# pricing_new - Do we believe this to be a new unsold bet starting now (or later)?

has [qw(
        pricing_new
        )
    ] => (
    is         => 'ro',
    isa        => 'Bool',
    lazy_build => 1,
    );

=item for_sale

Was this bet built using BOM-generated parameters, as opposed to user-supplied parameters?

Be sure, as this allows us to relax some checks. Don't relax too much, as this still came from a
user at some point.. and they are wily.

This will contain the shortcode of the original bet, if we built it from one.

=cut

has for_sale => (
    is      => 'ro',
    isa     => 'Bool',
    default => 0,
);

=item max_tick_expiry_duration

A TimeInterval which expresses the maximum time a tick trade may run, even if there are missing ticks in the middle.

=cut

has max_tick_expiry_duration => (
    is      => 'ro',
    isa     => 'time_interval',
    default => '5m',
    coerce  => 1,
);

has [qw(pricing_args)] => (
    is         => 'ro',
    isa        => 'HashRef',
    lazy_build => 1,
);

has build_parameters => (
    is  => 'ro',
    isa => 'HashRef',
    # Required until it goes away entirely.
    required => 1,
);

has empirical_volsurface => (
    is         => 'ro',
    lazy_build => 1,
);

has [qw(volsurface)] => (
    is         => 'rw',
    isa        => 'Quant::Framework::VolSurface',
    lazy_build => 1,
);

# discounted_probability - The discounted total probability, given the time value of the money at stake.
# timeindays/timeinyears - note that for FX contracts of >=1 duration, these values will follow the market convention of integer days
has [qw(
        ask_probability
        theo_probability
        bid_probability
        discounted_probability
        bs_probability
        timeinyears
        timeindays
        )
    ] => (
    is         => 'ro',
    isa        => 'Math::Util::CalculatedValue::Validatable',
    lazy_build => 1,
    );

#fixed_expiry - A Boolean to determine if this bet has fixed or flexible expiries.

has fixed_expiry => (
    is      => 'ro',
    default => 0,
);

has underlying => (
    is      => 'ro',
    isa     => 'underlying_object',
    coerce  => 1,
    handles => [qw(market pip_size)],
);

has calendar => (
    is      => 'ro',
    isa     => 'Quant::Framework::TradingCalendar',
    lazy    => 1,
    default => sub { return shift->underlying->calendar; },
);

has opposite_contract => (
    is         => 'ro',
    isa        => 'BOM::Product::Contract',
    lazy_build => 1
);

sub _build_date_settlement {
    my $self       = shift;
    my $end_date   = $self->date_expiry;
    my $underlying = $self->underlying;

    my $date_settlement = $end_date;    # Usually we settle when we expire.
    if ($self->expiry_daily and $self->calendar->trades_on($end_date)) {
        $date_settlement = $self->calendar->settlement_on($end_date);
    }

    return $date_settlement;
}

sub _build_effective_start {
    my $self = shift;

    return
          ($self->date_pricing->is_after($self->date_expiry)) ? $self->date_start
        : ($self->date_pricing->is_after($self->date_start))  ? $self->date_pricing
        :                                                       $self->date_start;
}

sub _build_greek_engine {
    my $self = shift;
    return BOM::Product::Pricing::Greeks::BlackScholes->new({bet => $self});
}

sub _build_pricing_engine_name {
    my $self = shift;

    my $engine_name = $self->is_path_dependent ? 'BOM::Product::Pricing::Engine::VannaVolga::Calibrated' : 'Pricing::Engine::EuropeanDigitalSlope';

    #For Volatility indices, we use plain BS formula for pricing instead of VV/Slope
    $engine_name = 'Pricing::Engine::BlackScholes' if $self->market->name eq 'volidx';

    if ($self->tick_expiry) {
        my @symbols = create_underlying_db->get_symbols_for(
            market            => 'forex',     # forex is the only financial market that offers tick expiry contracts for now.
            contract_category => 'callput',
            expiry_type       => 'tick',
        );
        $engine_name = 'Pricing::Engine::TickExpiry' if _match_symbol(\@symbols, $self->underlying->symbol);
    } elsif (
        $self->is_intraday and not $self->is_forward_starting and grep {
            $self->market->name eq $_
        } qw(forex indices commodities)
        )
    {
        my $func = (first { $self->market->name eq $_ } qw(forex commodities)) ? 'symbols_for_intraday_fx' : 'symbols_for_intraday_index';
        my @symbols = create_underlying_db->$func;
        if (_match_symbol(\@symbols, $self->underlying->symbol) and my $loc = $self->offering_specifics->{historical}) {
            my $duration = $self->remaining_time;
            my $name = $self->market->name eq 'indices' ? 'Index' : 'Forex';
            $engine_name = 'BOM::Product::Pricing::Engine::Intraday::' . $name
                if ((defined $loc->{min} and defined $loc->{max})
                and $duration->seconds <= $loc->{max}->seconds
                and $duration->seconds >= $loc->{min}->seconds);
        }
    }

    return $engine_name;
}

sub _match_symbol {
    my ($lists, $symbol) = @_;
    for (@$lists) {
        return 1 if $_ eq $symbol;
    }
    return;
}

sub _market_convention {
    my $self = shift;

    return {
        get_rollover_time => sub {
            my $when = shift;
            return Quant::Framework::VolSurface::Utils->new->NY1700_rollover_date_on($when);
        },
    };
}

has engine_ask_probability => (
    is         => 'ro',
    lazy_build => 1,
);

sub _build_engine_ask_probability {
    my $self = shift;

    return if not $self->new_interface_engine;

    my %pricing_parameters;

    if ($self->pricing_engine_name eq 'Pricing::Engine::Digits') {
        %pricing_parameters = (
            strikes => $self->barrier ? $self->barrier->as_absolute : undef,
            contract_type => $self->pricing_code,
        );
    } elsif ($self->pricing_engine_name eq 'Pricing::Engine::Asian') {
        %pricing_parameters = (
            spot              => $self->pricing_spot,
            strikes           => [grep { $_ } values %{$self->barriers_for_pricing}],
            date_start        => $self->effective_start,
            date_expiry       => $self->date_expiry,
            date_pricing      => $self->date_pricing,
            discount_rate     => $self->discount_rate,
            q_rate            => $self->q_rate,
            r_rate            => $self->r_rate,
            vol               => $self->pricing_vol,
            payouttime_code   => $self->payouttime_code,
            contract_type     => $self->pricing_code,
            underlying_symbol => $self->underlying->symbol,
        );
    } elsif ($self->pricing_engine_name eq 'Pricing::Engine::TickExpiry') {
        %pricing_parameters = (
            contract_type     => $self->pricing_code,
            underlying_symbol => $self->underlying->symbol,
            date_start        => $self->effective_start,
            date_pricing      => $self->date_pricing,
            ticks             => BOM::Market::AggTicks->new->retrieve({
                    underlying   => $self->underlying,
                    ending_epoch => $self->date_start->epoch,
                    tick_count   => 20
                }
            ),
            economic_events => _generate_market_data($self->underlying, $self->date_start)->{economic_events},
        );
    } elsif ($self->pricing_engine_name eq 'Pricing::Engine::EuropeanDigitalSlope') {
        my $fixed_vol = $self->has_pricing_vol || $self->underlying->volatility_surface_type eq 'flat';

        #pricing_vol can be calculated using an empirical vol. So we have to sent the raw numberc
        %pricing_parameters = (
            contract_type            => $self->pricing_code,
            for_date                 => $self->underlying->for_date,
            spot                     => $self->pricing_spot,
            strikes                  => [grep { $_ } values %{$self->barriers_for_pricing}],
            date_start               => $self->effective_start,
            chronicle_reader         => BOM::System::Chronicle::get_chronicle_reader($self->underlying->for_date),
            date_pricing             => $self->date_pricing,
            date_expiry              => $self->date_expiry,
            discount_rate            => $self->discount_rate,
            mu                       => $self->mu,
            vol                      => $self->pricing_vol,
            payouttime_code          => $self->payouttime_code,
            q_rate                   => $self->q_rate,
            r_rate                   => $self->r_rate,
            priced_with              => $self->priced_with,
            underlying_symbol        => $self->underlying->symbol,
            volsurface               => $self->volsurface->surface,
            volsurface_recorded_date => $self->volsurface->recorded_date,
            market_convention        => $self->_market_convention,
        );
    } elsif ($self->pricing_engine_name eq 'Pricing::Engine::BlackScholes') {
        %pricing_parameters = (
            strikes         => [grep { $_ } values %{$self->barriers_for_pricing}],
            spot            => $self->pricing_spot,
            t               => $self->timeinyears->amount,
            discount_rate   => $self->discount_rate,
            mu              => $self->mu,
            payouttime_code => $self->payouttime_code,
            payout_type     => $self->payout_type,
            contract_type   => $self->pricing_code,
            vol             => $self->pricing_vol,
        );
    } else {
<<<<<<< HEAD
        die "Unknown pricing engine: " . $self->pricing_engine_name;
    }

    if (my @missing_parameters = grep { !exists $pricing_parameters{$_} } @{$self->pricing_engine_name->required_args}) {
        die "Missing pricing parameters for engine " . $self->pricing_engine_name . " - " . join ',', @missing_parameters;
=======
        $pricing_engine = $self->pricing_engine_name->new({
            bet                     => $self,
            apply_bounceback_safety => !$self->for_sale,
            inefficient_period      => $self->market_is_inefficient,
            $self->priced_with_intraday_model ? (economic_events => $self->economic_events_for_volatility_calculation) : (),
        });
>>>>>>> 2587f852
    }

    my $package = $self->pricing_engine_name . '::ask_probability';
    my $coderef = \&$package;
    return $coderef->(\%pricing_parameters, $self->debug_information);
}

sub _build_pricing_engine {
    my $self = shift;

    return if $self->new_interface_engine;

    my $pricing_engine = $self->pricing_engine_name->new({
        bet                     => $self,
        apply_bounceback_safety => !$self->for_sale,
        inefficient_period      => $self->market_is_inefficient,
        inactive_period         => $self->market_is_inactive,
        $self->priced_with_intraday_model ? (economic_events => $self->economic_events_for_volatility_calculation) : (),
    });

    return $pricing_engine;
}

has remaining_time => (
    is         => 'ro',
    isa        => 'Time::Duration::Concise',
    lazy_build => 1,
);

sub _build_remaining_time {
    my $self = shift;

    my $when = ($self->date_pricing->is_after($self->date_start)) ? $self->date_pricing : $self->date_start;

    return $self->get_time_to_expiry({
        from => $when,
    });
}

sub _build_r_rate {
    my $self = shift;

    return $self->underlying->interest_rate_for($self->timeinyears->amount);
}

sub _build_q_rate {
    my $self = shift;

    my $underlying = $self->underlying;
    my $q_rate     = $underlying->dividend_rate_for($self->timeinyears->amount);

    my $rate;
    if ($underlying->market->prefer_discrete_dividend) {
        $rate = 0;
    } else {
        $rate = $q_rate;
    }

    return $rate;
}

sub _build_current_spot {
    my $self = shift;

    my $spot = $self->current_tick;

    return ($spot) ? $self->underlying->pipsized_value($spot->quote) : undef;
}

sub _build_entry_spot {
    my $self = shift;

    return ($self->entry_tick) ? $self->entry_tick->quote : undef;
}

sub _build_current_tick {
    my $self = shift;

    return $self->underlying->spot_tick;
}

sub _build_pricing_new {
    my $self = shift;

    # do not use $self->date_pricing here because milliseconds matters!
    # _date_pricing_milliseconds will not be set if date_pricing is not built.
    my $time = $self->_date_pricing_milliseconds // $self->date_pricing->epoch;
    return 0 if $time > $self->date_start->epoch;
    return 1;
}

sub _build_timeinyears {
    my $self = shift;

    my $tiy = Math::Util::CalculatedValue::Validatable->new({
        name        => 'time_in_years',
        description => 'Bet duration in years',
        set_by      => 'BOM::Product::Contract',
        base_amount => 0,
        minimum     => 0.000000001,
    });

    my $days_per_year = Math::Util::CalculatedValue::Validatable->new({
        name        => 'days_per_year',
        description => 'We use a 365 day year.',
        set_by      => 'BOM::Product::Contract',
        base_amount => 365,
    });

    $tiy->include_adjustment('add',    $self->timeindays);
    $tiy->include_adjustment('divide', $days_per_year);

    return $tiy;
}

sub _build_timeindays {
    my $self = shift;

    my $atid = $self->get_time_to_expiry({
            from => $self->effective_start,
        })->days;

    my $tid = Math::Util::CalculatedValue::Validatable->new({
        name        => 'time_in_days',
        description => 'Duration of this bet in days',
        set_by      => 'BOM::Product::Contract',
        minimum     => 0.000001,
        maximum     => 730,
        base_amount => $atid,
    });

    return $tid;
}

# we use pricing_engine_name matching all the time.
has priced_with_intraday_model => (
    is      => 'ro',
    lazy    => 1,
    builder => '_build_priced_with_intraday_model',
);

sub _build_priced_with_intraday_model {
    my $self = shift;

    # Intraday::Index is just a flat price + commission, so it is not considered as a model.
    return ($self->pricing_engine_name eq 'BOM::Product::Pricing::Engine::Intraday::Forex');
}

sub _build_opposite_contract {
    my $self = shift;

    # Start by making a copy of the parameters we used to build this bet.
    my %opp_parameters = %{$self->build_parameters};
    # we still want to set for_sale for a forward_starting contracts
    $opp_parameters{for_sale} = 1;
    # delete traces of this contract were a forward starting contract before.
    delete $opp_parameters{starts_as_forward_starting};
    # duration could be set for an opposite contract from bad hash reference reused.
    delete $opp_parameters{duration};

    if (not $self->is_forward_starting) {
        if ($self->entry_tick) {
            foreach my $barrier ($self->two_barriers ? ('high_barrier', 'low_barrier') : ('barrier')) {
                if (defined $self->$barrier) {
                    $opp_parameters{$barrier} = $self->$barrier->as_absolute;
                    $opp_parameters{'supplied_' . $barrier} = $self->$barrier->as_absolute;
                }
            }
        }
        # We should be looking to move forward in time to a bet starting now.
        $opp_parameters{date_start}  = $self->date_pricing;
        $opp_parameters{pricing_new} = 1;
        # This should be removed in our callput ATM and non ATM minimum allowed duration is identical.
        # Currently, 'sell at market' button will appear when current spot == barrier when the duration
        # of the contract is less than the minimum duration of non ATM contract.
    }

    # Always switch out the bet type for the other side.
    $opp_parameters{'bet_type'} = $self->other_side_code;
    # Don't set the shortcode, as it will change between these.
    delete $opp_parameters{'shortcode'};
    # Save a round trip.. copy market data
    foreach my $vol_param (qw(volsurface fordom forqqq domqqq)) {
        $opp_parameters{$vol_param} = $self->$vol_param;
    }

    my $opp_contract = $self->_produce_contract_ref->(\%opp_parameters);

    if (my $role = $opp_parameters{role}) {
        $role->require;
        $role->meta->apply($opp_contract);
    }

    return $opp_contract;
}

sub _build_empirical_volsurface {
    my $self = shift;
    return BOM::MarketData::VolSurface::Empirical->new(underlying => $self->underlying);
}

sub _build_volsurface {
    my $self = shift;

    # Due to the craziness we have in volsurface cutoff. This complexity is needed!
    # FX volsurface has cutoffs at either 21:00 or 23:59 or the early close time.
    # Index volsurfaces shouldn't have cutoff concept. But due to the system design, an index surface cuts at the close of trading time on a non-DST day.
    my %submarkets = (
        major_pairs => 1,
        minor_pairs => 1
    );
    my $vol_utils = Quant::Framework::VolSurface::Utils->new;
    my $cutoff_str;
    if ($submarkets{$self->underlying->submarket->name}) {
        my $calendar       = $self->calendar;
        my $effective_date = $vol_utils->effective_date_for($self->date_pricing);
        $effective_date = $calendar->trades_on($effective_date) ? $effective_date : $calendar->trade_date_after($effective_date);
        my $cutoff_date = $calendar->closing_on($effective_date);

        $cutoff_str = $cutoff_date->time_cutoff;
    }

    return $self->_volsurface_fetcher->fetch_surface({
        underlying => $self->underlying,
        (defined $cutoff_str) ? (cutoff => $cutoff_str) : (),
    });
}

sub _build_pricing_mu {
    my $self = shift;

    return $self->mu;
}

=head2 _build_longcode

Returns the (localized) longcode for this contract.

May throw an exception if an invalid expiry type is requested for this contract type.

=cut

sub _build_longcode {
    my $self = shift;

    # When we are building the longcode, we should always take the date_start to date_expiry as duration.
    # Don't use $self->expiry_type because that's use to price a contract at effective_start time.
    my $forward_starting_contract = ($self->starts_as_forward_starting or $self->is_forward_starting);
    my $expiry_type = $self->tick_expiry ? 'tick' : $self->_check_is_intraday($self->date_start) == 0 ? 'daily' : 'intraday';
    $expiry_type .= '_fixed_expiry' if $expiry_type eq 'intraday' and not $forward_starting_contract and $self->fixed_expiry;
    my $localizable_description = $self->localizable_description->{$expiry_type} // die "Unknown expiry_type $expiry_type for " . ref($self);

    my ($when_end, $when_start);
    if ($expiry_type eq 'intraday_fixed_expiry') {
        $when_end   = $self->date_expiry->datetime . ' GMT';
        $when_start = '';
    } elsif ($expiry_type eq 'intraday') {
        $when_end = $self->get_time_to_expiry({from => $self->date_start})->as_string;
        $when_start = ($forward_starting_contract) ? $self->date_start->db_timestamp . ' GMT' : localize('contract start time');
    } elsif ($expiry_type eq 'daily') {
        my $close = $self->underlying->calendar->closing_on($self->date_expiry);
        if ($close and $close->epoch != $self->date_expiry->epoch) {
            $when_end = $self->date_expiry->datetime . ' GMT';
        } else {
            $when_end = localize('close on [_1]', $self->date_expiry->date);
        }
        $when_start = '';
    } elsif ($expiry_type eq 'tick') {
        $when_end   = $self->tick_count;
        $when_start = localize('first tick');
    }
    my $payout = to_monetary_number_format($self->payout);
    my @barriers = ($self->two_barriers) ? ($self->high_barrier, $self->low_barrier) : ($self->barrier);
    @barriers = map { $_->display_text if $_ } @barriers;

    return localize($localizable_description,
        ($self->currency, $payout, localize($self->underlying->display_name), $when_start, $when_end, @barriers));
}

=item is_after_settlement

This check if the contract already passes the settlement time

For tick expiry contract, it can expires when a certain number of ticks is received or it already passes the max_tick_expiry_duration.
For other contracts, it can expires when current time has past a pre-determined settelement time.

=back

=cut

sub is_after_settlement {
    my $self = shift;

    if ($self->tick_expiry) {
        return 1
            if ($self->exit_tick || ($self->date_pricing->epoch - $self->date_start->epoch > $self->max_tick_expiry_duration->seconds));
    } else {
        return 1 if $self->get_time_to_settlement->seconds == 0;
    }

    return 0;
}

=item is_after_expiry

This check if the contract already passes the expiry times

For tick expiry contract, there is no expiry time, so it will check again the exit tick
For other contracts, it will check the remaining time of the contract to expiry.
=back

=cut

sub is_after_expiry {
    my $self = shift;

    if ($self->tick_expiry) {
        return 1
            if ($self->exit_tick || ($self->date_pricing->epoch - $self->date_start->epoch > $self->max_tick_expiry_duration->seconds));
    } else {

        return 1 if $self->get_time_to_expiry->seconds == 0;
    }
    return 0;
}

sub may_settle_automatically {
    my $self = shift;

    # For now, only trigger this condition when the bet is past expiry.
    return (not $self->get_time_to_settlement->seconds and not $self->is_valid_to_sell) ? 0 : 1;
}

has corporate_actions => (
    is         => 'ro',
    lazy_build => 1,
);

sub _build_corporate_actions {
    my $self = shift;

    my @actions;
    my $underlying = $self->underlying;

    if ($underlying->market->affected_by_corporate_actions) {
        my $first_day_close = $underlying->calendar->closing_on($self->date_start);
        if ($first_day_close and not $self->date_expiry->is_before($first_day_close)) {
            @actions = $self->underlying->get_applicable_corporate_actions_for_period({
                start => $self->date_start,
                end   => $self->date_pricing,
            });
        }
    }

    return \@actions;
}

=head2 otm_threshold

An abbreviation for deep out of the money threshold. This is used to floor and cap prices.

=cut

has otm_threshold => (
    is         => 'ro',
    lazy_build => 1,
);

sub _build_otm_threshold {
    my $self = shift;

    return $self->market->deep_otm_threshold;
}

has price_calculator => (
    is         => 'ro',
    isa        => 'Price::Calculator',
    lazy_build => 1,
);

sub _build_price_calculator {
    my $self = shift;

    my $market_name             = $self->market->name;
    my $per_market_scaling      = BOM::Platform::Runtime->instance->app_config->quants->commission->adjustment->per_market_scaling;
    my $base_commission_scaling = $per_market_scaling->$market_name;

    return Price::Calculator->new({
            currency                => $self->currency,
            deep_otm_threshold      => $self->otm_threshold,
            maximum_total_markup    => BOM::System::Config::quants->{commission}->{maximum_total_markup},
            base_commission_min     => BOM::System::Config::quants->{commission}->{adjustment}->{minimum},
            base_commission_max     => BOM::System::Config::quants->{commission}->{adjustment}->{maximum},
            base_commission_scaling => $base_commission_scaling,
            app_markup_percentage   => $self->app_markup_percentage,
            ($self->has_base_commission)
            ? (base_commission => $self->base_commission)
            : (underlying_base_commission => $self->underlying->base_commission),
            ($self->has_commission_markup)      ? (commission_markup      => $self->commission_markup)      : (),
            ($self->has_commission_from_stake)  ? (commission_from_stake  => $self->commission_from_stake)  : (),
            ($self->has_payout)                 ? (payout                 => $self->payout)                 : (),
            ($self->has_ask_price)              ? (ask_price              => $self->ask_price)              : (),
            ($self->has_theo_probability)       ? (theo_probability       => $self->theo_probability)       : (),
            ($self->has_ask_probability)        ? (ask_probability        => $self->ask_probability)        : (),
            ($self->has_bs_probability)         ? (bs_probability         => $self->bs_probability)         : (),
            ($self->has_discounted_probability) ? (discounted_probability => $self->discounted_probability) : (),
        });
}

my $pc_params_setters = {
    timeinyears            => sub { my $self = shift; $self->price_calculator->timeinyears($self->timeinyears) },
    discount_rate          => sub { my $self = shift; $self->price_calculator->discount_rate($self->discount_rate) },
    staking_limits         => sub { my $self = shift; $self->price_calculator->staking_limits($self->staking_limits) },
    theo_probability       => sub { my $self = shift; $self->price_calculator->theo_probability($self->theo_probability) },
    commission_markup      => sub { my $self = shift; $self->price_calculator->commission_markup($self->commission_markup) },
    commission_from_stake  => sub { my $self = shift; $self->price_calculator->commission_from_stake($self->commission_from_stake) },
    discounted_probability => sub { my $self = shift; $self->price_calculator->discounted_probability($self->discounted_probability) },
    probability            => sub {
        my $self = shift;
        my $probability;
        if ($self->new_interface_engine) {
            $probability = Math::Util::CalculatedValue::Validatable->new({
                name        => 'theo_probability',
                description => 'theoretical value of a contract',
                set_by      => $self->pricing_engine_name,
                base_amount => $self->engine_ask_probability,
                minimum     => 0,
                maximum     => 1,
            });
        } else {
            $probability = $self->pricing_engine->probability;
        }
        $self->price_calculator->theo_probability($probability);
    },
    bs_probability => sub {
        my $self = shift;
        my $bs_probability;
        if ($self->new_interface_engine) {
            my $ask_probability = $self->engine_ask_probability;

            if ($self->pricing_engine_name eq 'Pricing::Engine::EuropeanDigitalSlope') {
                $bs_probability = Math::Util::CalculatedValue::Validatable->new({
                    name        => 'bs_probability',
                    description => 'BlackScholes value of a contract',
                    set_by      => $self->pricing_engine_name,
                    base_amount => $self->debug_information->{$self->pricing_code}->{base_probability}->{parameters}->{bs_probability}{amount},
                    minimum     => 0,
                    maximum     => 1,
                });
            } elsif ($self->pricing_engine_name eq 'Pricing::Engine::Digits'
                or $self->pricing_engine_name eq 'Pricing::Engine::Asian'
                or $self->pricing_engine_name eq 'Pricing::Engine::BlackScholes')
            {
                $bs_probability = Math::Util::CalculatedValue::Validatable->new({
                    name        => 'bs_probability',
                    description => 'BlackScholes value of a contract',
                    set_by      => $self->pricing_engine_name,
                    base_amount => $ask_probability,
                    minimum     => 0,
                    maximum     => 1,
                });
            }
        } else {
            $bs_probability = $self->pricing_engine->bs_probability;
        }
        $self->price_calculator->bs_probability($bs_probability);
    },
    opposite_ask_probability => sub {
        my $self = shift;
        $self->price_calculator->opposite_ask_probability($self->opposite_contract->ask_probability);
    },
};

my $pc_needed_params_map = {
    theo_probability       => [qw/ probability /],
    bs_probability         => [qw/ bs_probability /],
    ask_probability        => [qw/ theo_probability /],
    bid_probability        => [qw/ theo_probability discounted_probability opposite_ask_probability /],
    payout                 => [qw/ theo_probability commission_from_stake /],
    commission_markup      => [qw/ theo_probability /],
    commission_from_stake  => [qw/ theo_probability commission_markup /],
    validate_price         => [qw/ theo_probability commission_markup commission_from_stake staking_limits /],
    discounted_probability => [qw/ timeinyears discount_rate /],
};

sub _set_price_calculator_params {
    my ($self, $method) = @_;

    for my $key (@{$pc_needed_params_map->{$method}}) {
        $pc_params_setters->{$key}->($self);
    }
    return;
}

# We adopt "near-far" methodology to price in dividends by adjusting spot and strike.
# This returns a hash reference with spot and barrrier adjustment for the bet period.

has dividend_adjustment => (
    is         => 'ro',
    lazy_build => 1,
);

sub _build_dividend_adjustment {
    my $self = shift;

    my $dividend_adjustment = $self->underlying->dividend_adjustments_for_period({
        start => $self->date_pricing,
        end   => $self->date_expiry,
    });

    my @corporate_actions = $self->underlying->get_applicable_corporate_actions_for_period({
        start => $self->date_pricing->truncate_to_day,
        end   => Date::Utility->new,
    });

    my $dividend_recorded_date = $dividend_adjustment->{recorded_date};

    if (scalar @corporate_actions and (first { Date::Utility->new($_->{effective_date})->is_after($dividend_recorded_date) } @corporate_actions)) {

        $self->add_error({
            message => 'Dividend is not updated  after corporate action'
                . "[dividend recorded date : "
                . $dividend_recorded_date->datetime . "] "
                . "[symbol: "
                . $self->underlying->symbol . "]",
            message_to_client => localize('Trading on this market is suspended due to missing market data.'),
        });

    }

    return $dividend_adjustment;

}

sub _build_discounted_probability {
    my $self = shift;

    $self->_set_price_calculator_params('discounted_probability');
    return $self->price_calculator->discounted_probability;
}

sub _build_bid_probability {
    my $self = shift;

    $self->_set_price_calculator_params('bid_probability');
    return $self->price_calculator->bid_probability;
}

sub _build_bid_price {
    my $self = shift;

    return $self->_price_from_prob('bid_probability');
}

sub _build_ask_probability {
    my $self = shift;

    $self->_set_price_calculator_params('ask_probability');
    return $self->price_calculator->ask_probability;
}

sub is_valid_to_buy {
    my $self = shift;
    my $args = shift;

    my $valid = $self->confirm_validity($args);

    return ($self->for_sale) ? $valid : $self->_report_validation_stats('buy', $valid);
}

sub is_valid_to_sell {
    my $self = shift;
    my $args = shift;

    if ($self->is_sold) {
        $self->add_error({
            message           => 'Contract already sold',
            message_to_client => localize("This contract has been sold."),
        });
        return 0;
    }

    if ($self->is_after_settlement) {
        if (my ($ref, $hold_for_exit_tick) = $self->_validate_settlement_conditions) {
            $self->missing_market_data(1) if not $hold_for_exit_tick;
            $self->add_error($ref);
        }
    } elsif ($self->is_after_expiry) {
        $self->add_error({

                message => 'waiting for settlement',
                message_to_client =>
                    localize('Please wait for contract settlement. The final settlement price may differ from the indicative price.'),
        });

    } elsif (not $self->is_expired and not $self->opposite_contract->is_valid_to_buy($args)) {
        # Their errors are our errors, now!
        $self->add_error($self->opposite_contract->primary_validation_error);
    }

    if (scalar @{$self->corporate_actions}) {
        $self->add_error({
            message           => "affected by corporate action [symbol: " . $self->underlying->symbol . "]",
            message_to_client => localize("This contract is affected by corporate action."),
        });
    }

    my $passes_validation = $self->primary_validation_error ? 0 : 1;
    return $self->_report_validation_stats('sell', $passes_validation);
}

# PRIVATE method.
sub _validate_settlement_conditions {
    my $self = shift;

    my $message;
    my $hold_for_exit_tick = 0;
    if ($self->tick_expiry) {
        if (not $self->exit_tick) {
            $message = 'exit tick undefined after 5 minutes of contract start';
        } elsif ($self->exit_tick->epoch - $self->date_start->epoch > $self->max_tick_expiry_duration->seconds) {
            $message = 'no ticks within 5 minutes after contract start';
        }
    } else {
        # intraday or daily expiry
        if (not $self->entry_tick) {
            $message = 'entry tick is undefined';
        } elsif ($self->is_forward_starting
            and ($self->date_start->epoch - $self->entry_tick->epoch > $self->underlying->max_suspend_trading_feed_delay->seconds))
        {
            # A start now contract will not be bought if we have missing feed.
            # We are doing the same thing for forward starting contracts.
            $message = 'entry tick is too old';
        } elsif (not $self->exit_tick) {
            $message            = 'exit tick is undefined';
            $hold_for_exit_tick = 1;
        } elsif ($self->entry_tick->epoch == $self->exit_tick->epoch) {
            $message = 'only one tick throughout contract period';
        } elsif ($self->entry_tick->epoch > $self->exit_tick->epoch) {
            $message = 'entry tick is after exit tick';
        }
    }

    return if not $message;

    my $refund = 'The buy price of this contract will be refunded due to missing market data.';
    my $wait   = 'Please wait for contract settlement.';

    my $ref = {
        message           => $message,
        message_to_client => ($hold_for_exit_tick ? $wait : $refund),
    };

    return ($ref, $hold_for_exit_tick);
}

sub _price_from_prob {
    my ($self, $prob) = @_;
    if ($self->date_pricing->is_after($self->date_start) and $self->is_expired) {
        $self->price_calculator->value($self->value);
    } else {

        $self->_set_price_calculator_params($prob);
    }
    return $self->price_calculator->price_from_prob($prob);
}

sub _build_ask_price {
    my $self = shift;

    return $self->_price_from_prob('ask_probability');
}

sub _build_payout {
    my ($self) = @_;

    $self->_set_price_calculator_params('payout');
    return $self->price_calculator->payout;
}

sub commission_multiplier {
    return shift->price_calculator->commission_multiplier(@_);
}

sub _build_theo_probability {
    my $self = shift;

    $self->_set_price_calculator_params('theo_probability');
    return $self->price_calculator->theo_probability;
}

# Application developer's commission.
# Defaults to 0%
has app_markup_percentage => (
    is      => 'ro',
    default => 0,
);

has [qw(app_markup_dollar_amount app_markup)] => (
    is         => 'ro',
    lazy_build => 1,
);

sub _build_app_markup {
    return shift->price_calculator->app_markup;
}

sub _build_app_markup_dollar_amount {
    my $self = shift;

    return roundnear(0.01, $self->app_markup->amount * $self->payout);
}

sub _build_bs_probability {
    my $self = shift;

    $self->_set_price_calculator_params('bs_probability');
    return $self->price_calculator->bs_probability;
}

sub _build_bs_price {
    my $self = shift;

    return $self->_price_from_prob('bs_probability');
}

# base_commission can be overridden on contract type level.
# When this happens, underlying base_commission is ignored.
has [qw(risk_markup commission_markup base_commission commission_from_stake)] => (
    is         => 'ro',
    lazy_build => 1,
);

#this is supposed to be called for legacy pricing engines (not new interface)
sub _build_risk_markup {
    my $self = shift;

    my $base_amount = 0;
    if ($self->pricing_engine and $self->pricing_engine->can('risk_markup')) {
        $base_amount = $self->new_interface_engine ? $self->pricing_engine->risk_markup : $self->pricing_engine->risk_markup->amount;
    } elsif ($self->new_interface_engine) {
        $base_amount = $self->debug_information->{risk_markup}->{amount};
    }

    return Math::Util::CalculatedValue::Validatable->new({
        name        => 'risk_markup',
        description => 'Risk markup for a pricing model',
        set_by      => $self->pricing_engine_name,
        base_amount => $base_amount,
    });
}

sub _build_base_commission {
    my $self = shift;

    return $self->price_calculator->base_commission;
}

sub _build_commission_markup {
    my $self = shift;

    $self->_set_price_calculator_params('commission_markup');
    return $self->price_calculator->commission_markup;
}

sub _build_commission_from_stake {
    my $self = shift;

    $self->_set_price_calculator_params('commission_from_stake');
    return $self->price_calculator->commission_from_stake;
}

sub _build_theo_price {
    my $self = shift;

    return $self->_price_from_prob('theo_probability');
}

sub _build_shortcode {
    my $self = shift;

    my $shortcode_date_start = (
               $self->is_forward_starting
            or $self->starts_as_forward_starting
    ) ? $self->date_start->epoch . 'F' : $self->date_start->epoch;
    my $shortcode_date_expiry =
          ($self->tick_expiry)  ? $self->tick_count . 'T'
        : ($self->fixed_expiry) ? $self->date_expiry->epoch . 'F'
        :                         $self->date_expiry->epoch;

    my @shortcode_elements = ($self->code, $self->underlying->symbol, $self->payout, $shortcode_date_start, $shortcode_date_expiry);

    if ($self->two_barriers) {
        push @shortcode_elements, ($self->high_barrier->for_shortcode, $self->low_barrier->for_shortcode);
    } elsif ($self->barrier and $self->barrier_at_start) {
        # Having a hardcoded 0 for single barrier is dumb.
        # We should get rid of this legacy
        push @shortcode_elements, ($self->barrier->for_shortcode, 0);
    }

    return uc join '_', @shortcode_elements;
}

sub _build_entry_tick {
    my $self = shift;

    # entry tick if never defined if it is a newly priced contract.
    return if $self->pricing_new;
    my $entry_epoch = $self->date_start->epoch;
    return $self->underlying->tick_at($entry_epoch) if $self->starts_as_forward_starting;
    return $self->underlying->next_tick_after($entry_epoch);
}

# End of builders.

=head1 METHODS

=cut

# The pricing, greek and markup engines need the same set of arguments,
# so we provide this helper function which pulls all the revelant bits out of the object and
# returns a nice HashRef for them.
sub _build_pricing_args {
    my $self = shift;

    my $start_date           = $self->date_pricing;
    my $barriers_for_pricing = $self->barriers_for_pricing;
    my $args                 = {
        spot            => $self->pricing_spot,
        r_rate          => $self->r_rate,
        t               => $self->timeinyears->amount,
        barrier1        => $barriers_for_pricing->{barrier1},
        barrier2        => $barriers_for_pricing->{barrier2},
        q_rate          => $self->q_rate,
        iv              => $self->pricing_vol,
        discount_rate   => $self->discount_rate,
        mu              => $self->mu,
        payouttime_code => $self->payouttime_code,
    };

    if ($self->priced_with_intraday_model) {
        $args->{long_term_prediction}      = $self->empirical_volsurface->long_term_prediction;
        $args->{volatility_scaling_factor} = $self->empirical_volsurface->volatility_scaling_factor;
        $args->{iv_with_news}              = $self->news_adjusted_pricing_vol;
    }

    return $args;
}

has [qw(pricing_vol news_adjusted_pricing_vol)] => (
    is         => 'ro',
    lazy_build => 1,
);

has uses_empirical_volatility => (
    is         => 'ro',
    lazy_build => 1,
);

sub _build_uses_empirical_volatility {
    my $self = shift;

    # only applicable for forex and commodities because it has not been studied on other markets.
    return 0 if (not($self->market->name eq 'forex' or $self->market->name eq 'commodities'));
    # some forex has flat volatility, e.g. WLDUSD
    return 0 if $self->underlying->volatility_surface_type eq 'flat';
    return 0 if $self->is_forward_starting;

    # first term on volsurface.
    my $overnight_epoch = (sort { $a <=> $b } keys %{$self->volsurface->variance_table})[1];
    return 0 if $self->date_expiry->epoch >= $overnight_epoch;
    return 1;
}

sub _build_pricing_vol {
    my $self = shift;

    my $vol;
    my $volatility_error;
    if ($self->uses_empirical_volatility) {
        my $volsurface       = $self->empirical_volsurface;
        my $duration_seconds = $self->timeindays->amount * 86400;
        # volatility doesn't matter for less than 10 minutes ATM contracts,
        # where the intraday_delta_correction is the bounceback which is a function of trend, not volatility.
        my $uses_flat_vol = ($self->is_atm_bet and $duration_seconds < 10 * 60) ? 1 : 0;
        $vol = $volsurface->get_volatility({
            fill_cache            => !$self->backtest,
            current_epoch         => $self->date_pricing->epoch,
            seconds_to_expiration => $duration_seconds,
            economic_events       => $self->economic_events_for_volatility_calculation,
            uses_flat_vol         => $uses_flat_vol,
        });
        $volatility_error = $volsurface->error if $volsurface->error;
    } else {
        if ($self->pricing_engine_name =~ /VannaVolga/) {
            $vol = $self->volsurface->get_volatility({
                from  => $self->effective_start,
                to    => $self->date_expiry,
                delta => 50
            });
        } else {
            $vol = $self->vol_at_strike;
        }
        # we might get an error while pricing contract, take care of them here.
        $volatility_error = $self->volsurface->validation_error if $self->volsurface->validation_error;
    }

    if ($volatility_error) {
        $self->add_error({
            message           => $volatility_error,
            message_to_client => localize('Trading on this market is suspended due to missing market data.'),
        });
    }

    if ($vol <= 0) {
        $self->add_error({
            message           => 'Zero volatility. Invalidate price.',
            message_to_client => localize('We could not process this contract at this time.'),
        });
    }

    return $vol;
}

has economic_events_for_volatility_calculation => (
    is         => 'ro',
    lazy_build => 1,
);

sub _build_economic_events_for_volatility_calculation {
    my $self = shift;

    my $all_events        = $self->applicable_economic_events;
    my $effective_start   = $self->effective_start;
    my $seconds_to_expiry = $self->get_time_to_expiry({from => $effective_start})->seconds;
    my $current_epoch     = $effective_start->epoch;
    # Go back another hour because we expect the maximum impact on any news would not last for more than an hour.
    my $start = $current_epoch - $seconds_to_expiry - 3600;
    # Plus 5 minutes for the shifting logic.
    # If news occurs 5 minutes before/after the contract expiration time, we shift the news triangle to 5 minutes before the contract expiry.
    my $end = $current_epoch + $seconds_to_expiry + 300;

    return [grep { $_->{release_date} >= $start and $_->{release_date} <= $end and $_->{impact} > 1 } @$all_events];
}

has applicable_economic_events => (
    is      => 'ro',
    lazy    => 1,
    builder => '_build_applicable_economic_events',
);

sub _build_applicable_economic_events {
    my $self = shift;

    my $effective_start   = $self->effective_start;
    my $seconds_to_expiry = $self->get_time_to_expiry({from => $effective_start})->seconds;
    my $current_epoch     = $effective_start->epoch;
    # Go back and forward an hour to get all the tentative events.
    my $start = $current_epoch - $seconds_to_expiry - 3600;
    my $end   = $current_epoch + $seconds_to_expiry + 3600;

    return Quant::Framework::EconomicEventCalendar->new({
            chronicle_reader => BOM::System::Chronicle::get_chronicle_reader($self->underlying->for_date),
        }
        )->get_latest_events_for_period({
            from => Date::Utility->new($start),
            to   => Date::Utility->new($end)});
}

has tentative_events => (
    is         => 'ro',
    lazy_build => 1,
);

sub _build_tentative_events {
    my $self = shift;

    my %affected_currency = (
        $self->underlying->asset_symbol           => 1,
        $self->underlying->quoted_currency_symbol => 1,
    );
    return [grep { $_->{is_tentative} and $affected_currency{$_->{symbol}} } @{$self->applicable_economic_events}];
}

sub _build_news_adjusted_pricing_vol {
    my $self = shift;

    my $news_adjusted_vol = $self->pricing_vol;
    my $effective_start   = $self->effective_start;
    my $seconds_to_expiry = $self->get_time_to_expiry({from => $effective_start})->seconds;
    my $events            = $self->economic_events_for_volatility_calculation;

    # Only recalculated if there's economic_events.
    if ($seconds_to_expiry > 10 and @$events) {
        $news_adjusted_vol = $self->empirical_volsurface->get_volatility({
            fill_cache            => !$self->backtest,
            current_epoch         => $effective_start->epoch,
            seconds_to_expiration => $seconds_to_expiry,
            economic_events       => $events,
            include_news_impact   => 1,
        });
    }

    return $news_adjusted_vol;
}

sub _build_vol_at_strike {
    my $self = shift;

    #If surface is flat, don't bother calculating all those arguments
    return $self->volsurface->get_volatility if ($self->underlying->volatility_surface_type eq 'flat');

    my $pricing_spot = $self->pricing_spot;
    my $vol_args     = {
        strike => $self->barriers_for_pricing->{barrier1},
        q_rate => $self->q_rate,
        r_rate => $self->r_rate,
        spot   => $pricing_spot,
        from   => $self->effective_start,
        to     => $self->date_expiry,
    };

    if ($self->two_barriers) {
        $vol_args->{strike} = $pricing_spot;
    }

    return $self->volsurface->get_volatility($vol_args);
}

# pricing_spot - The spot used in pricing.  It may have been adjusted for corporate actions.
has pricing_spot => (
    is         => 'ro',
    lazy_build => 1,
);

sub _build_pricing_spot {
    my $self = shift;

    # always use current spot to price for sale or buy.
    my $initial_spot;
    if ($self->current_tick) {
        $initial_spot = $self->current_tick->quote;
    } else {
        # If we could not get the correct spot to price, we will take the latest available spot at pricing time.
        # This is to prevent undefined spot being passed to BlackScholes formula that causes the code to die!!
        $initial_spot = $self->underlying->tick_at($self->date_pricing->epoch, {allow_inconsistent => 1});
        $initial_spot //= $self->underlying->pip_size * 2;
        $self->add_error({
            message => 'Undefined spot '
                . "[date pricing: "
                . $self->date_pricing->datetime . "] "
                . "[symbol: "
                . $self->underlying->symbol . "]",
            message_to_client => localize('We could not process this contract at this time.'),
        });
    }

    if ($self->underlying->market->prefer_discrete_dividend) {
        $initial_spot += $self->dividend_adjustment->{spot};
    }

    return $initial_spot;
}

has [qw(offering_specifics barrier_category)] => (
    is         => 'ro',
    lazy_build => 1,
);

sub _build_offering_specifics {
    my $self = shift;

    return get_contract_specifics(
        BOM::Platform::Runtime->instance->get_offerings_config,
        {
            underlying_symbol => $self->underlying->symbol,
            barrier_category  => $self->barrier_category,
            expiry_type       => $self->expiry_type,
            start_type        => $self->start_type,
            contract_category => $self->category->code,
        });
}

sub _build_barrier_category {
    my $self = shift;

    my $barrier_category;
    if ($self->category->code eq 'callput') {
        $barrier_category = ($self->is_atm_bet) ? 'euro_atm' : 'euro_non_atm';
    } else {
        $barrier_category = $LandingCompany::Offerings::BARRIER_CATEGORIES->{$self->category->code}->[0];
    }

    return $barrier_category;
}

has apply_market_inefficient_limit => (
    is         => 'ro',
    lazy_build => 1,
);

sub _build_apply_market_inefficient_limit {
    my $self = shift;

    return $self->market_is_inefficient && $self->priced_with_intraday_model;
}

has 'staking_limits' => (
    is         => 'ro',
    isa        => 'HashRef',
    lazy_build => 1,
);

sub _build_staking_limits {
    my $self = shift;

    my $underlying = $self->underlying;
    my $curr       = $self->currency;

    my $static     = BOM::System::Config::quants;
    my $bet_limits = $static->{bet_limits};
    # NOTE: this evaluates only the contract-specific payout limit. There may be further
    # client-specific restrictions which are evaluated in B:P::Transaction.
    my $per_contract_payout_limit = $static->{risk_profile}{$self->risk_profile->get_risk_profile}{payout}{$self->currency};
    my @possible_payout_maxes = ($bet_limits->{maximum_payout}->{$curr}, $per_contract_payout_limit);
    push @possible_payout_maxes, $bet_limits->{inefficient_period_payout_max}->{$self->currency} if $self->apply_market_inefficient_limit;

    my $payout_max = min(grep { looks_like_number($_) } @possible_payout_maxes);
    my $payout_min =
        ($self->underlying->market->name eq 'volidx')
        ? $bet_limits->{min_payout}->{volidx}->{$curr}
        : $bet_limits->{min_payout}->{default}->{$curr};
    my $stake_min = ($self->for_sale) ? $payout_min / 20 : $payout_min / 2;

    my $message_to_client_array;
    my $message_to_client;
    if ($self->for_sale) {
        $message_to_client = localize('Contract market price is too close to final payout.');
    } else {
        $message_to_client = localize(
            'Minimum stake of [_1] and maximum payout of [_2]',
            to_monetary_number_format($stake_min),
            to_monetary_number_format($payout_max));
        $message_to_client_array =
            ['Minimum stake of [_1] and maximum payout of [_2]', to_monetary_number_format($stake_min), to_monetary_number_format($payout_max)];
    }

    return {
        min                     => $stake_min,
        max                     => $payout_max,
        message_to_client       => $message_to_client,
        message_to_client_array => $message_to_client_array,
    };
}

# Rates calculation, including quanto effects.

has [qw(mu discount_rate)] => (
    is         => 'ro',
    isa        => 'Num',
    lazy_build => 1,
);

has [qw(domqqq forqqq fordom)] => (
    is         => 'ro',
    isa        => 'HashRef',
    lazy_build => 1,
);

has priced_with => (
    is         => 'ro',
    isa        => 'Str',
    lazy_build => 1,
);

has [qw(atm_vols rho)] => (
    is         => 'ro',
    isa        => 'HashRef',
    lazy_build => 1
);

# a hash reference for slow migration of pricing engine to the new interface.
has new_interface_engine => (
    is      => 'ro',
    lazy    => 1,
    builder => '_build_new_interface_engine',
);

sub _build_new_interface_engine {
    my $self = shift;

    my %engines = (
        'Pricing::Engine::BlackScholes'         => 1,
        'Pricing::Engine::Asian'                => 1,
        'Pricing::Engine::Digits'               => 1,
        'Pricing::Engine::TickExpiry'           => 1,
        'Pricing::Engine::EuropeanDigitalSlope' => 1,
    );

    return $engines{$self->pricing_engine_name} // 0;
}

<<<<<<< HEAD
=======
# For European::Slope engine, we need call and put vol for double barriers contract
has pricing_vol_for_two_barriers => (
    is      => 'ro',
    lazy    => 1,
    builder => '_build_pricing_vol_for_two_barriers',
);

sub _build_pricing_vol_for_two_barriers {
    my $self = shift;

    return if not $self->two_barriers;
    return if $self->pricing_engine_name ne 'Pricing::Engine::EuropeanDigitalSlope';

    my $vol_args = {
        from => $self->date_start,
        to   => $self->date_expiry,
    };

    $vol_args->{strike} = $self->barriers_for_pricing->{barrier1};
    my $high_barrier_vol = $self->volsurface->get_volatility($vol_args);

    $vol_args->{strike} = $self->barriers_for_pricing->{barrier2};
    my $low_barrier_vol = $self->volsurface->get_volatility($vol_args);

    return {
        high_barrier_vol => $high_barrier_vol,
        low_barrier_vol  => $low_barrier_vol
    };
}

sub _pricing_parameters {
    my $self = shift;

    my $result = {
        priced_with => $self->priced_with,
        spot        => $self->pricing_spot,
        strikes     => $self->pricing_engine_name eq 'Pricing::Engine::Digits'
        ? ($self->barrier ? $self->barrier->as_absolute : undef)
        : [grep { $_ } values %{$self->barriers_for_pricing}],
        date_start        => $self->effective_start,
        date_expiry       => $self->date_expiry,
        date_pricing      => $self->date_pricing,
        discount_rate     => $self->discount_rate,
        q_rate            => $self->q_rate,
        r_rate            => $self->r_rate,
        mu                => $self->mu,
        vol               => $self->pricing_vol_for_two_barriers // $self->pricing_vol,
        payouttime_code   => $self->payouttime_code,
        contract_type     => $self->pricing_code,
        underlying_symbol => $self->underlying->symbol,
        market_data       => $self->_market_data,
        market_convention => $self->_market_convention,
        t                 => $self->timeinyears->amount,
        payout_type       => $self->payout_type,
    };

    #Only send qf-market-data if the engine really needs it.
    #because the calculation is expensive and also it may not be compatible with
    #Engine's configuration (e.g. fetching economic events for a long-term contract)
    $result->{qf_market_data} = _generate_market_data($self->underlying, $self->date_start)
        if first { $_ eq 'qf_market_data' } @{$self->pricing_engine_name->required_args};

    return $result;
}

>>>>>>> 2587f852
sub _generate_market_data {
    my ($underlying, $date_start) = @_;

    my $for_date = $underlying->for_date;
    my $result   = {};

    #this is a list of symbols which are applicable when getting important economic events.
    #Note that other than currency pair of the fx symbol, we include some other important currencies
    #here because any event for these currencies, can potentially affect all other currencies too
    my %applicable_symbols = (
        USD                                 => 1,
        AUD                                 => 1,
        CAD                                 => 1,
        CNY                                 => 1,
        NZD                                 => 1,
        $underlying->quoted_currency_symbol => 1,
        $underlying->asset_symbol           => 1,
    );

    my $ee = Quant::Framework::EconomicEventCalendar->new({
            chronicle_reader => BOM::System::Chronicle::get_chronicle_reader($for_date),
        }
        )->get_latest_events_for_period({
            from => $date_start->minus_time_interval('10m'),
            to   => $date_start->plus_time_interval('10m')});

    my @applicable_news =
        sort { $a->{release_date} <=> $b->{release_date} } grep { $applicable_symbols{$_->{symbol}} } @$ee;

    #as of now, we only update the result with a raw list of economic events, later that we move to other
    #engines, we will add other market-data items too (e.g. dividends, vol-surface, ...)
    $result->{economic_events} = \@applicable_news;
    return $result;
}

sub _market_data {
    my $self = shift;

    # market data date is determined by for_date in underlying.
    my $for_date        = $self->underlying->for_date;
    my %underlyings     = ($self->underlying->symbol => $self->underlying);
    my $volsurface      = $self->volsurface;
    my $effective_start = $self->effective_start;
    my $date_expiry     = $self->date_expiry;
    return {
        get_vol_spread => sub {
            my $args = shift;
            return $volsurface->get_spread($args);
        },
        get_volsurface_data => sub {
            return $volsurface->surface;
        },
        get_market_rr_bf => sub {
            my $timeindays = shift;
            return $volsurface->get_market_rr_bf($timeindays);
        },
        get_volatility => sub {
            my ($args, $surface_data) = @_;
            # if there's new surface data, calculate vol from that.
            my $vol;
            if ($surface_data) {
                my $new_volsurface_obj = $volsurface->clone({surface_data => $surface_data});
                $vol = $new_volsurface_obj->get_volatility($args);
            } else {
                $vol = $volsurface->get_volatility($args);
            }

            return $vol;
        },
        get_atm_volatility => sub {
            my $args = shift;

            $args->{delta} = 50;
            my $vol = $volsurface->get_volatility($args);

            return $vol;
        },
        get_economic_event => sub {
            my $args = shift;
            my $underlying = $underlyings{$args->{underlying_symbol}} // create_underlying({
                symbol   => $args->{underlying_symbol},
                for_date => $for_date
            });
            my ($from, $to) = map { Date::Utility->new($args->{$_}) } qw(start end);
            my %applicable_symbols = (
                USD                                 => 1,
                AUD                                 => 1,
                CAD                                 => 1,
                CNY                                 => 1,
                NZD                                 => 1,
                $underlying->quoted_currency_symbol => 1,
                $underlying->asset_symbol           => 1,
            );

            my $ee = Quant::Framework::EconomicEventCalendar->new({
                    chronicle_reader => BOM::System::Chronicle::get_chronicle_reader($for_date),
                }
                )->get_latest_events_for_period({
                    from => $from,
                    to   => $to
                });

            my @applicable_news =
                sort { $a->{release_date} <=> $b->{release_date} } grep { $applicable_symbols{$_->{symbol}} } @$ee;

            return @applicable_news;
        },
        get_ticks => sub {
            my $args              = shift;
            my $underlying_symbol = delete $args->{underlying_symbol};
            $args->{underlying} = $underlyings{$underlying_symbol} // create_underlying({
                symbol   => $underlying_symbol,
                for_date => $for_date
            });
            return BOM::Market::AggTicks->new->retrieve($args);
        },
        get_overnight_tenor => sub {
            return $volsurface->_ON_day;
        },
    };
}

sub _build_priced_with {
    my $self = shift;

    my $underlying = $self->underlying;

    # Everything should have a quoted currency, except our randoms.
    # However, rather than check for random directly, just do a numeraire bet if we don't know what it is.
    my $priced_with;
    if ($underlying->quoted_currency_symbol eq $self->currency or (none { $underlying->market->name eq $_ } (qw(forex commodities indices)))) {
        $priced_with = 'numeraire';
    } elsif ($underlying->asset_symbol eq $self->currency) {
        $priced_with = 'base';
    } else {
        $priced_with = 'quanto';
    }

    if ($underlying->submarket->name eq 'smart_fx') {
        $priced_with = 'numeraire';
    }

    return $priced_with;
}

sub _build_mu {
    my $self = shift;

    my $mu = $self->r_rate - $self->q_rate;

    if (first { $self->underlying->market->name eq $_ } (qw(forex commodities indices))) {
        my $rho = $self->rho->{fd_dq};
        my $vol = $self->atm_vols;
        # See [1] for Quanto Formula
        $mu = $self->r_rate - $self->q_rate - $rho * $vol->{fordom} * $vol->{domqqq};
    }

    return $mu;
}

sub _build_rho {

    my $self     = shift;
    my $atm_vols = $self->atm_vols;
    my $w        = ($self->domqqq->{underlying}->inverted) ? -1 : 1;

    my %rhos;

    $rhos{fd_dq} = 0;

    if ($self->priced_with eq 'numeraire') {
        $rhos{fd_dq} = 0;
    } elsif ($self->priced_with eq 'base') {
        $rhos{fd_dq} = -1;
    } elsif ($self->underlying->market->name eq 'forex' or $self->underlying->market->name eq 'commodities') {
        $rhos{fd_dq} =
            $w * (($atm_vols->{forqqq}**2 - $atm_vols->{fordom}**2 - $atm_vols->{domqqq}**2) / (2 * $atm_vols->{fordom} * $atm_vols->{domqqq}));
    } elsif ($self->underlying->market->name eq 'indices') {
        my $construct_args = {
            symbol           => $self->underlying->market->name,
            for_date         => $self->underlying->for_date,
            chronicle_reader => BOM::System::Chronicle::get_chronicle_reader($self->underlying->for_date),
        };
        my $rho_data = Quant::Framework::CorrelationMatrix->new($construct_args);

        my $index           = $self->underlying->asset_symbol;
        my $payout_currency = $self->currency;
        my $tiy             = $self->timeinyears->amount;
        my $correlation_u   = create_underlying($index);

        $rhos{fd_dq} = $rho_data->correlation_for($index, $payout_currency, $tiy, $correlation_u->expiry_conventions);
    }

    return \%rhos;
}

has _volsurface_fetcher => (
    is         => 'ro',
    isa        => 'BOM::MarketData::Fetcher::VolSurface',
    init_arg   => undef,
    lazy_build => 1,
);

sub _build__volsurface_fetcher {
    return BOM::MarketData::Fetcher::VolSurface->new;
}

sub _vols_at_point {
    my ($self, $end_date, $days_attr) = @_;

    my $vol_args = {
        delta => 50,
        from  => $self->effective_start,
        to    => $self->date_expiry,
    };

    my $market_name = $self->underlying->market->name;
    my %vols_to_use;
    foreach my $pair (qw(fordom domqqq forqqq)) {
        my $pair_ref = $self->$pair;
        $pair_ref->{volsurface} //= $self->_volsurface_fetcher->fetch_surface({
            underlying => $pair_ref->{underlying},
        });
        $pair_ref->{vol} //= $pair_ref->{volsurface}->get_volatility($vol_args);
        $vols_to_use{$pair} = $pair_ref->{vol};
    }

    if (none { $market_name eq $_ } (qw(forex commodities indices))) {
        $vols_to_use{domqqq} = $vols_to_use{fordom};
        $vols_to_use{forqqq} = $vols_to_use{domqqq};
    }

    return \%vols_to_use;
}

sub _build_atm_vols {
    my $self = shift;

    return $self->_vols_at_point($self->date_expiry, 'timeindays');
}

sub _build_domqqq {
    my $self = shift;

    my $result = {};

    if ($self->priced_with eq 'quanto') {
        $result->{underlying} = create_underlying({
            symbol   => 'frx' . $self->underlying->quoted_currency_symbol . $self->currency,
            for_date => $self->underlying->for_date
        });
        $result->{volsurface} = $self->_volsurface_fetcher->fetch_surface({
            underlying => $result->{underlying},
        });
    } else {
        $result = $self->fordom;
    }

    return $result;
}

sub _build_forqqq {
    my $self = shift;

    my $result = {};

    if ($self->priced_with eq 'quanto' and ($self->underlying->market->name eq 'forex' or $self->underlying->market->name eq 'commodities')) {
        $result->{underlying} = create_underlying({
            symbol   => 'frx' . $self->underlying->asset_symbol . $self->currency,
            for_date => $self->underlying->for_date
        });

        $result->{volsurface} = $self->_volsurface_fetcher->fetch_surface({
            underlying => $result->{underlying},
        });

    } else {
        $result = $self->domqqq;
    }

    return $result;
}

sub _build_fordom {
    my $self = shift;

    return {
        underlying => $self->underlying,
        volsurface => $self->volsurface,
    };
}

sub _build_discount_rate {
    my $self = shift;

    my %args = (
        symbol => $self->currency,
        $self->underlying->for_date ? (for_date => $self->underlying->for_date) : (),
        chronicle_reader => BOM::System::Chronicle::get_chronicle_reader($self->underlying->for_date),
        chronicle_writer => BOM::System::Chronicle::get_chronicle_writer(),
    );
    my $curr_obj = Quant::Framework::Currency->new(%args);

    return $curr_obj->rate_for($self->timeinyears->amount);
}

=head2 get_time_to_expiry

Returns a TimeInterval to expiry of the bet. For a forward start bet, it will NOT return the bet lifetime, but the time till the bet expires,
if you want to get the bet life time call it like C<$bet-E<gt>get_time_to_expiry({from =E<gt> $bet-E<gt>date_start})>.

=cut

sub get_time_to_expiry {
    my ($self, $attributes) = @_;

    $attributes->{'to'} = $self->date_expiry;

    return $self->_get_time_to_end($attributes);
}

=head2 get_time_to_settlement

Like get_time_to_expiry, but for settlement time rather than expiry.

=cut

sub get_time_to_settlement {
    my ($self, $attributes) = @_;

    $attributes->{to} = $self->date_settlement;

    my $time = $self->_date_pricing_milliseconds // $self->date_pricing->epoch;
    my $zero_duration = Time::Duration::Concise->new(
        interval => 0,
    );
    return ($time >= $self->date_settlement->epoch and $self->expiry_daily) ? $zero_duration : $self->_get_time_to_end($attributes);
}

# PRIVATE METHOD: _get_time_to_end
# Send in the correct 'to'
sub _get_time_to_end {
    my ($self, $attributes) = @_;

    my $end_point = $attributes->{to};
    my $from = ($attributes and $attributes->{from}) ? $attributes->{from} : $self->date_pricing;

    # Don't worry about how long past expiry
    # Let it die if they gave us nonsense.

    return Time::Duration::Concise->new(
        interval => max(0, $end_point->epoch - $from->epoch),
    );
}

has exit_tick => (
    is         => 'ro',
    lazy_build => 1,
);

sub _build_exit_tick {
    my $self = shift;

    my $underlying = $self->underlying;
    my $exit_tick;
    if ($self->tick_expiry) {
        my $tick_number       = $self->ticks_to_expiry;
        my @ticks_since_start = @{
            $underlying->ticks_in_between_start_limit({
                    start_time => $self->date_start->epoch + 1,
                    limit      => $tick_number,
                })};
        # We wait for the n-th tick to settle tick expiry contract.
        # But the maximum waiting period is 5 minutes.
        if (@ticks_since_start == $tick_number) {
            $exit_tick = $ticks_since_start[-1];
            $self->date_expiry(Date::Utility->new($exit_tick->epoch));
        }
    } elsif ($self->is_after_expiry and not $self->is_after_settlement) {
        # After expiry and yet pass the settlement, use current tick at the date_expiry
        # to determine the pre-settlement value. It might diff with actual settlement value
        $exit_tick = $underlying->tick_at($self->date_expiry->epoch, {allow_inconsistent => 1});
    } elsif ($self->expiry_daily or $self->date_expiry->is_same_as($self->calendar->closing_on($self->date_expiry))) {
        # Expiration based on daily OHLC
        $exit_tick = $underlying->closing_tick_on($self->date_expiry->date);
    } else {
        $exit_tick = $underlying->tick_at($self->date_expiry->epoch);
    }

    if ($self->entry_tick and $exit_tick) {
        my ($entry_tick_date, $exit_tick_date) = map { Date::Utility->new($_) } ($self->entry_tick->epoch, $exit_tick->epoch);
        if (    not $self->expiry_daily
            and $underlying->intradays_must_be_same_day
            and $self->calendar->trading_days_between($entry_tick_date, $exit_tick_date))
        {
            $self->add_error({
                message => 'Exit tick date differs from entry tick date on intraday '
                    . "[symbol: "
                    . $underlying->symbol . "] "
                    . "[start: "
                    . $exit_tick_date->datetime . "] "
                    . "[expiry: "
                    . $entry_tick_date->datetime . "]",
                message_to_client => localize("Intraday contracts may not cross market open."),
            });
        }
    }

    return $exit_tick;
}

# Validation methods.

# Is this underlying or contract is disabled/suspended from trading.
sub _validate_offerings {
    my $self = shift;

    my $message_to_client = localize('This trade is temporarily unavailable.');

    if (BOM::Platform::Runtime->instance->app_config->system->suspend->trading) {
        return {
            message           => 'All trading suspended on system',
            message_to_client => $message_to_client,
        };
    }

    my $underlying    = $self->underlying;
    my $contract_code = $self->code;
    # check if trades are suspended on that claimtype
    my $suspend_contract_types = BOM::Platform::Runtime->instance->app_config->quants->features->suspend_contract_types;
    if (@$suspend_contract_types and first { $contract_code eq $_ } @{$suspend_contract_types}) {
        return {
            message           => "Trading suspended for contract type [code: " . $contract_code . "]",
            message_to_client => $message_to_client,
        };
    }

    if (first { $_ eq $underlying->symbol } @{BOM::Platform::Runtime->instance->app_config->quants->underlyings->disabled_due_to_corporate_actions}) {
        return {
            message           => "Underlying trades suspended due to corporate actions [symbol: " . $underlying->symbol . "]",
            message_to_client => $message_to_client,
        };
    }

    if (first { $_ eq $underlying->symbol } @{BOM::Platform::Runtime->instance->app_config->quants->underlyings->suspend_trades}) {
        return {
            message           => "Underlying trades suspended [symbol: " . $underlying->symbol . "]",
            message_to_client => $message_to_client,
        };
    }

    # NOTE: this check only validates the contract-specific risk profile.
    # There may also be a client specific one which is validated in B:P::Transaction
    if ($self->risk_profile->get_risk_profile eq 'no_business') {
        return {
            message           => 'manually disabled by quants',
            message_to_client => $message_to_client,
        };
    }

    return;
}

sub _validate_feed {
    my $self = shift;

    return if $self->is_expired;

    my $underlying = $self->underlying;

    if (not $self->current_tick) {
        return {
            message           => "No realtime data [symbol: " . $underlying->symbol . "]",
            message_to_client => localize('Trading on this market is suspended due to missing market data.'),
        };
    } elsif ($self->calendar->is_open_at($self->date_pricing)
        and $self->date_pricing->epoch - $underlying->max_suspend_trading_feed_delay->seconds > $self->current_tick->epoch)
    {
        # only throw errors for quote too old, if the exchange is open at pricing time
        return {
            message           => "Quote too old [symbol: " . $underlying->symbol . "]",
            message_to_client => localize('Trading on this market is suspended due to missing market data.'),
        };
    }

    return;
}

sub validate_price {
    my $self = shift;

    return if $self->for_sale;

    $self->_set_price_calculator_params('validate_price');
    my $res = $self->price_calculator->validate_price;
    if ($res && exists $res->{error_code}) {
        my $details = $res->{error_details} || [];
        $res = {
            zero_stake => sub {
                my ($details) = @_;
                return {
                    message           => "Empty or zero stake [stake: " . $details->[0] . "]",
                    message_to_client => localize("Invalid stake"),
                };
            },
            stake_outside_range => sub {
                my ($details) = @_;
                my $localize_params = [to_monetary_number_format($details->[0]), to_monetary_number_format($details->[1])];
                return {
                    message                 => 'stake is not within limits ' . "[stake: " . $details->[0] . "] " . "[min: " . $details->[1] . "] ",
                    message_to_client       => localize('Minimum stake of [_1] and maximum payout of [_2]', @$localize_params),
                    message_to_client_array => ['Minimum stake of [_1] and maximum payout of [_2]', @$localize_params],
                };
            },
            payout_outside_range => sub {
                my ($details) = @_;
                my $localize_params = [to_monetary_number_format($details->[0]), to_monetary_number_format($details->[1])];
                return {
                    message => 'payout amount outside acceptable range ' . "[given: " . $details->[0] . "] " . "[max: " . $details->[1] . "]",
                    message_to_client => localize('Minimum stake of [_1] and maximum payout of [_2]', @$localize_params),
                    message_to_client_array => ['Minimum stake of [_1] and maximum payout of [_2]', @$localize_params],
                };
            },
            payout_too_many_places => sub {
                my ($details) = @_;
                return {
                    message           => 'payout amount has too many decimal places ' . "[permitted: 2] " . "[payout: " . $details->[0] . "]",
                    message_to_client => localize('Payout may not have more than two decimal places.'),
                };
            },
            stake_same_as_payout => sub {
                my ($details) = @_;

                $self->continue_price_stream(1);

                return {
                    message           => 'stake same as payout',
                    message_to_client => localize('This contract offers no return.'),
                };
            },
        }->{$res->{error_code}}->($details);
    }
    return $res;
}

sub _validate_barrier_type {
    my $self = shift;

    my $intraday = $self->is_intraday;
    my $barrier_type = $intraday ? 'relative' : 'absolute';

    return if ($self->tick_expiry or $self->is_spread);

    # The barrier for atm bet is always SOP which is relative
    return if ($self->is_atm_bet and defined $self->barrier and $self->barrier->barrier_type eq 'relative');

    foreach my $barrier ($self->two_barriers ? ('high_barrier', 'low_barrier') : ('barrier')) {

        if (defined $self->$barrier and $self->$barrier->barrier_type ne $barrier_type) {

            return {
                message           => 'barrier should be ' . $barrier_type,
                message_to_client => $intraday
                ? localize('Contracts less than 24 hours in duration would need a relative barrier. (barriers which need +/-)')
                : localize('Contracts more than 24 hours in duration would need an absolute barrier.'),
            };
        }
    }
    return;

}

sub _validate_input_parameters {
    my $self = shift;

    my $when_epoch       = $self->date_pricing->epoch;
    my $epoch_expiry     = $self->date_expiry->epoch;
    my $epoch_start      = $self->date_start->epoch;
    my $epoch_settlement = $self->date_settlement->epoch;

    if ($epoch_expiry == $epoch_start) {
        return {
            message           => 'Start and Expiry times are the same ' . "[start: " . $epoch_start . "] " . "[expiry: " . $epoch_expiry . "]",
            message_to_client => localize('Expiry time cannot be equal to start time.'),
        };
    } elsif ($epoch_expiry < $epoch_start) {
        return {
            message           => 'Start must be before expiry ' . "[start: " . $epoch_start . "] " . "[expiry: " . $epoch_expiry . "]",
            message_to_client => localize("Expiry time cannot be in the past."),
        };
    } elsif (not $self->for_sale and $epoch_start < $when_epoch) {
        return {
            message           => 'starts in the past ' . "[start: " . $epoch_start . "] " . "[now: " . $when_epoch . "]",
            message_to_client => localize("Start time is in the past"),
        };
    } elsif (not $self->is_forward_starting and $epoch_start > $when_epoch) {
        return {
            message           => "Forward time for non-forward-starting contract type [code: " . $self->code . "]",
            message_to_client => localize('Start time is in the future.'),
        };
    } elsif ($self->is_forward_starting and not $self->for_sale) {
        # Intraday cannot be bought in the 5 mins before the bet starts, unless we've built it for that purpose.
        my $fs_blackout_seconds = 300;
        if ($epoch_start < $when_epoch + $fs_blackout_seconds) {
            return {
                message           => "forward-starting blackout [blackout: " . $fs_blackout_seconds . "s]",
                message_to_client => localize("Start time on forward-starting contracts must be more than 5 minutes from now."),
            };
        }
    } elsif ($self->is_after_settlement) {
        return {
            message           => 'already expired contract',
            message_to_client => localize("Contract has already expired."),
        };
    } elsif ($self->expiry_daily) {
        my $date_expiry = $self->date_expiry;
        my $closing     = $self->calendar->closing_on($date_expiry);
        if ($closing and not $date_expiry->is_same_as($closing)) {
            return {
                message => 'daily expiry must expire at close '
                    . "[expiry: "
                    . $date_expiry->datetime . "] "
                    . "[underlying_symbol: "
                    . $self->underlying->symbol . "]",
                message_to_client =>
                    localize('Contracts on this market with a duration of more than 24 hours must expire at the end of a trading day.'),
            };
        }
    }

    return;
}

sub _validate_trading_times {
    my $self = shift;

    my $underlying  = $self->underlying;
    my $calendar    = $underlying->calendar;
    my $date_expiry = $self->date_expiry;
    my $date_start  = $self->date_start;

    if (not($calendar->trades_on($date_start) and $calendar->is_open_at($date_start))) {
        my $message =
            ($self->is_forward_starting) ? localize("The market must be open at the start time.") : localize('This market is presently closed.');
        return {
            message => 'underlying is closed at start ' . "[symbol: " . $underlying->symbol . "] " . "[start: " . $date_start->datetime . "]",
            message_to_client => $message . " " . localize("Try out the Volatility Indices which are always open.")};
    } elsif (not $calendar->trades_on($date_expiry)) {
        return ({
            message           => "Exchange is closed on expiry date [expiry: " . $date_expiry->date . "]",
            message_to_client => localize("The contract must expire on a trading day."),
        });
    }

    if ($self->is_intraday) {
        if (not $calendar->is_open_at($date_expiry)) {
            return {
                message => 'underlying closed at expiry ' . "[symbol: " . $underlying->symbol . "] " . "[expiry: " . $date_expiry->datetime . "]",
                message_to_client => localize("Contract must expire during trading hours."),
            };
        } elsif ($underlying->intradays_must_be_same_day and $calendar->closing_on($date_start)->epoch < $date_expiry->epoch) {
            return {
                message           => "Intraday duration must expire on same day [symbol: " . $underlying->symbol . "]",
                message_to_client => localize('Contracts on this market with a duration of under 24 hours must expire on the same trading day.'),
            };
        }
    } elsif ($self->expiry_daily and not $self->is_atm_bet) {
        # For definite ATM contracts we do not have to check for upcoming holidays.
        my $trading_days = $self->calendar->trading_days_between($date_start, $date_expiry);
        my $holiday_days = $self->calendar->holiday_days_between($date_start, $date_expiry);
        my $calendar_days = $date_expiry->days_between($date_start);

        if ($underlying->market->equity and $trading_days <= 4 and $holiday_days >= 2) {
            my $safer_expiry = $date_expiry;
            my $trade_count  = $trading_days;
            while ($trade_count < 4) {
                $safer_expiry = $underlying->trade_date_after($safer_expiry);
                $trade_count++;
            }
            my $message =
                ($self->for_sale)
                ? localize('Resale of this contract is not offered due to market holidays during contract period.')
                : localize("Too many market holidays during the contract period.");
            return {
                message => 'Not enough trading days for calendar days ' . "[trading: " . $trading_days . "] " . "[calendar: " . $calendar_days . "]",
                message_to_client => $message,
            };
        }
    }

    return;
}
has date_start_blackouts => (
    is         => 'ro',
    lazy_build => 1,
);

sub _build_date_start_blackouts {
    my $self = shift;

    my @periods;
    my $underlying = $self->underlying;
    my $calendar   = $underlying->calendar;
    my $start      = $self->date_start;

    # We need to set sod_blackout_start for forex on Monday morning because otherwise, if there is no tick ,it will always take Friday's last tick and trigger the missing feed check
    if (my $sod = $calendar->opening_on($start)) {
        my $sod_blackout =
              ($underlying->sod_blackout_start) ? $underlying->sod_blackout_start
            : ($underlying->market->name eq 'forex' and $self->is_forward_starting and $start->day_of_week == 1) ? '10m'
            :                                                                                                      '';
        if ($sod_blackout) {
            push @periods, [$sod->epoch, $sod->plus_time_interval($sod_blackout)->epoch];
        }
    }

    my $end_of_trading = $calendar->closing_on($start);
    if ($end_of_trading) {
        if ($self->is_intraday) {
            my $eod_blackout =
                ($self->tick_expiry and ($underlying->resets_at_open or ($underlying->market->name eq 'forex' and $start->day_of_week == 5)))
                ? $self->max_tick_expiry_duration
                : $underlying->eod_blackout_start;
            push @periods, [$end_of_trading->minus_time_interval($eod_blackout)->epoch, $end_of_trading->epoch] if $eod_blackout;
        }

        if ($underlying->market->name eq 'indices' and not $self->is_intraday and not $self->is_atm_bet and $self->timeindays->amount <= 7) {
            push @periods, [$end_of_trading->minus_time_interval('1h')->epoch, $end_of_trading->epoch];
        }
    }

    return \@periods;
}

has date_expiry_blackouts => (
    is         => 'ro',
    lazy_build => 1,
);

sub _build_date_expiry_blackouts {
    my $self = shift;

    my @periods;
    my $underlying = $self->underlying;
    my $date_start = $self->date_start;

    if ($self->is_intraday) {
        my $end_of_trading = $underlying->calendar->closing_on($self->date_start);
        if ($end_of_trading and my $expiry_blackout = $underlying->eod_blackout_expiry) {
            push @periods, [$end_of_trading->minus_time_interval($expiry_blackout)->epoch, $end_of_trading->epoch];
        }
    } elsif ($self->expiry_daily and $underlying->market->equity and not $self->is_atm_bet) {
        my $start_of_period = BOM::System::Config::quants->{bet_limits}->{holiday_blackout_start};
        my $end_of_period   = BOM::System::Config::quants->{bet_limits}->{holiday_blackout_end};
        if ($self->date_start->day_of_year >= $start_of_period or $self->date_start->day_of_year <= $end_of_period) {
            my $year = $self->date_start->day_of_year > $start_of_period ? $date_start->year : $date_start->year - 1;
            my $end_blackout = Date::Utility->new($year . '-12-31')->plus_time_interval($end_of_period . 'd23h59m59s');
            push @periods, [$self->date_start->epoch, $end_blackout->epoch];
        }
    }

    return \@periods;
}

=head2 market_risk_blackouts

Periods of which we decide to stay out of the market due to high uncertainty.

=cut

has market_risk_blackouts => (
    is         => 'ro',
    lazy_build => 1,
);

sub _build_market_risk_blackouts {
    my $self = shift;

    my @blackout_periods;
    my $effective_sod = $self->effective_start->truncate_to_day;
    my $underlying    = $self->underlying;

    if ($self->is_intraday) {
        if (my @inefficient_periods = @{$underlying->inefficient_periods}) {
            push @blackout_periods, [$effective_sod->plus_time_interval($_->{start})->epoch, $effective_sod->plus_time_interval($_->{end})->epoch]
                for @inefficient_periods;
        }
    }

    return \@blackout_periods;
}

sub _validate_start_and_expiry_date {
    my $self = shift;

    my $start_epoch     = $self->effective_start->epoch;
    my $end_epoch       = $self->date_expiry->epoch;
    my @blackout_checks = (
        [[$start_epoch], $self->date_start_blackouts,  "Trading is not available from [_2] to [_3]"],
        [[$end_epoch],   $self->date_expiry_blackouts, "Contract may not expire between [_2] and [_3]"],
        [[$start_epoch, $end_epoch], $self->market_risk_blackouts, "Trading is not available from [_2] to [_3]"],
    );

    my @args = (localize($self->underlying->display_name));

    foreach my $blackout (@blackout_checks) {
        my ($epochs, $periods, $message_to_client) = @{$blackout}[0 .. 2];
        foreach my $period (@$periods) {
            if (first { $_ >= $period->[0] and $_ < $period->[1] } @$epochs) {
                my $start = Date::Utility->new($period->[0]);
                my $end   = Date::Utility->new($period->[1]);
                if ($start->day_of_year == $end->day_of_year) {
                    push @args, ($start->time_hhmmss, $end->time_hhmmss);
                } else {
                    push @args, ($start->date, $end->date);
                }
                return {
                    message => 'blackout period '
                        . "[symbol: "
                        . $self->underlying->symbol . "] "
                        . "[from: "
                        . $period->[0] . "] " . "[to: "
                        . $period->[1] . "]",
                    message_to_client => localize($message_to_client, @args),
                };
            }
        }
    }

    return;
}

sub _validate_lifetime {
    my $self = shift;

    if ($self->tick_expiry and $self->for_sale) {
        # we don't offer sellback on tick expiry contracts.
        return {
            message           => 'resale of tick expiry contract',
            message_to_client => localize('Resale of this contract is not offered.'),
        };
    }

    my $permitted = $self->permitted_expiries;
    my ($min_duration, $max_duration) = @{$permitted}{'min', 'max'};

    my $message_to_client_array;
    my $message_to_client =
        $self->for_sale
        ? localize('Resale of this contract is not offered.')
        : localize('Trading is not offered for this duration.');

    # This might be empty because we don't have short-term expiries on some contracts, even though
    # it's a valid bet type for multi-day contracts.
    if (not($min_duration and $max_duration)) {
        return {
            message           => 'trying unauthorised combination',
            message_to_client => $message_to_client,
        };
    }

    my ($duration, $message);
    if ($self->tick_expiry) {
        $duration = $self->tick_count;
        $message  = 'Invalid tick count for tick expiry';
        # slightly different message for tick expiry.
        if ($min_duration != 0) {
            $message_to_client = localize('Number of ticks must be between [_1] and [_2]', $min_duration, $max_duration);
            $message_to_client_array = ['Number of ticks must be between [_1] and [_2]', $min_duration, $max_duration];
        }
    } elsif (not $self->expiry_daily) {
        $duration = $self->get_time_to_expiry({from => $self->date_start})->seconds;
        ($min_duration, $max_duration) = ($min_duration->seconds, $max_duration->seconds);
        $message = 'Intraday duration not acceptable';
    } else {
        my $calendar = $self->calendar;
        $duration = $calendar->trading_date_for($self->date_expiry)->days_between($calendar->trading_date_for($self->date_start));
        ($min_duration, $max_duration) = ($min_duration->days, $max_duration->days);
        $message = 'Daily duration is outside acceptable range';
    }

    if ($duration < $min_duration or $duration > $max_duration) {
        return {
            message => $message . " "
                . "[duration seconds: "
                . $duration . "] "
                . "[symbol: "
                . $self->underlying->symbol . "] "
                . "[code: "
                . $self->code . "]",
            message_to_client       => $message_to_client,
            message_to_client_array => $message_to_client_array,
        };
    }

    return;
}

sub _validate_volsurface {
    my $self = shift;

    my $volsurface        = $self->volsurface;
    my $now               = $self->date_pricing;
    my $message_to_client = localize('Trading is suspended due to missing market data.');
    my $surface_age       = ($now->epoch - $volsurface->recorded_date->epoch) / 3600;

    if ($volsurface->validation_error) {
        return {
            message           => "Volsurface has smile flags [symbol: " . $self->underlying->symbol . "]",
            message_to_client => $message_to_client,
        };
    }

    my $exceeded;
    if (    $self->market->name eq 'forex'
        and not $self->priced_with_intraday_model
        and $self->timeindays->amount < 4
        and not $self->is_atm_bet
        and $surface_age > 6)
    {
        $exceeded = '6h';
    } elsif ($self->market->name eq 'indices' and $surface_age > 24 and not $self->is_atm_bet) {
        $exceeded = '24h';
    } elsif ($volsurface->recorded_date->days_between($self->calendar->trade_date_before($now)) < 0) {
        # will discuss if this can be removed.
        $exceeded = 'different day';
    }

    if ($exceeded) {
        return {
            message => 'volsurface too old '
                . "[symbol: "
                . $self->underlying->symbol . "] "
                . "[age: "
                . $surface_age . "h] "
                . "[max: "
                . $exceeded . "]",
            message_to_client => $message_to_client,
        };
    }

    if ($volsurface->type eq 'moneyness' and my $current_spot = $self->current_spot) {
        if (abs($volsurface->spot_reference - $current_spot) / $current_spot * 100 > 5) {
            return {
                message => 'spot too far from surface reference '
                    . "[symbol: "
                    . $self->underlying->symbol . "] "
                    . "[spot: "
                    . $current_spot . "] "
                    . "[surface reference: "
                    . $volsurface->spot_reference . "]",
                message_to_client => $message_to_client,
            };
        }
    }

    return;
}

has primary_validation_error => (
    is       => 'rw',
    init_arg => undef,
);

=head2 _validate_appconfig_age
 
We also want to guard against old appconfig.

=cut

sub _validate_appconfig_age {
    my $rev = BOM::Platform::Runtime->instance->app_config->current_revision;
    my $age = Time::HiRes::time - $rev;
    if ($age > 300) {
        warn "Config age is >300s - $age - is bin/update_appconfig_rev.pl running?\n";
        return {
            message           => "appconfig is out of date - age is now $age seconds",
            message_to_client => localize('Trading is currently suspended due to configuration update'),
        };
    }
    return;
}

sub confirm_validity {
    my $self = shift;
    my $args = shift;

    # if there's initialization error, we will not proceed anyway.
    return 0 if $self->primary_validation_error;

    # Add any new validation methods here.
    # Looking them up can be too slow for pricing speed constraints.
    # This is the default list of validations.
    my @validation_methods = qw(_validate_input_parameters _validate_offerings);
    push @validation_methods, qw(_validate_trading_times _validate_start_and_expiry_date) unless $self->underlying->always_available;
    push @validation_methods, '_validate_lifetime';
    push @validation_methods, '_validate_barrier'                                         unless $args->{skip_barrier_validation};
    push @validation_methods, '_validate_barrier_type'                                    unless $self->for_sale;
    push @validation_methods, '_validate_feed';
    push @validation_methods, 'validate_price'                                            unless $self->skips_price_validation;
    push @validation_methods, '_validate_volsurface'                                      unless $self->volsurface->type eq 'flat';
    push @validation_methods, '_validate_appconfig_age';

    foreach my $method (@validation_methods) {
        if (my $err = $self->$method) {
            $self->add_error($err);
        }
        return 0 if ($self->primary_validation_error);
    }

    return 1;
}

sub add_error {
    my ($self, $err) = @_;
    $err->{set_by} = __PACKAGE__;
    $self->primary_validation_error(MooseX::Role::Validatable::Error->new(%$err));
    return;
}

has is_sold => (
    is      => 'ro',
    isa     => 'Bool',
    default => 0
);

has [qw(risk_profile)] => (
    is         => 'ro',
    lazy_build => 1,
);

sub _build_risk_profile {
    my $self = shift;

    return BOM::Product::RiskProfile->new(
        underlying        => $self->underlying,
        contract_category => $self->category_code,
        expiry_type       => $self->expiry_type,
        start_type        => $self->start_type,
        currency          => $self->currency,
        barrier_category  => $self->barrier_category,
    );
}

has market_is_inefficient => (
    is         => 'ro',
    lazy_build => 1,
);

sub _build_market_is_inefficient {
    my $self = shift;

    # market inefficiency only applies to forex and commodities.
    return 0 unless ($self->market->name eq 'forex' or $self->market->name eq 'commodities');
    return 0 if $self->expiry_daily;

    my $hour = $self->date_pricing->hour + 0;
    # only 20:00/21:00 GMT to end of day
    my $disable_hour = $self->date_pricing->is_dst_in_zone('America/New_York') ? 20 : 21;
    return 0 if $hour < $disable_hour;
    return 1;
}

has skips_price_validation => (
    is      => 'ro',
    default => 0,
);

# Don't mind me, I just need to make sure my attibutes are available.
with 'BOM::Product::Role::Reportable';

no Moose;

__PACKAGE__->meta->make_immutable;

1;<|MERGE_RESOLUTION|>--- conflicted
+++ resolved
@@ -614,7 +614,7 @@
             discount_rate     => $self->discount_rate,
             q_rate            => $self->q_rate,
             r_rate            => $self->r_rate,
-            vol               => $self->pricing_vol,
+            vol               => $self->pricing_vol_for_two_barriers // $self->pricing_vol,
             payouttime_code   => $self->payouttime_code,
             contract_type     => $self->pricing_code,
             underlying_symbol => $self->underlying->symbol,
@@ -648,7 +648,7 @@
             date_expiry              => $self->date_expiry,
             discount_rate            => $self->discount_rate,
             mu                       => $self->mu,
-            vol                      => $self->pricing_vol,
+            vol                      => $self->pricing_vol_for_two_barriers // $self->pricing_vol,
             payouttime_code          => $self->payouttime_code,
             q_rate                   => $self->q_rate,
             r_rate                   => $self->r_rate,
@@ -668,23 +668,14 @@
             payouttime_code => $self->payouttime_code,
             payout_type     => $self->payout_type,
             contract_type   => $self->pricing_code,
-            vol             => $self->pricing_vol,
+            vol => $self->pricing_vol_for_two_barriers // $self->pricing_vol,
         );
     } else {
-<<<<<<< HEAD
         die "Unknown pricing engine: " . $self->pricing_engine_name;
     }
 
     if (my @missing_parameters = grep { !exists $pricing_parameters{$_} } @{$self->pricing_engine_name->required_args}) {
         die "Missing pricing parameters for engine " . $self->pricing_engine_name . " - " . join ',', @missing_parameters;
-=======
-        $pricing_engine = $self->pricing_engine_name->new({
-            bet                     => $self,
-            apply_bounceback_safety => !$self->for_sale,
-            inefficient_period      => $self->market_is_inefficient,
-            $self->priced_with_intraday_model ? (economic_events => $self->economic_events_for_volatility_calculation) : (),
-        });
->>>>>>> 2587f852
     }
 
     my $package = $self->pricing_engine_name . '::ask_probability';
@@ -1887,8 +1878,6 @@
     return $engines{$self->pricing_engine_name} // 0;
 }
 
-<<<<<<< HEAD
-=======
 # For European::Slope engine, we need call and put vol for double barriers contract
 has pricing_vol_for_two_barriers => (
     is      => 'ro',
@@ -1919,42 +1908,6 @@
     };
 }
 
-sub _pricing_parameters {
-    my $self = shift;
-
-    my $result = {
-        priced_with => $self->priced_with,
-        spot        => $self->pricing_spot,
-        strikes     => $self->pricing_engine_name eq 'Pricing::Engine::Digits'
-        ? ($self->barrier ? $self->barrier->as_absolute : undef)
-        : [grep { $_ } values %{$self->barriers_for_pricing}],
-        date_start        => $self->effective_start,
-        date_expiry       => $self->date_expiry,
-        date_pricing      => $self->date_pricing,
-        discount_rate     => $self->discount_rate,
-        q_rate            => $self->q_rate,
-        r_rate            => $self->r_rate,
-        mu                => $self->mu,
-        vol               => $self->pricing_vol_for_two_barriers // $self->pricing_vol,
-        payouttime_code   => $self->payouttime_code,
-        contract_type     => $self->pricing_code,
-        underlying_symbol => $self->underlying->symbol,
-        market_data       => $self->_market_data,
-        market_convention => $self->_market_convention,
-        t                 => $self->timeinyears->amount,
-        payout_type       => $self->payout_type,
-    };
-
-    #Only send qf-market-data if the engine really needs it.
-    #because the calculation is expensive and also it may not be compatible with
-    #Engine's configuration (e.g. fetching economic events for a long-term contract)
-    $result->{qf_market_data} = _generate_market_data($self->underlying, $self->date_start)
-        if first { $_ eq 'qf_market_data' } @{$self->pricing_engine_name->required_args};
-
-    return $result;
-}
-
->>>>>>> 2587f852
 sub _generate_market_data {
     my ($underlying, $date_start) = @_;
 
