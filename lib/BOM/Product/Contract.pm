--- conflicted
+++ resolved
@@ -2358,13 +2358,8 @@
                 symbol => $underlying->symbol,
                 start  => $date_start->datetime
             ),
-<<<<<<< HEAD
-            message_to_client => $message . " " . localize("Try out the Random Indices which are always open.")};
+            message_to_client => $message . " " . localize("Try out the Volatility Indices which are always open.")};
     } elsif (not $calendar->trades_on($date_expiry)) {
-=======
-            message_to_client => $message . " " . localize("Try out the Volatility Indices which are always open.")};
-    } elsif (not $exchange->trades_on($date_expiry)) {
->>>>>>> e84af007
         return ({
             message           => format_error_string('Exchange is closed on expiry date', expiry => $date_expiry->date),
             message_to_client => localize("The contract must expire on a trading day."),
