package BOM::Product::Contract;

use Moose;

# very bad name, not sure why it needs to be
# attached to Validatable.
use MooseX::Role::Validatable::Error;
use Math::Function::Interpolator;
use Quant::Framework::Currency;
use BOM::Product::Contract::Category;
use Time::HiRes qw(time);
use List::Util qw(min max first);
use List::MoreUtils qw(none);
use Scalar::Util qw(looks_like_number);
use BOM::Product::Contract::Helper;

use BOM::Market::UnderlyingDB;
use Math::Util::CalculatedValue::Validatable;
use Date::Utility;
use BOM::Market::Underlying;
use BOM::Market::Data::Tick;
use Quant::Framework::CorrelationMatrix;
use Format::Util::Numbers qw(to_monetary_number_format roundnear);
use Time::Duration::Concise;
use BOM::Product::Types;
use Quant::Framework::VolSurface::Utils;
use BOM::Platform::Context qw(request localize);
use BOM::MarketData::VolSurface::Empirical;
use BOM::MarketData::Fetcher::VolSurface;
use Quant::Framework::EconomicEventCalendar;
use BOM::Product::Offerings qw( get_contract_specifics );
use BOM::Platform::Static::Config;
use BOM::System::Chronicle;

# require Pricing:: modules to avoid circular dependency problems.
require BOM::Product::Pricing::Engine::Intraday::Forex;
require BOM::Product::Pricing::Engine::Intraday::Index;
require BOM::Product::Pricing::Engine::VannaVolga::Calibrated;
require Pricing::Engine::EuropeanDigitalSlope;
require Pricing::Engine::TickExpiry;
require BOM::Product::Pricing::Greeks::BlackScholes;

sub is_spread { return 0 }

has [qw(id pricing_code display_name sentiment other_side_code payout_type payouttime)] => (
    is      => 'ro',
    default => undef,
);

has [qw(long_term_prediction)] => (
    is      => 'rw',
    default => undef,
);

has is_expired => (
    is         => 'ro',
    lazy_build => 1,
);

has missing_market_data => (
    is      => 'rw',
    isa     => 'Bool',
    default => 0
);

has category => (
    is      => 'ro',
    isa     => 'bom_contract_category',
    coerce  => 1,
    handles => [qw(supported_expiries supported_start_types is_path_dependent allow_forward_starting two_barriers)],
);

has category_code => (
    is         => 'ro',
    lazy_build => 1,
);

sub _build_category_code {
    my $self = shift;
    return $self->category->code;
}

has ticks_to_expiry => (
    is         => 'ro',
    lazy_build => 1,
);

sub _build_ticks_to_expiry {
    return shift->tick_count + 1;
}

# This is needed to determine if a contract is newly priced
# or it is repriced from an existing contract.
# Milliseconds matters since UI is reacting much faster now.
has _date_pricing_milliseconds => (
    is => 'rw',
);

has [qw(date_start date_settlement date_pricing effective_start)] => (
    is         => 'ro',
    isa        => 'bom_date_object',
    lazy_build => 1,
    coerce     => 1,
);

sub _build_date_start {
    return Date::Utility->new;
}

# user supplied duration
has duration => (is => 'ro');

sub _build_date_pricing {
    my $self = shift;
    my $time = Time::HiRes::time();
    $self->_date_pricing_milliseconds($time);
    my $now = Date::Utility->new($time);

    return ($self->has_pricing_new and $self->pricing_new)
        ? $self->date_start
        : $now;
}

has date_expiry => (
    is       => 'rw',
    isa      => 'bom_date_object',
    coerce   => 1,
    required => 1,
);

#backtest - Enable optimizations for speedier back testing.  Not suitable for production.
#tick_expiry - A boolean that indicates if a contract expires after a pre-specified number of ticks.

has [qw(backtest tick_expiry)] => (
    is      => 'ro',
    default => 0,
);

has basis_tick => (
    is         => 'ro',
    isa        => 'BOM::Market::Data::Tick',
    lazy_build => 1,
);

sub _build_basis_tick {
    my $self = shift;

    my ($basis_tick, $potential_error);

    if (not $self->pricing_new and not $self->is_forward_starting) {
        $basis_tick      = $self->entry_tick;
        $potential_error = localize('Waiting for entry tick.');
    } else {
        $basis_tick = $self->current_tick;
        $potential_error = localize('Trading on [_1] is suspended due to missing market data.', $self->underlying->translated_display_name);
    }

    # if there's no basis tick, don't die but catch the error.
    unless ($basis_tick) {
        $basis_tick = BOM::Market::Data::Tick->new({
            # slope pricer will die with illegal division by zero error when we get the slope
            quote  => $self->underlying->pip_size * 2,
            epoch  => 1,
            symbol => $self->underlying->symbol,
        });
        $self->add_error({
            message           => "Waiting for entry tick [symbol: " . $self->underlying->symbol . "]",
            message_to_client => $potential_error,
        });
    }

    return $basis_tick;
}

has starts_as_forward_starting => (
    is      => 'ro',
    default => 0,
);

#expiry_daily - Does this bet expire at close of the exchange?
has [qw( is_atm_bet expiry_daily is_intraday expiry_type start_type payouttime_code translated_display_name is_forward_starting permitted_expiries)]
    => (
    is         => 'ro',
    lazy_build => 1,
    );

sub _build_is_atm_bet {
    my $self = shift;

    # If more euro_atm options are added, use something like Offerings to replace static 'callput'
    return ($self->category->code eq 'callput' and defined $self->barrier and $self->barrier->pip_difference == 0) ? 1 : 0;
}

sub _build_expiry_daily {
    my $self = shift;
    return $self->is_intraday ? 0 : 1;
}

sub _build_is_intraday {
    my $self              = shift;
    my $contract_duration = $self->date_expiry->epoch - $self->effective_start->epoch;
    return ($contract_duration <= 86400) ? 1 : 0;
}

sub _build_expiry_type {
    my $self = shift;

    return ($self->tick_expiry) ? 'tick' : ($self->expiry_daily) ? 'daily' : 'intraday';
}

sub _build_start_type {
    my $self = shift;
    return $self->is_forward_starting ? 'forward' : 'spot';
}

sub _build_payouttime_code {
    my $self = shift;

    return ($self->payouttime eq 'hit') ? 0 : 1;
}

sub _build_translated_display_name {
    my $self = shift;

    return unless ($self->display_name);
    return localize($self->display_name);
}

sub _build_is_forward_starting {
    my $self = shift;
    return ($self->allow_forward_starting and $self->date_pricing->is_before($self->date_start)) ? 1 : 0;
}

sub _build_permitted_expiries {
    my $self = shift;

    my $expiries_ref = $self->offering_specifics->{permitted};
    return $expiries_ref;
}

has [qw( pricing_engine_name )] => (
    is         => 'rw',
    isa        => 'Str',
    lazy_build => 1,
);

has pricing_engine => (
    is         => 'ro',
    lazy_build => 1,
);

has greek_engine => (
    is         => 'ro',
    isa        => 'BOM::Product::Pricing::Greeks',
    lazy_build => 1,
    handles    => [qw(delta vega theta gamma vanna volga)],
);

# We can't import the Factory directly as that goes circular.
# On the other hand, we want some extra info which only
# becomes available here. So, require the Factory to give us
# a coderef for how we make more of ourselves.
# This should also make it more annoying for people to call the
# constructor directly.. which we hope they will not do.
has _produce_contract_ref => (
    is       => 'ro',
    isa      => 'CodeRef',
    required => 1,
);

has currency => (
    is       => 'ro',
    isa      => 'Str',
    required => 1,
);

has [qw( longcode shortcode )] => (
    is         => 'ro',
    isa        => 'Str',
    lazy_build => 1,
);

has payout => (
    is         => 'ro',
    isa        => 'Num',
    lazy_build => 1,
);

has value => (
    is      => 'rw',
    isa     => 'Num',
    default => 0,
);

has [
    qw(q_rate
        r_rate
        pricing_mu
        )
    ] => (
    is         => 'rw',
    lazy_build => 1,
    );

has [qw(entry_tick current_tick)] => (
    is         => 'ro',
    lazy_build => 1,
);

has [
    qw( bid_price
        theo_price
        bs_price
        )
    ] => (
    is         => 'ro',
    init_arg   => undef,
    lazy_build => 1,
    );

has ask_price => (
    is         => 'ro',
    lazy_build => 1,
);

has [
    qw(vol_at_strike
        entry_spot
        current_spot)
    ] => (
    is         => 'rw',
    isa        => 'Maybe[PositiveNum]',
    lazy_build => 1,
    );

#prediction (for tick trades) is what client predicted would happen
#tick_count is for tick trades

has [qw(prediction tick_count)] => (
    is  => 'ro',
    isa => 'Maybe[Num]',
);

# pricing_new - Do we believe this to be a new unsold bet starting now (or later)?

has [qw(
        pricing_new
        )
    ] => (
    is         => 'ro',
    isa        => 'Bool',
    lazy_build => 1,
    );

=item for_sale

Was this bet built using BOM-generated parameters, as opposed to user-supplied parameters?

Be sure, as this allows us to relax some checks. Don't relax too much, as this still came from a
user at some point.. and they are wily.

This will contain the shortcode of the original bet, if we built it from one.

=cut

has for_sale => (
    is      => 'ro',
    isa     => 'Bool',
    default => 0,
);

=item max_tick_expiry_duration

A TimeInterval which expresses the maximum time a tick trade may run, even if there are missing ticks in the middle.

=cut

has max_tick_expiry_duration => (
    is      => 'ro',
    isa     => 'bom_time_interval',
    default => '5m',
    coerce  => 1,
);

has [qw(pricing_args)] => (
    is         => 'ro',
    isa        => 'HashRef',
    lazy_build => 1,
);

has build_parameters => (
    is  => 'ro',
    isa => 'HashRef',
    # Required until it goes away entirely.
    required => 1,
);

has empirical_volsurface => (
    is         => 'ro',
    lazy_build => 1,
);

has [qw(volsurface)] => (
    is         => 'rw',
    isa        => 'Quant::Framework::VolSurface',
    lazy_build => 1,
);

# discounted_probability - The discounted total probability, given the time value of the money at stake.
# timeindays/timeinyears - note that for FX contracts of >=1 duration, these values will follow the market convention of integer days
has [qw(
        ask_probability
        theo_probability
        bid_probability
        discounted_probability
        bs_probability
        timeinyears
        timeindays
        )
    ] => (
    is         => 'ro',
    isa        => 'Math::Util::CalculatedValue::Validatable',
    lazy_build => 1,
    );

#fixed_expiry - A Boolean to determine if this bet has fixed or flexible expiries.

has fixed_expiry => (
    is      => 'ro',
    default => 0,
);

has underlying => (
    is      => 'ro',
    isa     => 'bom_underlying_object',
    coerce  => 1,
    handles => [qw(market pip_size)],
);

has calendar => (
    is      => 'ro',
    isa     => 'Quant::Framework::TradingCalendar',
    lazy    => 1,
    default => sub { return shift->underlying->calendar; },
);

has opposite_contract => (
    is         => 'ro',
    isa        => 'BOM::Product::Contract',
    lazy_build => 1
);

sub _build_date_settlement {
    my $self       = shift;
    my $end_date   = $self->date_expiry;
    my $underlying = $self->underlying;

    my $date_settlement = $end_date;    # Usually we settle when we expire.
    if ($self->expiry_daily and $self->calendar->trades_on($end_date)) {
        $date_settlement = $self->calendar->settlement_on($end_date);
    }

    return $date_settlement;
}

sub _build_effective_start {
    my $self = shift;

    return
          ($self->date_pricing->is_after($self->date_expiry)) ? $self->date_start
        : ($self->date_pricing->is_after($self->date_start))  ? $self->date_pricing
        :                                                       $self->date_start;
}

sub _build_greek_engine {
    my $self = shift;
    return BOM::Product::Pricing::Greeks::BlackScholes->new({bet => $self});
}

sub _build_pricing_engine_name {
    my $self = shift;

    my $engine_name = $self->is_path_dependent ? 'BOM::Product::Pricing::Engine::VannaVolga::Calibrated' : 'Pricing::Engine::EuropeanDigitalSlope';

    if ($self->tick_expiry) {
        my @symbols = BOM::Market::UnderlyingDB->instance->get_symbols_for(
            market            => 'forex',     # forex is the only financial market that offers tick expiry contracts for now.
            contract_category => 'callput',
            expiry_type       => 'tick',
        );
        $engine_name = 'Pricing::Engine::TickExpiry' if _match_symbol(\@symbols, $self->underlying->symbol);
    } elsif (
        $self->is_intraday and not $self->is_forward_starting and grep {
            $self->market->name eq $_
        } qw(forex indices)
        )
    {
        my $func = $self->market->name eq 'forex' ? 'symbols_for_intraday_fx' : 'symbols_for_intraday_index';
        my @symbols = BOM::Market::UnderlyingDB->instance->$func;
        if (_match_symbol(\@symbols, $self->underlying->symbol) and my $loc = $self->offering_specifics->{historical}) {
            my $duration = $self->remaining_time;
            my $name = $self->market->name eq 'indices' ? 'Index' : 'Forex';
            $engine_name = 'BOM::Product::Pricing::Engine::Intraday::' . $name
                if ((defined $loc->{min} and defined $loc->{max})
                and $duration->seconds <= $loc->{max}->seconds
                and $duration->seconds >= $loc->{min}->seconds);
        }
    }

    return $engine_name;
}

sub _match_symbol {
    my ($lists, $symbol) = @_;
    for (@$lists) {
        return 1 if $_ eq $symbol;
    }
    return;
}

=item pricing_engine_parameters

Extra parameters to be sent to the pricing engine.  This can be very dangerous or incorrect if you
don't know what you are doing or why.  Use with caution.

=cut

has pricing_engine_parameters => (
    is      => 'ro',
    isa     => 'HashRef',
    default => sub { return {}; },
);

sub _build_pricing_engine {
    my $self = shift;

    my $pricing_engine;
    if ($self->new_interface_engine) {
        my %pricing_parameters = map { $_ => $self->_pricing_parameters->{$_} } @{$self->pricing_engine_name->required_args};
        $pricing_engine = $self->pricing_engine_name->new(%pricing_parameters);
    } else {
        $pricing_engine = $self->pricing_engine_name->new({
                bet => $self,
                %{$self->pricing_engine_parameters}});
    }

    return $pricing_engine;
}

has remaining_time => (
    is         => 'ro',
    isa        => 'Time::Duration::Concise',
    lazy_build => 1,
);

sub _build_remaining_time {
    my $self = shift;

    my $when = ($self->date_pricing->is_after($self->date_start)) ? $self->date_pricing : $self->date_start;

    return $self->get_time_to_expiry({
        from => $when,
    });
}

sub _build_r_rate {
    my $self = shift;

    return $self->underlying->interest_rate_for($self->timeinyears->amount);
}

sub _build_q_rate {
    my $self = shift;

    my $underlying = $self->underlying;
    my $q_rate     = $underlying->dividend_rate_for($self->timeinyears->amount);

    my $rate;
    if ($underlying->market->prefer_discrete_dividend) {
        $rate = 0;
    } elsif ($self->pricing_engine_name eq 'BOM::Product::Pricing::Engine::Asian' and $underlying->market->name eq 'volidx') {
        $rate = $q_rate / 2;
    } else {
        $rate = $q_rate;
    }

    return $rate;
}

sub _build_current_spot {
    my $self = shift;

    my $spot = $self->current_tick;

    return ($spot) ? $self->underlying->pipsized_value($spot->quote) : undef;
}

sub _build_entry_spot {
    my $self = shift;

    return ($self->entry_tick) ? $self->entry_tick->quote : undef;
}

sub _build_current_tick {
    my $self = shift;

    return $self->underlying->spot_tick;
}

sub _build_pricing_new {
    my $self = shift;

    # Forward starting contract bought. Not a new contract.
    return 0 if $self->starts_as_forward_starting;
    # do not use $self->date_pricing here because milliseconds matters!
    # _date_pricing_milliseconds will not be set if date_pricing is not built.
    my $time = $self->_date_pricing_milliseconds // $self->date_pricing->epoch;
    return 0 if $time > $self->date_start->epoch;
    return 1;
}

sub _build_timeinyears {
    my $self = shift;

    my $tiy = Math::Util::CalculatedValue::Validatable->new({
        name        => 'time_in_years',
        description => 'Bet duration in years',
        set_by      => 'BOM::Product::Contract',
        base_amount => 0,
        minimum     => 0.000000001,
    });

    my $days_per_year = Math::Util::CalculatedValue::Validatable->new({
        name        => 'days_per_year',
        description => 'We use a 365 day year.',
        set_by      => 'BOM::Product::Contract',
        base_amount => 365,
    });

    $tiy->include_adjustment('add',    $self->timeindays);
    $tiy->include_adjustment('divide', $days_per_year);

    return $tiy;
}

sub _build_timeindays {
    my $self = shift;

    my $start_date = $self->effective_start;

    my $atid;
    # If market is Forex, We go with integer days as per the market convention
    if ($self->market->integer_number_of_day and not $self->priced_with_intraday_model) {
<<<<<<< HEAD
        my $utils        = Quant::Framework::VolSurface::Utils->new;
        my $days_between = $self->date_expiry->days_between($self->date_start);
        $atid = $utils->is_before_rollover($self->date_start) ? ($days_between + 1) : $days_between;
=======
        my $recorded_date = $self->volsurface->recorded_date;
        my $utils         = BOM::MarketData::VolSurface::Utils->new;
        my $days_between  = $self->date_expiry->days_between($recorded_date);
        $atid = $utils->is_before_rollover($recorded_date) ? ($days_between + 1) : $days_between;
        if ($recorded_date->day_of_week >= 5 or ($recorded_date->day_of_week == 4 and not $utils->is_before_rollover($recorded_date))) {
            $atid -= 1;
        }
        # On contract starting on Thursday expiring on Friday,
        # this algorithm will be zero. We are flooring it at 1 day.
        $atid = max(1, $atid);
>>>>>>> 5aa13b13
    }
    # If intraday or not FX, then use the exact duration with fractions of a day.
    $atid ||= $self->get_time_to_expiry({
            from => $start_date,
        })->days;

    my $tid = Math::Util::CalculatedValue::Validatable->new({
        name        => 'time_in_days',
        description => 'Duration of this bet in days',
        set_by      => 'BOM::Product::Contract',
        minimum     => 0.000001,
        maximum     => 730,
        base_amount => $atid,
    });

    return $tid;
}

# we use pricing_engine_name matching all the time.
has priced_with_intraday_model => (
    is      => 'ro',
    lazy    => 1,
    builder => '_build_priced_with_intraday_model',
);

sub _build_priced_with_intraday_model {
    my $self = shift;

    # Intraday::Index is just a flat price + commission, so it is not considered as a model.
    return ($self->pricing_engine_name eq 'BOM::Product::Pricing::Engine::Intraday::Forex');
}

sub _build_opposite_contract {
    my $self = shift;

    # Start by making a copy of the parameters we used to build this bet.
    my %opp_parameters = %{$self->build_parameters};

    my @opposite_contract_parameters = qw(volsurface fordom forqqq domqqq);
    if ($self->pricing_new) {
        # setup the parameters for an opposite contract.
        $opp_parameters{date_start}  = $self->date_start;
        $opp_parameters{pricing_new} = 1;
        push @opposite_contract_parameters, qw(pricing_engine_name pricing_spot r_rate q_rate pricing_vol discount_rate mu barriers_for_pricing);
        push @opposite_contract_parameters, qw(empirical_volsurface long_term_prediction news_adjusted_pricing_vol)
            if $self->priced_with_intraday_model;
    } else {
        # not pricing_new will only happen when we are repricing an
        # existing contract in our system.

        # we still want to set for_sale for a forward_starting contracts
        $opp_parameters{for_sale} = 1;
        # delete traces of this contract were a forward starting contract before.
        delete $opp_parameters{starts_as_forward_starting};
        # duration could be set for an opposite contract from bad hash reference reused.
        delete $opp_parameters{duration};

        if (not $self->is_forward_starting) {
            if ($self->entry_tick) {
                foreach my $barrier ($self->two_barriers ? ('high_barrier', 'low_barrier') : ('barrier')) {
                    $opp_parameters{$barrier} = $self->$barrier->as_absolute if defined $self->$barrier;
                }
            }
            # We should be looking to move forward in time to a bet starting now.
            $opp_parameters{date_start}   = $self->date_pricing;
            $opp_parameters{date_pricing} = $self->date_pricing;
            # This should be removed in our callput ATM and non ATM minimum allowed duration is identical.
            # Currently, 'sell at market' button will appear when current spot == barrier when the duration
            # of the contract is less than the minimum duration of non ATM contract.
            $opp_parameters{is_atm_bet} = 0 if ($self->category_code eq 'callput');
        }
    }

    # Always switch out the bet type for the other side.
    $opp_parameters{'bet_type'} = $self->other_side_code;
    # Don't set the shortcode, as it will change between these.
    delete $opp_parameters{'shortcode'};
    # Save a round trip.. copy market data
    foreach my $vol_param (@opposite_contract_parameters) {
        $opp_parameters{$vol_param} = $self->$vol_param;
    }

    return $self->_produce_contract_ref->(\%opp_parameters);
}

sub _build_empirical_volsurface {
    my $self = shift;
    return BOM::MarketData::VolSurface::Empirical->new(underlying => $self->underlying);
}

sub _build_volsurface {
    my $self = shift;

    # Due to the craziness we have in volsurface cutoff. This complexity is needed!
    # FX volsurface has cutoffs at either 21:00 or 23:59 or the early close time.
    # Index volsurfaces shouldn't have cutoff concept. But due to the system design, an index surface cuts at the close of trading time on a non-DST day.
    my %submarkets = (
        major_pairs => 1,
        minor_pairs => 1
    );
    my $vol_utils = Quant::Framework::VolSurface::Utils->new;
    my $cutoff_str;
    if ($submarkets{$self->underlying->submarket->name}) {
        my $calendar       = $self->calendar;
        my $effective_date = $vol_utils->effective_date_for($self->date_pricing);
        $effective_date = $calendar->trades_on($effective_date) ? $effective_date : $calendar->trade_date_after($effective_date);
        my $cutoff_date = $calendar->closing_on($effective_date);

        $cutoff_str = $cutoff_date->time_cutoff;
    }

    return $self->_volsurface_fetcher->fetch_surface({
        underlying => $self->underlying,
        (defined $cutoff_str) ? (cutoff => $cutoff_str) : (),
    });
}

sub _build_pricing_mu {
    my $self = shift;

    return $self->mu;
}

sub _build_longcode {
    my $self = shift;

    # When we are building the longcode, we should always take the date_start to date_expiry as duration.
    # Don't use $self->expiry_type because that's use to price a contract at effective_start time.
    my $contract_duration = $self->date_expiry->epoch - $self->date_start->epoch;
    my $expiry_type = $self->tick_expiry ? 'tick' : $contract_duration > 86400 ? 'daily' : 'intraday';
    $expiry_type .= '_fixed_expiry' if $expiry_type eq 'intraday' and not $self->starts_as_forward_starting and $self->fixed_expiry;
    my $localizable_description = $self->localizable_description->{$expiry_type};

    my ($when_end, $when_start);
    if ($expiry_type eq 'intraday_fixed_expiry') {
        $when_end   = $self->date_expiry->datetime . ' GMT';
        $when_start = '';
    } elsif ($expiry_type eq 'intraday') {
        $when_end = $self->get_time_to_expiry({from => $self->date_start})->as_string;
        $when_start = $self->starts_as_forward_starting ? $self->date_start->db_timestamp . ' GMT' : localize('contract start time');
    } elsif ($expiry_type eq 'daily') {
        my $close = $self->underlying->calendar->closing_on($self->date_expiry);
        if ($close and $close->epoch != $self->date_expiry->epoch) {
            $when_end = $self->date_expiry->datetime . ' GMT';
        } else {
            $when_end = localize('close on [_1]', $self->date_expiry->date);
        }
        $when_start = '';
    } elsif ($expiry_type eq 'tick') {
        $when_end   = $self->tick_count;
        $when_start = localize('first tick');
    }
    my $payout = to_monetary_number_format($self->payout);
    my @barriers = ($self->two_barriers) ? ($self->high_barrier, $self->low_barrier) : ($self->barrier);
    @barriers = map { $_->display_text if $_ } @barriers;

    return localize($localizable_description,
        ($self->currency, $payout, $self->underlying->translated_display_name, $when_start, $when_end, @barriers));
}

=item is_after_expiry

We have two types of expiries:
- Contracts can expire when a certain number of ticks is received.
- Contracts can expire when current time has past a pre-determined expiry time.

=back

=cut

sub is_after_expiry {
    my $self = shift;

    if ($self->tick_expiry) {
        return 1
            if ($self->exit_tick || ($self->date_pricing->epoch - $self->date_start->epoch > $self->max_tick_expiry_duration->seconds));
    } else {
        return 1 if $self->get_time_to_settlement->seconds == 0;
    }

    return;
}

sub may_settle_automatically {
    my $self = shift;

    # For now, only trigger this condition when the bet is past expiry.
    return (not $self->get_time_to_settlement->seconds and not $self->is_valid_to_sell) ? 0 : 1;
}

has corporate_actions => (
    is         => 'ro',
    lazy_build => 1,
);

sub _build_corporate_actions {
    my $self = shift;

    my @actions;
    my $underlying = $self->underlying;

    if ($underlying->market->affected_by_corporate_actions) {
        my $first_day_close = $underlying->calendar->closing_on($self->date_start);
        if ($first_day_close and not $self->date_expiry->is_before($first_day_close)) {
            @actions = $self->underlying->get_applicable_corporate_actions_for_period({
                start => $self->date_start,
                end   => $self->date_pricing,
            });
        }
    }

    return \@actions;
}

# We adopt "near-far" methodology to price in dividends by adjusting spot and strike.
# This returns a hash reference with spot and barrrier adjustment for the bet period.

has dividend_adjustment => (
    is         => 'ro',
    lazy_build => 1,
);

sub _build_dividend_adjustment {
    my $self = shift;

    my $dividend_adjustment = $self->underlying->dividend_adjustments_for_period({
        start => $self->date_pricing,
        end   => $self->date_expiry,
    });

    my @corporate_actions = $self->underlying->get_applicable_corporate_actions_for_period({
        start => $self->date_pricing->truncate_to_day,
        end   => Date::Utility->new,
    });

    my $dividend_recorded_date = $dividend_adjustment->{recorded_date};

    if (scalar @corporate_actions and (first { Date::Utility->new($_->{effective_date})->is_after($dividend_recorded_date) } @corporate_actions)) {

        $self->add_error({
            message => 'Dividend is not updated  after corporate action'
                . "[dividend recorded date : "
                . $dividend_recorded_date->datetime . "] "
                . "[symbol: "
                . $self->underlying->symbol . "]",
            message_to_client =>
                localize('Trading on [_1] is suspended due to missing market data.', $self->underlying->translated_display_name()),
        });

    }

    return $dividend_adjustment;

}

sub _build_discounted_probability {
    my $self = shift;

    my $discount = Math::Util::CalculatedValue::Validatable->new({
        name        => 'discounted_probability',
        description => 'The discounted probability for both sides of this contract.  Time value.',
        set_by      => 'BOM::Product::Contract discount_rate and bet duration',
        minimum     => 0,
        maximum     => 1,
    });

    my $quanto = Math::Util::CalculatedValue::Validatable->new({
        name        => 'discount_rate',
        description => 'The rate for the payoff currency',
        set_by      => 'BOM::Product::Contract',
        base_amount => $self->discount_rate,
    });
    my $discount_rate = Math::Util::CalculatedValue::Validatable->new({
        name        => 'discount_rate',
        description => 'Full rate to use for discounting.',
        set_by      => 'BOM::Product::Contract',
        base_amount => -1,
    });

    $discount_rate->include_adjustment('multiply', $quanto);
    $discount_rate->include_adjustment('multiply', $self->timeinyears);

    $discount->include_adjustment('exp', $discount_rate);

    return $discount;
}

sub _build_bid_probability {
    my $self = shift;

    return $self->default_probabilities->{bid_probability} if $self->primary_validation_error;

    # Effectively you get the same price as if you bought the other side to cancel.
    my $marked_down = Math::Util::CalculatedValue::Validatable->new({
        name        => 'bid_probability',
        description => 'The price we would pay for this contract.',
        set_by      => 'BOM::Product::Contract',
        minimum     => 0,
        maximum     => $self->theo_probability->amount,
    });

    $marked_down->include_adjustment('add', $self->discounted_probability);
    $self->opposite_contract->ask_probability->exclude_adjustment('deep_otm_markup');
    $marked_down->include_adjustment('subtract', $self->opposite_contract->ask_probability);

    return $marked_down;
}

sub _build_bid_price {
    my $self = shift;

    return $self->_price_from_prob('bid_probability');
}

sub _build_ask_probability {
    my $self = shift;

    my $base_amount = BOM::Product::Contract::Helper::calculate_ask_probability({
        theo_probability      => $self->theo_probability->amount,
        commission_markup     => $self->commission_markup->amount,
        probability_threshold => $self->market->deep_otm_threshold,
    });

    my $ask_probability = Math::Util::CalculatedValue::Validatable->new({
        name        => 'ask_probability',
        description => 'The price we request for this contract.',
        set_by      => 'BOM::Product::Contract',
        base_amount => $base_amount,
    });

    return $ask_probability;
}

sub is_valid_to_buy {
    my $self = shift;

    my $valid = $self->confirm_validity;

    return ($self->for_sale) ? $valid : $self->_report_validation_stats('buy', $valid);
}

sub is_valid_to_sell {
    my $self = shift;

    if ($self->is_sold) {
        $self->add_error({
            message           => 'Contract already sold',
            message_to_client => localize("This contract has been sold."),
        });
        return 0;
    }

    if ($self->is_after_expiry) {
        if (my ($ref, $hold_for_exit_tick) = $self->_validate_settlement_conditions) {
            $self->missing_market_data(1) if not $hold_for_exit_tick;
            $self->add_error($ref);
        }
    } elsif (not $self->is_expired and not $self->opposite_contract->is_valid_to_buy) {
        # Their errors are our errors, now!
        $self->add_error($self->opposite_contract->primary_validation_error);
    }

    if (scalar @{$self->corporate_actions}) {
        $self->add_error({
            message           => "affected by corporate action [symbol: " . $self->underlying->symbol . "]",
            message_to_client => localize("This contract is affected by corporate action."),
        });
    }

    my $passes_validation = $self->primary_validation_error ? 0 : 1;
    return $self->_report_validation_stats('sell', $passes_validation);
}

# PRIVATE method.
sub _validate_settlement_conditions {
    my $self = shift;

    my $message;
    my $hold_for_exit_tick = 0;
    if ($self->tick_expiry) {
        if (not $self->exit_tick) {
            $message = 'exit tick undefined after 5 minutes of contract start';
        } elsif ($self->exit_tick->epoch - $self->date_start->epoch > $self->max_tick_expiry_duration->seconds) {
            $message = 'no ticks within 5 minutes after contract start';
        }
    } else {
        # intraday or daily expiry
        if (not $self->entry_tick) {
            $message = 'entry tick is undefined';
        } elsif ($self->is_forward_starting
            and ($self->date_start->epoch - $self->entry_tick->epoch > $self->underlying->max_suspend_trading_feed_delay->seconds))
        {
            # A start now contract will not be bought if we have missing feed.
            # We are doing the same thing for forward starting contracts.
            $message = 'entry tick is too old';
        } elsif (not $self->exit_tick) {
            $message            = 'exit tick is undefined';
            $hold_for_exit_tick = 1;
        } elsif ($self->entry_tick->epoch == $self->exit_tick->epoch) {
            $message = 'only one tick throughout contract period';
        } elsif ($self->entry_tick->epoch > $self->exit_tick->epoch) {
            $message = 'entry tick is after exit tick';
        }
    }

    return if not $message;

    my $refund = 'The buy price of this contract will be refunded due to missing market data.';
    my $wait   = 'Please wait for contract settlement.';

    my $ref = {
        message           => $message,
        message_to_client => ($hold_for_exit_tick ? $wait : $refund),
    };

    return ($ref, $hold_for_exit_tick);
}

#  If your price is payout * some probability, just use this.
sub _price_from_prob {
    my ($self, $prob_method) = @_;
    my $price;
    if ($self->date_pricing->is_after($self->date_start) and $self->is_expired) {
        $price = $self->value;
    } else {
        $price = (defined $self->$prob_method) ? $self->payout * $self->$prob_method->amount : undef;
    }
    return (defined $price) ? roundnear(0.01, $price) : undef;
}

sub _build_ask_price {
    my $self = shift;

    return $self->_price_from_prob('ask_probability');
}

sub _build_payout {
    my $self = shift;

    my $theo_prob       = $self->theo_probability->amount;
    my $base_commission = $self->base_commission;
    my $ask_price       = $self->ask_price;

    my $commission = BOM::Product::Contract::Helper::commission({
        theo_probability => $theo_prob,
        stake            => $ask_price,
        base_commission  => $base_commission,
    });

    my $payout = $ask_price / ($theo_prob + $commission * BOM::Product::Contract::Helper::global_commission_adjustment());
    $payout = max($ask_price, $payout);
    return roundnear(0.01, $payout);
}

sub _build_theo_probability {
    my $self = shift;

    my $theo;
    # Have to keep it this way until we remove CalculatedValue in Contract.
    if ($self->new_interface_engine) {
        $theo = Math::Util::CalculatedValue::Validatable->new({
            name        => 'theo_probability',
            description => 'theorectical value of a contract',
            set_by      => $self->pricing_engine_name,
            minimum     => 0,
            maximum     => 1,
            base_amount => $self->pricing_engine->probability,
        });
    } else {
        $theo = $self->pricing_engine->probability;
    }

    return $theo;
}

sub _build_bs_probability {
    my $self = shift;

    my $bs_prob;
    # Have to keep it this way until we remove CalculatedValue in Contract.
    if ($self->new_interface_engine) {
        $bs_prob = Math::Util::CalculatedValue::Validatable->new({
            name        => 'bs_probability',
            description => 'BlackScholes value of a contract',
            set_by      => $self->pricing_engine_name,
            base_amount => $self->pricing_engine->bs_probability,
        });
    } else {
        $bs_prob = $self->pricing_engine->bs_probability;
    }

    return $bs_prob;
}

sub _build_bs_price {
    my $self = shift;

    return $self->_price_from_prob('bs_probability');
}

# base_commission can be overridden on contract type level.
# When this happens, underlying base_commission is ignored.
has [qw(risk_markup commission_markup base_commission)] => (
    is         => 'ro',
    lazy_build => 1,
);

sub _build_risk_markup {
    my $self = shift;

    my $base_amount = $self->new_interface_engine ? $self->pricing_engine->risk_markup : $self->theo_probability->peek_amount('risk_markup');
    $base_amount = 0 unless defined $base_amount;

    return Math::Util::CalculatedValue::Validatable->new({
        name        => 'risk_markup',
        description => 'Risk markup for a pricing model',
        set_by      => $self->pricing_engine_name,
        base_amount => $base_amount,
    });
}

sub _build_base_commission {
    my $self = shift;

    return $self->underlying->base_commission;
}

sub _build_commission_markup {
    my $self = shift;

    my %min = ($self->has_payout and $self->payout != 0) ? (minimum => 0.02 / $self->payout) : ();
    return Math::Util::CalculatedValue::Validatable->new({
        name        => 'commission_markup',
        description => 'Commission markup for a pricing model',
        set_by      => $self->pricing_engine_name,
        base_amount => $self->base_commission *
            BOM::Product::Contract::Helper::commission_multiplier($self->payout, $self->theo_probability->amount),
        maximum => BOM::Platform::Static::Config::quants->{commission}->{maximum_total_markup} / 100,
        %min,
    });
}

sub _build_theo_price {
    my $self = shift;

    return $self->_price_from_prob('theo_probability');
}

sub _build_shortcode {
    my $self = shift;

    my $shortcode_date_start = $self->is_forward_starting ? $self->date_start->epoch . 'F' : $self->date_start->epoch;
    my $shortcode_date_expiry =
          ($self->tick_expiry)  ? $self->tick_count . 'T'
        : ($self->fixed_expiry) ? $self->date_expiry->epoch . 'F'
        :                         $self->date_expiry->epoch;

    my @shortcode_elements = ($self->code, $self->underlying->symbol, $self->payout, $shortcode_date_start, $shortcode_date_expiry);

    if ($self->two_barriers) {
        push @shortcode_elements, ($self->high_barrier->for_shortcode, $self->low_barrier->for_shortcode);
    } elsif ($self->barrier) {
        # Having a hardcoded 0 for single barrier is dumb.
        # We should get rid of this legacy
        push @shortcode_elements, ($self->barrier->for_shortcode, 0);
    }

    return uc join '_', @shortcode_elements;
}

sub _build_entry_tick {
    my $self = shift;

    # entry tick if never defined if it is a newly priced contract.
    return if $self->pricing_new;
    my $entry_epoch = $self->date_start->epoch;
    return $self->underlying->tick_at($entry_epoch) if $self->starts_as_forward_starting;
    return $self->underlying->next_tick_after($entry_epoch);
}

# End of builders.

=head1 METHODS

=cut

# The pricing, greek and markup engines need the same set of arguments,
# so we provide this helper function which pulls all the revelant bits out of the object and
# returns a nice HashRef for them.
sub _build_pricing_args {
    my $self = shift;

    my $start_date           = $self->date_pricing;
    my $barriers_for_pricing = $self->barriers_for_pricing;
    my $args                 = {
        spot            => $self->pricing_spot,
        r_rate          => $self->r_rate,
        t               => $self->timeinyears->amount,
        barrier1        => $barriers_for_pricing->{barrier1},
        barrier2        => $barriers_for_pricing->{barrier2},
        q_rate          => $self->q_rate,
        iv              => $self->pricing_vol,
        discount_rate   => $self->discount_rate,
        mu              => $self->mu,
        payouttime_code => $self->payouttime_code,
    };

    if ($self->priced_with_intraday_model) {
        $args->{long_term_prediction} = $self->long_term_prediction;
        $args->{iv_with_news}         = $self->news_adjusted_pricing_vol;
    }

    return $args;
}

has [qw(pricing_vol news_adjusted_pricing_vol)] => (
    is         => 'ro',
    lazy_build => 1,
);

sub _build_pricing_vol {
    my $self = shift;

    my $vol;
    my $pen = $self->pricing_engine_name;
    if ($pen =~ /VannaVolga/) {
        $vol = $self->volsurface->get_volatility({
            days  => $self->timeindays->amount,
            delta => 50
        });
    } elsif ($self->priced_with_intraday_model) {
        my $volsurface       = $self->empirical_volsurface;
        my $duration_seconds = $self->timeindays->amount * 86400;
        # volatility doesn't matter for less than 10 minutes ATM contracts,
        # where the intraday_delta_correction is the bounceback which is a function of trend, not volatility.
        my $uses_flat_vol = ($self->is_atm_bet and $duration_seconds < 10 * 60) ? 1 : 0;
        $vol = $volsurface->get_volatility({
            fill_cache            => !$self->backtest,
            current_epoch         => $self->date_pricing->epoch,
            seconds_to_expiration => $duration_seconds,
            economic_events       => $self->economic_events_for_volatility_calculation,
            uses_flat_vol         => $uses_flat_vol,
        });
        $self->long_term_prediction($volsurface->long_term_prediction);
        if ($volsurface->error) {
            $self->add_error({
                message => 'Too few periods for historical vol calculation '
                    . "[symbol: "
                    . $self->underlying->symbol . "] "
                    . "[duration: "
                    . $self->remaining_time->as_concise_string . "]",
                message_to_client =>
                    localize('Trading on [_1] is suspended due to missing market data.', $self->underlying->translated_display_name()),
            });
        }
    } else {
        $vol = $self->vol_at_strike;
    }

    if ($vol <= 0) {
        $self->add_error({
            message           => 'Zero volatility. Invalidate price.',
            message_to_client => localize('We could not process this contract at this time.'),
        });
    }

    return $vol;
}

has economic_events_for_volatility_calculation => (
    is         => 'ro',
    lazy_build => 1,
);

sub _build_economic_events_for_volatility_calculation {
    my $self = shift;

    my $all_events        = $self->applicable_economic_events;
    my $effective_start   = $self->effective_start;
    my $seconds_to_expiry = $self->get_time_to_expiry({from => $effective_start})->seconds;
    my $current_epoch     = $effective_start->epoch;
    # Go back another hour because we expect the maximum impact on any news would not last for more than an hour.
    my $start = $current_epoch - $seconds_to_expiry - 3600;
    # Plus 5 minutes for the shifting logic.
    # If news occurs 5 minutes before/after the contract expiration time, we shift the news triangle to 5 minutes before the contract expiry.
    my $end = $current_epoch + $seconds_to_expiry + 300;

    return [grep { $_->{release_date} >= $start and $_->{release_date} <= $end } @$all_events];
}

has applicable_economic_events => (
    is      => 'ro',
    lazy    => 1,
    builder => '_build_applicable_economic_events',
);

sub _build_applicable_economic_events {
    my $self = shift;

    my $effective_start   = $self->effective_start;
    my $seconds_to_expiry = $self->get_time_to_expiry({from => $effective_start})->seconds;
    my $current_epoch     = $effective_start->epoch;
    # Go back and forward an hour to get all the tentative events.
    my $start = $current_epoch - $seconds_to_expiry - 3600;
    my $end   = $current_epoch + $seconds_to_expiry + 3600;

    return Quant::Framework::EconomicEventCalendar->new({
            chronicle_reader => BOM::System::Chronicle::get_chronicle_reader($self->underlying->for_date),
        }
        )->get_latest_events_for_period({
            from => Date::Utility->new($start),
            to   => Date::Utility->new($end)});
}

has tentative_events => (
    is         => 'ro',
    lazy_build => 1,
);

sub _build_tentative_events {
    my $self = shift;

    my %affected_currency = (
        $self->underlying->asset_symbol           => 1,
        $self->underlying->quoted_currency_symbol => 1,
    );
    return [grep { $_->{is_tentative} and $affected_currency{$_->{symbol}} } @{$self->applicable_economic_events}];
}

sub _build_news_adjusted_pricing_vol {
    my $self = shift;

    my $news_adjusted_vol = $self->pricing_vol;
    my $effective_start   = $self->effective_start;
    my $seconds_to_expiry = $self->get_time_to_expiry({from => $effective_start})->seconds;
    my $events            = $self->economic_events_for_volatility_calculation;

    # Only recalculated if there's economic_events.
    if ($seconds_to_expiry > 10 and @$events) {
        $news_adjusted_vol = $self->empirical_volsurface->get_volatility({
            fill_cache            => !$self->backtest,
            current_epoch         => $effective_start->epoch,
            seconds_to_expiration => $seconds_to_expiry,
            economic_events       => $events,
            include_news_impact   => 1,
        });
    }

    return $news_adjusted_vol;
}

sub _build_vol_at_strike {
    my $self = shift;

    my $pricing_spot = $self->pricing_spot;
    my $vol_args     = {
        strike => $self->barriers_for_pricing->{barrier1},
        q_rate => $self->q_rate,
        r_rate => $self->r_rate,
        spot   => $pricing_spot,
        days   => $self->timeindays->amount,
    };

    if ($self->two_barriers) {
        $vol_args->{strike} = $pricing_spot;
    }

    return $self->volsurface->get_volatility($vol_args);
}

# pricing_spot - The spot used in pricing.  It may have been adjusted for corporate actions.
has pricing_spot => (
    is         => 'ro',
    lazy_build => 1,
);

sub _build_pricing_spot {
    my $self = shift;

    # always use current spot to price for sale or buy.
    my $initial_spot;
    if ($self->current_tick) {
        $initial_spot = $self->current_tick->quote;
        # take note of this only when we are trying to sell a contract
        $self->sell_tick($self->current_tick) if $self->for_sale;
    } else {
        # If we could not get the correct spot to price, we will take the latest available spot at pricing time.
        # This is to prevent undefined spot being passed to BlackScholes formula that causes the code to die!!
        $initial_spot = $self->underlying->tick_at($self->date_pricing->epoch, {allow_inconsistent => 1});
        $initial_spot //= $self->underlying->pip_size * 2;
        $self->add_error({
            message => 'Undefined spot '
                . "[date pricing: "
                . $self->date_pricing->datetime . "] "
                . "[symbol: "
                . $self->underlying->symbol . "]",
            message_to_client => localize('We could not process this contract at this time.'),
        });
    }

    if ($self->underlying->market->prefer_discrete_dividend) {
        $initial_spot += $self->dividend_adjustment->{spot};
    }

    return $initial_spot;
}

=head2 sell_tick

The tick that we sold the contract at.

=cut

has sell_tick => (
    is      => 'rw',
    default => undef,
);

has offering_specifics => (
    is         => 'ro',
    lazy_build => 1,
);

sub _build_offering_specifics {
    my ($self) = @_;

    my $filter = {
        underlying_symbol => $self->underlying->symbol,
        contract_category => $self->category->code,
        expiry_type       => $self->expiry_type,
        start_type        => $self->start_type,
    };

    if ($self->category->code eq 'callput') {
        $filter->{barrier_category} = ($self->is_atm_bet) ? 'euro_atm' : 'euro_non_atm';
    } else {
        $filter->{barrier_category} = $BOM::Product::Offerings::BARRIER_CATEGORIES->{$self->category->code}->[0];
    }
    return get_contract_specifics($filter);
}

=head2 _payout_limit

Returns a limit for the payout if one exists on the contract

=cut

sub _payout_limit {
    my ($self) = @_;

    return $self->offering_specifics->{payout_limit}->{$self->currency};    # Even if not valid, make it 100k.
}

has 'staking_limits' => (
    is         => 'ro',
    isa        => 'HashRef',
    lazy_build => 1,
);

sub _build_staking_limits {
    my $self = shift;

    my $underlying = $self->underlying;
    my $curr       = $self->currency;

    my @possible_payout_maxes = ($self->_payout_limit);

    my $bet_limits = BOM::Platform::Static::Config::quants->{bet_limits};
    push @possible_payout_maxes, $bet_limits->{maximum_payout}->{$curr};
    push @possible_payout_maxes, $bet_limits->{maximum_payout_on_new_markets}->{$curr}
        if ($underlying->is_newly_added);
    push @possible_payout_maxes, $bet_limits->{maximum_payout_on_less_than_7day_indices_call_put}->{$curr}
        if ($self->underlying->market->name eq 'indices' and not $self->is_atm_bet and $self->timeindays->amount < 7);

    my $payout_max = min(grep { looks_like_number($_) } @possible_payout_maxes);
    my $payout_min =
        ($self->underlying->market->name eq 'volidx')
        ? $bet_limits->{min_payout}->{volidx}->{$curr}
        : $bet_limits->{min_payout}->{default}->{$curr};
    my $stake_min = ($self->for_sale) ? $payout_min / 20 : $payout_min / 2;

    my $message_to_client =
        $self->for_sale
        ? localize('Contract market price is too close to final payout.')
        : localize('Minimum stake of [_1] and maximum payout of [_2]', to_monetary_number_format($stake_min), to_monetary_number_format($payout_max));

    return {
        min               => $stake_min,
        max               => $payout_max,
        message_to_client => $message_to_client,
    };
}

# Rates calculation, including quanto effects.

has [qw(mu discount_rate)] => (
    is         => 'ro',
    isa        => 'Num',
    lazy_build => 1,
);

has [qw(domqqq forqqq fordom)] => (
    is         => 'ro',
    isa        => 'HashRef',
    lazy_build => 1,
);

has priced_with => (
    is         => 'ro',
    isa        => 'Str',
    lazy_build => 1,
);

has [qw(atm_vols rho)] => (
    is         => 'ro',
    isa        => 'HashRef',
    lazy_build => 1
);

# a hash reference for slow migration of pricing engine to the new interface.
has new_interface_engine => (
    is      => 'ro',
    lazy    => 1,
    builder => '_build_new_interface_engine',
);

sub _build_new_interface_engine {
    my $self = shift;

    my %engines = (
        'Pricing::Engine::TickExpiry'           => 1,
        'Pricing::Engine::EuropeanDigitalSlope' => 1,
    );

    return $engines{$self->pricing_engine_name} // 0;
}

sub _pricing_parameters {
    my $self = shift;

    return {
        priced_with       => $self->priced_with,
        spot              => $self->pricing_spot,
        strikes           => [grep { $_ } values %{$self->barriers_for_pricing}],
        date_start        => $self->effective_start,
        date_expiry       => $self->date_expiry,
        date_pricing      => $self->date_pricing,
        discount_rate     => $self->discount_rate,
        q_rate            => $self->q_rate,
        r_rate            => $self->r_rate,
        mu                => $self->mu,
        vol               => $self->pricing_vol,
        payouttime_code   => $self->payouttime_code,
        contract_type     => $self->pricing_code,
        underlying_symbol => $self->underlying->symbol,
        market_data       => $self->_market_data,
        market_convention => $self->_market_convention,
    };
}

sub _market_convention {
    my $self = shift;

    return {
        calculate_expiry => sub {
            my ($start, $expiry) = @_;
            my $utils = Quant::Framework::VolSurface::Utils->new;
            return $utils->effective_date_for($expiry)->days_between($utils->effective_date_for($start));
        },
        get_rollover_time => sub {
            my $when = shift;
            return Quant::Framework::VolSurface::Utils->new->NY1700_rollover_date_on($when);
        },
    };
}

sub _market_data {
    my $self = shift;

    # market data date is determined by for_date in underlying.
    my $for_date        = $self->underlying->for_date;
    my %underlyings     = ($self->underlying->symbol => $self->underlying);
    my $volsurface      = $self->volsurface;
    my $effective_start = $self->effective_start;
    my $date_expiry     = $self->date_expiry;
    return {
        get_vol_spread => sub {
            my $args = shift;
            return $volsurface->get_spread($args);
        },
        get_volsurface_data => sub {
            return $volsurface->surface;
        },
        get_market_rr_bf => sub {
            my $timeindays = shift;
            return $volsurface->get_market_rr_bf($timeindays);
        },
        get_volatility => sub {
            my ($args, $surface_data) = @_;
            # if there's new surface data, calculate vol from that.
            my $vol;
            if ($surface_data) {
                my $new_volsurface_obj = $volsurface->clone({surface => $surface_data});
                $vol = $new_volsurface_obj->get_volatility($args);
            } else {
                $vol = $volsurface->get_volatility($args);
            }

            return $vol;
        },
        get_atm_volatility => sub {
            my $args = shift;

            $args->{delta} = 50;
            my $vol = $volsurface->get_volatility($args);

            return $vol;
        },
        get_economic_event => sub {
            my $args = shift;
            my $underlying = $underlyings{$args->{underlying_symbol}} // BOM::Market::Underlying->new({
                symbol   => $args->{underlying_symbol},
                for_date => $for_date
            });
            my ($from, $to) = map { Date::Utility->new($args->{$_}) } qw(start end);
            my %applicable_symbols = (
                USD                                 => 1,
                AUD                                 => 1,
                CAD                                 => 1,
                CNY                                 => 1,
                NZD                                 => 1,
                $underlying->quoted_currency_symbol => 1,
                $underlying->asset_symbol           => 1,
            );

            my $ee = Quant::Framework::EconomicEventCalendar->new({
                    chronicle_reader => BOM::System::Chronicle::get_chronicle_reader($for_date),
                }
                )->get_latest_events_for_period({
                    from => $from,
                    to   => $to
                });

            my @applicable_news =
                sort { $a->{release_date} <=> $b->{release_date} } grep { $applicable_symbols{$_->{symbol}} } @$ee;

            return @applicable_news;
        },
        get_ticks => sub {
            my $args              = shift;
            my $underlying_symbol = delete $args->{underlying_symbol};
            $args->{underlying} = $underlyings{$underlying_symbol} // BOM::Market::Underlying->new({
                symbol   => $underlying_symbol,
                for_date => $for_date
            });
            return BOM::Market::AggTicks->new->retrieve($args);
        },
        get_overnight_tenor => sub {
            return $volsurface->_ON_day;
        },
    };
}

sub _build_priced_with {
    my $self = shift;

    my $underlying = $self->underlying;

    # Everything should have a quoted currency, except our randoms.
    # However, rather than check for random directly, just do a numeraire bet if we don't know what it is.
    my $priced_with;
    if ($underlying->quoted_currency_symbol eq $self->currency or (none { $underlying->market->name eq $_ } (qw(forex commodities indices)))) {
        $priced_with = 'numeraire';
    } elsif ($underlying->asset_symbol eq $self->currency) {
        $priced_with = 'base';
    } else {
        $priced_with = 'quanto';
    }

    if ($underlying->submarket->name eq 'smart_fx') {
        $priced_with = 'numeraire';
    }

    return $priced_with;
}

sub _build_mu {
    my $self = shift;

    my $mu = $self->r_rate - $self->q_rate;

    if (first { $self->underlying->market->name eq $_ } (qw(forex commodities indices))) {
        my $rho = $self->rho->{fd_dq};
        my $vol = $self->atm_vols;
        # See [1] for Quanto Formula
        $mu = $self->r_rate - $self->q_rate - $rho * $vol->{fordom} * $vol->{domqqq};
    }

    return $mu;
}

sub _build_rho {

    my $self     = shift;
    my $atm_vols = $self->atm_vols;
    my $w        = ($self->domqqq->{underlying}->inverted) ? -1 : 1;

    my %rhos;

    $rhos{fd_dq} = 0;

    if ($self->priced_with eq 'numeraire') {
        $rhos{fd_dq} = 0;
    } elsif ($self->priced_with eq 'base') {
        $rhos{fd_dq} = -1;
    } elsif ($self->underlying->market->name eq 'forex' or $self->underlying->market->name eq 'commodities') {
        $rhos{fd_dq} =
            $w * (($atm_vols->{forqqq}**2 - $atm_vols->{fordom}**2 - $atm_vols->{domqqq}**2) / (2 * $atm_vols->{fordom} * $atm_vols->{domqqq}));
    } elsif ($self->underlying->market->name eq 'indices') {
        my $construct_args = {
            symbol           => $self->underlying->market->name,
            for_date         => $self->underlying->for_date,
            chronicle_reader => BOM::System::Chronicle::get_chronicle_reader($self->underlying->for_date),
        };
        my $rho_data = Quant::Framework::CorrelationMatrix->new($construct_args);

        my $index           = $self->underlying->asset_symbol;
        my $payout_currency = $self->currency;
        my $tiy             = $self->timeinyears->amount;
        my $correlation_u   = BOM::Market::Underlying->new($index);

        $rhos{fd_dq} = $rho_data->correlation_for($index, $payout_currency, $tiy, $correlation_u->expiry_conventions);
    }

    return \%rhos;
}

has _volsurface_fetcher => (
    is         => 'ro',
    isa        => 'BOM::MarketData::Fetcher::VolSurface',
    init_arg   => undef,
    lazy_build => 1,
);

sub _build__volsurface_fetcher {
    return BOM::MarketData::Fetcher::VolSurface->new;
}

sub _vols_at_point {
    my ($self, $end_date, $days_attr) = @_;

    my $vol_args = {
        delta     => 50,
        days      => $self->$days_attr->amount,
        for_epoch => $self->effective_start->epoch,
    };

    my $market_name = $self->underlying->market->name;
    my %vols_to_use;
    foreach my $pair (qw(fordom domqqq forqqq)) {
        my $pair_ref = $self->$pair;
        $pair_ref->{volsurface} //= $self->_volsurface_fetcher->fetch_surface({
            underlying => $pair_ref->{underlying},
        });
        $pair_ref->{vol} //= $pair_ref->{volsurface}->get_volatility($vol_args);
        $vols_to_use{$pair} = $pair_ref->{vol};
    }

    if (none { $market_name eq $_ } (qw(forex commodities indices))) {
        $vols_to_use{domqqq} = $vols_to_use{fordom};
        $vols_to_use{forqqq} = $vols_to_use{domqqq};
    }

    return \%vols_to_use;
}

sub _build_atm_vols {
    my $self = shift;

    return $self->_vols_at_point($self->date_expiry, 'timeindays');
}

sub _build_domqqq {
    my $self = shift;

    my $result = {};

    if ($self->priced_with eq 'quanto') {
        $result->{underlying} = BOM::Market::Underlying->new({
            symbol   => 'frx' . $self->underlying->quoted_currency_symbol . $self->currency,
            for_date => $self->underlying->for_date
        });
        $result->{volsurface} = $self->_volsurface_fetcher->fetch_surface({
            underlying => $result->{underlying},
        });
    } else {
        $result = $self->fordom;
    }

    return $result;
}

sub _build_forqqq {
    my $self = shift;

    my $result = {};

    if ($self->priced_with eq 'quanto' and ($self->underlying->market->name eq 'forex' or $self->underlying->market->name eq 'commodities')) {
        $result->{underlying} = BOM::Market::Underlying->new({
            symbol   => 'frx' . $self->underlying->asset_symbol . $self->currency,
            for_date => $self->underlying->for_date
        });

        $result->{volsurface} = $self->_volsurface_fetcher->fetch_surface({
            underlying => $result->{underlying},
        });

    } else {
        $result = $self->domqqq;
    }

    return $result;
}

sub _build_fordom {
    my $self = shift;

    return {
        underlying => $self->underlying,
        volsurface => $self->volsurface,
    };
}

sub _build_discount_rate {
    my $self = shift;

    my %args = (
        symbol => $self->currency,
        $self->underlying->for_date ? (for_date => $self->underlying->for_date) : (),
        chronicle_reader => BOM::System::Chronicle::get_chronicle_reader($self->underlying->for_date),
        chronicle_writer => BOM::System::Chronicle::get_chronicle_writer(),
    );
    my $curr_obj = Quant::Framework::Currency->new(%args);

    return $curr_obj->rate_for($self->timeinyears->amount);
}

=head2 get_time_to_expiry

Returns a TimeInterval to expiry of the bet. For a forward start bet, it will NOT return the bet lifetime, but the time till the bet expires,
if you want to get the bet life time call it like C<$bet-E<gt>get_time_to_expiry({from =E<gt> $bet-E<gt>date_start})>.

=cut

sub get_time_to_expiry {
    my ($self, $attributes) = @_;

    $attributes->{'to'} = $self->date_expiry;

    return $self->_get_time_to_end($attributes);
}

=head2 get_time_to_settlement

Like get_time_to_expiry, but for settlement time rather than expiry.

=cut

sub get_time_to_settlement {
    my ($self, $attributes) = @_;

    $attributes->{to} = $self->date_settlement;

    return $self->_get_time_to_end($attributes);
}

# PRIVATE METHOD: _get_time_to_end
# Send in the correct 'to'
sub _get_time_to_end {
    my ($self, $attributes) = @_;

    my $end_point = $attributes->{to};
    my $from = ($attributes and $attributes->{from}) ? $attributes->{from} : $self->date_pricing;

    # Don't worry about how long past expiry
    # Let it die if they gave us nonsense.

    return Time::Duration::Concise->new(
        interval => max(0, $end_point->epoch - $from->epoch),
    );
}

=head2 barrier_display_info

Given a tick break down how the barriers relate.

=cut

sub barrier_display_info {
    my ($self, $tick) = @_;

    my $underlying = $self->underlying;
    my $spot = defined $tick ? $tick->quote : undef;
    my @barriers;
    if ($self->two_barriers) {
        push @barriers, {barrier  => $self->high_barrier->as_absolute} if $self->high_barrier;
        push @barriers, {barrier2 => $self->low_barrier->as_absolute}  if $self->low_barrier;
    } else {
        @barriers = $self->barrier ? ({barrier => $self->barrier->as_absolute}) : ();
    }

    my %barriers;
    if ($spot) {
        foreach my $barrier (@barriers) {
            my $which  = keys %$barrier;
            my $strike = values %$barrier;
            $barriers{$which}->{amnt} = $underlying->pipsized_value($strike);
            $barriers{$which}->{dir}  = ($spot > $strike) ? localize('minus') : ($spot < $strike) ? localize('plus') : '';
            $barriers{$which}->{diff} = $underlying->pipsized_value(abs($spot - $strike)) || '';                             # Do not show 0 for 0.
            $barriers{$which}->{desc} =
                !$self->two_barriers ? localize('barrier') : $strike > $spot ? localize('high barrier') : localize('low barrier');
        }
    }

    return (barriers => \%barriers);
}

has exit_tick => (
    is         => 'ro',
    lazy_build => 1,
);

sub _build_exit_tick {
    my $self = shift;

    my $underlying = $self->underlying;
    my $exit_tick;
    if ($self->tick_expiry) {
        my $tick_number       = $self->ticks_to_expiry;
        my @ticks_since_start = @{
            $underlying->ticks_in_between_start_limit({
                    start_time => $self->date_start->epoch + 1,
                    limit      => $tick_number,
                })};
        # We wait for the n-th tick to settle tick expiry contract.
        # But the maximum waiting period is 5 minutes.
        if (@ticks_since_start == $tick_number) {
            $exit_tick = $ticks_since_start[-1];
            $self->date_expiry(Date::Utility->new($exit_tick->epoch));
        }
    } elsif ($self->expiry_daily) {
        # Expiration based on daily OHLC
        $exit_tick = $underlying->closing_tick_on($self->date_expiry->date);
    } else {
        $exit_tick = $underlying->tick_at($self->date_expiry->epoch);
    }

    if ($self->entry_tick and $exit_tick) {
        my ($entry_tick_date, $exit_tick_date) = map { Date::Utility->new($_) } ($self->entry_tick->epoch, $exit_tick->epoch);
        if (    not $self->expiry_daily
            and $underlying->intradays_must_be_same_day
            and $self->calendar->trading_days_between($entry_tick_date, $exit_tick_date))
        {
            $self->add_error({
                message => 'Exit tick date differs from entry tick date on intraday '
                    . "[symbol: "
                    . $underlying->symbol . "] "
                    . "[start: "
                    . $exit_tick_date->datetime . "] "
                    . "[expiry: "
                    . $entry_tick_date->datetime . "]",
                message_to_client => localize("Intraday contracts may not cross market open."),
            });
        }
    }

    return $exit_tick;
}

# Validation methods.

# Is this underlying or contract is disabled/suspended from trading.
sub _validate_offerings {
    my $self = shift;

    if (BOM::Platform::Runtime->instance->app_config->system->suspend->trading) {
        return {
            message           => 'All trading suspended on system',
            message_to_client => localize("Trading is suspended at the moment."),
        };
    }

    my $underlying      = $self->underlying;
    my $translated_name = $underlying->translated_display_name();

    if ($underlying->is_trading_suspended) {
        return {
            message           => "Underlying trades suspended [symbol: " . $underlying->symbol . "]",
            message_to_client => localize('Trading is suspended at the moment.'),
        };
    }

    my $contract_code = $self->code;
    # check if trades are suspended on that claimtype
    my $suspend_claim_types = BOM::Platform::Runtime->instance->app_config->quants->features->suspend_claim_types;
    if (@$suspend_claim_types and first { $contract_code eq $_ } @{$suspend_claim_types}) {
        return {
            message           => "Trading suspended for contract type [code: " . $contract_code . "]",
            message_to_client => localize("Trading is suspended at the moment."),
        };
    }

    if (first { $_ eq $underlying->symbol } @{BOM::Platform::Runtime->instance->app_config->quants->underlyings->disabled_due_to_corporate_actions}) {
        return {
            message           => "Underlying trades suspended due to corporate actions [symbol: " . $underlying->symbol . "]",
            message_to_client => localize('Trading is suspended at the moment.'),
        };
    }

    return;
}

sub _validate_feed {
    my $self = shift;

    return if $self->is_expired;

    my $underlying      = $self->underlying;
    my $translated_name = $underlying->translated_display_name();

    if (not $self->current_tick) {
        return {
            message           => "No realtime data [symbol: " . $underlying->symbol . "]",
            message_to_client => localize('Trading on [_1] is suspended due to missing market data.', $translated_name),
        };
    } elsif ($self->calendar->is_open_at($self->date_pricing)
        and $self->date_pricing->epoch - $underlying->max_suspend_trading_feed_delay->seconds > $self->current_tick->epoch)
    {
        # only throw errors for quote too old, if the exchange is open at pricing time
        return {
            message           => "Quote too old [symbol: " . $underlying->symbol . "]",
            message_to_client => localize('Trading on [_1] is suspended due to missing market data.', $translated_name),
        };
    }

    return;
}

sub _validate_price {
    my $self = shift;

    # Extant contracts can have whatever payouts were OK then.
    return if $self->for_sale;
    return BOM::Product::Contract::Helper::validate_price({
            ask_price         => $self->ask_price,
            payout            => $self->payout,
            minimum_ask_price => $self->staking_limits->{min},
            maximum_payout    => $self->staking_limits->{max}});
}

sub _validate_input_parameters {
    my $self = shift;

    my $when_epoch   = $self->date_pricing->epoch;
    my $epoch_expiry = $self->date_expiry->epoch;
    my $epoch_start  = $self->date_start->epoch;

    if ($epoch_expiry == $epoch_start) {
        return {
            message           => 'Start and Expiry times are the same ' . "[start: " . $epoch_start . "] " . "[expiry: " . $epoch_expiry . "]",
            message_to_client => localize('Expiry time cannot be equal to start time.'),
        };
    } elsif ($epoch_expiry < $epoch_start) {
        return {
            message           => 'Start must be before expiry ' . "[start: " . $epoch_start . "] " . "[expiry: " . $epoch_expiry . "]",
            message_to_client => localize("Expiry time cannot be in the past."),
        };
    } elsif (not $self->for_sale and $epoch_start < $when_epoch) {
        return {
            message           => 'starts in the past ' . "[start: " . $epoch_start . "] " . "[now: " . $when_epoch . "]",
            message_to_client => localize("Start time is in the past"),
        };
    } elsif (not $self->is_forward_starting and $epoch_start > $when_epoch) {
        return {
            message           => "Forward time for non-forward-starting contract type [code: " . $self->code . "]",
            message_to_client => localize('Start time is in the future.'),
        };
    } elsif ($self->is_forward_starting and not $self->for_sale) {
        # Intraday cannot be bought in the 5 mins before the bet starts, unless we've built it for that purpose.
        my $fs_blackout_seconds = 300;
        if ($epoch_start < $when_epoch + $fs_blackout_seconds) {
            return {
                message           => "forward-starting blackout [blackout: " . $fs_blackout_seconds . "s]",
                message_to_client => localize("Start time on forward-starting contracts must be more than 5 minutes from now."),
            };
        }
    } elsif ($self->is_after_expiry) {
        return {
            message           => 'already expired contract',
            message_to_client => localize("Contract has already expired."),
        };
    } elsif ($self->expiry_daily) {
        my $date_expiry = $self->date_expiry;
        my $closing     = $self->calendar->closing_on($date_expiry);
        if ($closing and not $date_expiry->is_same_as($closing)) {
            return {
                message => 'daily expiry must expire at close '
                    . "[expiry: "
                    . $date_expiry->datetime . "] "
                    . "[underlying_symbol: "
                    . $self->underlying->symbol . "]",
                message_to_client => localize(
                    'Contracts on [_1] with duration more than 24 hours must expire at the end of a trading day.',
                    $self->underlying->translated_display_name
                ),
            };
        }
    }

    return;
}

sub _validate_trading_times {
    my $self = shift;

    my $underlying  = $self->underlying;
    my $calendar    = $underlying->calendar;
    my $date_expiry = $self->date_expiry;
    my $date_start  = $self->date_start;

    if (not($calendar->trades_on($date_start) and $calendar->is_open_at($date_start))) {
        my $message =
            ($self->is_forward_starting) ? localize("The market must be open at the start time.") : localize('This market is presently closed.');
        return {
            message => 'underlying is closed at start ' . "[symbol: " . $underlying->symbol . "] " . "[start: " . $date_start->datetime . "]",
            message_to_client => $message . " " . localize("Try out the Volatility Indices which are always open.")};
    } elsif (not $calendar->trades_on($date_expiry)) {
        return ({
            message           => "Exchange is closed on expiry date [expiry: " . $date_expiry->date . "]",
            message_to_client => localize("The contract must expire on a trading day."),
        });
    }

    if ($self->is_intraday) {
        if (not $calendar->is_open_at($date_expiry)) {
            my $times_link = request()->url_for('/resources/market_timesws', undef, {no_host => 1});
            return {
                message => 'underlying closed at expiry ' . "[symbol: " . $underlying->symbol . "] " . "[expiry: " . $date_expiry->datetime . "]",
                message_to_client => localize("Contract must expire during trading hours."),
                info_link         => $times_link,
                info_text         => localize('Trading Times'),
            };
        } elsif ($underlying->intradays_must_be_same_day and $calendar->closing_on($date_start)->epoch < $date_expiry->epoch) {
            return {
                message           => "Intraday duration must expire on same day [symbol: " . $underlying->symbol . "]",
                message_to_client => localize(
                    'Contracts on [_1] with durations under 24 hours must expire on the same trading day.',
                    $underlying->translated_display_name()
                ),
            };
        }
    } elsif ($self->expiry_daily and not $self->is_atm_bet) {
        # For definite ATM contracts we do not have to check for upcoming holidays.
        my $times_text    = localize('Trading Times');
        my $trading_days  = $self->calendar->trading_days_between($date_start, $date_expiry);
        my $holiday_days  = $self->calendar->holiday_days_between($date_start, $date_expiry);
        my $calendar_days = $date_expiry->days_between($date_start);

        if ($underlying->market->equity and $trading_days <= 4 and $holiday_days >= 2) {
            my $safer_expiry = $date_expiry;
            my $trade_count  = $trading_days;
            while ($trade_count < 4) {
                $safer_expiry = $underlying->trade_date_after($safer_expiry);
                $trade_count++;
            }
            my $message =
                ($self->for_sale)
                ? localize('Resale of this contract is not offered due to market holidays during contract period.')
                : localize("Too many market holidays during the contract period. Select an expiry date after [_1].", $safer_expiry->date);
            my $times_link = request()->url_for('/resources/market_timesws', undef, {no_host => 1});
            return {
                message => 'Not enough trading days for calendar days ' . "[trading: " . $trading_days . "] " . "[calendar: " . $calendar_days . "]",
                message_to_client => $message,
                info_link         => $times_link,
                info_text         => $times_text,
            };
        }
    }

    return;
}

has date_start_blackouts => (
    is         => 'ro',
    lazy_build => 1,
);

sub _build_date_start_blackouts {
    my $self = shift;

    my @periods;
    my $underlying = $self->underlying;
    my $calendar   = $underlying->calendar;
    my $start      = $self->date_start;

    # We need to set sod_blackout_start for forex on Monday morning because otherwise, if there is no tick ,it will always take Friday's last tick and trigger the missing feed check
    if (my $sod = $calendar->opening_on($start)) {
        my $sod_blackout =
              ($underlying->sod_blackout_start) ? $underlying->sod_blackout_start
            : ($underlying->market->name eq 'forex' and $self->is_forward_starting and $start->day_of_week == 1) ? '10m'
            :                                                                                                      '';
        if ($sod_blackout) {
            push @periods, [$sod->epoch, $sod->plus_time_interval($sod_blackout)->epoch];
        }
    }

    my $end_of_trading = $calendar->closing_on($start);
    if ($end_of_trading) {
        if ($self->is_intraday) {
            my $eod_blackout =
                ($self->tick_expiry and ($underlying->resets_at_open or ($underlying->market->name eq 'forex' and $start->day_of_week == 5)))
                ? $self->max_tick_expiry_duration
                : $underlying->eod_blackout_start;
            push @periods, [$end_of_trading->minus_time_interval($eod_blackout)->epoch, $end_of_trading->epoch] if $eod_blackout;
        }

        if ($underlying->market->name eq 'indices' and not $self->is_intraday and not $self->is_atm_bet and $self->timeindays->amount <= 7) {
            push @periods, [$end_of_trading->minus_time_interval('1h')->epoch, $end_of_trading->epoch];
        }
    }

    # Due to uncertainty in volsurface rollover time, we will stay out.
    if ($self->market->name eq 'forex' and not $self->is_atm_bet and $self->timeindays->amount <= 3) {
        my $rollover_date = Quant::Framework::VolSurface::Utils->new->NY1700_rollover_date_on($self->date_start);
        push @periods, [$rollover_date->minus_time_interval('1h')->epoch, $rollover_date->plus_time_interval('1h')->epoch];
    }

    return \@periods;
}

has date_expiry_blackouts => (
    is         => 'ro',
    lazy_build => 1,
);

sub _build_date_expiry_blackouts {
    my $self = shift;

    my @periods;
    my $underlying = $self->underlying;
    my $date_start = $self->date_start;

    if ($self->is_intraday) {
        my $end_of_trading = $underlying->calendar->closing_on($self->date_start);
        if ($end_of_trading and my $expiry_blackout = $underlying->eod_blackout_expiry) {
            push @periods, [$end_of_trading->minus_time_interval($expiry_blackout)->epoch, $end_of_trading->epoch];
        }
    } elsif ($self->expiry_daily and $underlying->market->equity and not $self->is_atm_bet) {
        my $start_of_period = BOM::Platform::Static::Config::quants->{bet_limits}->{holiday_blackout_start};
        my $end_of_period   = BOM::Platform::Static::Config::quants->{bet_limits}->{holiday_blackout_end};
        if ($self->date_start->day_of_year >= $start_of_period or $self->date_start->day_of_year <= $end_of_period) {
            my $year = $self->date_start->day_of_year > $start_of_period ? $date_start->year : $date_start->year - 1;
            my $end_blackout = Date::Utility->new($year . '-12-31')->plus_time_interval($end_of_period . 'd23h59m59s');
            push @periods, [$self->date_start->epoch, $end_blackout->epoch];
        }
    }

    return \@periods;
}

=head2 market_risk_blackouts

Periods of which we decide to stay out of the market due to high uncertainty.

=cut

has market_risk_blackouts => (
    is         => 'ro',
    lazy_build => 1,
);

sub _build_market_risk_blackouts {
    my $self = shift;

    my @blackout_periods;
    my $effective_sod = $self->effective_start->truncate_to_day;
    my $underlying    = $self->underlying;

    if ($self->is_intraday) {
        if (my @inefficient_periods = @{$underlying->inefficient_periods}) {
            push @blackout_periods, [$effective_sod->plus_time_interval($_->{start})->epoch, $effective_sod->plus_time_interval($_->{end})->epoch]
                for @inefficient_periods;
        }

        if (not $self->is_atm_bet and $self->underlying->market->name eq 'forex') {
            push @blackout_periods, [$_->{blankout}, $_->{blankout_end}] for @{$self->tentative_events};
        }
    }

    return \@blackout_periods;
}

sub _validate_start_and_expiry_date {
    my $self = shift;

    my $start_epoch     = $self->effective_start->epoch;
    my $end_epoch       = $self->date_expiry->epoch;
    my @blackout_checks = (
        [[$start_epoch], $self->date_start_blackouts,  "Trading is not available from [_2] to [_3]"],
        [[$end_epoch],   $self->date_expiry_blackouts, "Contract may not expire between [_2] and [_3]"],
        [[$start_epoch, $end_epoch], $self->market_risk_blackouts, "Trading is not available from [_2] to [_3]"],
    );

    my @args = ($self->underlying->translated_display_name);

    foreach my $blackout (@blackout_checks) {
        my ($epochs, $periods, $message_to_client) = @{$blackout}[0 .. 2];
        foreach my $period (@$periods) {
            if (first { $_ >= $period->[0] and $_ < $period->[1] } @$epochs) {
                my $start = Date::Utility->new($period->[0]);
                my $end   = Date::Utility->new($period->[1]);
                if ($start->day_of_year == $end->day_of_year) {
                    push @args, ($start->time_hhmmss, $end->time_hhmmss);
                } else {
                    push @args, ($start->date, $end->date);
                }
                return {
                    message => 'blackout period '
                        . "[symbol: "
                        . $self->underlying->symbol . "] "
                        . "[from: "
                        . $period->[0] . "] " . "[to: "
                        . $period->[1] . "]",
                    message_to_client => localize($message_to_client, @args),
                };
            }
        }
    }

    return;
}

sub _validate_lifetime {
    my $self = shift;

    if ($self->tick_expiry and $self->for_sale) {
        # we don't offer sellback on tick expiry contracts.
        return {
            message           => 'resale of tick expiry contract',
            message_to_client => localize('Resale of this contract is not offered.'),
        };
    }

    my $permitted = $self->permitted_expiries;
    my ($min_duration, $max_duration) = @{$permitted}{'min', 'max'};

    my $message_to_client =
        $self->for_sale
        ? localize('Resale of this contract is not offered.')
        : localize('Trading is not offered for this duration.');

    # This might be empty because we don't have short-term expiries on some contracts, even though
    # it's a valid bet type for multi-day contracts.
    if (not($min_duration and $max_duration)) {
        return {
            message           => 'trying unauthorised combination',
            message_to_client => $message_to_client,
        };
    }

    my ($duration, $message);
    if ($self->tick_expiry) {
        $duration = $self->tick_count;
        $message  = 'Invalid tick count for tick expiry';
        # slightly different message for tick expiry.
        $message_to_client = localize('Number of ticks must be between [_1] and [_2]', $min_duration, $max_duration) if $min_duration != 0;
    } elsif (not $self->expiry_daily) {
        $duration = $self->get_time_to_expiry({from => $self->date_start})->seconds;
        ($min_duration, $max_duration) = ($min_duration->seconds, $max_duration->seconds);
        $message = 'Intraday duration not acceptable';
    } else {
        my $calendar = $self->calendar;
        $duration = $calendar->trading_date_for($self->date_expiry)->days_between($calendar->trading_date_for($self->date_start));
        ($min_duration, $max_duration) = ($min_duration->days, $max_duration->days);
        $message = 'Daily duration is outside acceptable range';
    }

    if ($duration < $min_duration or $duration > $max_duration) {
        my $asset_text = localize('Asset Index');
        my $asset_link = request()->url_for('/resources/asset_indexws', undef, {no_host => 1});
        return {
            message => $message . " "
                . "[duration seconds: "
                . $duration . "] "
                . "[symbol: "
                . $self->underlying->symbol . "] "
                . "[code: "
                . $self->code . "]",
            message_to_client => $message_to_client,
            info_link         => $asset_link,
            info_text         => $asset_text,
        };
    }

    return;
}

sub _validate_volsurface {
    my $self = shift;

    my $volsurface        = $self->volsurface;
    my $now               = $self->date_pricing;
    my $message_to_client = localize('Trading is suspended due to missing market data.');
    my $surface_age       = ($now->epoch - $volsurface->recorded_date->epoch) / 3600;

    if ($volsurface->get_smile_flags) {
        return {
            message           => "Volsurface has smile flags [symbol: " . $self->underlying->symbol . "]",
            message_to_client => $message_to_client,
        };
    }

    my $exceeded;
    if (    $self->market->name eq 'forex'
        and not $self->priced_with_intraday_model
        and $self->timeindays->amount < 4
        and not $self->is_atm_bet
        and $surface_age > 6)
    {
        $exceeded = '6h';
    } elsif ($self->market->name eq 'indices' and $surface_age > 24 and not $self->is_atm_bet) {
        $exceeded = '24h';
    } elsif ($volsurface->recorded_date->days_between($self->calendar->trade_date_before($now)) < 0) {
        # will discuss if this can be removed.
        $exceeded = 'different day';
    }

    if ($exceeded) {
        return {
            message => 'volsurface too old '
                . "[symbol: "
                . $self->underlying->symbol . "] "
                . "[age: "
                . $surface_age . "h] "
                . "[max: "
                . $exceeded . "]",
            message_to_client => $message_to_client,
        };
    }

    if ($volsurface->type eq 'moneyness' and my $current_spot = $self->current_spot) {
        if (abs($volsurface->spot_reference - $current_spot) / $current_spot * 100 > 5) {
            return {
                message => 'spot too far from surface reference '
                    . "[symbol: "
                    . $self->underlying->symbol . "] "
                    . "[spot: "
                    . $current_spot . "] "
                    . "[surface reference: "
                    . $volsurface->spot_reference . "]",
                message_to_client => $message_to_client,
            };
        }
    }

    return;
}

has primary_validation_error => (
    is       => 'rw',
    init_arg => undef,
);

sub confirm_validity {
    my $self = shift;

    # if there's initialization error, we will not proceed anyway.
    return 0 if $self->primary_validation_error;

    # Add any new validation methods here.
    # Looking them up can be too slow for pricing speed constraints.
    # This is the default list of validations.
    my @validation_methods = qw(_validate_input_parameters _validate_offerings _validate_lifetime  _validate_barrier _validate_feed _validate_price);

    push @validation_methods, '_validate_volsurface' if (not $self->volsurface->type eq 'flat');
    push @validation_methods, qw(_validate_trading_times _validate_start_and_expiry_date) if not $self->underlying->always_available;

    foreach my $method (@validation_methods) {
        if (my $err = $self->$method) {
            $self->add_error($err);
        }
        return 0 if ($self->primary_validation_error);
    }

    return 1;
}

sub add_error {
    my ($self, $err) = @_;
    $err->{set_by} = __PACKAGE__;
    $self->primary_validation_error(MooseX::Role::Validatable::Error->new(%$err));
    return;
}

has default_probabilities => (
    is         => 'ro',
    lazy_build => 1,
);

sub _build_default_probabilities {
    my $self = shift;

    my %probabilities = (
        ask_probability => {
            description => 'The price we request for this contract.',
            default     => 1,
        },
        bid_probability => {
            description => 'The price we would pay for this contract.',
            default     => 0,
        },
    );
    my %map = map {
        $_ => Math::Util::CalculatedValue::Validatable->new({
            name        => $_,
            description => $probabilities{$_}{description},
            set_by      => __PACKAGE__,
            base_amount => $probabilities{$_}{default},
        });
    } keys %probabilities;

    return \%map;
}

has is_sold => (
    is      => 'ro',
    isa     => 'Bool',
    default => 0
);

# Don't mind me, I just need to make sure my attibutes are available.
with 'BOM::Product::Role::Reportable';

no Moose;

__PACKAGE__->meta->make_immutable;

1;<|MERGE_RESOLUTION|>--- conflicted
+++ resolved
@@ -651,13 +651,8 @@
     my $atid;
     # If market is Forex, We go with integer days as per the market convention
     if ($self->market->integer_number_of_day and not $self->priced_with_intraday_model) {
-<<<<<<< HEAD
+        my $recorded_date = $self->volsurface->recorded_date;
         my $utils        = Quant::Framework::VolSurface::Utils->new;
-        my $days_between = $self->date_expiry->days_between($self->date_start);
-        $atid = $utils->is_before_rollover($self->date_start) ? ($days_between + 1) : $days_between;
-=======
-        my $recorded_date = $self->volsurface->recorded_date;
-        my $utils         = BOM::MarketData::VolSurface::Utils->new;
         my $days_between  = $self->date_expiry->days_between($recorded_date);
         $atid = $utils->is_before_rollover($recorded_date) ? ($days_between + 1) : $days_between;
         if ($recorded_date->day_of_week >= 5 or ($recorded_date->day_of_week == 4 and not $utils->is_before_rollover($recorded_date))) {
@@ -666,7 +661,6 @@
         # On contract starting on Thursday expiring on Friday,
         # this algorithm will be zero. We are flooring it at 1 day.
         $atid = max(1, $atid);
->>>>>>> 5aa13b13
     }
     # If intraday or not FX, then use the exact duration with fractions of a day.
     $atid ||= $self->get_time_to_expiry({
