--- conflicted
+++ resolved
@@ -1710,28 +1710,11 @@
 sub _build_discount_rate {
     my $self = shift;
 
-<<<<<<< HEAD
-    my $rate = $self->r_rate;
-    my $tiy  = $self->timeinyears->amount;
-
-    if ($self->underlying->market->name eq 'forex' or $self->underlying->market->name eq 'commodities') {
-        if ($self->priced_with eq 'numeraire') {
-            $rate = $self->r_rate;
-        } elsif ($self->priced_with eq 'base') {
-            $rate = $self->q_rate;
-        } else {
-            $rate = $self->forqqq->{underlying}->quoted_currency->rate_for($tiy);
-        }
-    } elsif ($self->underlying->market eq 'indices' and $self->priced_with eq 'quanto') {
-        $rate = $self->domqqq->{underlying}->interest_rate_for($tiy);
-    }
-=======
     my %args = (
         symbol => $self->currency,
         $self->underlying->for_date ? (for_date => $self->underlying->for_date) : (),
     );
     my $curr_obj = BOM::Market::Currency->new(%args);
->>>>>>> 1fc2d5f5
 
     return $curr_obj->rate_for($self->timeinyears->amount);
 }
