package BOM::Product::Contract;

use Moose;
use Carp;

# very bad name, not sure why it needs to be
# attached to Validatable.
use MooseX::Role::Validatable::Error;
use BOM::Market::Currency;
use BOM::Product::Contract::Category;
use Time::HiRes qw(time sleep);
use List::Util qw(min max first);
use List::MoreUtils qw(none uniq);
use Scalar::Util qw(looks_like_number);

use BOM::Market::UnderlyingDB;
use Math::Util::CalculatedValue::Validatable;
use Date::Utility;
use BOM::Market::Underlying;
use BOM::Market::Data::Tick;
use BOM::MarketData::CorrelationMatrix;
use BOM::Market::Exchange;
use Format::Util::Numbers qw(to_monetary_number_format roundnear);
use Time::Duration::Concise::Localize;
use BOM::Product::Types;
use BOM::MarketData::VolSurface::Utils;
use BOM::Platform::Context qw(request localize);
use BOM::MarketData::VolSurface::Empirical;
use BOM::MarketData::Fetcher::VolSurface;
use BOM::MarketData::Fetcher::EconomicEvent;
use BOM::Product::Offerings qw( get_contract_specifics );
use BOM::Utility::ErrorStrings qw( format_error_string );
use BOM::MarketData::VolSurface::Utils;
use BOM::Platform::Static::Config;

# require Pricing:: modules to avoid circular dependency problems.
require BOM::Product::Pricing::Engine::Intraday::Forex;
require BOM::Product::Pricing::Engine::Intraday::Index;
require BOM::Product::Pricing::Engine::VannaVolga::Calibrated;
require Pricing::Engine::EuropeanDigitalSlope;
require Pricing::Engine::TickExpiry;

require BOM::Product::Pricing::Greeks::BlackScholes;

sub is_spread { return 0 }

has [qw(id pricing_code display_name sentiment other_side_code payout_type payouttime)] => (
    is      => 'ro',
    default => undef,
);

has [qw(average_tick_count long_term_prediction)] => (
    is      => 'rw',
    default => undef,
);

has is_expired => (
    is         => 'ro',
    lazy_build => 1,
);

has missing_market_data => (
    is      => 'rw',
    isa     => 'Bool',
    default => 0
);

has category => (
    is      => 'ro',
    isa     => 'bom_contract_category',
    coerce  => 1,
    handles => [qw(supported_expiries supported_start_types is_path_dependent allow_forward_starting two_barriers)],
);

has category_code => (
    is         => 'ro',
    lazy_build => 1,
);

sub _build_category_code {
    my $self = shift;
    return $self->category->code;
}

has ticks_to_expiry => (
    is         => 'ro',
    lazy_build => 1,
);

sub _build_ticks_to_expiry {
    return shift->tick_count + 1;
}

# This is needed to determine if a contract is newly priced
# or it is repriced from an existing contract.
# Milliseconds matters since UI is reacting much faster now.
has _date_pricing_milliseconds => (
    is => 'rw',
);

has [qw(date_start date_settlement date_pricing effective_start)] => (
    is         => 'ro',
    isa        => 'bom_date_object',
    lazy_build => 1,
    coerce     => 1,
);

sub _build_date_start {
    return Date::Utility->new;
}

# user supplied duration
has duration => (is => 'ro');

sub _build_date_pricing {
    my $self = shift;
    my $time = Time::HiRes::time();
    $self->_date_pricing_milliseconds($time);
    my $now = Date::Utility->new($time);

    return ($self->has_pricing_new and $self->pricing_new)
        ? $self->date_start
        : $now;
}

has date_expiry => (
    is       => 'rw',
    isa      => 'bom_date_object',
    coerce   => 1,
    required => 1,
);

#backtest - Enable optimizations for speedier back testing.  Not suitable for production.
#tick_expiry - A boolean that indicates if a contract expires after a pre-specified number of ticks.

has [qw(backtest tick_expiry)] => (
    is      => 'ro',
    default => 0,
);

has basis_tick => (
    is         => 'ro',
    isa        => 'BOM::Market::Data::Tick',
    lazy_build => 1,
);

sub _build_basis_tick {
    my $self = shift;

    # Getting basis tick can be tricky when we have feed outage or empty cache.
    # We will have to give our best guess sometimes.
    my $basis_tick =
          ($self->entry_tick)   ? $self->entry_tick
        : ($self->current_tick) ? $self->current_tick
        :                         $self->underlying->tick_at(Date::Utility->new->epoch, {allow_inconsistent => 1});

    # if there's no tick in our system, don't die
    unless ($basis_tick) {
        $basis_tick = BOM::Market::Data::Tick->new({
            quote  => $self->underlying->pip_size,
            epoch  => 1,
            symbol => $self->underlying->symbol,
        });
        $self->add_error({
            message => format_error_string('Could not retrieve a quote', symbol => $self->underlying->symbol),
            message_to_client => localize('Trading on [_1] is suspended due to missing market data.', $self->underlying->translated_display_name),
        });
    }

    return $basis_tick;
}

#expiry_daily - Does this bet expire at close of the exchange?
has [qw( is_atm_bet expiry_daily is_intraday expiry_type start_type payouttime_code translated_display_name is_forward_starting permitted_expiries)]
    => (
    is         => 'ro',
    lazy_build => 1,
    );

sub _build_is_atm_bet {
    my $self = shift;

    # If more euro_atm options are added, use something like Offerings to replace static 'callput'
    return ($self->category->code eq 'callput' and defined $self->barrier and $self->barrier->pip_difference == 0) ? 1 : 0;
}

sub _build_expiry_daily {
    my $self = shift;
    return $self->is_intraday ? 0 : 1;
}

sub _build_is_intraday {
    my $self              = shift;
    my $contract_duration = $self->date_expiry->epoch - $self->effective_start->epoch;
    return ($contract_duration <= 86400) ? 1 : 0;
}

sub _build_expiry_type {
    my $self = shift;

    return ($self->tick_expiry) ? 'tick' : ($self->expiry_daily) ? 'daily' : 'intraday';
}

sub _build_start_type {
    my $self = shift;
    return $self->is_forward_starting ? 'forward' : 'spot';
}

sub _build_payouttime_code {
    my $self = shift;

    return ($self->payouttime eq 'hit') ? 0 : 1;
}

sub _build_translated_display_name {
    my $self = shift;

    return unless ($self->display_name);
    return localize($self->display_name);
}

sub _build_is_forward_starting {
    my $self = shift;
    return ($self->allow_forward_starting and $self->date_pricing->is_before($self->date_start)) ? 1 : 0;
}

sub _build_permitted_expiries {
    my $self = shift;

    my $underlying  = $self->underlying;
    my $expiry_type = $self->expiry_type;

    my $expiries_ref = $self->offering_specifics->{permitted};
    return $expiries_ref;
}

has [qw( pricing_engine_name )] => (
    is         => 'rw',
    isa        => 'Str',
    lazy_build => 1,
);

has pricing_engine => (
    is         => 'ro',
    lazy_build => 1,
);

has greek_engine => (
    is         => 'ro',
    isa        => 'BOM::Product::Pricing::Greeks',
    lazy_build => 1,
    handles    => [qw(delta vega theta gamma vanna volga)],
);

# We can't import the Factory directly as that goes circular.
# On the other hand, we want some extra info which only
# becomes available here. So, require the Factory to give us
# a coderef for how we make more of ourselves.
# This should also make it more annoying for people to call the
# constructor directly.. which we hope they will not do.
has _produce_contract_ref => (
    is       => 'ro',
    isa      => 'CodeRef',
    required => 1,
);

has max_missing_ticks => (
    is      => 'ro',
    isa     => 'Int',
    default => 5,
);

has currency => (
    is       => 'ro',
    isa      => 'Str',
    required => 1,
);

has [qw( longcode shortcode )] => (
    is         => 'ro',
    isa        => 'Str',
    lazy_build => 1,
);

has payout => (
    is         => 'ro',
    isa        => 'Num',
    lazy_build => 1,
);

has value => (
    is      => 'rw',
    isa     => 'Num',
    default => 0,
);

has [
    qw(q_rate
        r_rate
        pricing_mu
        )
    ] => (
    is         => 'rw',
    lazy_build => 1,
    );

has [qw(entry_tick current_tick)] => (
    is         => 'ro',
    lazy_build => 1,
);

has [
    qw( bid_price
        theo_price
        bs_price
        )
    ] => (
    is         => 'ro',
    init_arg   => undef,
    lazy_build => 1,
    );

has ask_price => (
    is         => 'ro',
    lazy_build => 1,
);

has [
    qw(vol_at_strike
        entry_spot
        current_spot)
    ] => (
    is         => 'rw',
    isa        => 'Maybe[PositiveNum]',
    lazy_build => 1,
    );

#prediction (for tick trades) is what client predicted would happen
#tick_count is for tick trades

has [qw(prediction tick_count)] => (
    is  => 'ro',
    isa => 'Maybe[Num]',
);

# pricing_new - Do we believe this to be a new unsold bet starting now (or later)?

has [qw(
        pricing_new
        )
    ] => (
    is         => 'ro',
    isa        => 'Bool',
    lazy_build => 1,
    );

=item built_with_bom_parameters

Was this bet built using BOM-generated parameters, as opposed to user-supplied parameters?

Be sure, as this allows us to relax some checks. Don't relax too much, as this still came from a
user at some point.. and they are wily.

This will contain the shortcode of the original bet, if we built it from one.

=cut

has built_with_bom_parameters => (
    is      => 'ro',
    isa     => 'Bool',
    default => 0,
);

=item require_entry_tick_for_sale

A Boolean which expresses whether we can give a best effort guess or if we
need the correct price for sale. Defaults to false, should be set true for real
transactions.

=cut

has require_entry_tick_for_sale => (
    is      => 'ro',
    isa     => 'Bool',
    default => undef,
);

=item max_tick_expiry_duration

A TimeInterval which expresses the maximum time a tick trade may run, even if there are missing ticks in the middle.

=cut

has max_tick_expiry_duration => (
    is      => 'ro',
    isa     => 'bom_time_interval',
    default => '5m',
    coerce  => 1,
);

=item hold_for_entry_tick

A TimeInterval which expresses how long we should wait for an entry tick.  If set to 0, we can
proceed without getting the entry_tick.

=cut

has hold_for_entry_tick => (
    is         => 'ro',
    isa        => 'bom_time_interval',
    lazy_build => 1,
    coerce     => 1,
);

sub _build_hold_for_entry_tick {
    my $self = shift;

    return ($self->built_with_bom_parameters && $self->require_entry_tick_for_sale) ? '15s' : '0s';
}

has [qw(pricing_args)] => (
    is         => 'ro',
    isa        => 'HashRef',
    lazy_build => 1,
);

has build_parameters => (
    is  => 'ro',
    isa => 'HashRef',
    # Required until it goes away entirely.
    required => 1,
);

has empirical_volsurface => (
    is         => 'ro',
    lazy_build => 1,
);

has [qw(volsurface)] => (
    is         => 'rw',
    isa        => 'BOM::MarketData::VolSurface',
    lazy_build => 1,
);

# commission_adjustment - A multiplicative factor which adjusts the model_markup.  This scale factor must be in the range [0.01, 5].
# discounted_probability - The discounted total probability, given the time value of the money at stake.
# timeindays/timeinyears - note that for FX contracts of >=1 duration, these values will follow the market convention of integer days
has [qw(
        commission_adjustment
        model_markup
        total_markup
        ask_probability
        theo_probability
        bid_probability
        discounted_probability
        bs_probability
        timeinyears
        timeindays
        )
    ] => (
    is         => 'ro',
    isa        => 'Math::Util::CalculatedValue::Validatable',
    lazy_build => 1,
    );

#fixed_expiry - A Boolean to determine if this bet has fixed or flexible expiries.

has fixed_expiry => (
    is      => 'ro',
    default => 0,
);

has underlying => (
    is      => 'ro',
    isa     => 'bom_underlying_object',
    coerce  => 1,
    handles => [qw(market pip_size)],
);

has exchange => (
    is      => 'ro',
    isa     => 'BOM::Market::Exchange',
    lazy    => 1,
    default => sub { return shift->underlying->exchange; },
);

has opposite_bet => (
    is         => 'ro',
    isa        => 'BOM::Product::Contract',
    lazy_build => 1
);

sub _build_date_settlement {
    my $self       = shift;
    my $end_date   = $self->date_expiry;
    my $underlying = $self->underlying;

    my $date_settlement = $end_date;    # Usually we settle when we expire.
    if ($self->expiry_daily and $self->exchange->trades_on($end_date)) {
        $date_settlement = $self->exchange->settlement_on($end_date);
    }

    return $date_settlement;
}

sub _build_effective_start {
    my $self = shift;

    return
          ($self->date_pricing->is_after($self->date_expiry)) ? $self->date_start
        : ($self->date_pricing->is_after($self->date_start))  ? $self->date_pricing
        :                                                       $self->date_start;
}

sub _build_greek_engine {
    my $self = shift;
    return BOM::Product::Pricing::Greeks::BlackScholes->new({bet => $self});
}

sub _build_pricing_engine_name {
    my $self = shift;

    my $engine_name = $self->is_path_dependent ? 'BOM::Product::Pricing::Engine::VannaVolga::Calibrated' : 'Pricing::Engine::EuropeanDigitalSlope';

    if ($self->tick_expiry) {
        my @symbols = BOM::Market::UnderlyingDB->instance->get_symbols_for(
            market            => 'forex',     # forex is the only financial market that offers tick expiry contracts for now.
            contract_category => 'callput',
            expiry_type       => 'tick',
        );
        $engine_name = 'Pricing::Engine::TickExpiry' if _match_symbol(\@symbols, $self->underlying->symbol);
    } elsif (
        $self->is_intraday and not $self->is_forward_starting and grep {
            $self->market->name eq $_
        } qw(forex indices)
        )
    {
        my $func = $self->market->name eq 'forex' ? 'symbols_for_intraday_fx' : 'symbols_for_intraday_index';
        my @symbols = BOM::Market::UnderlyingDB->instance->$func;
        if (_match_symbol(\@symbols, $self->underlying->symbol) and my $loc = $self->offering_specifics->{historical}) {
            my $duration = $self->remaining_time;
            my $name = $self->market->name eq 'indices' ? 'Index' : 'Forex';
            $engine_name = 'BOM::Product::Pricing::Engine::Intraday::' . $name
                if ((defined $loc->{min} and defined $loc->{max})
                and $duration->seconds <= $loc->{max}->seconds
                and $duration->seconds >= $loc->{min}->seconds);
        }
    }

    return $engine_name;
}

sub _match_symbol {
    my ($lists, $symbol) = @_;
    for (@$lists) {
        return 1 if $_ eq $symbol;
    }
    return;
}

=item pricing_engine_parameters

Extra parameters to be sent to the pricing engine.  This can be very dangerous or incorrect if you
don't know what you are doing or why.  Use with caution.

=cut

has pricing_engine_parameters => (
    is      => 'ro',
    isa     => 'HashRef',
    default => sub { return +{}; },
);

sub _build_pricing_engine {
    my $self = shift;

    my $pricing_engine;
    if ($self->new_interface_engine) {
        my %pricing_parameters = map { $_ => $self->_pricing_parameters->{$_} } @{$self->pricing_engine_name->required_args};
        $pricing_engine = $self->pricing_engine_name->new(%pricing_parameters);
    } else {
        $pricing_engine = $self->pricing_engine_name->new({
                bet => $self,
                %{$self->pricing_engine_parameters}});
    }

    return $pricing_engine;
}

has remaining_time => (
    is         => 'ro',
    isa        => 'Time::Duration::Concise',
    lazy_build => 1,
);

sub _build_remaining_time {
    my $self = shift;

    my $when = ($self->date_pricing->is_after($self->date_start)) ? $self->date_pricing : $self->date_start;

    return $self->get_time_to_expiry({
        from => $when,
    });
}

sub _build_r_rate {
    my $self = shift;

    return $self->underlying->interest_rate_for($self->timeinyears->amount);
}

sub _build_q_rate {
    my $self = shift;

    my $underlying = $self->underlying;
    my $q_rate     = $underlying->dividend_rate_for($self->timeinyears->amount);

    my $rate;
    if ($underlying->market->prefer_discrete_dividend) {
        $rate = 0;
    } elsif ($self->pricing_engine_name eq 'BOM::Product::Pricing::Engine::Asian' and $underlying->market->name eq 'random') {
        $rate = $q_rate / 2;
    } else {
        $rate = $q_rate;
    }

    return $rate;
}

sub _build_current_spot {
    my $self = shift;

    my $spot = $self->current_tick;

    return ($spot) ? $self->underlying->pipsized_value($spot->quote) : undef;
}

sub _build_entry_spot {
    my $self = shift;

    return ($self->entry_tick) ? $self->entry_tick->quote : $self->current_spot;
}

sub _build_current_tick {
    my $self = shift;

    return $self->underlying->spot_tick;
}

sub _build_pricing_new {
    my $self = shift;

    # do not use $self->date_pricing here because milliseconds matters!
    # _date_pricing_milliseconds will not be set if date_pricing is not built.
    my $time = $self->_date_pricing_milliseconds // $self->date_pricing->epoch;
    return ($time > $self->date_start->epoch) ? 0 : 1;
}

sub _build_timeinyears {
    my $self = shift;

    my $tiy = Math::Util::CalculatedValue::Validatable->new({
        name        => 'time_in_years',
        description => 'Bet duration in years',
        set_by      => 'BOM::Product::Contract',
        base_amount => 0,
        minimum     => 0.000000001,
    });

    my $days_per_year = Math::Util::CalculatedValue::Validatable->new({
        name        => 'days_per_year',
        description => 'We use a 365 day year.',
        set_by      => 'BOM::Product::Contract',
        base_amount => 365,
    });

    $tiy->include_adjustment('add',    $self->timeindays);
    $tiy->include_adjustment('divide', $days_per_year);

    return $tiy;
}

sub _build_timeindays {
    my $self = shift;

    my $start_date = $self->effective_start;

    my $atid;
    # If market is Forex, We go with integer days as per the market convention
    if ($self->market->integer_number_of_day and $self->pricing_engine_name !~ /Intraday::Forex/) {
        my $utils        = BOM::MarketData::VolSurface::Utils->new;
        my $days_between = $self->date_expiry->days_between($self->date_start);
        $atid = $utils->is_before_rollover($self->date_start) ? ($days_between + 1) : $days_between;
    }
    # If intraday or not FX, then use the exact duration with fractions of a day.
    $atid ||= $self->get_time_to_expiry({
            from => $start_date,
        })->days;

    my $tid = Math::Util::CalculatedValue::Validatable->new({
        name        => 'time_in_days',
        description => 'Duration of this bet in days',
        set_by      => 'BOM::Product::Contract',
        minimum     => 0.000001,
        maximum     => 730,
        base_amount => $atid,
    });

    return $tid;
}

sub _build_opposite_bet {
    my $self = shift;

    # Start by making a copy of the parameters we used to build this bet.
    my %build_parameters = %{$self->build_parameters};
    # Note from which extant bet we are building this.
    $build_parameters{'built_with_bom_parameters'} = 1;

    # Always switch out the bet type for the other side.
    $build_parameters{'bet_type'} = $self->other_side_code;
    # Don't set the shortcode, as it will change between these.
    delete $build_parameters{'shortcode'};
    # Save a round trip.. copy the volsurfaces
    foreach my $vol_param (qw(volsurface empirical_volsurface fordom forqqq domqqq)) {
        my $predicate = 'has_' . $vol_param;
        $build_parameters{$vol_param} = $self->$vol_param if ($self->$predicate);
    }

    # We should be looking to move forward in time to a bet starting now.
    if (not $self->pricing_new) {
        if ($self->entry_tick) {
            foreach my $barrier ($self->two_barriers ? ('high_barrier', 'low_barrier') : ('barrier')) {
                $build_parameters{$barrier} = $self->$barrier->as_absolute if defined $self->$barrier;
            }
        }
        $build_parameters{date_start} = $self->date_pricing;
    }

    # Secret hidden parameter for sell-time checking;
    $build_parameters{_original_date_start} = $self->date_start;

    return $self->_produce_contract_ref->(\%build_parameters);
}

sub _build_empirical_volsurface {
    my $self = shift;
    return BOM::MarketData::VolSurface::Empirical->new(underlying => $self->underlying);
}

sub _build_volsurface {
    my $self = shift;

    # Due to the craziness we have in volsurface cutoff. This complexity is needed!
    # FX volsurface has cutoffs at either 21:00 or 23:59 or the early close time.
    # Index volsurfaces shouldn't have cutoff concept. But due to the system design, an index surface cuts at the close of trading time on a non-DST day.
    my %submarkets = (
        major_pairs => 1,
        minor_pairs => 1
    );
    my $vol_utils = BOM::MarketData::VolSurface::Utils->new;
    my $cutoff_str;
    if ($submarkets{$self->underlying->submarket->name}) {
        my $exchange       = $self->exchange;
        my $effective_date = $vol_utils->effective_date_for($self->date_pricing);
        $effective_date = $exchange->trades_on($effective_date) ? $effective_date : $exchange->trade_date_after($effective_date);
        my $cutoff_date = $exchange->closing_on($effective_date);

        $cutoff_str = $cutoff_date->time_cutoff;
    }

    return $self->_volsurface_fetcher->fetch_surface({
        underlying => $self->underlying,
        (defined $cutoff_str) ? (cutoff => $cutoff_str) : (),
    });
}

sub _build_pricing_mu {
    my $self = shift;

    return $self->mu;
}

sub _build_longcode {
    my $self = shift;

    my $expiry_type = $self->expiry_type;
    $expiry_type .= '_fixed_expiry' if $expiry_type eq 'intraday' and not $self->is_forward_starting and $self->fixed_expiry;
    my $localizable_description = $self->localizable_description->{$expiry_type};

    my ($when_end, $when_start);
    if ($expiry_type eq 'intraday_fixed_expiry') {
        $when_end   = $self->date_expiry->datetime;
        $when_start = '';
    } elsif ($expiry_type eq 'intraday') {
        $when_end = $self->get_time_to_expiry({from => $self->date_start})->as_string;
        $when_start = $self->is_forward_starting ? $self->date_start->db_timestamp : localize('contract start time');
    } elsif ($expiry_type eq 'daily') {
        my $close = $self->underlying->exchange->closing_on($self->date_expiry);
        if ($close and $close->epoch != $self->date_expiry->epoch) {
            $when_end = $self->date_expiry->datetime;
        } else {
            $when_end = localize('close on [_1]', $self->date_expiry->date);
        }
        $when_start = '';
    } elsif ($expiry_type eq 'tick') {
        $when_end   = $self->tick_count;
        $when_start = localize('first tick');
    }
    my $payout = to_monetary_number_format($self->payout);
    my @barriers = ($self->two_barriers) ? ($self->high_barrier, $self->low_barrier) : ($self->barrier);
    @barriers = map { $_->display_text if $_ } @barriers;

    return localize($localizable_description,
        ($self->currency, $payout, $self->underlying->translated_display_name, $when_start, $when_end, @barriers));
}

=item is_after_expiry

We have two types of expiries:
- Contracts can expire when a certain number of ticks is received.
- Contracts can expire when current time has past a pre-determined expiry time.

=back

=cut

sub is_after_expiry {
    my $self = shift;

    my $after_expiry = 0;

    if ($self->tick_expiry) {
        $after_expiry = 1
            if $self->date_pricing->epoch - $self->date_start->epoch > 3
            and $self->exit_tick;    # we consider tick expiry contracts to expire once we have exit tick
    } else {
        $after_expiry = 1 if !$self->get_time_to_settlement->seconds;
    }

    return $after_expiry;
}

sub may_settle_automatically {
    my $self = shift;

    # For now, only trigger this condition when the bet is past expiry.
    return (not $self->get_time_to_settlement->seconds and not $self->is_valid_to_sell) ? 0 : 1;
}

has corporate_actions => (
    is         => 'ro',
    lazy_build => 1,
);

sub _build_corporate_actions {
    my $self = shift;

    my @actions;
    my $underlying = $self->underlying;

    if ($underlying->market->affected_by_corporate_actions) {
        my $first_day_close = $underlying->exchange->closing_on($self->date_start);
        if ($first_day_close and not $self->date_expiry->is_before($first_day_close)) {
            @actions = $self->underlying->get_applicable_corporate_actions_for_period({
                start => $self->date_start,
                end   => $self->date_pricing,
            });
        }
    }

    return \@actions;
}

# We adopt "near-far" methodology to price in dividends by adjusting spot and strike.
# This returns a hash reference with spot and barrrier adjustment for the bet period.

has dividend_adjustment => (
    is         => 'ro',
    lazy_build => 1,
);

sub _build_dividend_adjustment {
    my $self = shift;

    return $self->underlying->dividend_adjustments_for_period({
        start => $self->date_pricing,
        end   => $self->date_expiry,
    });
}

sub _build_discounted_probability {
    my $self = shift;

    my $discount = Math::Util::CalculatedValue::Validatable->new({
        name        => 'discounted_probability',
        description => 'The discounted probability for both sides of this contract.  Time value.',
        set_by      => 'BOM::Product::Contract discount_rate and bet duration',
        minimum     => 0,
        maximum     => 1,
    });

    my $quanto = Math::Util::CalculatedValue::Validatable->new({
        name        => 'discount_rate',
        description => 'The rate for the payoff currency',
        set_by      => 'BOM::Product::Contract',
        base_amount => $self->discount_rate,
    });
    my $discount_rate = Math::Util::CalculatedValue::Validatable->new({
        name        => 'discount_rate',
        description => 'Full rate to use for discounting.',
        set_by      => 'BOM::Product::Contract',
        base_amount => -1,
    });

    $discount_rate->include_adjustment('multiply', $quanto);
    $discount_rate->include_adjustment('multiply', $self->timeinyears);

    $discount->include_adjustment('exp', $discount_rate);

    return $discount;
}

sub _build_bid_probability {
    my $self = shift;

    return $self->default_probabilities->{bid_probability} if $self->primary_validation_error;

    # Effectively you get the same price as if you bought the other side to cancel.
    my $marked_down = Math::Util::CalculatedValue::Validatable->new({
        name        => 'bid_probability',
        description => 'The price we would pay for this contract.',
        set_by      => 'BOM::Product::Contract',
        minimum     => 0,
        maximum     => $self->theo_probability->amount,
    });

    $marked_down->include_adjustment('add', $self->discounted_probability);
    $self->opposite_bet->ask_probability->exclude_adjustment('deep_otm_markup');
    $marked_down->include_adjustment('subtract', $self->opposite_bet->ask_probability);

    return $marked_down;
}

sub _build_bid_price {
    my $self = shift;

    return $self->_price_from_prob('bid_probability');
}

sub _build_total_markup {
    my $self = shift;

    my %max =
          ($self->pricing_engine_name =~ /Intraday::Forex/ and not $self->is_atm_bet)
        ? ()
        : (maximum => BOM::Platform::Static::Config::quants->{commission}->{maximum_total_markup} / 100);

    my %min;
    if ($self->pricing_engine_name =~ /TickExpiry/) {
        # we allowed tick expiry total markup to be less than zero
        # because of equal tick discount.
        %min = ();
    } elsif ($self->has_payout) {
        %min = (minimum => 0.02 / $self->payout);
    } else {
        %min = (minimum => 0);
    }

    my $total_markup = Math::Util::CalculatedValue::Validatable->new({
        name        => 'total_markup',
        description => 'Our total markup over theoretical value',
        set_by      => 'BOM::Product::Contract',
        base_amount => 0,
        %min,
        %max,
    });

    $total_markup->include_adjustment('reset',    $self->model_markup);
    $total_markup->include_adjustment('multiply', $self->commission_adjustment);

    return $total_markup;
}

sub _build_ask_probability {
    my $self = shift;

    return $self->default_probabilities->{ask_probability} if $self->primary_validation_error;

    # Eventually we'll return the actual object.
    # And start from an actual object.
    my $minimum;
    if ($self->pricing_engine_name eq 'Pricing::Engine::TickExpiry') {
        $minimum = 0.4;
    } elsif ($self->pricing_engine_name eq 'BOM::Product::Pricing::Engine::Intraday::Index') {
        $minimum = 0.5 + $self->model_markup->amount;
    } else {
        $minimum = $self->theo_probability->amount;
    }

    # The above is a pretty unacceptable way to acheive this result. You do that stuff at the
    # Engine level.. or work it into your markup.  This is nonsense.

    my $marked_up = Math::Util::CalculatedValue::Validatable->new({
        name        => 'ask_probability',
        description => 'The price we request for this contract.',
        set_by      => 'BOM::Product::Contract',
        minimum     => $minimum,
        maximum     => 1,
    });

    $marked_up->include_adjustment('reset', $self->theo_probability);

    $marked_up->include_adjustment('add', $self->total_markup);

    my $min_allowed_ask_prob = $self->market->deep_otm_threshold;

    if ($marked_up->amount < $min_allowed_ask_prob) {
        my $deep_otm_markup = Math::Util::CalculatedValue::Validatable->new({
            name        => 'deep_otm_markup',
            description => 'Additional markup for deep OTM contracts',
            set_by      => 'BOM::Product::Contract',
            minimum     => 0,
            maximum     => $min_allowed_ask_prob,
            base_amount => $min_allowed_ask_prob - $marked_up->amount,
        });
        $marked_up->include_adjustment('add', $deep_otm_markup);
    }
    my $max_allowed_ask_prob = 1 - $min_allowed_ask_prob;
    if ($marked_up->amount > $max_allowed_ask_prob) {
        my $max_prob_markup = Math::Util::CalculatedValue::Validatable->new({
            name        => 'max_prob_markup',
            description => 'Additional markup for contracts with prob higher that max allowed probability',
            set_by      => __PACKAGE__,
            base_amount => $min_allowed_ask_prob,
        });
        $marked_up->include_adjustment('add', $max_prob_markup);
    }
    # If BS is very high, we don't want that business, even if it makes sense.
    # Also, if the market supplement would absolutely drive us out of [0,1]
    # Then it is nonsense to be ignored.
    if (   $self->bs_probability->amount >= 0.999
        || abs($self->theo_probability->peek_amount('market_supplement') // 0) >= 1
        || ($self->theo_probability->peek_amount('market_supplement') // 0) <= -0.5)
    {
        my $no_business = Math::Util::CalculatedValue::Validatable->new({
            name        => 'too_high_bs_prob',
            description => 'Marked up to drive price to 1 when BS is very high',
            set_by      => __PACKAGE__,
            base_amount => 1,
        });
        $marked_up->include_adjustment('add', $no_business);
    }

    return $marked_up;
}

sub _build_commission_adjustment {
    my $self = shift;

    my $comm_scale = Math::Util::CalculatedValue::Validatable->new({
        name        => 'global_commission_adjustment',
        description => 'Our scaling adjustment to calculated model markup.',
        set_by      => 'BOM::Product::Contract',
        minimum     => (BOM::Platform::Static::Config::quants->{commission}->{adjustment}->{minimum} / 100),
        maximum     => (BOM::Platform::Static::Config::quants->{commission}->{adjustment}->{maximum} / 100),
        base_amount => 0,
    });

    my $adjustment_used = Math::Util::CalculatedValue::Validatable->new({
        name        => 'scaling_factor',
        description => 'Our scaling adjustment to calculated model markup.',
        set_by      => 'quants.commission.adjustment.global_scaling',
        base_amount => (BOM::Platform::Runtime->instance->app_config->quants->commission->adjustment->global_scaling / 100),
    });

    $comm_scale->include_adjustment('reset', $adjustment_used);

    if ($self->built_with_bom_parameters) {
        $comm_scale->include_adjustment(
            'multiply',
            Math::Util::CalculatedValue::Validatable->new({
                    name        => 'bom_created_bet',
                    description => 'We created this bet with the intent to get more action.',
                    minimum     => 0,
                    maximum     => 1,
                    set_by      => 'quants.commission.adjustment.bom_created_bet',
                    base_amount => (BOM::Platform::Static::Config::quants->{commission}->{adjustment}->{bom_created_bet} / 100),
                }));
    }

    return $comm_scale;
}

sub is_valid_to_buy {
    my $self = shift;

    my $valid = $self->confirm_validity;

    return ($self->built_with_bom_parameters) ? $valid : $self->_report_validation_stats('buy', $valid);
}

sub is_valid_to_sell {
    my $self = shift;

    if ($self->is_sold) {
        $self->add_error({
            message           => 'Contract already sold',
            message_to_client => localize("This contract has been sold."),
        });
        return 0;
    }

    if (not $self->is_expired and not $self->opposite_bet->is_valid_to_buy) {
        # Their errors are our errors, now!
        $self->add_error($self->opposite_bet->primary_validation_error);
    }

    if (scalar @{$self->corporate_actions}) {
        $self->add_error({
            message           => format_error_string('affected by corporate action', symbol => $self->underlying->symbol),
            message_to_client => localize("This contract is affected by corporate action."),
        });
    }

    my $passes_validation = $self->primary_validation_error ? 0 : 1;
    return $self->_report_validation_stats('sell', $passes_validation);
}

# PRIVATE method.
#  If your price is payout * some probability, just use this.
sub _price_from_prob {
    my ($self, $prob_method) = @_;
    my $price;
    if ($self->date_pricing->is_after($self->date_start) and $self->is_expired) {
        $price = $self->value;
    } else {
        $price = (defined $self->$prob_method) ? $self->payout * $self->$prob_method->amount : undef;
    }
    return (defined $price) ? roundnear(0.01, $price) : undef;
}

sub _build_ask_price {
    my $self = shift;

    return $self->_price_from_prob('ask_probability');
}

sub _build_payout {
    my $self = shift;

    my $payout            = $self->ask_price / $self->ask_probability->amount;
    my $dollar_commission = $payout * $self->total_markup->amount;
    if ($dollar_commission < 0.02) {
        $payout -= (0.02 - $dollar_commission);
    }

    return roundnear(0.01, $payout);
}

sub _build_theo_probability {
    my $self = shift;

    my $theo;
    # Have to keep it this way until we remove CalculatedValue in Contract.
    if ($self->new_interface_engine) {
        $theo = Math::Util::CalculatedValue::Validatable->new({
            name        => 'theo_probability',
            description => 'theorectical value of a contract',
            set_by      => $self->pricing_engine_name,
            minimum     => 0,
            maximum     => 1,
            base_amount => $self->pricing_engine->theo_probability,
        });
    } else {
        $theo = $self->pricing_engine->probability;
    }

    return $theo;
}

sub _build_bs_probability {
    my $self = shift;

    my $bs_prob;
    # Have to keep it this way until we remove CalculatedValue in Contract.
    if ($self->new_interface_engine) {
        $bs_prob = Math::Util::CalculatedValue::Validatable->new({
            name        => 'bs_probability',
            description => 'BlackScholes value of a contract',
            set_by      => $self->pricing_engine_name,
            base_amount => $self->pricing_engine->bs_probability,
        });
    } else {
        $bs_prob = $self->pricing_engine->bs_probability;
    }

    return $bs_prob;
}

sub _build_bs_price {
    my $self = shift;

    return $self->_price_from_prob('bs_probability');
}

sub _build_model_markup {
    my $self = shift;

    my $model_markup;
    if ($self->new_interface_engine) {
        my $risk_markup = Math::Util::CalculatedValue::Validatable->new({
            name        => 'risk_markup',
            description => 'Risk markup for a pricing model',
            set_by      => $self->pricing_engine_name,
            base_amount => $self->pricing_engine->risk_markup,
        });
        my $commission_markup = Math::Util::CalculatedValue::Validatable->new({
            name        => 'commission_markup',
            description => 'Commission markup for a pricing model',
            set_by      => $self->pricing_engine_name,
            base_amount => $self->pricing_engine->commission_markup,
        });
        if ($self->built_with_bom_parameters) {
            my $sell_discount = Math::Util::CalculatedValue::Validatable->new({
                name        => 'sell_discount',
                description => 'Discount on sell',
                set_by      => __PACKAGE__,
                base_amount => BOM::Platform::Static::Config::quants->{commission}->{resell_discount_factor},
            });
            $commission_markup->include_adjustment('multiply', $sell_discount);
        }
        $model_markup = Math::Util::CalculatedValue::Validatable->new({
            name        => 'model_markup',
            description => 'Risk and commission markup for a pricing model',
            set_by      => $self->pricing_engine_name,
        });
        $model_markup->include_adjustment('reset', $risk_markup);
        $model_markup->include_adjustment('add',   $commission_markup);
    } else {
        $model_markup = $self->pricing_engine->model_markup;
    }

    return $model_markup;
}

sub _build_theo_price {
    my $self = shift;

    return $self->_price_from_prob('theo_probability');
}

sub _build_shortcode {
    my $self = shift;

    my $shortcode_date_start = $self->is_forward_starting ? $self->date_start->epoch . 'F' : $self->date_start->epoch;
    my $shortcode_date_expiry =
          ($self->tick_expiry)  ? $self->tick_count . 'T'
        : ($self->fixed_expiry) ? $self->date_expiry->epoch . 'F'
        :                         $self->date_expiry->epoch;

    my @shortcode_elements = ($self->code, $self->underlying->symbol, $self->payout, $shortcode_date_start, $shortcode_date_expiry);
    my @barriers = $self->_barriers_for_shortcode;
    push @shortcode_elements, @barriers if @barriers;

    return uc join '_', @shortcode_elements;
}

sub _build_entry_tick {
    my $self = shift;

    my $underlying = $self->underlying;

    $self->hold_for_entry_tick;
    my $hold_seconds = $self->hold_for_entry_tick->seconds;
    my $start = ($hold_seconds) ? $self->effective_start : $self->date_start;
    my $entry_tick;

    if ($hold_seconds or not $self->pricing_new) {
        my $entry_time = $start->epoch;
        my $hold_time  = time + $hold_seconds;
        do {
            if   ($self->is_forward_starting) { $entry_tick = $self->underlying->tick_at($entry_time); }
            else                              { $entry_tick = $self->underlying->next_tick_after($entry_time); }
        } while (not $entry_tick and sleep(0.5) and time <= $hold_time);

    }

    if ($entry_tick) {
        my $when        = $entry_tick->epoch;
        my $max_delay   = $underlying->max_suspend_trading_feed_delay;
        my $start_delay = Time::Duration::Concise::Localize->new(interval => abs($when - $start->epoch));
        if ($start_delay->seconds > $max_delay->seconds) {
            $self->missing_market_data(1);
            $self->add_error({
                    message => format_error_string(
                        'Entry tick too far away',
                        symbol    => $self->underlying->symbol,
                        delay     => $start_delay->as_concise_string,
                        permitted => $max_delay->as_concise_string,
                        start     => $start->datetime,
                    ),
                    message_to_client => localize("Missing market data for entry spot."),
                });
        }
    } elsif ($hold_seconds) {
        $self->add_error({
                message => format_error_string(
                    'No entry tick within limit',
                    limit  => $self->hold_for_entry_tick->as_string,
                    start  => $start->datetime,
                    symbol => $self->underlying->symbol,
                ),
                message_to_client => localize("Prevailing market price cannot be determined."),
            });
    }

    return $entry_tick;
}

# End of builders.

=head1 METHODS

=cut

# The pricing, greek and markup engines need the same set of arguments,
# so we provide this helper function which pulls all the revelant bits out of the object and
# returns a nice HashRef for them.
sub _build_pricing_args {
    my $self = shift;

    my $start_date           = $self->date_pricing;
    my $barriers_for_pricing = $self->_barriers_for_pricing;
    my $args                 = {
        spot            => $self->pricing_spot,
        r_rate          => $self->r_rate,
        t               => $self->timeinyears->amount,
        barrier1        => $barriers_for_pricing->{barrier1},
        barrier2        => $barriers_for_pricing->{barrier2},
        q_rate          => $self->q_rate,
        iv              => $self->pricing_vol,
        discount_rate   => $self->discount_rate,
        mu              => $self->mu,
        payouttime_code => $self->payouttime_code,
        starttime       => $start_date->epoch,
    };

    if ($self->pricing_engine_name eq 'BOM::Product::Pricing::Engine::Intraday::Forex') {
        $args->{average_tick_count}   = $self->average_tick_count;
        $args->{long_term_prediction} = $self->long_term_prediction;
        $args->{iv_with_news}         = $self->news_adjusted_pricing_vol;
    }

    return $args;
}

has [qw(pricing_vol news_adjusted_pricing_vol)] => (
    is         => 'ro',
    lazy_build => 1,
);

sub _build_pricing_vol {
    my $self = shift;

    my $vol;
    my $pen = $self->pricing_engine_name;
    if ($self->volsurface->type eq 'phased') {
        $vol = $self->volsurface->get_volatility({
            start_epoch => $self->effective_start->epoch,
            end_epoch   => $self->date_expiry->epoch
        });
    } elsif ($pen =~ /VannaVolga/) {
        $vol = $self->volsurface->get_volatility({
            days  => $self->timeindays->amount,
            delta => 50
        });
    } elsif ($pen =~ /Intraday::Forex/) {
        my $volsurface       = $self->empirical_volsurface;
        my $duration_seconds = $self->timeindays->amount * 86400;
        # volatility doesn't matter for less than 10 minutes ATM contracts,
        # where the intraday_delta_correction is the bounceback which is a function of trend, not volatility.
        my $uses_flat_vol = ($self->is_atm_bet and $duration_seconds < 10 * 60) ? 1 : 0;
        $vol = $volsurface->get_volatility({
            fill_cache            => !$self->backtest,
            current_epoch         => $self->date_pricing->epoch,
            seconds_to_expiration => $duration_seconds,
            economic_events       => $self->economic_events_for_volatility_calculation,
            uses_flat_vol         => $uses_flat_vol,
        });
        $self->long_term_prediction($volsurface->long_term_prediction);
        $self->average_tick_count($volsurface->average_tick_count);
        if ($volsurface->error) {
            $self->add_error({
                    message => format_error_string(
                        'Too few periods for historical vol calculation',
                        symbol   => $self->underlying->symbol,
                        duration => $self->remaining_time->as_concise_string,
                    ),
                    message_to_client =>
                        localize('Trading on [_1] is suspended due to missing market data.', $self->underlying->translated_display_name()),
                });
        }
    } else {
        $vol = $self->vol_at_strike;
    }

    if ($vol <= 0) {
        $self->add_error({
            message           => 'Zero volatility. Invalidate price.',
            message_to_client => localize('We could not process this contract at this time.'),
        });
    }

    return $vol;
}

has economic_events_for_volatility_calculation => (
    is         => 'ro',
    lazy_build => 1,
);

sub _build_economic_events_for_volatility_calculation {
    my $self = shift;

    my $all_events        = $self->applicable_economic_events;
    my $effective_start   = $self->effective_start;
    my $seconds_to_expiry = $self->get_time_to_expiry({from => $effective_start})->seconds;
    my $current_epoch     = $effective_start->epoch;
    # Go back another hour because we expect the maximum impact on any news would not last for more than an hour.
    my $start = $current_epoch - $seconds_to_expiry - 3600;
    # Plus 5 minutes for the shifting logic.
    # If news occurs 5 minutes before/after the contract expiration time, we shift the news triangle to 5 minutes before the contract expiry.
    my $end = $current_epoch + $seconds_to_expiry + 300;

    return [grep { $_->{release_date} >= $start and $_->{release_date} <= $end } @$all_events];
}

has applicable_economic_events => (
    is      => 'ro',
    lazy    => 1,
    builder => '_build_applicable_economic_events',
);

sub _build_applicable_economic_events {
    my $self = shift;

    my $effective_start   = $self->effective_start;
    my $seconds_to_expiry = $self->get_time_to_expiry({from => $effective_start})->seconds;
    my $current_epoch     = $effective_start->epoch;
    # Go back and forward an hour to get all the tentative events.
    my $start = $current_epoch - $seconds_to_expiry - 3600;
    my $end   = $current_epoch + $seconds_to_expiry + 3600;

    return BOM::MarketData::Fetcher::EconomicEvent->new->get_latest_events_for_period({
            from => Date::Utility->new($start),
            to   => Date::Utility->new($end)});
}

has tentative_events => (
    is         => 'ro',
    lazy_build => 1,
);

sub _build_tentative_events {
    my $self = shift;

    my %affected_currency = (
        $self->underlying->asset_symbol           => 1,
        $self->underlying->quoted_currency_symbol => 1,
    );
    return [grep { $_->{is_tentative} and $affected_currency{$_->{symbol}} } @{$self->applicable_economic_events}];
}

sub _build_news_adjusted_pricing_vol {
    my $self = shift;

    my $news_adjusted_vol = $self->pricing_vol;
    my $effective_start   = $self->effective_start;
    my $seconds_to_expiry = $self->get_time_to_expiry({from => $effective_start})->seconds;
    my $events            = $self->economic_events_for_volatility_calculation;

    # Only recalculated if there's economic_events.
    if ($seconds_to_expiry > 10 and @$events) {
        $news_adjusted_vol = $self->empirical_volsurface->get_volatility({
            fill_cache            => !$self->backtest,
            current_epoch         => $effective_start->epoch,
            seconds_to_expiration => $seconds_to_expiry,
            economic_events       => $events,
            include_news_impact   => 1,
        });
    }

    return $news_adjusted_vol;
}

sub _build_vol_at_strike {
    my $self = shift;

    my $pricing_spot = $self->pricing_spot;
    my $vol_args     = {
        strike => $self->_barriers_for_pricing->{barrier1},
        q_rate => $self->q_rate,
        r_rate => $self->r_rate,
        spot   => $pricing_spot,
        days   => $self->timeindays->amount,
    };

    if ($self->two_barriers) {
        $vol_args->{strike} = $pricing_spot;
    }

    return $self->volsurface->get_volatility($vol_args);
}

# pricing_spot - The spot used in pricing.  It may have been adjusted for corporate actions.

sub pricing_spot {
    my $self = shift;

    # Use the entry_tick if we're supposed to wait for it.
    # This will usually happen in a sell-back transaction and reflect the spot at the time of that transaction.
    my $initial_spot = ($self->hold_for_entry_tick->seconds && $self->entry_tick) ? $self->entry_tick->quote : $self->current_spot;

    if (not $initial_spot) {
        # If we could not get the correct spot to price, we will take the latest available spot at pricing time.
        # This is to prevent undefined spot being passed to BlackScholes formula that causes the code to die!!
        $initial_spot = $self->underlying->tick_at($self->date_pricing->epoch, {allow_inconsistent => 1});
        $initial_spot //= $self->underlying->pip_size;
        $self->add_error({
                message => format_error_string(
                    'Undefined spot',
                    'date pricing' => $self->date_pricing->datetime,
                    symbol         => $self->underlying->symbol
                ),
                message_to_client => localize('We could not process this contract at this time.'),
            });
    }

    if ($self->underlying->market->prefer_discrete_dividend) {
        $initial_spot += $self->dividend_adjustment->{spot};
    }

    return $initial_spot;
}

has offering_specifics => (
    is         => 'ro',
    lazy_build => 1,
);

sub _build_offering_specifics {
    my ($self) = @_;

    my $filter = {
        underlying_symbol => $self->underlying->symbol,
        contract_category => $self->category->code,
        expiry_type       => $self->expiry_type,
        start_type        => $self->start_type,
    };

    if ($self->category->code eq 'callput') {
        $filter->{barrier_category} = ($self->is_atm_bet) ? 'euro_atm' : 'euro_non_atm';
    } else {
        $filter->{barrier_category} = $BOM::Product::Offerings::BARRIER_CATEGORIES->{$self->category->code}->[0];
    }
    return get_contract_specifics($filter);
}

=head2 _payout_limit

Returns a limit for the payout if one exists on the contract

=cut

sub _payout_limit {
    my ($self) = @_;

    return $self->offering_specifics->{payout_limit}->{$self->currency};    # Even if not valid, make it 100k.
}

has 'staking_limits' => (
    is         => 'ro',
    isa        => 'HashRef',
    lazy_build => 1,
);

sub _build_staking_limits {
    my $self = shift;

    my $underlying = $self->underlying;
    my $curr       = $self->currency;

    my @possible_payout_maxes = ($self->_payout_limit);

    my $bet_limits = BOM::Platform::Static::Config::quants->{bet_limits};
    push @possible_payout_maxes, $bet_limits->{maximum_payout}->{$curr};
    push @possible_payout_maxes, $bet_limits->{maximum_payout_on_new_markets}->{$curr}
        if ($underlying->is_newly_added);
    push @possible_payout_maxes, $bet_limits->{maximum_payout_on_less_than_7day_indices_call_put}->{$curr}
        if ($self->underlying->market->name eq 'indices' and not $self->is_atm_bet and $self->timeindays->amount < 7);

    my $payout_max = min(grep { looks_like_number($_) } @possible_payout_maxes);
    my $stake_max = $payout_max;

    # Client likes lower stake/payout limit on random market.
    my $payout_min =
        ($self->underlying->market->name eq 'random')
        ? $bet_limits->{min_payout}->{random}->{$curr}
        : $bet_limits->{min_payout}->{default}->{$curr};
    my $stake_min = ($self->built_with_bom_parameters) ? $payout_min / 20 : $payout_min / 2;

    # err is included here to allow the web front-end access to the same message generated in the back-end.
    return {
        stake => {
            min => $stake_min,
            max => $stake_max,
            err => ($self->built_with_bom_parameters)
            ? localize('Contract market price is too close to final payout.')
            : localize(
                'Buy price must be between [_1] and [_2].',
                to_monetary_number_format($stake_min, 1),
                to_monetary_number_format($stake_max, 1)
            ),
        },
        payout => {
            min => $payout_min,
            max => $payout_max,
            err => localize(
                'Payout must be between [_1] and [_2].',
                to_monetary_number_format($payout_min, 1),
                to_monetary_number_format($payout_max, 1)
            ),
        },
    };
}

# Rates calculation, including quanto effects.

has [qw(mu discount_rate)] => (
    is         => 'ro',
    isa        => 'Num',
    lazy_build => 1,
);

has [qw(domqqq forqqq fordom)] => (
    is         => 'ro',
    isa        => 'HashRef',
    lazy_build => 1,
);

has priced_with => (
    is         => 'ro',
    isa        => 'Str',
    lazy_build => 1,
);

has [qw(atm_vols rho)] => (
    is         => 'ro',
    isa        => 'HashRef',
    lazy_build => 1
);

# a hash reference for slow migration of pricing engine to the new interface.
has new_interface_engine => (
    is      => 'ro',
    lazy    => 1,
    builder => '_build_new_interface_engine',
);

sub _build_new_interface_engine {
    my $self = shift;

    my %engines = (
        'Pricing::Engine::TickExpiry'           => 1,
        'Pricing::Engine::EuropeanDigitalSlope' => 1,
    );

    return $engines{$self->pricing_engine_name} // 0;
}

sub _pricing_parameters {
    my $self = shift;

    return {
        priced_with       => $self->priced_with,
        spot              => $self->pricing_spot,
        strikes           => [grep { $_ } values %{$self->_barriers_for_pricing}],
        date_start        => $self->effective_start,
        date_expiry       => $self->date_expiry,
        date_pricing      => $self->date_pricing,
        discount_rate     => $self->discount_rate,
        q_rate            => $self->q_rate,
        r_rate            => $self->r_rate,
        mu                => $self->mu,
        vol               => $self->pricing_vol,
        payouttime_code   => $self->payouttime_code,
        contract_type     => $self->pricing_code,
        underlying_symbol => $self->underlying->symbol,
        market_data       => $self->_market_data,
        market_convention => $self->_market_convention,
    };
}

sub _market_convention {
    my $self = shift;

    return {
        calculate_expiry => sub {
            my ($start, $expiry) = @_;
            my $utils = BOM::MarketData::VolSurface::Utils->new;
            return $utils->effective_date_for($expiry)->days_between($utils->effective_date_for($start));
        },
        get_rollover_time => sub {
            my $when = shift;
            return BOM::MarketData::VolSurface::Utils->new->NY1700_rollover_date_on($when);
        },
    };
}

sub _market_data {
    my $self = shift;

    # market data date is determined by for_date in underlying.
    my $for_date        = $self->underlying->for_date;
    my %underlyings     = ($self->underlying->symbol => $self->underlying);
    my $volsurface      = $self->volsurface;
    my $effective_start = $self->effective_start;
    my $date_expiry     = $self->date_expiry;
    return {
        get_vol_spread => sub {
            my $args = shift;
            return $volsurface->get_spread($args);
        },
        get_volsurface_data => sub {
            return $volsurface->surface;
        },
        get_market_rr_bf => sub {
            my $timeindays = shift;
            return $volsurface->get_market_rr_bf($timeindays);
        },
        get_volatility => sub {
            my ($args, $surface_data) = @_;
            # if there's new surface data, calculate vol from that.
            my $vol;
            if ($volsurface->type eq 'phased') {
                $vol = $volsurface->get_volatility({
                    start_epoch => $effective_start->epoch,
                    end_epoch   => $date_expiry->epoch
                });
            } elsif ($surface_data) {
                my $new_volsurface_obj = $volsurface->clone({surface => $surface_data});
                $vol = $new_volsurface_obj->get_volatility($args);
            } else {
                $vol = $volsurface->get_volatility($args);
            }

            return $vol;
        },
        get_atm_volatility => sub {
            my $args = shift;
            my $vol;
            if ($volsurface->type eq 'phased') {
                $vol = $volsurface->get_volatility({
                    start_epoch => $effective_start->epoch,
                    end_epoch   => $date_expiry->epoch
                });
            } else {
                $args->{delta} = 50;
                $vol = $volsurface->get_volatility($args);
            }

            return $vol;
        },
        get_economic_event => sub {
            my $args = shift;
            my $underlying = $underlyings{$args->{underlying_symbol}} // BOM::Market::Underlying->new({
                symbol   => $args->{underlying_symbol},
                for_date => $for_date
            });
            my ($from, $to) = map { Date::Utility->new($args->{$_}) } qw(start end);
            my %applicable_symbols = (
                USD                                 => 1,
                AUD                                 => 1,
                CAD                                 => 1,
                CNY                                 => 1,
                NZD                                 => 1,
                $underlying->quoted_currency_symbol => 1,
                $underlying->asset_symbol           => 1,
            );

            my $ee = BOM::MarketData::Fetcher::EconomicEvent->new->get_latest_events_for_period({
                from => $from,
                to   => $to
            });
            my @applicable_news =
                sort { $a->[0] <=> $b->[0] } map { [$_->{release_date}->epoch, $_] } grep { $applicable_symbols{$_->{symbol}} } @$ee;

            return @applicable_news;
        },
        get_ticks => sub {
            my $args              = shift;
            my $underlying_symbol = delete $args->{underlying_symbol};
            $args->{underlying} = $underlyings{$underlying_symbol} // BOM::Market::Underlying->new({
                symbol   => $underlying_symbol,
                for_date => $for_date
            });
            return BOM::Market::AggTicks->new->retrieve($args);
        },
        get_overnight_tenor => sub {
            return $volsurface->_ON_day;
        },
    };
}

sub _build_priced_with {
    my $self = shift;

    my $underlying = $self->underlying;

    # Everything should have a quoted currency, except our randoms.
    # However, rather than check for random directly, just do a numeraire bet if we don't know what it is.
    my $priced_with;
    if ($underlying->quoted_currency_symbol eq $self->currency or (none { $underlying->market->name eq $_ } (qw(forex commodities indices)))) {
        $priced_with = 'numeraire';
    } elsif ($underlying->asset_symbol eq $self->currency) {
        $priced_with = 'base';
    } else {
        $priced_with = 'quanto';
    }

    if ($underlying->submarket->name eq 'smart_fx') {
        $priced_with = 'numeraire';
    }

    return $priced_with;
}

sub _build_mu {
    my $self = shift;

    my $mu = $self->r_rate - $self->q_rate;

    if (first { $self->underlying->market->name eq $_ } (qw(forex commodities indices))) {
        my $rho = $self->rho->{fd_dq};
        my $vol = $self->atm_vols;
        # See [1] for Quanto Formula
        $mu = $self->r_rate - $self->q_rate - $rho * $vol->{fordom} * $vol->{domqqq};
    }

    return $mu;
}

sub _build_rho {

    my $self     = shift;
    my $atm_vols = $self->atm_vols;
    my $w        = ($self->domqqq->{underlying}->inverted) ? -1 : 1;

    my %rhos;

    $rhos{fd_dq} = 0;

    if ($self->priced_with eq 'numeraire') {
        $rhos{fd_dq} = 0;
    } elsif ($self->priced_with eq 'base') {
        $rhos{fd_dq} = -1;
    } elsif ($self->underlying->market->name eq 'forex' or $self->underlying->market->name eq 'commodities') {
        $rhos{fd_dq} =
            $w * (($atm_vols->{forqqq}**2 - $atm_vols->{fordom}**2 - $atm_vols->{domqqq}**2) / (2 * $atm_vols->{fordom} * $atm_vols->{domqqq}));
    } elsif ($self->underlying->market->name eq 'indices') {
        my $construct_args = {
            symbol   => $self->underlying->market->name,
            for_date => $self->underlying->for_date
        };
        my $rho_data = BOM::MarketData::CorrelationMatrix->new($construct_args);

        my $index           = $self->underlying->asset_symbol;
        my $payout_currency = $self->currency;
        my $tiy             = $self->timeinyears->amount;
        $rhos{fd_dq} = $rho_data->correlation_for($index, $payout_currency, $tiy);
    }

    return \%rhos;
}

has _volsurface_fetcher => (
    is         => 'ro',
    isa        => 'BOM::MarketData::Fetcher::VolSurface',
    init_arg   => undef,
    lazy_build => 1,
);

sub _build__volsurface_fetcher {
    return BOM::MarketData::Fetcher::VolSurface->new;
}

sub _vols_at_point {
    my ($self, $end_date, $days_attr) = @_;

    my $vol_args = {
        delta     => 50,
        days      => $self->$days_attr->amount,
        for_epoch => $self->effective_start->epoch,
    };

    my $market_name = $self->underlying->market->name;
    my %vols_to_use;
    foreach my $pair (qw(fordom domqqq forqqq)) {
        my $pair_ref = $self->$pair;
        $pair_ref->{volsurface} //= $self->_volsurface_fetcher->fetch_surface({
            underlying => $pair_ref->{underlying},
        });
        $pair_ref->{vol} //= $pair_ref->{volsurface}->get_volatility($vol_args);
        $vols_to_use{$pair} = $pair_ref->{vol};
    }

    if (none { $market_name eq $_ } (qw(forex commodities indices))) {
        $vols_to_use{domqqq} = $vols_to_use{fordom};
        $vols_to_use{forqqq} = $vols_to_use{domqqq};
    }

    return \%vols_to_use;
}

sub _build_atm_vols {
    my $self = shift;

    return $self->_vols_at_point($self->date_expiry, 'timeindays');
}

sub _build_domqqq {
    my $self = shift;

    my $result = {};

    if ($self->priced_with eq 'quanto') {
        $result->{underlying} = BOM::Market::Underlying->new({
            symbol   => 'frx' . $self->underlying->quoted_currency_symbol . $self->currency,
            for_date => $self->underlying->for_date
        });
        $result->{volsurface} = $self->_volsurface_fetcher->fetch_surface({
            underlying => $result->{underlying},
        });
    } else {
        $result = $self->fordom;
    }

    return $result;
}

sub _build_forqqq {
    my $self = shift;

    my $result = {};

    if ($self->priced_with eq 'quanto' and ($self->underlying->market->name eq 'forex' or $self->underlying->market->name eq 'commodities')) {
        $result->{underlying} = BOM::Market::Underlying->new({
            symbol   => 'frx' . $self->underlying->asset_symbol . $self->currency,
            for_date => $self->underlying->for_date
        });

        $result->{volsurface} = $self->_volsurface_fetcher->fetch_surface({
            underlying => $result->{underlying},
        });

    } else {
        $result = $self->domqqq;
    }

    return $result;
}

sub _build_fordom {
    my $self = shift;

    return {
        underlying => $self->underlying,
        volsurface => $self->volsurface,
    };
}

sub _build_discount_rate {
    my $self = shift;

    my %args = (
        symbol => $self->currency,
        $self->underlying->for_date ? (for_date => $self->underlying->for_date) : (),
    );
    my $curr_obj = BOM::Market::Currency->new(%args);

    return $curr_obj->rate_for($self->timeinyears->amount);
}

=head2 get_time_to_expiry

Returns a TimeInterval to expiry of the bet. For a forward start bet, it will NOT return the bet lifetime, but the time till the bet expires,
if you want to get the bet life time call it like C<$bet-E<gt>get_time_to_expiry({from =E<gt> $bet-E<gt>date_start})>.

=cut

sub get_time_to_expiry {
    my ($self, $attributes) = @_;

    $attributes->{'to'} = $self->date_expiry;

    return $self->_get_time_to_end($attributes);
}

=head2 get_time_to_settlement

Like get_time_to_expiry, but for settlement time rather than expiry.

=cut

sub get_time_to_settlement {
    my ($self, $attributes) = @_;

    $attributes->{to} = $self->date_settlement;

    return $self->_get_time_to_end($attributes);
}

# PRIVATE METHOD: _get_time_to_end
# Send in the correct 'to'
sub _get_time_to_end {
    my ($self, $attributes) = @_;

    my $end_point = $attributes->{to};
    my $from = ($attributes and $attributes->{from}) ? $attributes->{from} : $self->date_pricing;

    # Don't worry about how long past expiry
    # Let it die if they gave us nonsense.

    return Time::Duration::Concise::Localize->new(
        interval => max(0, $end_point->epoch - $from->epoch),
        locale   => BOM::Platform::Context::request()->language
    );
}

=head2 barrier_display_info

Given a tick break down how the barriers relate.

=cut

sub barrier_display_info {
    my ($self, $tick) = @_;

    my $underlying = $self->underlying;
    my $spot = defined $tick ? $tick->quote : undef;
    my @barriers;
    if ($self->two_barriers) {
        push @barriers, {barrier  => $self->high_barrier->as_absolute} if $self->high_barrier;
        push @barriers, {barrier2 => $self->low_barrier->as_absolute}  if $self->low_barrier;
    } else {
        @barriers = $self->barrier ? ({barrier => $self->barrier->as_absolute}) : ();
    }

    my %barriers;
    if ($spot) {
        foreach my $barrier (@barriers) {
            my $which  = keys %$barrier;
            my $strike = values %$barrier;
            $barriers{$which}->{amnt} = $underlying->pipsized_value($strike);
            $barriers{$which}->{dir}  = ($spot > $strike) ? localize('minus') : ($spot < $strike) ? localize('plus') : '';
            $barriers{$which}->{diff} = $underlying->pipsized_value(abs($spot - $strike)) || '';                             # Do not show 0 for 0.
            $barriers{$which}->{desc} =
                !$self->two_barriers ? localize('barrier') : $strike > $spot ? localize('high barrier') : localize('low barrier');
        }
    }

    return (barriers => \%barriers);
}

has exit_tick => (
    is         => 'ro',
    lazy_build => 1,
);

sub _build_exit_tick {
    my $self = shift;

    my $underlying = $self->underlying;
    my $exchange   = $self->exchange;

    my $exit_tick;
    if ($self->tick_expiry) {
        my $tick_number       = $self->ticks_to_expiry;
        my @ticks_since_start = @{
            $underlying->ticks_in_between_start_limit({
                    start_time => $self->date_start->epoch + 1,
                    limit      => $tick_number,
                })};
        if (@ticks_since_start == $tick_number) {
            $exit_tick = $ticks_since_start[-1];
            $self->date_expiry(Date::Utility->new($exit_tick->epoch));
        }
    } elsif ($self->expiry_daily) {
        # Expiration based on daily OHLC
        $exit_tick = $underlying->closing_tick_on($self->date_expiry->date);
    } else {
        $exit_tick = $underlying->tick_at($self->date_expiry->epoch);
    }

    if ($exit_tick and my $entry_tick = $self->entry_tick) {
        my ($first_date, $last_date) = map { Date::Utility->new($_) } ($entry_tick->epoch, $exit_tick->epoch);
        my $max_delay = $underlying->max_suspend_trading_feed_delay;
        # We should not have gotten here otherwise.
        if (not $first_date->is_before($last_date)) {
            $self->missing_market_data(1);
            $self->add_error({
                    message => format_error_string(
                        'Start tick is not before expiry tick',
                        symbol => $underlying->symbol,
                        start  => $first_date->datetime,
                        expiry => $last_date->datetime
                    ),
                    message_to_client => localize("Missing market data for contract period."),
                });
        }
        my $end_delay = Time::Duration::Concise->new(interval => $self->date_expiry->epoch - $last_date->epoch);

        if ($self->expiry_daily and not $underlying->use_official_ohlc) {
            if (    not $self->is_path_dependent
                and not $self->_has_ticks_before_close($exchange->closing_on($self->date_expiry)))
            {
                $self->missing_market_data(1);
                $self->add_error({
                        message => format_error_string(
                            'Missing ticks at close',
                            symbol => $underlying->symbol,
                            expiry => $self->date_expiry->datetime
                        ),
                        message_to_client => localize("Missing market data for exit spot."),
                    });
            }
        } elsif ($end_delay->seconds > $max_delay->seconds) {
            $self->missing_market_data(1);
            $self->add_error({
                    message => format_error_string(
                        'Exit tick too far away',
                        symbol    => $underlying->symbol,
                        delay     => $end_delay->as_concise_string,
                        permitted => $max_delay->as_concise_string,
                        expiry    => $self->date_expiry->datetime
                    ),
                    message_to_client => localize("Missing market data for exit spot."),
                });
        }
        if (not $self->expiry_daily and $underlying->intradays_must_be_same_day and $exchange->trading_days_between($first_date, $last_date)) {
            $self->add_error({
                    message => format_error_string(
                        'Exit tick date differs from entry tick date on intraday',
                        symbol => $underlying->symbol,
                        start  => $last_date->datetime,
                        expiry => $first_date->datetime,
                    ),
                    message_to_client => localize("Intraday contracts may not cross market open."),
                });
        }
        if ($self->tick_expiry) {
            my $actual_duration = Time::Duration::Concise->new(interval => $last_date->epoch - $first_date->epoch);
            if ($actual_duration->seconds > $self->max_tick_expiry_duration->seconds) {
                $self->missing_market_data(1);
                $self->add_error({
                        message => format_error_string(
                            'Tick expiry duration exceeds permitted maximum',
                            symbol    => $underlying->symbol,
                            actual    => $actual_duration->as_concise_string,
                            permitted => $self->max_tick_expiry_duration->as_concise_string
                        ),
                        message_to_client => localize("Missing market data for contract period."),
                    });
            }
        }
    }

    return $exit_tick;
}

sub _has_ticks_before_close {
    my ($self, $closing) = @_;

    my $underlying = $self->underlying;

    my $closing_tick = $underlying->tick_at($closing->epoch, {allow_inconsistent => 1});

    return (defined $closing_tick and $closing->epoch - $closing_tick->epoch > $underlying->max_suspend_trading_feed_delay->seconds) ? 0 : 1;
}

# Validation methods.

# Is this underlying or contract is disabled/suspended from trading.
sub _validate_offerings {
    my $self = shift;

    my @errors;
    if (BOM::Platform::Runtime->instance->app_config->system->suspend->trading) {
        push @errors,
            {
            message           => format_error_string('All trading suspended on system'),
            message_to_client => localize("Trading is suspended at the moment."),
            };
    }

    my $underlying      = $self->underlying;
    my $translated_name = $underlying->translated_display_name();

    if ($underlying->is_trading_suspended) {
        push @errors,
            {
            message           => format_error_string('Underlying trades suspended',      symbol => $underlying->symbol),
            message_to_client => localize('Trading on [_1] is suspended at the moment.', $translated_name),
            };
    }

    my $contract_code = $self->code;
    # check if trades are suspended on that claimtype
    my $suspend_claim_types = BOM::Platform::Runtime->instance->app_config->quants->features->suspend_claim_types;
    if (@$suspend_claim_types and first { $contract_code eq $_ } @{$suspend_claim_types}) {
        push @errors,
            {
            message           => format_error_string('Trading suspended for contract type', code => $contract_code),
            message_to_client => localize("Trading is suspended at the moment."),
            };
    }

    if (first { $_ eq $underlying->symbol } @{BOM::Platform::Runtime->instance->app_config->quants->underlyings->disabled_due_to_corporate_actions}) {
        push @errors,
            {
            message => format_error_string('Underlying trades suspended due to corporate actions', symbol => $underlying->symbol),
            message_to_client => localize('Trading on [_1] is suspended at the moment.', $translated_name),
            };
    }

    if (not $self->offering_specifics->{permitted}) {
        my $message =
            ($self->built_with_bom_parameters)
            ? localize('Resale of this contract is not offered.')
            : localize('This trade is not offered.');
        push @errors,
            {
            message => format_error_string(
                'trying unauthorised combination',
                underlying  => $self->underlying->symbol,
                expiry_type => $self->expiry_type,
                code        => $self->code,
            ),
            message_to_client => $message,
            };
    }

    return @errors;
}

sub _validate_feed {
    my $self = shift;

    return if $self->is_expired;

    my @errors;
    my $underlying      = $self->underlying;
    my $translated_name = $underlying->translated_display_name();

    if (not $self->current_tick) {
        push @errors,
            {
            message           => format_error_string('No realtime data',                              symbol => $underlying->symbol),
            message_to_client => localize('Trading on [_1] is suspended due to missing market data.', $translated_name),
            };
    } elsif ($self->exchange->is_open_at($self->date_pricing)
        and $self->date_pricing->epoch - $underlying->max_suspend_trading_feed_delay->seconds > $self->current_tick->epoch)
    {
        # only throw errors for quote too old, if the exchange is open at pricing time
        push @errors,
            {
            message           => format_error_string('Quote too old',                                 symbol => $underlying->symbol),
            message_to_client => localize('Trading on [_1] is suspended due to missing market data.', $translated_name),
            };
    }

    return @errors;
}

sub _validate_payout {
    my $self = shift;

    my @errors;

    # Extant contracts can have whatever payouts were OK then.
    return @errors if ($self->built_with_bom_parameters);

    my $bet_payout      = $self->payout;
    my $payout_currency = $self->currency;
    my $limits          = $self->staking_limits->{payout};
    my $payout_max      = $limits->{max};
    my $payout_min      = $limits->{min};

    if (not first { $_ eq $payout_currency } @{request()->available_currencies}) {
        push @errors,
            {
            message           => format_error_string('Bad payout currency', currency => $payout_currency),
            message_to_client => localize('Invalid payout currency.'),
            };
    }

    if ($bet_payout < $payout_min or $bet_payout > $payout_max) {
        push @errors,
            {
            message => format_error_string(
                'payout amount outside acceptable range',
                given => $bet_payout,
                min   => $payout_min,
                max   => $payout_max
            ),
            message_to_client => $limits->{err},
            };
    }

    my $payout_as_string = "" . $bet_payout;    #Just to be sure we're deailing with a string.
    $payout_as_string =~ s/[\.0]+$//;           # Strip trailing zeroes and decimal points to be more friendly.

    if ($bet_payout =~ /\.[0-9]{3,}/) {
        # We did the best we could to clean up looks like still too many decimals
        push @errors,
            {
            message => format_error_string(
                'payout amount has too many decimal places',
                permitted => 2,
                payout    => $bet_payout
            ),
            message_to_client => localize('Payout may not have more than two decimal places.',),
            };
    }

    return @errors;
}

sub _validate_stake {
    my $self = shift;

    my @errors;

    my $contract_stake  = $self->ask_price;
    my $contract_payout = $self->payout;
    my $limits          = $self->staking_limits->{stake};

    push @errors, $self->ask_probability->all_errors if (not $self->ask_probability->confirm_validity);

    my $stake_minimum = $limits->{min};
    my $stake_maximum = $limits->{max};

    if (not $contract_stake) {
        push @errors,
            {
            message           => format_error_string('Empty or zero stake', stake => $contract_stake),
            message_to_client => localize("Invalid stake"),
            };
    }

    if ($contract_stake < $stake_minimum or $contract_stake > $stake_maximum) {
        push @errors,
            {
            message => format_error_string(
                'stake is not within limits',
                stake => $contract_stake,
                min   => $stake_minimum,
                max   => $stake_maximum
            ),
            message_to_client => $limits->{err},
            };
    }

    # Compared as strings of maximum visible client currency width to avoid floating-point issues.
    if (sprintf("%.2f", $contract_stake) eq sprintf("%.2f", $contract_payout)) {
        my $message = ($self->built_with_bom_parameters) ? localize('Current market price is 0.') : localize('This contract offers no return.');
        push @errors,
            {
            message           => format_error_string('stake same as payout'),
            message_to_client => $message,
            };
    }

    return @errors;
}

sub _validate_input_parameters {
    my $self = shift;

    my @errors;
    my $when_epoch   = $self->date_pricing->epoch;
    my $epoch_expiry = $self->date_expiry->epoch;
    my $epoch_start  = $self->date_start->epoch;

    if ($epoch_expiry == $epoch_start) {
        push @errors,
            {
            message => format_error_string(
                'Start and Expiry times are the same',
                'start'  => $epoch_start,
                'expiry' => $epoch_expiry,
            ),
            message_to_client => localize('Expiry time cannot be equal to start time.'),
            };
    } elsif ($epoch_expiry < $epoch_start) {
        push @errors,
            {
            message => format_error_string(
                'Start must be before expiry',
                'start' => $epoch_start,
                expiry  => $epoch_expiry
            ),
            message_to_client => localize("Expiry time cannot be in the past."),
            };
    } elsif (not $self->built_with_bom_parameters and $epoch_start < $when_epoch) {
        push @errors,
            {
            message => format_error_string(
                'starts in the past',
                'start' => $epoch_start,
                'now'   => $when_epoch
            ),
            message_to_client => localize("Start time is in the past"),
            };
    } elsif (not $self->is_forward_starting and $epoch_start > $when_epoch) {
        push @errors,
            {
            message           => format_error_string('Forward time for non-forward-starting contract type', code => $self->code),
            message_to_client => localize('Start time is in the future.'),
            };
    } elsif ($self->is_forward_starting and not $self->built_with_bom_parameters) {
        # Intraday cannot be bought in the 5 mins before the bet starts, unless we've built it for that purpose.
        my $forward_starting_blackout = Time::Duration::Concise::Localize->new(
            interval => '5m',
            locale   => BOM::Platform::Context::request()->language
        );
        if ($epoch_start < $when_epoch + $forward_starting_blackout->seconds) {
            push @errors,
                {
                message => format_error_string('forward-starting blackout', 'blackout' => $forward_starting_blackout->as_concise_string),
                message_to_client =>
                    localize("Start time on forward-starting contracts must be more than [_1] from now.", $forward_starting_blackout->as_string),
                };
        }
    }

    return @errors;
}

sub _validate_sellback_conditions {
    my $self = shift;

    my @errors;

    # Contracts must be held for a minimum duration before resale.
    if (my $orig_start = $self->build_parameters->{_original_date_start}) {
        # Does not apply to unstarted forward-starting contracts
<<<<<<< HEAD
        if ($self->date_pricing->is_after($orig_start)) {
=======
        my $time = $self->_date_pricing_milliseconds // $self->date_pricing->epoch;
        if ($time > $orig_start->epoch) {
>>>>>>> c02db402
            my $minimum_hold = Time::Duration::Concise::Localize->new(
                interval => '1m',
                locale   => BOM::Platform::Context::request()->language
            );
            my $held = Time::Duration::Concise::Localize->new(interval => $self->date_start->epoch - $orig_start->epoch);
            if ($held->seconds < $minimum_hold->seconds) {
                push @errors, {
                    message => format_error_string(
                        'Contract not held long enough',
                        held => $held->as_concise_string,
                        min  => $minimum_hold->as_concise_string,
                    ),
                    message_to_client => localize('Contract must be held for [_1] before resale is offered.', $minimum_hold->as_string),

                };
            }
        }
    }

    return @errors;
}

sub _validate_trading_times {
    my $self = shift;

    my @errors;
    my $underlying = $self->underlying;
    my $exchange   = $underlying->exchange;

    if (not($exchange->trades_on($self->date_start) and $exchange->is_open_at($self->date_start))) {
        my $message =
            ($self->is_forward_starting) ? localize("The market must be open at the start time.") : localize('This market is presently closed.');
        push @errors,
            {
            message => format_error_string(
                'underlying is closed at start',
                symbol => $underlying->symbol,
                start  => $self->date_start->datetime
            ),
            message_to_client => $message . " " . localize("Try out the Random Indices which are always open.")};
    } elsif ($self->is_intraday) {
        if (not $exchange->is_open_at($self->date_expiry)) {
            my $times_link = request()->url_for('/resources/market_timesws', undef, {no_host => 1});
            push @errors,
                {
                message => format_error_string(
                    'underlying closed at expiry',
                    symbol => $underlying->symbol,
                    expiry => $self->date_expiry->datetime
                ),
                message_to_client => localize("Contract must expire during trading hours."),
                info_link         => $times_link,
                info_text         => localize('Trading Times'),
                };
        } elsif ($underlying->intradays_must_be_same_day and $exchange->closing_on($self->date_start)->epoch < $self->date_expiry->epoch) {
            push @errors,
                {
                message           => format_error_string('Intraday duration must expire on same day', symbol => $underlying->symbol),
                message_to_client => localize(
                    'Contracts on [_1] with durations under 24 hours must expire on the same trading day.',
                    $underlying->translated_display_name()
                ),
                };
        }
    } elsif (not $exchange->trades_on($self->date_expiry)) {
        push @errors,
            {
            message           => format_error_string('Exchange is closed on expiry date', expiry => $self->date_expiry->date),
            message_to_client => localize("The contract must expire on a trading day."),
            };
    } elsif ($self->expiry_daily and not $self->date_expiry->is_same_as($exchange->closing_on($self->date_expiry))) {
        push @errors,
            {
            message => format_error_string(
                'daily expiry must expire at close',
                expiry            => $self->date_expiry->datetime,
                underlying_symbol => $underlying->symbol
            ),
            message_to_client => localize(
                'Contracts on [_1] with duration more than 24 hours must expire at the end of a trading day.',
                $underlying->translated_display_name()
            ),
            };
    }

    return @errors;
}

has date_start_blackouts => (
    is         => 'ro',
    lazy_build => 1,
);

sub _build_date_start_blackouts {
    my $self = shift;

    my @periods;
    my $underlying = $self->underlying;
    my $exchange   = $underlying->exchange;
    my $start      = $self->date_start;

    if (my $sod = $exchange->opening_on($start) and my $sod_blackout = $underlying->sod_blackout_start) {
        push @periods, [$sod->epoch, $sod->plus_time_interval($sod_blackout)->epoch];
    }

    my $end_of_trading = $exchange->closing_on($start);
    if ($end_of_trading) {
        if ($self->is_intraday) {
            my $eod_blackout =
                ($self->tick_expiry and $underlying->resets_at_open) ? $self->max_tick_expiry_duration : $underlying->eod_blackout_start;
            push @periods, [$end_of_trading->minus_time_interval($eod_blackout)->epoch, $end_of_trading->epoch] if $eod_blackout;
        }

        if ($underlying->market->name eq 'indices' and not $self->is_intraday and not $self->is_atm_bet and $self->timeindays->amount <= 7) {
            push @periods, [$end_of_trading->minus_time_interval('1h')->epoch, $end_of_trading->epoch];
        }
    }

    return \@periods;
}

has date_expiry_blackouts => (
    is         => 'ro',
    lazy_build => 1,
);

sub _build_date_expiry_blackouts {
    my $self = shift;

    my @periods;
    my $underlying = $self->underlying;

    if ($self->is_intraday) {
        my $end_of_trading = $underlying->exchange->closing_on($self->date_start);
        if ($end_of_trading and my $expiry_blackout = $underlying->eod_blackout_expiry) {
            push @periods, [$end_of_trading->minus_time_interval($expiry_blackout)->epoch, $end_of_trading->epoch];
        }
    }

    return \@periods;
}

=head2 market_risk_blackouts

Periods of which we decide to stay out of the market due to high uncertainty.

=cut

has market_risk_blackouts => (
    is         => 'ro',
    lazy_build => 1,
);

sub _build_market_risk_blackouts {
    my $self = shift;

    my @blackout_periods;
    my $effective_sod = $self->effective_start->truncate_to_day;
    my $underlying    = $self->underlying;

    if ($self->is_intraday) {
        if (my @inefficient_periods = @{$underlying->inefficient_periods}) {
            push @blackout_periods, [$effective_sod->plus_time_interval($_->{start})->epoch, $effective_sod->plus_time_interval($_->{end})->epoch]
                for @inefficient_periods;
        }

        if (not $self->is_atm_bet and $self->underlying->market->name eq 'forex') {
            push @blackout_periods, [$_->{blankout}, $_->{blankout_end}] for @{$self->tentative_events};
        }

    }

    return \@blackout_periods;
}

sub _validate_start_and_expiry_date {
    my $self = shift;

    my $start_epoch     = $self->effective_start->epoch;
    my $end_epoch       = $self->date_expiry->epoch;
    my @blackout_checks = (
        [[$start_epoch], $self->date_start_blackouts,  "Trading is not available for [_1] from [_2] to [_3]"],
        [[$end_epoch],   $self->date_expiry_blackouts, "Contracts on [_1] may not expire between [_2] and [_3]"],
        [[$start_epoch, $end_epoch], $self->market_risk_blackouts, "Trading is not available for [_1] from [_2] to [_3]"],
    );

    my @args = ($self->underlying->translated_display_name);

    foreach my $blackout (@blackout_checks) {
        my ($epochs, $periods, $message_to_client) = @{$blackout}[0 .. 2];
        foreach my $period (@$periods) {
            if (first { $_ >= $period->[0] and $_ <= $period->[1] } @$epochs) {
                push @args, (Date::Utility->new($period->[0])->time_hhmmss, Date::Utility->new($period->[1])->time_hhmmss);
                return (
                    +{
                        message => format_error_string(
                            'blackout period',
                            symbol => $self->underlying->symbol,
                            from   => $period->[0],
                            to     => $period->[1],
                        ),
                        message_to_client => localize($message_to_client, @args),
                    });
            }
        }
    }

    return;
}

sub _validate_expiry_date {
    my $self = shift;

    my @errors;
    my $underlying   = $self->underlying;
    my $epoch_expiry = $self->date_expiry->epoch;
    my $exchange     = $self->exchange;
    my $times_text   = localize('Trading Times');

    if ($self->is_expired and not $self->is_path_dependent) {
        push @errors,
            {
            message           => format_error_string('already expired contract'),
            message_to_client => localize("Contract has already expired."),
            };
    }

    return @errors;
}

sub _validate_lifetime {
    my $self = shift;

    return
          ($self->tick_expiry)   ? $self->_subvalidate_lifetime_tick_expiry
        : (!$self->expiry_daily) ? $self->_subvalidate_lifetime_intraday
        :                          $self->_subvalidate_lifetime_days;
}

sub _subvalidate_lifetime_tick_expiry {
    my $self = shift;

    my @errors;
    my $expiries = $self->permitted_expiries;

    my $min_tick = $expiries->{min} // 0;    # Do we accidentally autoviv here?
    my $max_tick = $expiries->{max} // 0;
    my $invalid_duration_message =
        $min_tick == 0
        ? localize('Trading is not offered for this duration')
        : localize('Number of ticks must be between [_1] and [_2]', $min_tick, $max_tick);
    my $tick_count = $self->tick_count;

    if ($tick_count > $max_tick or $tick_count < $min_tick) {
        push @errors,
            {
            message => format_error_string(
                'Invalid tick count for tick expiry',
                actual => $tick_count,
                min    => $min_tick,
                max    => $max_tick
            ),
            message_to_client => $invalid_duration_message,
            };
    } elsif (my $entry = $self->entry_tick and my $exit = $self->exit_tick) {
        my $actual_duration = Time::Duration::Concise::Localize->new(interval => $exit->epoch - $entry->epoch);
        if ($actual_duration->seconds > $self->max_tick_expiry_duration->seconds) {
            push @errors,
                {
                message => format_error_string(
                    'Tick expiry duration exceeds permitted maximum',
                    actual    => $actual_duration->as_concise_string,
                    permitted => $self->max_tick_expiry_duration->as_concise_string,
                    symbol    => $self->underlying->symbol
                ),
                message_to_client => localize("Missing market data for contract period."),
                };
        }
    }

    return @errors;
}

sub _subvalidate_lifetime_intraday {
    my $self = shift;

    my @errors;
    my $expiries_ref = $self->permitted_expiries;
    my $duration = $self->get_time_to_expiry({from => $self->date_start})->seconds;

    # This might be empty because we don't have short-term expiries on some contracts, even though
    # it's a valid bet type for multi-day contracts.
    my $shortest = Time::Duration::Concise::Localize->new(
        interval => ($expiries_ref->{min}) ? $expiries_ref->{min}->as_concise_string : 0,
        locale => BOM::Platform::Context::request()->language
    );
    my $longest = Time::Duration::Concise::Localize->new(
        interval => ($expiries_ref->{max}) ? $expiries_ref->{max}->as_concise_string : 0,
        locale => BOM::Platform::Context::request()->language
    );
    if ($self->built_with_bom_parameters) {
        if ($shortest->seconds == 0) {
            # Apparently not offered after conversion from ATM
            push @errors,
                {
                message           => format_error_string('Intraday resale not permitted'),
                message_to_client => localize('Resale of this contract is not offered.')};
        } elsif ($duration < $shortest->seconds) {
            push @errors,
                {
                message           => format_error_string('Intraday resale too short'),
                message_to_client => localize('Resale of this contract is not offered with less than [_1] remaining.', $shortest->as_string)};
        }
    } else {
        if (not keys %$expiries_ref or $duration < $shortest->seconds or $duration > $longest->seconds) {
            my $asset_text = localize('Asset Index');
            my $asset_link = request()->url_for('/resources/asset_indexws', undef, {no_host => 1});
            push @errors,
                {
                message => format_error_string(
                    'Intraday duration not acceptable',
                    'duration seconds' => $duration,
                    symbol             => $self->underlying->symbol,
                    code               => $self->code
                ),
                message_to_client => localize('Trading is not offered for this duration.'),
                info_link         => $asset_link,
                info_text         => $asset_text,
                };
        }

    }

    return @errors;
}

sub _subvalidate_lifetime_days {
    my $self = shift;

    my @errors;
    my $underlying  = $self->underlying;
    my $exchange    = $underlying->exchange;
    my $date_expiry = $self->date_expiry;
    my $date_start  = $self->date_start;

    my $expiries_ref = $self->permitted_expiries;

    my $no_time = Time::Duration::Concise::Localize->new(
        interval => '0',
        locale   => BOM::Platform::Context::request()->language
    );
    my $min = $expiries_ref->{min} // $no_time;
    my $max = $expiries_ref->{max} // $no_time;

    my $duration_days = $exchange->trading_date_for($date_expiry)->days_between($exchange->trading_date_for($date_start));

    if ($duration_days < $min->days or $duration_days > $max->days) {
        if ($duration_days > $max->days) {
            $self->date_expiry($exchange->closing_on($self->date_start->plus_time_interval($max->days . 'd')));
        }
        my $message =
            ($self->built_with_bom_parameters)
            ? localize('Resale of this contract is not offered.')
            : localize("Trading is not offered for this duration.");
        my $asset_text = localize('Asset Index');
        my $asset_link = request()->url_for('/resources/asset_indexws', undef, {no_host => 1});
        push @errors,
            {
            message => format_error_string(
                'Daily duration is outside acceptable range',
                actual => $duration_days,
                min    => $min->as_concise_string,
                max    => $max->as_concise_string
            ),
            message_to_client => $message,
            info_link         => $asset_link,
            info_text         => $asset_text,
            };
    }
    if (not $self->is_atm_bet) {
        # For definite ATM contracts we do not have to check for upcoming holidays.
        my $times_text    = localize('Trading Times');
        my $trading_days  = $self->exchange->trading_days_between($date_start, $date_expiry);
        my $holiday_days  = $self->exchange->holiday_days_between($date_start, $date_expiry);
        my $calendar_days = $date_expiry->days_between($date_start);

        if ($calendar_days <= 7 and $holiday_days > 0) {
            my $safer_expiry = $underlying->trade_date_after($self->date_pricing->plus_time_interval('7d'));
            my $message =
                ($self->built_with_bom_parameters)
                ? localize('Resale of this contract is not offered due to market holiday during contract period.')
                : localize("Market holiday during the contract period. Select an expiry date after [_1].", $safer_expiry->date);
            # It's only safer, not safe, because if there are more holidays it still might go nuts.
            my $times_link = request()->url_for('/resources/market_timesws', undef, {no_host => 1});
            push @errors,
                {
                message           => format_error_string('underlying holidays in contract period', symbol => $self->underlying->symbol),
                message_to_client => $message,
                info_link         => $times_link,
                info_text         => $times_text,
                };
        } elsif ($underlying->market->equity and $trading_days <= 4 and $holiday_days >= 2) {
            my $safer_expiry = $date_expiry;
            my $trade_count  = $trading_days;
            while ($trade_count < 4) {
                $safer_expiry = $underlying->trade_date_after($safer_expiry);
                $trade_count++;
            }
            my $message =
                ($self->built_with_bom_parameters)
                ? localize('Resale of this contract is not offered due to market holidays during contract period.')
                : localize("Too many market holidays during the contract period. Select an expiry date after [_1].", $safer_expiry->date);
            my $times_link = request()->url_for('/resources/market_timesws', undef, {no_host => 1});
            push @errors,
                {
                message => format_error_string(
                    'Not enough trading days for calendar days',
                    trading  => $trading_days,
                    calendar => $calendar_days,
                ),
                message_to_client => $message,
                info_link         => $times_link,
                info_text         => $times_text,
                };
        }
    }
    if (
            $underlying->market->equity
        and $date_start->day_of_year >= BOM::Platform::Static::Config::quants->{bet_limits}->{holiday_blackout_start}
        and (  $date_expiry->day_of_year > $date_start->day_of_year
            or $date_expiry->day_of_year <= BOM::Platform::Static::Config::quants->{bet_limits}->{holiday_blackout_end}))
    {
        # Assumes that the black out period always extends over Jan 1 into the next year.
        my $year = $date_expiry->year;
        $year-- if ($date_expiry->day_of_year < $date_start->day_of_year);    # Expiry is into next year, already.
        my $end_of_bo =
            Date::Utility->new('31-Dec-' . $year)
            ->plus_time_interval(BOM::Platform::Static::Config::quants->{bet_limits}->{holiday_blackout_end} . 'd');
        my $message =
            ($self->built_with_bom_parameters)
            ? localize('Resale of this contract is not offered due to end-of-year market holidays.')
            : localize('Contract can not expire during the end-of-year holiday period. Select an expiry date after [_1].', $end_of_bo->date);
        push @errors,
            {
            message => format_error_string(
                'contained within holiday blackout period',
                'blackout start' => $date_start->datetime,
                'blackout end'   => $date_expiry->datetime,
            ),
            message_to_client => $message,
            };
    }

    return @errors;
}

sub _validate_volsurface {
    my $self = shift;

    my @errors;

    if ($self->build_parameters->{pricing_vol}) {
        push @errors,
            {
            message           => format_error_string('forced (not calculated) IV'),
            message_to_client => localize("Prevailing market price cannot be determined."),
            };
    }

    return @errors if $self->market->name eq 'random';

    my $surface          = $self->volsurface;
    my $now              = $self->date_pricing;
    my $standard_message = localize('Trading on [_1] is suspended due to missing market data.', $self->underlying->translated_display_name());
    my $surface_age      = Time::Duration::Concise::Localize->new(
        interval => $now->epoch - $surface->recorded_date->epoch,
        locale   => BOM::Platform::Context::request()->language
    );

    if ($surface->get_smile_flags) {
        push @errors,
            {
            message           => format_error_string('Volsurface has smile flags', symbol => $self->underlying->symbol),
            message_to_client => $standard_message,
            };
    }
    if (    $self->market->name eq 'forex'
        and $self->pricing_engine_name !~ /Intraday::Forex/
        and $self->timeindays->amount < 4
        and $surface_age->hours > 6)
    {
        push @errors,
            {
            message => format_error_string(
                'volsurface too old',
                symbol => $self->underlying->symbol,
                age    => $surface_age->as_concise_string,
                max    => '6h'
            ),
            message_to_client => $standard_message,
            };
    } elsif ($self->market->name eq 'indices' and $surface_age->hours > 24 and not $self->is_atm_bet) {
        push @errors,
            {
            message => format_error_string(
                'volsurface too old',
                symbol => $self->underlying->symbol,
                age    => $surface_age->as_concise_string,
                max    => '4h',
            ),
            message_to_client => $standard_message,
            };
    } elsif ($surface->recorded_date->days_between($self->exchange->trade_date_before($now)) < 0) {
        push @errors,
            {
            message => format_error_string(
                'volsurface too old',
                symbol          => $self->underlying->symbol,
                'recorded date' => $surface->recorded_date->datetime,
                'trade date'    => $now->datetime
            ),
            message_to_client => $standard_message,
            };
    }

    if ($self->volsurface->type eq 'moneyness') {
        if (abs($surface->spot_reference - $self->current_spot) / $self->current_spot * 100 > 5) {
            push @errors,
                {
                message => format_error_string(
                    'spot too far from surface reference',
                    symbol              => $self->underlying->symbol,
                    spot                => $self->current_spot,
                    'surface reference' => $surface->spot_reference
                ),
                message_to_client => $standard_message,
                };
        }
    }

    return @errors;
}

sub _validate_eod_market_risk {
    my $self = shift;

    my @errors;
    my $ny_1700 = BOM::MarketData::VolSurface::Utils->new->NY1700_rollover_date_on($self->date_start);
    my $ny_1600 = $ny_1700->minus_time_interval('1h');

    if (
        first { $self->market->name eq $_ } (qw(forex commodities))
            and $self->timeindays->amount <= 3
        and (
            $ny_1600->is_before($self->date_start)
            or (    $self->is_intraday
                and $ny_1600->is_before($self->date_expiry)))
        and not $self->is_atm_bet
        )
    {
        my $message =
            ($self->built_with_bom_parameters)
            ? localize('Resale of this contract is not offered.')
            : localize('The contract is not available after [_1] GMT.', $ny_1600->time_hhmm);
        push @errors,
            {
            message => format_error_string(
                'Underlying buying suspended between NY1600 and GMT0000',
                symbol   => $self->underlying->symbol,
                duration => $self->remaining_time->as_concise_string
            ),
            message_to_client => $message . ' ',
            info_link         => request()->url_for('/resources/asset_indexws'),
            info_text         => localize('View Asset Index'),
            };
    }

    return @errors;
}

has primary_validation_error => (
    is       => 'rw',
    init_arg => undef,
);

sub confirm_validity {
    my $self = shift;

    # if there's initialization error, we will not proceed anyway.
    return 0 if $self->primary_validation_error;

    # Add any new validation methods here.
    # Looking them up can be too slow for pricing speed constraints.
    my @validation_methods =
        qw(_validate_input_parameters _validate_trading_times _validate_offerings _validate_lifetime  _validate_volsurface _validate_barrier _validate_feed _validate_start_and_expiry_date _validate_sellback_conditions _validate_stake _validate_payout _validate_eod_market_risk);

    foreach my $method (@validation_methods) {
        my @err = $self->$method;
        $self->add_error($err[0]) if @err;
        return 0 if ($self->primary_validation_error);
    }

    return 1;
}

sub add_error {
    my ($self, $err) = @_;
    $err->{set_by} = __PACKAGE__;
    $self->primary_validation_error(MooseX::Role::Validatable::Error->new(%$err));
    return;
}

has default_probabilities => (
    is         => 'ro',
    lazy_build => 1,
);

sub _build_default_probabilities {
    my $self = shift;

    my %probabilities = (
        ask_probability => {
            description => 'The price we request for this contract.',
            default     => 1,
        },
        bid_probability => {
            description => 'The price we would pay for this contract.',
            default     => 0,
        },
    );
    my %map = map {
        $_ => Math::Util::CalculatedValue::Validatable->new({
            name        => $_,
            description => $probabilities{$_}{description},
            set_by      => __PACKAGE__,
            base_amount => $probabilities{$_}{default},
        });
    } keys %probabilities;

    return \%map;
}

has is_sold => (
    is      => 'ro',
    isa     => 'Bool',
    default => 0
);

# Don't mind me, I just need to make sure my attibutes are available.
with 'BOM::Product::Role::Reportable';

no Moose;

__PACKAGE__->meta->make_immutable;

1;<|MERGE_RESOLUTION|>--- conflicted
+++ resolved
@@ -2456,12 +2456,8 @@
     # Contracts must be held for a minimum duration before resale.
     if (my $orig_start = $self->build_parameters->{_original_date_start}) {
         # Does not apply to unstarted forward-starting contracts
-<<<<<<< HEAD
-        if ($self->date_pricing->is_after($orig_start)) {
-=======
         my $time = $self->_date_pricing_milliseconds // $self->date_pricing->epoch;
         if ($time > $orig_start->epoch) {
->>>>>>> c02db402
             my $minimum_hold = Time::Duration::Concise::Localize->new(
                 interval => '1m',
                 locale   => BOM::Platform::Context::request()->language
