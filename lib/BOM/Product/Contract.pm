--- conflicted
+++ resolved
@@ -1620,11 +1620,8 @@
     my $self = shift;
 
     my %engines = (
-<<<<<<< HEAD
         'Pricing::Engine::Asian'                => 1,
-=======
         'Pricing::Engine::Digits'               => 1,
->>>>>>> 305b838b
         'Pricing::Engine::TickExpiry'           => 1,
         'Pricing::Engine::EuropeanDigitalSlope' => 1,
     );
