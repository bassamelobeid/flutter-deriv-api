--- conflicted
+++ resolved
@@ -209,16 +209,6 @@
     lazy_build => 1,
 );
 
-<<<<<<< HEAD
-=======
-has category => (
-    is      => 'ro',
-    isa     => 'bom_contract_category',
-    coerce  => 1,
-    handles => [qw(supported_expiries is_path_dependent allow_forward_starting two_barriers barrier_at_start)],
-);
-
->>>>>>> 31c727f4
 has category_code => (
     is         => 'ro',
     lazy_build => 1,
@@ -572,7 +562,7 @@
     is      => 'ro',
     isa     => 'bom_contract_category',
     coerce  => 1,
-    handles => [qw(supported_expiries supported_start_types is_path_dependent allow_forward_starting two_barriers barrier_at_start)],
+    handles => [qw(supported_expiries is_path_dependent allow_forward_starting two_barriers barrier_at_start)],
 );
 
 =head2 supported_expiries
