package BOM::Product::Contract;

use Moose;

# very bad name, not sure why it needs to be
# attached to Validatable.
use MooseX::Role::Validatable::Error;
use Math::Function::Interpolator;
use Quant::Framework::Currency;
use BOM::Product::Contract::Category;
use Time::HiRes qw(time);
use List::Util qw(min max first);
use List::MoreUtils qw(none all);
use Scalar::Util qw(looks_like_number);
use BOM::Product::RiskProfile;

use BOM::Market::UnderlyingDB;
use Math::Util::CalculatedValue::Validatable;
use Date::Utility;
use BOM::Market::Underlying;
use BOM::Market::Data::Tick;
use Quant::Framework::CorrelationMatrix;
use Format::Util::Numbers qw(to_monetary_number_format roundnear);
use Time::Duration::Concise;
use BOM::Product::Types;
use Quant::Framework::VolSurface::Utils;
use BOM::Platform::Context qw(request localize);
use BOM::MarketData::VolSurface::Empirical;
use BOM::MarketData::Fetcher::VolSurface;
use Quant::Framework::EconomicEventCalendar;
use BOM::Product::Offerings qw( get_contract_specifics get_offerings_flyby);
use BOM::Platform::Static::Config;
use BOM::System::Chronicle;

# require Pricing:: modules to avoid circular dependency problems.
require BOM::Product::Pricing::Engine::Intraday::Forex;
require BOM::Product::Pricing::Engine::Intraday::Index;
require BOM::Product::Pricing::Engine::VannaVolga::Calibrated;
require Pricing::Engine::EuropeanDigitalSlope;
require Pricing::Engine::TickExpiry;
require BOM::Product::Pricing::Greeks::BlackScholes;

sub is_spread { return 0 }

has amount_type => (
    is      => 'ro',
    default => 'payout',
);

has [qw(id pricing_code display_name sentiment other_side_code payout_type payouttime)] => (
    is      => 'ro',
    default => undef,
);

has [qw(long_term_prediction)] => (
    is      => 'rw',
    default => undef,
);

has is_expired => (
    is         => 'ro',
    lazy_build => 1,
);

has missing_market_data => (
    is      => 'rw',
    isa     => 'Bool',
    default => 0
);

has category => (
    is      => 'ro',
    isa     => 'bom_contract_category',
    coerce  => 1,
    handles => [qw(supported_expiries supported_start_types is_path_dependent allow_forward_starting two_barriers)],
);

has category_code => (
    is         => 'ro',
    lazy_build => 1,
);

sub _build_category_code {
    my $self = shift;
    return $self->category->code;
}

has ticks_to_expiry => (
    is         => 'ro',
    lazy_build => 1,
);

sub _build_ticks_to_expiry {
    return shift->tick_count + 1;
}

# This is needed to determine if a contract is newly priced
# or it is repriced from an existing contract.
# Milliseconds matters since UI is reacting much faster now.
has _date_pricing_milliseconds => (
    is => 'rw',
);

has [qw(date_start date_settlement date_pricing effective_start)] => (
    is         => 'ro',
    isa        => 'bom_date_object',
    lazy_build => 1,
    coerce     => 1,
);

sub _build_date_start {
    return Date::Utility->new;
}

# user supplied duration
has duration => (is => 'ro');

sub _build_date_pricing {
    my $self = shift;
    my $time = Time::HiRes::time();
    $self->_date_pricing_milliseconds($time);
    my $now = Date::Utility->new($time);

    return ($self->has_pricing_new and $self->pricing_new)
        ? $self->date_start
        : $now;
}

has date_expiry => (
    is       => 'rw',
    isa      => 'bom_date_object',
    coerce   => 1,
    required => 1,
);

#backtest - Enable optimizations for speedier back testing.  Not suitable for production.
#tick_expiry - A boolean that indicates if a contract expires after a pre-specified number of ticks.

has [qw(backtest tick_expiry)] => (
    is      => 'ro',
    default => 0,
);

has basis_tick => (
    is         => 'ro',
    isa        => 'BOM::Market::Data::Tick',
    lazy_build => 1,
);

sub _build_basis_tick {
    my $self = shift;

    my ($basis_tick, $potential_error);

    if (not $self->pricing_new and not $self->is_forward_starting) {
        $basis_tick      = $self->entry_tick;
        $potential_error = localize('Waiting for entry tick.');
    } else {
        $basis_tick      = $self->current_tick;
        $potential_error = localize('Trading on this market is suspended due to missing market data.');
    }

    # if there's no basis tick, don't die but catch the error.
    unless ($basis_tick) {
        $basis_tick = BOM::Market::Data::Tick->new({
            # slope pricer will die with illegal division by zero error when we get the slope
            quote  => $self->underlying->pip_size * 2,
            epoch  => 1,
            symbol => $self->underlying->symbol,
        });
        $self->add_error({
            message           => "Waiting for entry tick [symbol: " . $self->underlying->symbol . "]",
            message_to_client => $potential_error,
        });
    }

    return $basis_tick;
}

has starts_as_forward_starting => (
    is      => 'ro',
    default => 0,
);

#expiry_daily - Does this bet expire at close of the exchange?
has [qw( is_atm_bet expiry_daily is_intraday expiry_type start_type payouttime_code translated_display_name is_forward_starting permitted_expiries)]
    => (
    is         => 'ro',
    lazy_build => 1,
    );

sub _build_is_atm_bet {
    my $self = shift;

    # If more euro_atm options are added, use something like Offerings to replace static 'callput'
    return ($self->category->code eq 'callput' and defined $self->barrier and $self->barrier->pip_difference == 0) ? 1 : 0;
}

sub _build_expiry_daily {
    my $self = shift;
    return $self->is_intraday ? 0 : 1;
}

sub _build_is_intraday {
    my $self              = shift;
    my $contract_duration = $self->date_expiry->epoch - $self->effective_start->epoch;
    return ($contract_duration <= 86400) ? 1 : 0;
}

sub _build_expiry_type {
    my $self = shift;

    return ($self->tick_expiry) ? 'tick' : ($self->expiry_daily) ? 'daily' : 'intraday';
}

sub _build_start_type {
    my $self = shift;
    return $self->is_forward_starting ? 'forward' : 'spot';
}

sub _build_payouttime_code {
    my $self = shift;

    return ($self->payouttime eq 'hit') ? 0 : 1;
}

sub _build_translated_display_name {
    my $self = shift;

    return unless ($self->display_name);
    return localize($self->display_name);
}

sub _build_is_forward_starting {
    my $self = shift;
    return ($self->allow_forward_starting and $self->date_pricing->is_before($self->date_start)) ? 1 : 0;
}

sub _build_permitted_expiries {
    my $self = shift;

    my $expiries_ref = $self->offering_specifics->{permitted};
    return $expiries_ref;
}

has [qw( pricing_engine_name )] => (
    is         => 'rw',
    isa        => 'Str',
    lazy_build => 1,
);

has pricing_engine => (
    is         => 'ro',
    lazy_build => 1,
);

has greek_engine => (
    is         => 'ro',
    isa        => 'BOM::Product::Pricing::Greeks',
    lazy_build => 1,
    handles    => [qw(delta vega theta gamma vanna volga)],
);

# We can't import the Factory directly as that goes circular.
# On the other hand, we want some extra info which only
# becomes available here. So, require the Factory to give us
# a coderef for how we make more of ourselves.
# This should also make it more annoying for people to call the
# constructor directly.. which we hope they will not do.
has _produce_contract_ref => (
    is       => 'ro',
    isa      => 'CodeRef',
    required => 1,
);

has currency => (
    is       => 'ro',
    isa      => 'Str',
    required => 1,
);

has [qw( longcode shortcode )] => (
    is         => 'ro',
    isa        => 'Str',
    lazy_build => 1,
);

has payout => (
    is         => 'ro',
    isa        => 'Num',
    lazy_build => 1,
);

has value => (
    is      => 'rw',
    isa     => 'Num',
    default => 0,
);

has [
    qw(q_rate
        r_rate
        pricing_mu
        )
    ] => (
    is         => 'rw',
    lazy_build => 1,
    );

has [qw(entry_tick current_tick)] => (
    is         => 'ro',
    lazy_build => 1,
);

has [
    qw( bid_price
        theo_price
        bs_price
        )
    ] => (
    is         => 'ro',
    init_arg   => undef,
    lazy_build => 1,
    );

has ask_price => (
    is         => 'ro',
    lazy_build => 1,
);

has [
    qw(vol_at_strike
        entry_spot
        current_spot)
    ] => (
    is         => 'rw',
    isa        => 'Maybe[PositiveNum]',
    lazy_build => 1,
    );

#prediction (for tick trades) is what client predicted would happen
#tick_count is for tick trades

has [qw(prediction tick_count)] => (
    is  => 'ro',
    isa => 'Maybe[Num]',
);

# pricing_new - Do we believe this to be a new unsold bet starting now (or later)?

has [qw(
        pricing_new
        )
    ] => (
    is         => 'ro',
    isa        => 'Bool',
    lazy_build => 1,
    );

=item for_sale

Was this bet built using BOM-generated parameters, as opposed to user-supplied parameters?

Be sure, as this allows us to relax some checks. Don't relax too much, as this still came from a
user at some point.. and they are wily.

This will contain the shortcode of the original bet, if we built it from one.

=cut

has for_sale => (
    is      => 'ro',
    isa     => 'Bool',
    default => 0,
);

=item max_tick_expiry_duration

A TimeInterval which expresses the maximum time a tick trade may run, even if there are missing ticks in the middle.

=cut

has max_tick_expiry_duration => (
    is      => 'ro',
    isa     => 'bom_time_interval',
    default => '5m',
    coerce  => 1,
);

has [qw(pricing_args)] => (
    is         => 'ro',
    isa        => 'HashRef',
    lazy_build => 1,
);

has build_parameters => (
    is  => 'ro',
    isa => 'HashRef',
    # Required until it goes away entirely.
    required => 1,
);

has empirical_volsurface => (
    is         => 'ro',
    lazy_build => 1,
);

has [qw(volsurface)] => (
    is         => 'rw',
    isa        => 'Quant::Framework::VolSurface',
    lazy_build => 1,
);

# discounted_probability - The discounted total probability, given the time value of the money at stake.
# timeindays/timeinyears - note that for FX contracts of >=1 duration, these values will follow the market convention of integer days
has [qw(
        ask_probability
        theo_probability
        bid_probability
        discounted_probability
        bs_probability
        timeinyears
        timeindays
        )
    ] => (
    is         => 'ro',
    isa        => 'Math::Util::CalculatedValue::Validatable',
    lazy_build => 1,
    );

#fixed_expiry - A Boolean to determine if this bet has fixed or flexible expiries.

has fixed_expiry => (
    is      => 'ro',
    default => 0,
);

has underlying => (
    is      => 'ro',
    isa     => 'bom_underlying_object',
    coerce  => 1,
    handles => [qw(market pip_size)],
);

has calendar => (
    is      => 'ro',
    isa     => 'Quant::Framework::TradingCalendar',
    lazy    => 1,
    default => sub { return shift->underlying->calendar; },
);

has opposite_contract => (
    is         => 'ro',
    isa        => 'BOM::Product::Contract',
    lazy_build => 1
);

sub _build_date_settlement {
    my $self       = shift;
    my $end_date   = $self->date_expiry;
    my $underlying = $self->underlying;

    my $date_settlement = $end_date;    # Usually we settle when we expire.
    if ($self->expiry_daily and $self->calendar->trades_on($end_date)) {
        $date_settlement = $self->calendar->settlement_on($end_date);
    }

    return $date_settlement;
}

sub _build_effective_start {
    my $self = shift;

    return
          ($self->date_pricing->is_after($self->date_expiry)) ? $self->date_start
        : ($self->date_pricing->is_after($self->date_start))  ? $self->date_pricing
        :                                                       $self->date_start;
}

sub _build_greek_engine {
    my $self = shift;
    return BOM::Product::Pricing::Greeks::BlackScholes->new({bet => $self});
}

sub _build_pricing_engine_name {
    my $self = shift;

    my $engine_name = $self->is_path_dependent ? 'BOM::Product::Pricing::Engine::VannaVolga::Calibrated' : 'Pricing::Engine::EuropeanDigitalSlope';

    if ($self->tick_expiry) {
        my @symbols = BOM::Market::UnderlyingDB->instance->get_symbols_for(
            market            => 'forex',     # forex is the only financial market that offers tick expiry contracts for now.
            contract_category => 'callput',
            expiry_type       => 'tick',
        );
        $engine_name = 'Pricing::Engine::TickExpiry' if _match_symbol(\@symbols, $self->underlying->symbol);
    } elsif (
        $self->is_intraday and not $self->is_forward_starting and grep {
            $self->market->name eq $_
        } qw(forex indices commodities)
        )
    {
        my $func = (first { $self->market->name eq $_ } qw(forex commodities)) ? 'symbols_for_intraday_fx' : 'symbols_for_intraday_index';
        my @symbols = BOM::Market::UnderlyingDB->instance->$func;
        if (_match_symbol(\@symbols, $self->underlying->symbol) and my $loc = $self->offering_specifics->{historical}) {
            my $duration = $self->remaining_time;
            my $name = $self->market->name eq 'indices' ? 'Index' : 'Forex';
            $engine_name = 'BOM::Product::Pricing::Engine::Intraday::' . $name
                if ((defined $loc->{min} and defined $loc->{max})
                and $duration->seconds <= $loc->{max}->seconds
                and $duration->seconds >= $loc->{min}->seconds);
        }
    }

    return $engine_name;
}

sub _match_symbol {
    my ($lists, $symbol) = @_;
    for (@$lists) {
        return 1 if $_ eq $symbol;
    }
    return;
}

=item pricing_engine_parameters

Extra parameters to be sent to the pricing engine.  This can be very dangerous or incorrect if you
don't know what you are doing or why.  Use with caution.

=cut

has pricing_engine_parameters => (
    is      => 'ro',
    isa     => 'HashRef',
    default => sub { return {}; },
);

sub _build_pricing_engine {
    my $self = shift;

    my $pricing_engine;
    if ($self->new_interface_engine) {
        my %pricing_parameters = map { $_ => $self->_pricing_parameters->{$_} } @{$self->pricing_engine_name->required_args};
        $pricing_engine = $self->pricing_engine_name->new(%pricing_parameters);
    } else {
        $pricing_engine = $self->pricing_engine_name->new({
                bet => $self,
                %{$self->pricing_engine_parameters}});
    }

    return $pricing_engine;
}

has remaining_time => (
    is         => 'ro',
    isa        => 'Time::Duration::Concise',
    lazy_build => 1,
);

sub _build_remaining_time {
    my $self = shift;

    my $when = ($self->date_pricing->is_after($self->date_start)) ? $self->date_pricing : $self->date_start;

    return $self->get_time_to_expiry({
        from => $when,
    });
}

sub _build_r_rate {
    my $self = shift;

    return $self->underlying->interest_rate_for($self->timeinyears->amount);
}

sub _build_q_rate {
    my $self = shift;

    my $underlying = $self->underlying;
    my $q_rate     = $underlying->dividend_rate_for($self->timeinyears->amount);

    my $rate;
    if ($underlying->market->prefer_discrete_dividend) {
        $rate = 0;
    } elsif ($self->pricing_engine_name eq 'BOM::Product::Pricing::Engine::Asian' and $underlying->market->name eq 'volidx') {
        $rate = $q_rate / 2;
    } else {
        $rate = $q_rate;
    }

    return $rate;
}

sub _build_current_spot {
    my $self = shift;

    my $spot = $self->current_tick;

    return ($spot) ? $self->underlying->pipsized_value($spot->quote) : undef;
}

sub _build_entry_spot {
    my $self = shift;

    return ($self->entry_tick) ? $self->entry_tick->quote : undef;
}

sub _build_current_tick {
    my $self = shift;

    return $self->underlying->spot_tick;
}

sub _build_pricing_new {
    my $self = shift;

    # Forward starting contract bought. Not a new contract.
    return 0 if $self->starts_as_forward_starting;
    # do not use $self->date_pricing here because milliseconds matters!
    # _date_pricing_milliseconds will not be set if date_pricing is not built.
    my $time = $self->_date_pricing_milliseconds // $self->date_pricing->epoch;
    return 0 if $time > $self->date_start->epoch;
    return 1;
}

sub _build_timeinyears {
    my $self = shift;

    my $tiy = Math::Util::CalculatedValue::Validatable->new({
        name        => 'time_in_years',
        description => 'Bet duration in years',
        set_by      => 'BOM::Product::Contract',
        base_amount => 0,
        minimum     => 0.000000001,
    });

    my $days_per_year = Math::Util::CalculatedValue::Validatable->new({
        name        => 'days_per_year',
        description => 'We use a 365 day year.',
        set_by      => 'BOM::Product::Contract',
        base_amount => 365,
    });

    $tiy->include_adjustment('add',    $self->timeindays);
    $tiy->include_adjustment('divide', $days_per_year);

    return $tiy;
}

sub _build_timeindays {
    my $self = shift;

    my $start_date = $self->effective_start;

    my $atid;
    # If market is Forex, We go with integer days as per the market convention
    if ($self->market->integer_number_of_day and not $self->priced_with_intraday_model) {
        my $recorded_date = $self->volsurface->recorded_date;
        my $utils         = Quant::Framework::VolSurface::Utils->new;
        my $days_between  = $self->date_expiry->days_between($recorded_date);
        $atid = $utils->is_before_rollover($recorded_date) ? ($days_between + 1) : $days_between;
        if ($recorded_date->day_of_week >= 5 or ($recorded_date->day_of_week == 4 and not $utils->is_before_rollover($recorded_date))) {
            $atid -= 1;
        }
        # On contract starting on Thursday expiring on Friday,
        # this algorithm will be zero. We are flooring it at 1 day.
        $atid = max(1, $atid);
    }
    # If intraday or not FX, then use the exact duration with fractions of a day.
    $atid ||= $self->get_time_to_expiry({
            from => $start_date,
        })->days;

    my $tid = Math::Util::CalculatedValue::Validatable->new({
        name        => 'time_in_days',
        description => 'Duration of this bet in days',
        set_by      => 'BOM::Product::Contract',
        minimum     => 0.000001,
        maximum     => 730,
        base_amount => $atid,
    });

    return $tid;
}

# we use pricing_engine_name matching all the time.
has priced_with_intraday_model => (
    is      => 'ro',
    lazy    => 1,
    builder => '_build_priced_with_intraday_model',
);

sub _build_priced_with_intraday_model {
    my $self = shift;

    # Intraday::Index is just a flat price + commission, so it is not considered as a model.
    return ($self->pricing_engine_name eq 'BOM::Product::Pricing::Engine::Intraday::Forex');
}

sub _build_opposite_contract {
    my $self = shift;

    # Start by making a copy of the parameters we used to build this bet.
    my %opp_parameters = %{$self->build_parameters};

    my @opposite_contract_parameters = qw(volsurface fordom forqqq domqqq);
    if ($self->pricing_new) {
        # setup the parameters for an opposite contract.
        $opp_parameters{date_start}  = $self->date_start;
        $opp_parameters{pricing_new} = 1;
        push @opposite_contract_parameters, qw(pricing_engine_name pricing_spot r_rate q_rate pricing_vol discount_rate mu barriers_for_pricing);
        push @opposite_contract_parameters, qw(empirical_volsurface long_term_prediction news_adjusted_pricing_vol)
            if $self->priced_with_intraday_model;
    } else {
        # not pricing_new will only happen when we are repricing an
        # existing contract in our system.

        # we still want to set for_sale for a forward_starting contracts
        $opp_parameters{for_sale} = 1;
        # delete traces of this contract were a forward starting contract before.
        delete $opp_parameters{starts_as_forward_starting};
        # duration could be set for an opposite contract from bad hash reference reused.
        delete $opp_parameters{duration};

        if (not $self->is_forward_starting) {
            if ($self->entry_tick) {
                foreach my $barrier ($self->two_barriers ? ('high_barrier', 'low_barrier') : ('barrier')) {
                    $opp_parameters{$barrier} = $self->$barrier->as_absolute if defined $self->$barrier;
                }
            }
            # We should be looking to move forward in time to a bet starting now.
            $opp_parameters{date_start}   = $self->date_pricing;
            $opp_parameters{date_pricing} = $self->date_pricing;
            # This should be removed in our callput ATM and non ATM minimum allowed duration is identical.
            # Currently, 'sell at market' button will appear when current spot == barrier when the duration
            # of the contract is less than the minimum duration of non ATM contract.
            $opp_parameters{is_atm_bet} = 0 if ($self->category_code eq 'callput');
        }
    }

    # Always switch out the bet type for the other side.
    $opp_parameters{'bet_type'} = $self->other_side_code;
    # Don't set the shortcode, as it will change between these.
    delete $opp_parameters{'shortcode'};
    # Save a round trip.. copy market data
    foreach my $vol_param (@opposite_contract_parameters) {
        $opp_parameters{$vol_param} = $self->$vol_param;
    }

    return $self->_produce_contract_ref->(\%opp_parameters);
}

sub _build_empirical_volsurface {
    my $self = shift;
    return BOM::MarketData::VolSurface::Empirical->new(underlying => $self->underlying);
}

sub _build_volsurface {
    my $self = shift;

    # Due to the craziness we have in volsurface cutoff. This complexity is needed!
    # FX volsurface has cutoffs at either 21:00 or 23:59 or the early close time.
    # Index volsurfaces shouldn't have cutoff concept. But due to the system design, an index surface cuts at the close of trading time on a non-DST day.
    my %submarkets = (
        major_pairs => 1,
        minor_pairs => 1
    );
    my $vol_utils = Quant::Framework::VolSurface::Utils->new;
    my $cutoff_str;
    if ($submarkets{$self->underlying->submarket->name}) {
        my $calendar       = $self->calendar;
        my $effective_date = $vol_utils->effective_date_for($self->date_pricing);
        $effective_date = $calendar->trades_on($effective_date) ? $effective_date : $calendar->trade_date_after($effective_date);
        my $cutoff_date = $calendar->closing_on($effective_date);

        $cutoff_str = $cutoff_date->time_cutoff;
    }

    return $self->_volsurface_fetcher->fetch_surface({
        underlying => $self->underlying,
        (defined $cutoff_str) ? (cutoff => $cutoff_str) : (),
    });
}

sub _build_pricing_mu {
    my $self = shift;

    return $self->mu;
}

sub _build_longcode {
    my $self = shift;

    # When we are building the longcode, we should always take the date_start to date_expiry as duration.
    # Don't use $self->expiry_type because that's use to price a contract at effective_start time.
    my $contract_duration = $self->date_expiry->epoch - $self->date_start->epoch;
    my $expiry_type = $self->tick_expiry ? 'tick' : $contract_duration > 86400 ? 'daily' : 'intraday';
    $expiry_type .= '_fixed_expiry' if $expiry_type eq 'intraday' and not $self->starts_as_forward_starting and $self->fixed_expiry;
    my $localizable_description = $self->localizable_description->{$expiry_type};

    my ($when_end, $when_start);
    if ($expiry_type eq 'intraday_fixed_expiry') {
        $when_end   = $self->date_expiry->datetime . ' GMT';
        $when_start = '';
    } elsif ($expiry_type eq 'intraday') {
        $when_end = $self->get_time_to_expiry({from => $self->date_start})->as_string;
        $when_start = $self->starts_as_forward_starting ? $self->date_start->db_timestamp . ' GMT' : localize('contract start time');
    } elsif ($expiry_type eq 'daily') {
        my $close = $self->underlying->calendar->closing_on($self->date_expiry);
        if ($close and $close->epoch != $self->date_expiry->epoch) {
            $when_end = $self->date_expiry->datetime . ' GMT';
        } else {
            $when_end = localize('close on [_1]', $self->date_expiry->date);
        }
        $when_start = '';
    } elsif ($expiry_type eq 'tick') {
        $when_end   = $self->tick_count;
        $when_start = localize('first tick');
    }
    my $payout = to_monetary_number_format($self->payout);
    my @barriers = ($self->two_barriers) ? ($self->high_barrier, $self->low_barrier) : ($self->barrier);
    @barriers = map { $_->display_text if $_ } @barriers;

    return localize($localizable_description,
        ($self->currency, $payout, $self->underlying->translated_display_name, $when_start, $when_end, @barriers));
}

=item is_after_expiry

We have two types of expiries:
- Contracts can expire when a certain number of ticks is received.
- Contracts can expire when current time has past a pre-determined expiry time.

=back

=cut

sub is_after_expiry {
    my $self = shift;

    if ($self->tick_expiry) {
        return 1
            if ($self->exit_tick || ($self->date_pricing->epoch - $self->date_start->epoch > $self->max_tick_expiry_duration->seconds));
    } else {
        return 1 if $self->get_time_to_settlement->seconds == 0;
    }

    return;
}

sub may_settle_automatically {
    my $self = shift;

    # For now, only trigger this condition when the bet is past expiry.
    return (not $self->get_time_to_settlement->seconds and not $self->is_valid_to_sell) ? 0 : 1;
}

has corporate_actions => (
    is         => 'ro',
    lazy_build => 1,
);

sub _build_corporate_actions {
    my $self = shift;

    my @actions;
    my $underlying = $self->underlying;

    if ($underlying->market->affected_by_corporate_actions) {
        my $first_day_close = $underlying->calendar->closing_on($self->date_start);
        if ($first_day_close and not $self->date_expiry->is_before($first_day_close)) {
            @actions = $self->underlying->get_applicable_corporate_actions_for_period({
                start => $self->date_start,
                end   => $self->date_pricing,
            });
        }
    }

    return \@actions;
}

# We adopt "near-far" methodology to price in dividends by adjusting spot and strike.
# This returns a hash reference with spot and barrrier adjustment for the bet period.

has dividend_adjustment => (
    is         => 'ro',
    lazy_build => 1,
);

sub _build_dividend_adjustment {
    my $self = shift;

    my $dividend_adjustment = $self->underlying->dividend_adjustments_for_period({
        start => $self->date_pricing,
        end   => $self->date_expiry,
    });

    my @corporate_actions = $self->underlying->get_applicable_corporate_actions_for_period({
        start => $self->date_pricing->truncate_to_day,
        end   => Date::Utility->new,
    });

    my $dividend_recorded_date = $dividend_adjustment->{recorded_date};

    if (scalar @corporate_actions and (first { Date::Utility->new($_->{effective_date})->is_after($dividend_recorded_date) } @corporate_actions)) {

        $self->add_error({
            message => 'Dividend is not updated  after corporate action'
                . "[dividend recorded date : "
                . $dividend_recorded_date->datetime . "] "
                . "[symbol: "
                . $self->underlying->symbol . "]",
            message_to_client => localize('Trading on this market is suspended due to missing market data.'),
        });

    }

    return $dividend_adjustment;

}

sub _build_discounted_probability {
    my $self = shift;

    my $discount = Math::Util::CalculatedValue::Validatable->new({
        name        => 'discounted_probability',
        description => 'The discounted probability for both sides of this contract.  Time value.',
        set_by      => 'BOM::Product::Contract discount_rate and bet duration',
        minimum     => 0,
        maximum     => 1,
    });

    my $quanto = Math::Util::CalculatedValue::Validatable->new({
        name        => 'discount_rate',
        description => 'The rate for the payoff currency',
        set_by      => 'BOM::Product::Contract',
        base_amount => $self->discount_rate,
    });
    my $discount_rate = Math::Util::CalculatedValue::Validatable->new({
        name        => 'discount_rate',
        description => 'Full rate to use for discounting.',
        set_by      => 'BOM::Product::Contract',
        base_amount => -1,
    });

    $discount_rate->include_adjustment('multiply', $quanto);
    $discount_rate->include_adjustment('multiply', $self->timeinyears);

    $discount->include_adjustment('exp', $discount_rate);

    return $discount;
}

sub _build_bid_probability {
    my $self = shift;

    return $self->default_probabilities->{bid_probability} if $self->primary_validation_error;

    # Effectively you get the same price as if you bought the other side to cancel.
    my $marked_down = Math::Util::CalculatedValue::Validatable->new({
        name        => 'bid_probability',
        description => 'The price we would pay for this contract.',
        set_by      => 'BOM::Product::Contract',
        minimum     => 0,
        maximum     => $self->theo_probability->amount,
    });

    $marked_down->include_adjustment('add', $self->discounted_probability);
    $self->opposite_contract->ask_probability->exclude_adjustment('deep_otm_markup');
    $marked_down->include_adjustment('subtract', $self->opposite_contract->ask_probability);

    return $marked_down;
}

sub _build_bid_price {
    my $self = shift;

    return $self->_price_from_prob('bid_probability');
}

sub _build_ask_probability {
    my $self = shift;

    my $theo_probability = $self->theo_probability;
    my $min_ask          = $self->market->deep_otm_threshold;
    my $ask_cv           = Math::Util::CalculatedValue::Validatable->new({
        name        => 'ask_probability',
        description => 'The price we request for this contract.',
        set_by      => 'BOM::Product::Contract',
        minimum     => max($min_ask, $theo_probability->amount),
        maximum     => 1,
    });

    $ask_cv->include_adjustment('reset', $self->theo_probability);
    $ask_cv->include_adjustment('add',   $self->commission_markup);

    my $max_ask = 1 - $min_ask;
    if ($ask_cv->amount > $max_ask) {
        $ask_cv->include_adjustment('reset', $self->default_probabilities->{ask_probability});
    }

    return $ask_cv;
}

sub is_valid_to_buy {
    my $self = shift;

    my $valid = $self->confirm_validity;

    return ($self->for_sale) ? $valid : $self->_report_validation_stats('buy', $valid);
}

sub is_valid_to_sell {
    my $self = shift;

    if ($self->is_sold) {
        $self->add_error({
            message           => 'Contract already sold',
            message_to_client => localize("This contract has been sold."),
        });
        return 0;
    }

    if ($self->is_after_expiry) {
        if (my ($ref, $hold_for_exit_tick) = $self->_validate_settlement_conditions) {
            $self->missing_market_data(1) if not $hold_for_exit_tick;
            $self->add_error($ref);
        }
    } elsif (not $self->is_expired and not $self->opposite_contract->is_valid_to_buy) {
        # Their errors are our errors, now!
        $self->add_error($self->opposite_contract->primary_validation_error);
    }

    if (scalar @{$self->corporate_actions}) {
        $self->add_error({
            message           => "affected by corporate action [symbol: " . $self->underlying->symbol . "]",
            message_to_client => localize("This contract is affected by corporate action."),
        });
    }

    my $passes_validation = $self->primary_validation_error ? 0 : 1;
    return $self->_report_validation_stats('sell', $passes_validation);
}

# PRIVATE method.
sub _validate_settlement_conditions {
    my $self = shift;

    my $message;
    my $hold_for_exit_tick = 0;
    if ($self->tick_expiry) {
        if (not $self->exit_tick) {
            $message = 'exit tick undefined after 5 minutes of contract start';
        } elsif ($self->exit_tick->epoch - $self->date_start->epoch > $self->max_tick_expiry_duration->seconds) {
            $message = 'no ticks within 5 minutes after contract start';
        }
    } else {
        # intraday or daily expiry
        if (not $self->entry_tick) {
            $message = 'entry tick is undefined';
        } elsif ($self->is_forward_starting
            and ($self->date_start->epoch - $self->entry_tick->epoch > $self->underlying->max_suspend_trading_feed_delay->seconds))
        {
            # A start now contract will not be bought if we have missing feed.
            # We are doing the same thing for forward starting contracts.
            $message = 'entry tick is too old';
        } elsif (not $self->exit_tick) {
            $message            = 'exit tick is undefined';
            $hold_for_exit_tick = 1;
        } elsif ($self->entry_tick->epoch == $self->exit_tick->epoch) {
            $message = 'only one tick throughout contract period';
        } elsif ($self->entry_tick->epoch > $self->exit_tick->epoch) {
            $message = 'entry tick is after exit tick';
        }
    }

    return if not $message;

    my $refund = 'The buy price of this contract will be refunded due to missing market data.';
    my $wait   = 'Please wait for contract settlement.';

    my $ref = {
        message           => $message,
        message_to_client => ($hold_for_exit_tick ? $wait : $refund),
    };

    return ($ref, $hold_for_exit_tick);
}

#  If your price is payout * some probability, just use this.
sub _price_from_prob {
    my ($self, $prob_method) = @_;
    my $price;
    if ($self->date_pricing->is_after($self->date_start) and $self->is_expired) {
        $price = $self->value;
    } else {
        $price = (defined $self->$prob_method) ? $self->payout * $self->$prob_method->amount : undef;
    }
    return (defined $price) ? roundnear(($self->{currency} eq 'JPY' ? 1 : 0.01), $price) : undef;
}

sub _build_ask_price {
    my $self = shift;

    return $self->_price_from_prob('ask_probability');
}

sub _build_payout {
    my $self = shift;

<<<<<<< HEAD
    my $commission = $self->commission_from_stake + $self->app_markup->amount;
    my $payout = max($self->ask_price, $self->_calculate_payout($commission));
=======
    my $payout = max($self->ask_price, $self->_calculate_payout($self->commission_from_stake));
>>>>>>> 9d62a132
    return roundnear(($self->{currency} eq 'JPY' ? 1 : 0.01), $payout);
}

sub _calculate_payout {
    my ($self, $base_commission) = @_;

<<<<<<< HEAD
    return $self->ask_price / ($self->theo_probability->amount + $base_commission * $self->commission_scaling_factor->amount);
}

my $commission_base_multiplier = 1;
my $commission_max_multiplier  = 2;
my $commission_min_std         = 500;
my $commission_max_std         = 25000;
my $commission_slope           = ($commission_max_multiplier - $commission_base_multiplier) / ($commission_max_std - $commission_min_std);

sub commission_multiplier {
    my ($self, $payout) = @_;

    my $theo_probability = $self->theo_probability->amount;
    my $std = $payout * sqrt($theo_probability * (1 - $theo_probability));

    return $commission_base_multiplier if $std <= $commission_min_std;
    return $commission_max_multiplier  if $std >= $commission_max_std;

    my $slope      = $commission_slope;
    my $multiplier = ($std - $commission_min_std) * $slope + 1;

    return $multiplier;
}

has commission_from_stake => (
    is         => 'ro',
    lazy_build => 1,
);

sub _build_commission_from_stake {
    my $self = shift;

    my $theo_probability = $self->theo_probability->amount;
    my $ask_price        = $self->ask_price;
    my $base_commission  = $self->base_commission;

    # payout calculated with base commission.
    my $initial_payout = $self->_calculate_payout($base_commission);
    if ($self->commission_multiplier($initial_payout) == $commission_base_multiplier) {
        # a minimum of 2 cents please, payout could be zero.
        my $minimum_commission = $initial_payout ? 0.02 / $initial_payout : 0.02;
        return max($minimum_commission, $base_commission);
    }

    # payout calculated with 2 times base commission.
    $initial_payout = $self->_calculate_payout($base_commission * 2);
    if ($self->commission_multiplier($initial_payout) == $commission_max_multiplier) {
        return $base_commission * 2;
    }

    my $a = $base_commission * $commission_slope * sqrt($theo_probability * (1 - $theo_probability));
    my $b = $theo_probability + $base_commission - $base_commission * $commission_min_std * $commission_slope;
    my $c = -$ask_price;

    # sets it to zero first.
    $initial_payout = 0;
    for my $w (1, -1) {
        my $estimated_payout = (-$b + $w * sqrt($b**2 - 4 * $a * $c)) / (2 * $a);
        if ($estimated_payout > 0) {
            $initial_payout = $estimated_payout;
            last;
        }
    }

    # die if we could not get a positive payout value.
    die 'Could not calculate a payout' unless $initial_payout;

    return $base_commission * $self->commission_multiplier($initial_payout);
=======
    return $self->ask_price / ($self->theo_probability->amount + $base_commission);
>>>>>>> 9d62a132
}

my $commission_base_multiplier = 1;
my $commission_max_multiplier  = 2;
my $commission_min_std         = 500;
my $commission_max_std         = 25000;
my $commission_slope           = ($commission_max_multiplier - $commission_base_multiplier) / ($commission_max_std - $commission_min_std);

sub commission_multiplier {
    my ($self, $payout) = @_;

    my $theo_probability = $self->theo_probability->amount;
    my $std = $payout * sqrt($theo_probability * (1 - $theo_probability));

    return $commission_base_multiplier if $std <= $commission_min_std;
    return $commission_max_multiplier  if $std >= $commission_max_std;

    my $slope      = $commission_slope;
    my $multiplier = ($std - $commission_min_std) * $slope + 1;

    return $multiplier;
}

has commission_from_stake => (
    is         => 'ro',
    lazy_build => 1,
);

sub _build_commission_from_stake {
    my $self = shift;

<<<<<<< HEAD
    return Math::Util::CalculatedValue::Validatable->new({
        name        => 'theo_probability',
        description => 'theorectical value of a contract',
        set_by      => $self->pricing_engine_name,
        base_amount => $self->theo_probability_value,
        minimum     => 0,
        maximum     => 1,
    });
}

# Application developer's commission.
# Defaults to 0%
has app_markup_percentage => (
    is      => 'ro',
    default => 0,
);

# theo_probability_value should be removed when we get rid of CalculatedValue.
has [qw(theo_probability_value app_markup_dollar_amount app_markup)] => (
    is         => 'ro',
    lazy_build => 1,
);

sub _build_theo_probability_value {
    my $self = shift;

    return $self->pricing_engine->probability if $self->new_interface_engine;
    return $self->pricing_engine->probability->amount;
}

sub _build_app_markup {
    my $self = shift;

    return Math::Util::CalculatedValue::Validatable->new({
        name        => 'app_markup',
        description => 'commission markup for app developer',
        set_by      => __PACKAGE__,
        base_amount => $self->app_markup_percentage / 100,
    });
}

sub _build_app_markup_dollar_amount {
    my $self = shift;

    my $amount;
    if ($self->amount_type eq 'stake') {
        # can't use payout directly here, because payout is adjusted by app_markup.
        my $orig_payout = $self->_calculate_payout($self->commission_from_stake);
        $amount = $self->app_markup->amount * $orig_payout;
    } else {
        $amount = $self->app_markup->amount * $self->payout;
    }

    return roundnear(0.01, $amount);
=======
    my $theo_probability    = $self->theo_probability->amount;
    my $ask_price           = $self->ask_price;
    my $base_commission     = $self->base_commission;
    my $app_commission      = $self->app_markup->amount;
    my $combined_commission = $base_commission + $app_commission;

    # payout calculated with base commission.
    my $initial_payout = $self->_calculate_payout($combined_commission);
    if ($self->commission_multiplier($initial_payout) == $commission_base_multiplier) {
        # a minimum of 2 cents please, payout could be zero.
        my $minimum_commission = $initial_payout ? 0.02 / $initial_payout : 0.02;
        return max($minimum_commission, $combined_commission);
    }

    # payout calculated with 2 times base commission.
    $combined_commission = $base_commission * 2 + $app_commission;
    $initial_payout      = $self->_calculate_payout($combined_commission);
    if ($self->commission_multiplier($initial_payout) == $commission_max_multiplier) {
        return $combined_commission;
    }

    my $a = $base_commission * $commission_slope * sqrt($theo_probability * (1 - $theo_probability));
    my $b = ($theo_probability + $base_commission - $base_commission * $commission_min_std * $commission_slope) + $app_commission;
    my $c = -$ask_price;

    # sets it to zero first.
    $initial_payout = 0;
    for my $w (1, -1) {
        my $estimated_payout = (-$b + $w * sqrt($b**2 - 4 * $a * $c)) / (2 * $a);
        if ($estimated_payout > 0) {
            $initial_payout = $estimated_payout;
            last;
        }
    }

    # die if we could not get a positive payout value.
    die 'Could not calculate a payout' unless $initial_payout;

    return $base_commission * $self->commission_multiplier($initial_payout) + $app_commission;
}

sub _build_theo_probability {
    my $self = shift;

    return Math::Util::CalculatedValue::Validatable->new({
        name        => 'theo_probability',
        description => 'theorectical value of a contract',
        set_by      => $self->pricing_engine_name,
        base_amount => $self->theo_probability_value,
        minimum     => 0,
        maximum     => 1,
    });
}

# Application developer's commission.
# Defaults to 0%
has app_markup_percentage => (
    is      => 'ro',
    default => 0,
);

# theo_probability_value should be removed when we get rid of CalculatedValue.
has [qw(theo_probability_value app_markup_dollar_amount app_markup)] => (
    is         => 'ro',
    lazy_build => 1,
);

sub _build_theo_probability_value {
    my $self = shift;

    return $self->pricing_engine->probability if $self->new_interface_engine;
    return $self->pricing_engine->probability->amount;
}

sub _build_app_markup {
    my $self = shift;

    return Math::Util::CalculatedValue::Validatable->new({
        name        => 'app_markup',
        description => 'commission markup for app developer',
        set_by      => __PACKAGE__,
        base_amount => $self->app_markup_percentage / 100,
    });
}

sub _build_app_markup_dollar_amount {
    my $self = shift;

    return roundnear(0.01, $self->app_markup->amount * $self->payout);
>>>>>>> 9d62a132
}

sub _build_bs_probability {
    my $self = shift;

    my $bs_prob;
    # Have to keep it this way until we remove CalculatedValue in Contract.
    if ($self->new_interface_engine) {
        $bs_prob = Math::Util::CalculatedValue::Validatable->new({
            name        => 'bs_probability',
            description => 'BlackScholes value of a contract',
            set_by      => $self->pricing_engine_name,
            base_amount => $self->pricing_engine->bs_probability,
        });
    } else {
        $bs_prob = $self->pricing_engine->bs_probability;
    }

    return $bs_prob;
}

sub _build_bs_price {
    my $self = shift;

    return $self->_price_from_prob('bs_probability');
}

# base_commission can be overridden on contract type level.
# When this happens, underlying base_commission is ignored.
has [qw(risk_markup commission_markup base_commission)] => (
    is         => 'ro',
    lazy_build => 1,
);

sub _build_risk_markup {
    my $self = shift;

    my $base_amount = 0;
    if ($self->pricing_engine->can('risk_markup')) {
        $base_amount = $self->new_interface_engine ? $self->pricing_engine->risk_markup : $self->pricing_engine->risk_markup->amount;
    }

    return Math::Util::CalculatedValue::Validatable->new({
        name        => 'risk_markup',
        description => 'Risk markup for a pricing model',
        set_by      => $self->pricing_engine_name,
        base_amount => $base_amount,
    });
}

sub _build_base_commission {
    my $self = shift;

    my $minimum        = BOM::Platform::Static::Config::quants->{commission}->{adjustment}->{minimum} / 100;
    my $maximum        = BOM::Platform::Static::Config::quants->{commission}->{adjustment}->{maximum} / 100;
    my $scaling_factor = BOM::Platform::Runtime->instance->app_config->quants->commission->adjustment->global_scaling / 100;
    $scaling_factor = max($minimum, min($maximum, $scaling_factor));

    return $self->underlying->base_commission * $scaling_factor;
}

sub _build_commission_markup {
    my $self = shift;

    my $base_amount   = $self->base_commission * $self->commission_multiplier($self->payout);
    my %min           = ($self->has_payout and $self->payout != 0) ? (minimum => 0.02 / $self->payout) : ();
    my $commission_cv = Math::Util::CalculatedValue::Validatable->new({
        name        => 'commission_markup',
        description => 'Commission markup for a pricing model',
        set_by      => __PACKAGE__,
        base_amount => $base_amount,
        maximum     => BOM::Platform::Static::Config::quants->{commission}->{maximum_total_markup} / 100,
        %min,
    });

<<<<<<< HEAD
    $commission_cv->include_adjustment('multiply', $self->commission_scaling_factor);
    $commission_cv->include_adjustment('add',      $self->app_markup);

    return $commission_cv;
}

has commission_scaling_factor => (
    is         => 'ro',
    lazy_build => 1,
);

sub _build_commission_scaling_factor {
    my $self = shift;

    my $minimum    = BOM::Platform::Static::Config::quants->{commission}->{adjustment}->{minimum} / 100;
    my $maximum    = BOM::Platform::Static::Config::quants->{commission}->{adjustment}->{maximum} / 100;
    my $adjustment = BOM::Platform::Runtime->instance->app_config->quants->commission->adjustment->global_scaling / 100;

    return Math::Util::CalculatedValue::Validatable->new({
        name        => 'commission_scaling_factor',
        description => 'global commission scaling factor',
        set_by      => __PACKAGE__,
        base_amount => $adjustment,
        minimum     => $minimum,
        maximum     => $maximum,
    });
=======
    $commission_cv->include_adjustment('add', $self->app_markup);

    return $commission_cv;
>>>>>>> 9d62a132
}

sub _build_theo_price {
    my $self = shift;

    return $self->_price_from_prob('theo_probability');
}

sub _build_shortcode {
    my $self = shift;

    my $shortcode_date_start = $self->is_forward_starting ? $self->date_start->epoch . 'F' : $self->date_start->epoch;
    my $shortcode_date_expiry =
          ($self->tick_expiry)  ? $self->tick_count . 'T'
        : ($self->fixed_expiry) ? $self->date_expiry->epoch . 'F'
        :                         $self->date_expiry->epoch;

    my @shortcode_elements = ($self->code, $self->underlying->symbol, $self->payout, $shortcode_date_start, $shortcode_date_expiry);

    if ($self->two_barriers) {
        push @shortcode_elements, ($self->high_barrier->for_shortcode, $self->low_barrier->for_shortcode);
    } elsif ($self->barrier) {
        # Having a hardcoded 0 for single barrier is dumb.
        # We should get rid of this legacy
        push @shortcode_elements, ($self->barrier->for_shortcode, 0);
    }

    return uc join '_', @shortcode_elements;
}

sub _build_entry_tick {
    my $self = shift;

    # entry tick if never defined if it is a newly priced contract.
    return if $self->pricing_new;
    my $entry_epoch = $self->date_start->epoch;
    return $self->underlying->tick_at($entry_epoch) if $self->starts_as_forward_starting;
    return $self->underlying->next_tick_after($entry_epoch);
}

# End of builders.

=head1 METHODS

=cut

# The pricing, greek and markup engines need the same set of arguments,
# so we provide this helper function which pulls all the revelant bits out of the object and
# returns a nice HashRef for them.
sub _build_pricing_args {
    my $self = shift;

    my $start_date           = $self->date_pricing;
    my $barriers_for_pricing = $self->barriers_for_pricing;
    my $args                 = {
        spot            => $self->pricing_spot,
        r_rate          => $self->r_rate,
        t               => $self->timeinyears->amount,
        barrier1        => $barriers_for_pricing->{barrier1},
        barrier2        => $barriers_for_pricing->{barrier2},
        q_rate          => $self->q_rate,
        iv              => $self->pricing_vol,
        discount_rate   => $self->discount_rate,
        mu              => $self->mu,
        payouttime_code => $self->payouttime_code,
    };

    if ($self->priced_with_intraday_model) {
        $args->{long_term_prediction} = $self->long_term_prediction;
        $args->{iv_with_news}         = $self->news_adjusted_pricing_vol;
    }

    return $args;
}

has [qw(pricing_vol news_adjusted_pricing_vol)] => (
    is         => 'ro',
    lazy_build => 1,
);

sub _build_pricing_vol {
    my $self = shift;

    my $vol;
    my $pen = $self->pricing_engine_name;
    if ($pen =~ /VannaVolga/) {
        $vol = $self->volsurface->get_volatility({
            days  => $self->timeindays->amount,
            delta => 50
        });
    } elsif ($self->priced_with_intraday_model) {
        my $volsurface       = $self->empirical_volsurface;
        my $duration_seconds = $self->timeindays->amount * 86400;
        # volatility doesn't matter for less than 10 minutes ATM contracts,
        # where the intraday_delta_correction is the bounceback which is a function of trend, not volatility.
        my $uses_flat_vol = ($self->is_atm_bet and $duration_seconds < 10 * 60) ? 1 : 0;
        $vol = $volsurface->get_volatility({
            fill_cache            => !$self->backtest,
            current_epoch         => $self->date_pricing->epoch,
            seconds_to_expiration => $duration_seconds,
            economic_events       => $self->economic_events_for_volatility_calculation,
            uses_flat_vol         => $uses_flat_vol,
        });
        $self->long_term_prediction($volsurface->long_term_prediction);
        if ($volsurface->error) {
            $self->add_error({
                message => 'Too few periods for historical vol calculation '
                    . "[symbol: "
                    . $self->underlying->symbol . "] "
                    . "[duration: "
                    . $self->remaining_time->as_concise_string . "]",
                message_to_client => localize('Trading on this market is suspended due to missing market data.'),
            });
        }
    } else {
        $vol = $self->vol_at_strike;
    }

    if ($vol <= 0) {
        $self->add_error({
            message           => 'Zero volatility. Invalidate price.',
            message_to_client => localize('We could not process this contract at this time.'),
        });
    }

    return $vol;
}

has economic_events_for_volatility_calculation => (
    is         => 'ro',
    lazy_build => 1,
);

sub _build_economic_events_for_volatility_calculation {
    my $self = shift;

    my $all_events        = $self->applicable_economic_events;
    my $effective_start   = $self->effective_start;
    my $seconds_to_expiry = $self->get_time_to_expiry({from => $effective_start})->seconds;
    my $current_epoch     = $effective_start->epoch;
    # Go back another hour because we expect the maximum impact on any news would not last for more than an hour.
    my $start = $current_epoch - $seconds_to_expiry - 3600;
    # Plus 5 minutes for the shifting logic.
    # If news occurs 5 minutes before/after the contract expiration time, we shift the news triangle to 5 minutes before the contract expiry.
    my $end = $current_epoch + $seconds_to_expiry + 300;

    return [grep { $_->{release_date} >= $start and $_->{release_date} <= $end } @$all_events];
}

has applicable_economic_events => (
    is      => 'ro',
    lazy    => 1,
    builder => '_build_applicable_economic_events',
);

sub _build_applicable_economic_events {
    my $self = shift;

    my $effective_start   = $self->effective_start;
    my $seconds_to_expiry = $self->get_time_to_expiry({from => $effective_start})->seconds;
    my $current_epoch     = $effective_start->epoch;
    # Go back and forward an hour to get all the tentative events.
    my $start = $current_epoch - $seconds_to_expiry - 3600;
    my $end   = $current_epoch + $seconds_to_expiry + 3600;

    return Quant::Framework::EconomicEventCalendar->new({
            chronicle_reader => BOM::System::Chronicle::get_chronicle_reader($self->underlying->for_date),
        }
        )->get_latest_events_for_period({
            from => Date::Utility->new($start),
            to   => Date::Utility->new($end)});
}

has tentative_events => (
    is         => 'ro',
    lazy_build => 1,
);

sub _build_tentative_events {
    my $self = shift;

    my %affected_currency = (
        $self->underlying->asset_symbol           => 1,
        $self->underlying->quoted_currency_symbol => 1,
    );
    return [grep { $_->{is_tentative} and $affected_currency{$_->{symbol}} } @{$self->applicable_economic_events}];
}

sub _build_news_adjusted_pricing_vol {
    my $self = shift;

    my $news_adjusted_vol = $self->pricing_vol;
    my $effective_start   = $self->effective_start;
    my $seconds_to_expiry = $self->get_time_to_expiry({from => $effective_start})->seconds;
    my $events            = $self->economic_events_for_volatility_calculation;

    # Only recalculated if there's economic_events.
    if ($seconds_to_expiry > 10 and @$events) {
        $news_adjusted_vol = $self->empirical_volsurface->get_volatility({
            fill_cache            => !$self->backtest,
            current_epoch         => $effective_start->epoch,
            seconds_to_expiration => $seconds_to_expiry,
            economic_events       => $events,
            include_news_impact   => 1,
        });
    }

    return $news_adjusted_vol;
}

sub _build_vol_at_strike {
    my $self = shift;

    my $pricing_spot = $self->pricing_spot;
    my $vol_args     = {
        strike => $self->barriers_for_pricing->{barrier1},
        q_rate => $self->q_rate,
        r_rate => $self->r_rate,
        spot   => $pricing_spot,
        days   => $self->timeindays->amount,
    };

    if ($self->two_barriers) {
        $vol_args->{strike} = $pricing_spot;
    }

    return $self->volsurface->get_volatility($vol_args);
}

# pricing_spot - The spot used in pricing.  It may have been adjusted for corporate actions.
has pricing_spot => (
    is         => 'ro',
    lazy_build => 1,
);

sub _build_pricing_spot {
    my $self = shift;

    # always use current spot to price for sale or buy.
    my $initial_spot;
    if ($self->current_tick) {
        $initial_spot = $self->current_tick->quote;
        # take note of this only when we are trying to sell a contract
        $self->sell_tick($self->current_tick) if $self->for_sale;
    } else {
        # If we could not get the correct spot to price, we will take the latest available spot at pricing time.
        # This is to prevent undefined spot being passed to BlackScholes formula that causes the code to die!!
        $initial_spot = $self->underlying->tick_at($self->date_pricing->epoch, {allow_inconsistent => 1});
        $initial_spot //= $self->underlying->pip_size * 2;
        $self->add_error({
            message => 'Undefined spot '
                . "[date pricing: "
                . $self->date_pricing->datetime . "] "
                . "[symbol: "
                . $self->underlying->symbol . "]",
            message_to_client => localize('We could not process this contract at this time.'),
        });
    }

    if ($self->underlying->market->prefer_discrete_dividend) {
        $initial_spot += $self->dividend_adjustment->{spot};
    }

    return $initial_spot;
}

=head2 sell_tick

The tick that we sold the contract at.

=cut

has sell_tick => (
    is      => 'rw',
    default => undef,
);

has [qw(offering_specifics barrier_category)] => (
    is         => 'ro',
    lazy_build => 1,
);

sub _build_offering_specifics {
    my ($self) = @_;

    my $filter = {
        underlying_symbol => $self->underlying->symbol,
        contract_category => $self->category->code,
        expiry_type       => $self->expiry_type,
        start_type        => $self->start_type,
        barrier_category  => $self->barrier_category,
    };

    return get_contract_specifics($filter);
}

sub _build_barrier_category {
    my $self = shift;

    my $barrier_category;
    if ($self->category->code eq 'callput') {
        $barrier_category = ($self->is_atm_bet) ? 'euro_atm' : 'euro_non_atm';
    } else {
        $barrier_category = $BOM::Product::Offerings::BARRIER_CATEGORIES->{$self->category->code}->[0];
    }

    return $barrier_category;
}

has 'staking_limits' => (
    is         => 'ro',
    isa        => 'HashRef',
    lazy_build => 1,
);

sub _build_staking_limits {
    my $self = shift;

    my $underlying = $self->underlying;
    my $curr       = $self->currency;

    my $static                    = BOM::Platform::Static::Config::quants;
    my $bet_limits                = $static->{bet_limits};
    my $per_contract_payout_limit = $static->{risk_profile}{$self->risk_profile->get_risk_profile}{payout}{$self->currency};
    my @possible_payout_maxes     = ($bet_limits->{maximum_payout}->{$curr}, $per_contract_payout_limit);

    my $payout_max = min(grep { looks_like_number($_) } @possible_payout_maxes);
    my $payout_min =
        ($self->underlying->market->name eq 'volidx')
        ? $bet_limits->{min_payout}->{volidx}->{$curr}
        : $bet_limits->{min_payout}->{default}->{$curr};
    my $stake_min = ($self->for_sale) ? $payout_min / 20 : $payout_min / 2;

    my $message_to_client_array;
    my $message_to_client;
    if ($self->for_sale) {
        $message_to_client = localize('Contract market price is too close to final payout.');
    } else {
        $message_to_client = localize(
            'Minimum stake of [_1] and maximum payout of [_2]',
            to_monetary_number_format($stake_min),
            to_monetary_number_format($payout_max));
        $message_to_client_array =
            ['Minimum stake of [_1] and maximum payout of [_2]', to_monetary_number_format($stake_min), to_monetary_number_format($payout_max)];
    }

    return {
        min                     => $stake_min,
        max                     => $payout_max,
        message_to_client       => $message_to_client,
        message_to_client_array => $message_to_client_array,
    };
}

# Rates calculation, including quanto effects.

has [qw(mu discount_rate)] => (
    is         => 'ro',
    isa        => 'Num',
    lazy_build => 1,
);

has [qw(domqqq forqqq fordom)] => (
    is         => 'ro',
    isa        => 'HashRef',
    lazy_build => 1,
);

has priced_with => (
    is         => 'ro',
    isa        => 'Str',
    lazy_build => 1,
);

has [qw(atm_vols rho)] => (
    is         => 'ro',
    isa        => 'HashRef',
    lazy_build => 1
);

# a hash reference for slow migration of pricing engine to the new interface.
has new_interface_engine => (
    is      => 'ro',
    lazy    => 1,
    builder => '_build_new_interface_engine',
);

sub _build_new_interface_engine {
    my $self = shift;

    my %engines = (
        'Pricing::Engine::TickExpiry'           => 1,
        'Pricing::Engine::EuropeanDigitalSlope' => 1,
    );

    return $engines{$self->pricing_engine_name} // 0;
}

sub _pricing_parameters {
    my $self = shift;

    return {
        priced_with       => $self->priced_with,
        spot              => $self->pricing_spot,
        strikes           => [grep { $_ } values %{$self->barriers_for_pricing}],
        date_start        => $self->effective_start,
        date_expiry       => $self->date_expiry,
        date_pricing      => $self->date_pricing,
        discount_rate     => $self->discount_rate,
        q_rate            => $self->q_rate,
        r_rate            => $self->r_rate,
        mu                => $self->mu,
        vol               => $self->pricing_vol,
        payouttime_code   => $self->payouttime_code,
        contract_type     => $self->pricing_code,
        underlying_symbol => $self->underlying->symbol,
        market_data       => $self->_market_data,
        market_convention => $self->_market_convention,
    };
}

sub _market_convention {
    my $self = shift;

    return {
        calculate_expiry => sub {
            my ($start, $expiry) = @_;
            my $utils = Quant::Framework::VolSurface::Utils->new;
            return $utils->effective_date_for($expiry)->days_between($utils->effective_date_for($start));
        },
        get_rollover_time => sub {
            my $when = shift;
            return Quant::Framework::VolSurface::Utils->new->NY1700_rollover_date_on($when);
        },
    };
}

sub _market_data {
    my $self = shift;

    # market data date is determined by for_date in underlying.
    my $for_date        = $self->underlying->for_date;
    my %underlyings     = ($self->underlying->symbol => $self->underlying);
    my $volsurface      = $self->volsurface;
    my $effective_start = $self->effective_start;
    my $date_expiry     = $self->date_expiry;
    return {
        get_vol_spread => sub {
            my $args = shift;
            return $volsurface->get_spread($args);
        },
        get_volsurface_data => sub {
            return $volsurface->surface;
        },
        get_market_rr_bf => sub {
            my $timeindays = shift;
            return $volsurface->get_market_rr_bf($timeindays);
        },
        get_volatility => sub {
            my ($args, $surface_data) = @_;
            # if there's new surface data, calculate vol from that.
            my $vol;
            if ($surface_data) {
                my $new_volsurface_obj = $volsurface->clone({surface => $surface_data});
                $vol = $new_volsurface_obj->get_volatility($args);
            } else {
                $vol = $volsurface->get_volatility($args);
            }

            return $vol;
        },
        get_atm_volatility => sub {
            my $args = shift;

            $args->{delta} = 50;
            my $vol = $volsurface->get_volatility($args);

            return $vol;
        },
        get_economic_event => sub {
            my $args = shift;
            my $underlying = $underlyings{$args->{underlying_symbol}} // BOM::Market::Underlying->new({
                symbol   => $args->{underlying_symbol},
                for_date => $for_date
            });
            my ($from, $to) = map { Date::Utility->new($args->{$_}) } qw(start end);
            my %applicable_symbols = (
                USD                                 => 1,
                AUD                                 => 1,
                CAD                                 => 1,
                CNY                                 => 1,
                NZD                                 => 1,
                $underlying->quoted_currency_symbol => 1,
                $underlying->asset_symbol           => 1,
            );

            my $ee = Quant::Framework::EconomicEventCalendar->new({
                    chronicle_reader => BOM::System::Chronicle::get_chronicle_reader($for_date),
                }
                )->get_latest_events_for_period({
                    from => $from,
                    to   => $to
                });

            my @applicable_news =
                sort { $a->{release_date} <=> $b->{release_date} } grep { $applicable_symbols{$_->{symbol}} } @$ee;

            return @applicable_news;
        },
        get_ticks => sub {
            my $args              = shift;
            my $underlying_symbol = delete $args->{underlying_symbol};
            $args->{underlying} = $underlyings{$underlying_symbol} // BOM::Market::Underlying->new({
                symbol   => $underlying_symbol,
                for_date => $for_date
            });
            return BOM::Market::AggTicks->new->retrieve($args);
        },
        get_overnight_tenor => sub {
            return $volsurface->_ON_day;
        },
    };
}

sub _build_priced_with {
    my $self = shift;

    my $underlying = $self->underlying;

    # Everything should have a quoted currency, except our randoms.
    # However, rather than check for random directly, just do a numeraire bet if we don't know what it is.
    my $priced_with;
    if ($underlying->quoted_currency_symbol eq $self->currency or (none { $underlying->market->name eq $_ } (qw(forex commodities indices)))) {
        $priced_with = 'numeraire';
    } elsif ($underlying->asset_symbol eq $self->currency) {
        $priced_with = 'base';
    } else {
        $priced_with = 'quanto';
    }

    if ($underlying->submarket->name eq 'smart_fx') {
        $priced_with = 'numeraire';
    }

    return $priced_with;
}

sub _build_mu {
    my $self = shift;

    my $mu = $self->r_rate - $self->q_rate;

    if (first { $self->underlying->market->name eq $_ } (qw(forex commodities indices))) {
        my $rho = $self->rho->{fd_dq};
        my $vol = $self->atm_vols;
        # See [1] for Quanto Formula
        $mu = $self->r_rate - $self->q_rate - $rho * $vol->{fordom} * $vol->{domqqq};
    }

    return $mu;
}

sub _build_rho {

    my $self     = shift;
    my $atm_vols = $self->atm_vols;
    my $w        = ($self->domqqq->{underlying}->inverted) ? -1 : 1;

    my %rhos;

    $rhos{fd_dq} = 0;

    if ($self->priced_with eq 'numeraire') {
        $rhos{fd_dq} = 0;
    } elsif ($self->priced_with eq 'base') {
        $rhos{fd_dq} = -1;
    } elsif ($self->underlying->market->name eq 'forex' or $self->underlying->market->name eq 'commodities') {
        $rhos{fd_dq} =
            $w * (($atm_vols->{forqqq}**2 - $atm_vols->{fordom}**2 - $atm_vols->{domqqq}**2) / (2 * $atm_vols->{fordom} * $atm_vols->{domqqq}));
    } elsif ($self->underlying->market->name eq 'indices') {
        my $construct_args = {
            symbol           => $self->underlying->market->name,
            for_date         => $self->underlying->for_date,
            chronicle_reader => BOM::System::Chronicle::get_chronicle_reader($self->underlying->for_date),
        };
        my $rho_data = Quant::Framework::CorrelationMatrix->new($construct_args);

        my $index           = $self->underlying->asset_symbol;
        my $payout_currency = $self->currency;
        my $tiy             = $self->timeinyears->amount;
        my $correlation_u   = BOM::Market::Underlying->new($index);

        $rhos{fd_dq} = $rho_data->correlation_for($index, $payout_currency, $tiy, $correlation_u->expiry_conventions);
    }

    return \%rhos;
}

has _volsurface_fetcher => (
    is         => 'ro',
    isa        => 'BOM::MarketData::Fetcher::VolSurface',
    init_arg   => undef,
    lazy_build => 1,
);

sub _build__volsurface_fetcher {
    return BOM::MarketData::Fetcher::VolSurface->new;
}

sub _vols_at_point {
    my ($self, $end_date, $days_attr) = @_;

    my $vol_args = {
        delta     => 50,
        days      => $self->$days_attr->amount,
        for_epoch => $self->effective_start->epoch,
    };

    my $market_name = $self->underlying->market->name;
    my %vols_to_use;
    foreach my $pair (qw(fordom domqqq forqqq)) {
        my $pair_ref = $self->$pair;
        $pair_ref->{volsurface} //= $self->_volsurface_fetcher->fetch_surface({
            underlying => $pair_ref->{underlying},
        });
        $pair_ref->{vol} //= $pair_ref->{volsurface}->get_volatility($vol_args);
        $vols_to_use{$pair} = $pair_ref->{vol};
    }

    if (none { $market_name eq $_ } (qw(forex commodities indices))) {
        $vols_to_use{domqqq} = $vols_to_use{fordom};
        $vols_to_use{forqqq} = $vols_to_use{domqqq};
    }

    return \%vols_to_use;
}

sub _build_atm_vols {
    my $self = shift;

    return $self->_vols_at_point($self->date_expiry, 'timeindays');
}

sub _build_domqqq {
    my $self = shift;

    my $result = {};

    if ($self->priced_with eq 'quanto') {
        $result->{underlying} = BOM::Market::Underlying->new({
            symbol   => 'frx' . $self->underlying->quoted_currency_symbol . $self->currency,
            for_date => $self->underlying->for_date
        });
        $result->{volsurface} = $self->_volsurface_fetcher->fetch_surface({
            underlying => $result->{underlying},
        });
    } else {
        $result = $self->fordom;
    }

    return $result;
}

sub _build_forqqq {
    my $self = shift;

    my $result = {};

    if ($self->priced_with eq 'quanto' and ($self->underlying->market->name eq 'forex' or $self->underlying->market->name eq 'commodities')) {
        $result->{underlying} = BOM::Market::Underlying->new({
            symbol   => 'frx' . $self->underlying->asset_symbol . $self->currency,
            for_date => $self->underlying->for_date
        });

        $result->{volsurface} = $self->_volsurface_fetcher->fetch_surface({
            underlying => $result->{underlying},
        });

    } else {
        $result = $self->domqqq;
    }

    return $result;
}

sub _build_fordom {
    my $self = shift;

    return {
        underlying => $self->underlying,
        volsurface => $self->volsurface,
    };
}

sub _build_discount_rate {
    my $self = shift;

    my %args = (
        symbol => $self->currency,
        $self->underlying->for_date ? (for_date => $self->underlying->for_date) : (),
        chronicle_reader => BOM::System::Chronicle::get_chronicle_reader($self->underlying->for_date),
        chronicle_writer => BOM::System::Chronicle::get_chronicle_writer(),
    );
    my $curr_obj = Quant::Framework::Currency->new(%args);

    return $curr_obj->rate_for($self->timeinyears->amount);
}

=head2 get_time_to_expiry

Returns a TimeInterval to expiry of the bet. For a forward start bet, it will NOT return the bet lifetime, but the time till the bet expires,
if you want to get the bet life time call it like C<$bet-E<gt>get_time_to_expiry({from =E<gt> $bet-E<gt>date_start})>.

=cut

sub get_time_to_expiry {
    my ($self, $attributes) = @_;

    $attributes->{'to'} = $self->date_expiry;

    return $self->_get_time_to_end($attributes);
}

=head2 get_time_to_settlement

Like get_time_to_expiry, but for settlement time rather than expiry.

=cut

sub get_time_to_settlement {
    my ($self, $attributes) = @_;

    $attributes->{to} = $self->date_settlement;

    return $self->_get_time_to_end($attributes);
}

# PRIVATE METHOD: _get_time_to_end
# Send in the correct 'to'
sub _get_time_to_end {
    my ($self, $attributes) = @_;

    my $end_point = $attributes->{to};
    my $from = ($attributes and $attributes->{from}) ? $attributes->{from} : $self->date_pricing;

    # Don't worry about how long past expiry
    # Let it die if they gave us nonsense.

    return Time::Duration::Concise->new(
        interval => max(0, $end_point->epoch - $from->epoch),
    );
}

=head2 barrier_display_info

Given a tick break down how the barriers relate.

=cut

sub barrier_display_info {
    my ($self, $tick) = @_;

    my $underlying = $self->underlying;
    my $spot = defined $tick ? $tick->quote : undef;
    my @barriers;
    if ($self->two_barriers) {
        push @barriers, {barrier  => $self->high_barrier->as_absolute} if $self->high_barrier;
        push @barriers, {barrier2 => $self->low_barrier->as_absolute}  if $self->low_barrier;
    } else {
        @barriers = $self->barrier ? ({barrier => $self->barrier->as_absolute}) : ();
    }

    my %barriers;
    if ($spot) {
        foreach my $barrier (@barriers) {
            my $which  = keys %$barrier;
            my $strike = values %$barrier;
            $barriers{$which}->{amnt} = $underlying->pipsized_value($strike);
            $barriers{$which}->{dir}  = ($spot > $strike) ? localize('minus') : ($spot < $strike) ? localize('plus') : '';
            $barriers{$which}->{diff} = $underlying->pipsized_value(abs($spot - $strike)) || '';                             # Do not show 0 for 0.
            $barriers{$which}->{desc} =
                !$self->two_barriers ? localize('barrier') : $strike > $spot ? localize('high barrier') : localize('low barrier');
        }
    }

    return (barriers => \%barriers);
}

has exit_tick => (
    is         => 'ro',
    lazy_build => 1,
);

sub _build_exit_tick {
    my $self = shift;

    my $underlying = $self->underlying;
    my $exit_tick;
    if ($self->tick_expiry) {
        my $tick_number       = $self->ticks_to_expiry;
        my @ticks_since_start = @{
            $underlying->ticks_in_between_start_limit({
                    start_time => $self->date_start->epoch + 1,
                    limit      => $tick_number,
                })};
        # We wait for the n-th tick to settle tick expiry contract.
        # But the maximum waiting period is 5 minutes.
        if (@ticks_since_start == $tick_number) {
            $exit_tick = $ticks_since_start[-1];
            $self->date_expiry(Date::Utility->new($exit_tick->epoch));
        }
    } elsif ($self->expiry_daily) {
        # Expiration based on daily OHLC
        $exit_tick = $underlying->closing_tick_on($self->date_expiry->date);
    } else {
        $exit_tick = $underlying->tick_at($self->date_expiry->epoch);
    }

    if ($self->entry_tick and $exit_tick) {
        my ($entry_tick_date, $exit_tick_date) = map { Date::Utility->new($_) } ($self->entry_tick->epoch, $exit_tick->epoch);
        if (    not $self->expiry_daily
            and $underlying->intradays_must_be_same_day
            and $self->calendar->trading_days_between($entry_tick_date, $exit_tick_date))
        {
            $self->add_error({
                message => 'Exit tick date differs from entry tick date on intraday '
                    . "[symbol: "
                    . $underlying->symbol . "] "
                    . "[start: "
                    . $exit_tick_date->datetime . "] "
                    . "[expiry: "
                    . $entry_tick_date->datetime . "]",
                message_to_client => localize("Intraday contracts may not cross market open."),
            });
        }
    }

    return $exit_tick;
}

# Validation methods.

# Is this underlying or contract is disabled/suspended from trading.
sub _validate_offerings {
    my $self = shift;

    my $message_to_client = localize('This trade is temporarily unavailable.');

    if (BOM::Platform::Runtime->instance->app_config->system->suspend->trading) {
        return {
            message           => 'All trading suspended on system',
            message_to_client => $message_to_client,
        };
    }

    my $underlying      = $self->underlying;
    my $translated_name = $underlying->translated_display_name();

    if ($underlying->is_trading_suspended) {
        return {
            message           => "Underlying trades suspended [symbol: " . $underlying->symbol . "]",
            message_to_client => $message_to_client,
        };
    }

    my $contract_code = $self->code;
    # check if trades are suspended on that claimtype
    my $suspend_claim_types = BOM::Platform::Runtime->instance->app_config->quants->features->suspend_claim_types;
    if (@$suspend_claim_types and first { $contract_code eq $_ } @{$suspend_claim_types}) {
        return {
            message           => "Trading suspended for contract type [code: " . $contract_code . "]",
            message_to_client => $message_to_client,
        };
    }

    if (first { $_ eq $underlying->symbol } @{BOM::Platform::Runtime->instance->app_config->quants->underlyings->disabled_due_to_corporate_actions}) {
        return {
            message           => "Underlying trades suspended due to corporate actions [symbol: " . $underlying->symbol . "]",
            message_to_client => $message_to_client,
        };
    }

    if ($self->risk_profile->get_risk_profile eq 'no_business') {
        return {
            message           => 'manually disabled by quants',
            message_to_client => $message_to_client,
        };
    }

    return;
}

sub _validate_feed {
    my $self = shift;

    return if $self->is_expired;

    my $underlying      = $self->underlying;
    my $translated_name = $underlying->translated_display_name();

    if (not $self->current_tick) {
        return {
            message           => "No realtime data [symbol: " . $underlying->symbol . "]",
            message_to_client => localize('Trading on this market is suspended due to missing market data.'),
        };
    } elsif ($self->calendar->is_open_at($self->date_pricing)
        and $self->date_pricing->epoch - $underlying->max_suspend_trading_feed_delay->seconds > $self->current_tick->epoch)
    {
        # only throw errors for quote too old, if the exchange is open at pricing time
        return {
            message           => "Quote too old [symbol: " . $underlying->symbol . "]",
            message_to_client => localize('Trading on this market is suspended due to missing market data.'),
        };
    }

    return;
}

sub validate_price {
    my $self = shift;

    return if $self->for_sale;

    my $ask_price         = $self->ask_price;
    my $payout            = $self->payout;
    my $minimum_ask_price = $self->staking_limits->{min};
    my $maximum_payout    = $self->staking_limits->{max};

    if (not $ask_price) {
        return {
            message           => "Empty or zero stake [stake: " . $ask_price . "]",
            message_to_client => localize("Invalid stake"),
        };
    }

    my $message_to_client = localize(
        'Minimum stake of [_1] and maximum payout of [_2]',
        to_monetary_number_format($minimum_ask_price),
        to_monetary_number_format($maximum_payout));
    my $message_to_client_array = [
        'Minimum stake of [_1] and maximum payout of [_2]', to_monetary_number_format($minimum_ask_price),
        to_monetary_number_format($maximum_payout)];
    if ($ask_price < $minimum_ask_price) {
        return {
            message                 => 'stake is not within limits ' . "[stake: " . $ask_price . "] " . "[min: " . $minimum_ask_price . "] ",
            message_to_client       => $message_to_client,
            message_to_client_array => $message_to_client_array,
        };
    } elsif ($payout > $maximum_payout) {
        return {
            message                 => 'payout amount outside acceptable range ' . "[given: " . $payout . "] " . "[max: " . $maximum_payout . "]",
            message_to_client       => $message_to_client,
            message_to_client_array => $message_to_client_array,
        };
    }

    my $payout_as_string = "" . $payout;    #Just to be sure we're deailing with a string.
    $payout_as_string =~ s/[\.0]+$//;       # Strip trailing zeroes and decimal points to be more friendly.

    if ($payout =~ /\.[0-9]{3,}/) {
        # We did the best we could to clean up looks like still too many decimals
        return {
            message           => 'payout amount has too many decimal places ' . "[permitted: 2] " . "[payout: " . $payout . "]",
            message_to_client => localize('Payout may not have more than two decimal places.',),
        };
    }

    # Compared as strings of maximum visible client currency width to avoid floating-point issues.
    if (sprintf("%.2f", $ask_price) eq sprintf("%.2f", $payout)) {
        return {
            message           => 'stake same as payout',
            message_to_client => localize('This contract offers no return.'),
        };
    }

    return;
}

sub _validate_input_parameters {
    my $self = shift;

    my $when_epoch   = $self->date_pricing->epoch;
    my $epoch_expiry = $self->date_expiry->epoch;
    my $epoch_start  = $self->date_start->epoch;

    if ($epoch_expiry == $epoch_start) {
        return {
            message           => 'Start and Expiry times are the same ' . "[start: " . $epoch_start . "] " . "[expiry: " . $epoch_expiry . "]",
            message_to_client => localize('Expiry time cannot be equal to start time.'),
        };
    } elsif ($epoch_expiry < $epoch_start) {
        return {
            message           => 'Start must be before expiry ' . "[start: " . $epoch_start . "] " . "[expiry: " . $epoch_expiry . "]",
            message_to_client => localize("Expiry time cannot be in the past."),
        };
    } elsif (not $self->for_sale and $epoch_start < $when_epoch) {
        return {
            message           => 'starts in the past ' . "[start: " . $epoch_start . "] " . "[now: " . $when_epoch . "]",
            message_to_client => localize("Start time is in the past"),
        };
    } elsif (not $self->is_forward_starting and $epoch_start > $when_epoch) {
        return {
            message           => "Forward time for non-forward-starting contract type [code: " . $self->code . "]",
            message_to_client => localize('Start time is in the future.'),
        };
    } elsif ($self->is_forward_starting and not $self->for_sale) {
        # Intraday cannot be bought in the 5 mins before the bet starts, unless we've built it for that purpose.
        my $fs_blackout_seconds = 300;
        if ($epoch_start < $when_epoch + $fs_blackout_seconds) {
            return {
                message           => "forward-starting blackout [blackout: " . $fs_blackout_seconds . "s]",
                message_to_client => localize("Start time on forward-starting contracts must be more than 5 minutes from now."),
            };
        }
    } elsif ($self->is_after_expiry) {
        return {
            message           => 'already expired contract',
            message_to_client => localize("Contract has already expired."),
        };
    } elsif ($self->expiry_daily) {
        my $date_expiry = $self->date_expiry;
        my $closing     = $self->calendar->closing_on($date_expiry);
        if ($closing and not $date_expiry->is_same_as($closing)) {
            return {
                message => 'daily expiry must expire at close '
                    . "[expiry: "
                    . $date_expiry->datetime . "] "
                    . "[underlying_symbol: "
                    . $self->underlying->symbol . "]",
                message_to_client =>
                    localize('Contracts on this market with a duration of more than 24 hours must expire at the end of a trading day.'),
            };
        }
    }

    return;
}

sub _validate_trading_times {
    my $self = shift;

    my $underlying  = $self->underlying;
    my $calendar    = $underlying->calendar;
    my $date_expiry = $self->date_expiry;
    my $date_start  = $self->date_start;

    if (not($calendar->trades_on($date_start) and $calendar->is_open_at($date_start))) {
        my $message =
            ($self->is_forward_starting) ? localize("The market must be open at the start time.") : localize('This market is presently closed.');
        return {
            message => 'underlying is closed at start ' . "[symbol: " . $underlying->symbol . "] " . "[start: " . $date_start->datetime . "]",
            message_to_client => $message . " " . localize("Try out the Volatility Indices which are always open.")};
    } elsif (not $calendar->trades_on($date_expiry)) {
        return ({
            message           => "Exchange is closed on expiry date [expiry: " . $date_expiry->date . "]",
            message_to_client => localize("The contract must expire on a trading day."),
        });
    }

    if ($self->is_intraday) {
        if (not $calendar->is_open_at($date_expiry)) {
            my $times_link = request()->url_for('/resources/market_timesws', undef, {no_host => 1});
            return {
                message => 'underlying closed at expiry ' . "[symbol: " . $underlying->symbol . "] " . "[expiry: " . $date_expiry->datetime . "]",
                message_to_client => localize("Contract must expire during trading hours."),
                info_link         => $times_link,
                info_text         => localize('Trading Times'),
            };
        } elsif ($underlying->intradays_must_be_same_day and $calendar->closing_on($date_start)->epoch < $date_expiry->epoch) {
            return {
                message           => "Intraday duration must expire on same day [symbol: " . $underlying->symbol . "]",
                message_to_client => localize('Contracts on this market with a duration of under 24 hours must expire on the same trading day.'),
            };
        }
    } elsif ($self->expiry_daily and not $self->is_atm_bet) {
        # For definite ATM contracts we do not have to check for upcoming holidays.
        my $times_text    = localize('Trading Times');
        my $trading_days  = $self->calendar->trading_days_between($date_start, $date_expiry);
        my $holiday_days  = $self->calendar->holiday_days_between($date_start, $date_expiry);
        my $calendar_days = $date_expiry->days_between($date_start);

        if ($underlying->market->equity and $trading_days <= 4 and $holiday_days >= 2) {
            my $safer_expiry = $date_expiry;
            my $trade_count  = $trading_days;
            while ($trade_count < 4) {
                $safer_expiry = $underlying->trade_date_after($safer_expiry);
                $trade_count++;
            }
            my $message =
                ($self->for_sale)
                ? localize('Resale of this contract is not offered due to market holidays during contract period.')
                : localize("Too many market holidays during the contract period.");
            my $times_link = request()->url_for('/resources/market_timesws', undef, {no_host => 1});
            return {
                message => 'Not enough trading days for calendar days ' . "[trading: " . $trading_days . "] " . "[calendar: " . $calendar_days . "]",
                message_to_client => $message,
                info_link         => $times_link,
                info_text         => $times_text,
            };
        }
    }

    return;
}

has date_start_blackouts => (
    is         => 'ro',
    lazy_build => 1,
);

sub _build_date_start_blackouts {
    my $self = shift;

    my @periods;
    my $underlying = $self->underlying;
    my $calendar   = $underlying->calendar;
    my $start      = $self->date_start;

    # We need to set sod_blackout_start for forex on Monday morning because otherwise, if there is no tick ,it will always take Friday's last tick and trigger the missing feed check
    if (my $sod = $calendar->opening_on($start)) {
        my $sod_blackout =
              ($underlying->sod_blackout_start) ? $underlying->sod_blackout_start
            : ($underlying->market->name eq 'forex' and $self->is_forward_starting and $start->day_of_week == 1) ? '10m'
            :                                                                                                      '';
        if ($sod_blackout) {
            push @periods, [$sod->epoch, $sod->plus_time_interval($sod_blackout)->epoch];
        }
    }

    my $end_of_trading = $calendar->closing_on($start);
    if ($end_of_trading) {
        if ($self->is_intraday) {
            my $eod_blackout =
                ($self->tick_expiry and ($underlying->resets_at_open or ($underlying->market->name eq 'forex' and $start->day_of_week == 5)))
                ? $self->max_tick_expiry_duration
                : $underlying->eod_blackout_start;
            push @periods, [$end_of_trading->minus_time_interval($eod_blackout)->epoch, $end_of_trading->epoch] if $eod_blackout;
        }

        if ($underlying->market->name eq 'indices' and not $self->is_intraday and not $self->is_atm_bet and $self->timeindays->amount <= 7) {
            push @periods, [$end_of_trading->minus_time_interval('1h')->epoch, $end_of_trading->epoch];
        }
    }

    # Due to uncertainty in volsurface rollover time, we will stay out.
    if ($self->market->name eq 'forex' and not $self->is_atm_bet and $self->timeindays->amount <= 3) {
        my $rollover_date = Quant::Framework::VolSurface::Utils->new->NY1700_rollover_date_on($self->date_start);
        push @periods, [$rollover_date->minus_time_interval('1h')->epoch, $rollover_date->plus_time_interval('1h')->epoch];
    }

    return \@periods;
}

has date_expiry_blackouts => (
    is         => 'ro',
    lazy_build => 1,
);

sub _build_date_expiry_blackouts {
    my $self = shift;

    my @periods;
    my $underlying = $self->underlying;
    my $date_start = $self->date_start;

    if ($self->is_intraday) {
        my $end_of_trading = $underlying->calendar->closing_on($self->date_start);
        if ($end_of_trading and my $expiry_blackout = $underlying->eod_blackout_expiry) {
            push @periods, [$end_of_trading->minus_time_interval($expiry_blackout)->epoch, $end_of_trading->epoch];
        }
    } elsif ($self->expiry_daily and $underlying->market->equity and not $self->is_atm_bet) {
        my $start_of_period = BOM::Platform::Static::Config::quants->{bet_limits}->{holiday_blackout_start};
        my $end_of_period   = BOM::Platform::Static::Config::quants->{bet_limits}->{holiday_blackout_end};
        if ($self->date_start->day_of_year >= $start_of_period or $self->date_start->day_of_year <= $end_of_period) {
            my $year = $self->date_start->day_of_year > $start_of_period ? $date_start->year : $date_start->year - 1;
            my $end_blackout = Date::Utility->new($year . '-12-31')->plus_time_interval($end_of_period . 'd23h59m59s');
            push @periods, [$self->date_start->epoch, $end_blackout->epoch];
        }
    }

    return \@periods;
}

=head2 market_risk_blackouts

Periods of which we decide to stay out of the market due to high uncertainty.

=cut

has market_risk_blackouts => (
    is         => 'ro',
    lazy_build => 1,
);

sub _build_market_risk_blackouts {
    my $self = shift;

    my @blackout_periods;
    my $effective_sod = $self->effective_start->truncate_to_day;
    my $underlying    = $self->underlying;

    if ($self->is_intraday) {
        if (my @inefficient_periods = @{$underlying->inefficient_periods}) {
            push @blackout_periods, [$effective_sod->plus_time_interval($_->{start})->epoch, $effective_sod->plus_time_interval($_->{end})->epoch]
                for @inefficient_periods;
        }

        if (not $self->is_atm_bet and $self->underlying->market->name eq 'forex') {
            push @blackout_periods, [$_->{blankout}, $_->{blankout_end}] for @{$self->tentative_events};
        }
    }

    return \@blackout_periods;
}

sub _validate_start_and_expiry_date {
    my $self = shift;

    my $start_epoch     = $self->effective_start->epoch;
    my $end_epoch       = $self->date_expiry->epoch;
    my @blackout_checks = (
        [[$start_epoch], $self->date_start_blackouts,  "Trading is not available from [_2] to [_3]"],
        [[$end_epoch],   $self->date_expiry_blackouts, "Contract may not expire between [_2] and [_3]"],
        [[$start_epoch, $end_epoch], $self->market_risk_blackouts, "Trading is not available from [_2] to [_3]"],
    );

    my @args = ($self->underlying->translated_display_name);

    foreach my $blackout (@blackout_checks) {
        my ($epochs, $periods, $message_to_client) = @{$blackout}[0 .. 2];
        foreach my $period (@$periods) {
            if (first { $_ >= $period->[0] and $_ < $period->[1] } @$epochs) {
                my $start = Date::Utility->new($period->[0]);
                my $end   = Date::Utility->new($period->[1]);
                if ($start->day_of_year == $end->day_of_year) {
                    push @args, ($start->time_hhmmss, $end->time_hhmmss);
                } else {
                    push @args, ($start->date, $end->date);
                }
                return {
                    message => 'blackout period '
                        . "[symbol: "
                        . $self->underlying->symbol . "] "
                        . "[from: "
                        . $period->[0] . "] " . "[to: "
                        . $period->[1] . "]",
                    message_to_client => localize($message_to_client, @args),
                };
            }
        }
    }

    return;
}

sub _validate_lifetime {
    my $self = shift;

    if ($self->tick_expiry and $self->for_sale) {
        # we don't offer sellback on tick expiry contracts.
        return {
            message           => 'resale of tick expiry contract',
            message_to_client => localize('Resale of this contract is not offered.'),
        };
    }

    my $permitted = $self->permitted_expiries;
    my ($min_duration, $max_duration) = @{$permitted}{'min', 'max'};

    my $message_to_client_array;
    my $message_to_client =
        $self->for_sale
        ? localize('Resale of this contract is not offered.')
        : localize('Trading is not offered for this duration.');

    # This might be empty because we don't have short-term expiries on some contracts, even though
    # it's a valid bet type for multi-day contracts.
    if (not($min_duration and $max_duration)) {
        return {
            message           => 'trying unauthorised combination',
            message_to_client => $message_to_client,
        };
    }

    my ($duration, $message);
    if ($self->tick_expiry) {
        $duration = $self->tick_count;
        $message  = 'Invalid tick count for tick expiry';
        # slightly different message for tick expiry.
        if ($min_duration != 0) {
            $message_to_client = localize('Number of ticks must be between [_1] and [_2]', $min_duration, $max_duration);
            $message_to_client_array = ['Number of ticks must be between [_1] and [_2]', $min_duration, $max_duration];
        }
    } elsif (not $self->expiry_daily) {
        $duration = $self->get_time_to_expiry({from => $self->date_start})->seconds;
        ($min_duration, $max_duration) = ($min_duration->seconds, $max_duration->seconds);
        $message = 'Intraday duration not acceptable';
    } else {
        my $calendar = $self->calendar;
        $duration = $calendar->trading_date_for($self->date_expiry)->days_between($calendar->trading_date_for($self->date_start));
        ($min_duration, $max_duration) = ($min_duration->days, $max_duration->days);
        $message = 'Daily duration is outside acceptable range';
    }

    if ($duration < $min_duration or $duration > $max_duration) {
        my $asset_text = localize('Asset Index');
        my $asset_link = request()->url_for('/resources/asset_indexws', undef, {no_host => 1});
        return {
            message => $message . " "
                . "[duration seconds: "
                . $duration . "] "
                . "[symbol: "
                . $self->underlying->symbol . "] "
                . "[code: "
                . $self->code . "]",
            message_to_client       => $message_to_client,
            message_to_client_array => $message_to_client_array,
            info_link               => $asset_link,
            info_text               => $asset_text,
        };
    }

    return;
}

sub _validate_volsurface {
    my $self = shift;

    my $volsurface        = $self->volsurface;
    my $now               = $self->date_pricing;
    my $message_to_client = localize('Trading is suspended due to missing market data.');
    my $surface_age       = ($now->epoch - $volsurface->recorded_date->epoch) / 3600;

    if ($volsurface->get_smile_flags) {
        return {
            message           => "Volsurface has smile flags [symbol: " . $self->underlying->symbol . "]",
            message_to_client => $message_to_client,
        };
    }

    my $exceeded;
    if (    $self->market->name eq 'forex'
        and not $self->priced_with_intraday_model
        and $self->timeindays->amount < 4
        and not $self->is_atm_bet
        and $surface_age > 6)
    {
        $exceeded = '6h';
    } elsif ($self->market->name eq 'indices' and $surface_age > 24 and not $self->is_atm_bet) {
        $exceeded = '24h';
    } elsif ($volsurface->recorded_date->days_between($self->calendar->trade_date_before($now)) < 0) {
        # will discuss if this can be removed.
        $exceeded = 'different day';
    }

    if ($exceeded) {
        return {
            message => 'volsurface too old '
                . "[symbol: "
                . $self->underlying->symbol . "] "
                . "[age: "
                . $surface_age . "h] "
                . "[max: "
                . $exceeded . "]",
            message_to_client => $message_to_client,
        };
    }

    if ($volsurface->type eq 'moneyness' and my $current_spot = $self->current_spot) {
        if (abs($volsurface->spot_reference - $current_spot) / $current_spot * 100 > 5) {
            return {
                message => 'spot too far from surface reference '
                    . "[symbol: "
                    . $self->underlying->symbol . "] "
                    . "[spot: "
                    . $current_spot . "] "
                    . "[surface reference: "
                    . $volsurface->spot_reference . "]",
                message_to_client => $message_to_client,
            };
        }
    }

    return;
}

has primary_validation_error => (
    is       => 'rw',
    init_arg => undef,
);

sub confirm_validity {
    my $self = shift;

    # if there's initialization error, we will not proceed anyway.
    return 0 if $self->primary_validation_error;

    # Add any new validation methods here.
    # Looking them up can be too slow for pricing speed constraints.
    # This is the default list of validations.
    my @validation_methods = qw(_validate_input_parameters _validate_offerings _validate_lifetime  _validate_barrier _validate_feed validate_price);

    push @validation_methods, '_validate_volsurface' if (not $self->volsurface->type eq 'flat');
    push @validation_methods, qw(_validate_trading_times _validate_start_and_expiry_date) if not $self->underlying->always_available;

    foreach my $method (@validation_methods) {
        if (my $err = $self->$method) {
            $self->add_error($err);
        }
        return 0 if ($self->primary_validation_error);
    }

    # Should have included this in one of the validation subroutines but it will screw with existing tests.
    # Since this is a temporary solution and we will work on a proper fix, this is acceptable for now.
    my $announcement_date = Date::Utility->new('2016-06-25');
    if (    $self->market->name eq 'forex'
        and not $self->is_atm_bet
        and $self->date_expiry->is_before($announcement_date)
        and $self->underlying->symbol =~ /(EUR|GBP)/)
    {
        my $err = {
            message           => 'stay out for Brexit',
            message_to_client => localize('This trade is temporarily unavailable.'),
        };
        $self->add_error($err);
        return 0;
    }

    return 1;
}

sub add_error {
    my ($self, $err) = @_;
    $err->{set_by} = __PACKAGE__;
    $self->primary_validation_error(MooseX::Role::Validatable::Error->new(%$err));
    return;
}

has default_probabilities => (
    is         => 'ro',
    lazy_build => 1,
);

sub _build_default_probabilities {
    my $self = shift;

    my %probabilities = (
        ask_probability => {
            description => 'The price we request for this contract.',
            default     => 1,
        },
        bid_probability => {
            description => 'The price we would pay for this contract.',
            default     => 0,
        },
    );
    my %map = map {
        $_ => Math::Util::CalculatedValue::Validatable->new({
            name        => $_,
            description => $probabilities{$_}{description},
            set_by      => __PACKAGE__,
            base_amount => $probabilities{$_}{default},
        });
    } keys %probabilities;

    return \%map;
}

has is_sold => (
    is      => 'ro',
    isa     => 'Bool',
    default => 0
);

has [qw(risk_profile)] => (
    is         => 'ro',
    lazy_build => 1,
);

sub _build_risk_profile {
    my $self = shift;

    return BOM::Product::RiskProfile->new(
        underlying        => $self->underlying,
        contract_category => $self->category_code,
        expiry_type       => $self->expiry_type,
        start_type        => $self->start_type,
        currency          => $self->currency,
    );
}

# Don't mind me, I just need to make sure my attibutes are available.
with 'BOM::Product::Role::Reportable';

no Moose;

__PACKAGE__->meta->make_immutable;

1;<|MERGE_RESOLUTION|>--- conflicted
+++ resolved
@@ -41,11 +41,6 @@
 require BOM::Product::Pricing::Greeks::BlackScholes;
 
 sub is_spread { return 0 }
-
-has amount_type => (
-    is      => 'ro',
-    default => 'payout',
-);
 
 has [qw(id pricing_code display_name sentiment other_side_code payout_type payouttime)] => (
     is      => 'ro',
@@ -1109,20 +1104,14 @@
 sub _build_payout {
     my $self = shift;
 
-<<<<<<< HEAD
-    my $commission = $self->commission_from_stake + $self->app_markup->amount;
-    my $payout = max($self->ask_price, $self->_calculate_payout($commission));
-=======
     my $payout = max($self->ask_price, $self->_calculate_payout($self->commission_from_stake));
->>>>>>> 9d62a132
     return roundnear(($self->{currency} eq 'JPY' ? 1 : 0.01), $payout);
 }
 
 sub _calculate_payout {
     my ($self, $base_commission) = @_;
 
-<<<<<<< HEAD
-    return $self->ask_price / ($self->theo_probability->amount + $base_commission * $self->commission_scaling_factor->amount);
+    return $self->ask_price / ($self->theo_probability->amount + $base_commission);
 }
 
 my $commission_base_multiplier = 1;
@@ -1154,26 +1143,29 @@
 sub _build_commission_from_stake {
     my $self = shift;
 
-    my $theo_probability = $self->theo_probability->amount;
-    my $ask_price        = $self->ask_price;
-    my $base_commission  = $self->base_commission;
+    my $theo_probability    = $self->theo_probability->amount;
+    my $ask_price           = $self->ask_price;
+    my $base_commission     = $self->base_commission;
+    my $app_commission      = $self->app_markup->amount;
+    my $combined_commission = $base_commission + $app_commission;
 
     # payout calculated with base commission.
-    my $initial_payout = $self->_calculate_payout($base_commission);
+    my $initial_payout = $self->_calculate_payout($combined_commission);
     if ($self->commission_multiplier($initial_payout) == $commission_base_multiplier) {
         # a minimum of 2 cents please, payout could be zero.
         my $minimum_commission = $initial_payout ? 0.02 / $initial_payout : 0.02;
-        return max($minimum_commission, $base_commission);
+        return max($minimum_commission, $combined_commission);
     }
 
     # payout calculated with 2 times base commission.
-    $initial_payout = $self->_calculate_payout($base_commission * 2);
+    $combined_commission = $base_commission * 2 + $app_commission;
+    $initial_payout      = $self->_calculate_payout($combined_commission);
     if ($self->commission_multiplier($initial_payout) == $commission_max_multiplier) {
-        return $base_commission * 2;
+        return $combined_commission;
     }
 
     my $a = $base_commission * $commission_slope * sqrt($theo_probability * (1 - $theo_probability));
-    my $b = $theo_probability + $base_commission - $base_commission * $commission_min_std * $commission_slope;
+    my $b = ($theo_probability + $base_commission - $base_commission * $commission_min_std * $commission_slope) + $app_commission;
     my $c = -$ask_price;
 
     # sets it to zero first.
@@ -1189,42 +1181,12 @@
     # die if we could not get a positive payout value.
     die 'Could not calculate a payout' unless $initial_payout;
 
-    return $base_commission * $self->commission_multiplier($initial_payout);
-=======
-    return $self->ask_price / ($self->theo_probability->amount + $base_commission);
->>>>>>> 9d62a132
-}
-
-my $commission_base_multiplier = 1;
-my $commission_max_multiplier  = 2;
-my $commission_min_std         = 500;
-my $commission_max_std         = 25000;
-my $commission_slope           = ($commission_max_multiplier - $commission_base_multiplier) / ($commission_max_std - $commission_min_std);
-
-sub commission_multiplier {
-    my ($self, $payout) = @_;
-
-    my $theo_probability = $self->theo_probability->amount;
-    my $std = $payout * sqrt($theo_probability * (1 - $theo_probability));
-
-    return $commission_base_multiplier if $std <= $commission_min_std;
-    return $commission_max_multiplier  if $std >= $commission_max_std;
-
-    my $slope      = $commission_slope;
-    my $multiplier = ($std - $commission_min_std) * $slope + 1;
-
-    return $multiplier;
-}
-
-has commission_from_stake => (
-    is         => 'ro',
-    lazy_build => 1,
-);
-
-sub _build_commission_from_stake {
-    my $self = shift;
-
-<<<<<<< HEAD
+    return $base_commission * $self->commission_multiplier($initial_payout) + $app_commission;
+}
+
+sub _build_theo_probability {
+    my $self = shift;
+
     return Math::Util::CalculatedValue::Validatable->new({
         name        => 'theo_probability',
         description => 'theorectical value of a contract',
@@ -1269,107 +1231,7 @@
 sub _build_app_markup_dollar_amount {
     my $self = shift;
 
-    my $amount;
-    if ($self->amount_type eq 'stake') {
-        # can't use payout directly here, because payout is adjusted by app_markup.
-        my $orig_payout = $self->_calculate_payout($self->commission_from_stake);
-        $amount = $self->app_markup->amount * $orig_payout;
-    } else {
-        $amount = $self->app_markup->amount * $self->payout;
-    }
-
-    return roundnear(0.01, $amount);
-=======
-    my $theo_probability    = $self->theo_probability->amount;
-    my $ask_price           = $self->ask_price;
-    my $base_commission     = $self->base_commission;
-    my $app_commission      = $self->app_markup->amount;
-    my $combined_commission = $base_commission + $app_commission;
-
-    # payout calculated with base commission.
-    my $initial_payout = $self->_calculate_payout($combined_commission);
-    if ($self->commission_multiplier($initial_payout) == $commission_base_multiplier) {
-        # a minimum of 2 cents please, payout could be zero.
-        my $minimum_commission = $initial_payout ? 0.02 / $initial_payout : 0.02;
-        return max($minimum_commission, $combined_commission);
-    }
-
-    # payout calculated with 2 times base commission.
-    $combined_commission = $base_commission * 2 + $app_commission;
-    $initial_payout      = $self->_calculate_payout($combined_commission);
-    if ($self->commission_multiplier($initial_payout) == $commission_max_multiplier) {
-        return $combined_commission;
-    }
-
-    my $a = $base_commission * $commission_slope * sqrt($theo_probability * (1 - $theo_probability));
-    my $b = ($theo_probability + $base_commission - $base_commission * $commission_min_std * $commission_slope) + $app_commission;
-    my $c = -$ask_price;
-
-    # sets it to zero first.
-    $initial_payout = 0;
-    for my $w (1, -1) {
-        my $estimated_payout = (-$b + $w * sqrt($b**2 - 4 * $a * $c)) / (2 * $a);
-        if ($estimated_payout > 0) {
-            $initial_payout = $estimated_payout;
-            last;
-        }
-    }
-
-    # die if we could not get a positive payout value.
-    die 'Could not calculate a payout' unless $initial_payout;
-
-    return $base_commission * $self->commission_multiplier($initial_payout) + $app_commission;
-}
-
-sub _build_theo_probability {
-    my $self = shift;
-
-    return Math::Util::CalculatedValue::Validatable->new({
-        name        => 'theo_probability',
-        description => 'theorectical value of a contract',
-        set_by      => $self->pricing_engine_name,
-        base_amount => $self->theo_probability_value,
-        minimum     => 0,
-        maximum     => 1,
-    });
-}
-
-# Application developer's commission.
-# Defaults to 0%
-has app_markup_percentage => (
-    is      => 'ro',
-    default => 0,
-);
-
-# theo_probability_value should be removed when we get rid of CalculatedValue.
-has [qw(theo_probability_value app_markup_dollar_amount app_markup)] => (
-    is         => 'ro',
-    lazy_build => 1,
-);
-
-sub _build_theo_probability_value {
-    my $self = shift;
-
-    return $self->pricing_engine->probability if $self->new_interface_engine;
-    return $self->pricing_engine->probability->amount;
-}
-
-sub _build_app_markup {
-    my $self = shift;
-
-    return Math::Util::CalculatedValue::Validatable->new({
-        name        => 'app_markup',
-        description => 'commission markup for app developer',
-        set_by      => __PACKAGE__,
-        base_amount => $self->app_markup_percentage / 100,
-    });
-}
-
-sub _build_app_markup_dollar_amount {
-    my $self = shift;
-
     return roundnear(0.01, $self->app_markup->amount * $self->payout);
->>>>>>> 9d62a132
 }
 
 sub _build_bs_probability {
@@ -1445,38 +1307,9 @@
         %min,
     });
 
-<<<<<<< HEAD
-    $commission_cv->include_adjustment('multiply', $self->commission_scaling_factor);
-    $commission_cv->include_adjustment('add',      $self->app_markup);
+    $commission_cv->include_adjustment('add', $self->app_markup);
 
     return $commission_cv;
-}
-
-has commission_scaling_factor => (
-    is         => 'ro',
-    lazy_build => 1,
-);
-
-sub _build_commission_scaling_factor {
-    my $self = shift;
-
-    my $minimum    = BOM::Platform::Static::Config::quants->{commission}->{adjustment}->{minimum} / 100;
-    my $maximum    = BOM::Platform::Static::Config::quants->{commission}->{adjustment}->{maximum} / 100;
-    my $adjustment = BOM::Platform::Runtime->instance->app_config->quants->commission->adjustment->global_scaling / 100;
-
-    return Math::Util::CalculatedValue::Validatable->new({
-        name        => 'commission_scaling_factor',
-        description => 'global commission scaling factor',
-        set_by      => __PACKAGE__,
-        base_amount => $adjustment,
-        minimum     => $minimum,
-        maximum     => $maximum,
-    });
-=======
-    $commission_cv->include_adjustment('add', $self->app_markup);
-
-    return $commission_cv;
->>>>>>> 9d62a132
 }
 
 sub _build_theo_price {
