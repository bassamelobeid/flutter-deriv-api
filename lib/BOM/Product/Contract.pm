package BOM::Product::Contract;

use strict;
use warnings;

=head1 NAME

BOM::Product::Contract - represents a contract object for a single bet

=head1 SYNOPSIS

    use feature qw(say);
    use BOM::Product::ContractFactory qw(produce_contract);
    # Create a simple contract
    my $contract = produce_contract({
        bet_type => 'CALLE',
        duration => '5t',
    });
    # Show the current prices (as of now, since an explicit pricing date is not provided)
    say "Bid for CALLE:  " . $contract->bid_price;
    say "Ask for CALLE:  " . $contract->ask_price;
    # Get the contract with the opposite bet type, in this case a PUT
    my $opposite = $contract->opposite_contract;
    say "Bid for PUT:    " . $opposite->bid_price;
    say "Ask for PUT:    " . $opposite->ask_price;

=head1 DESCRIPTION

This class is the base definition for all our contract types. It provides behaviour common to all contracts,
and defines the standard API for interacting with those contracts.

=cut

use Moose;

require UNIVERSAL::require;

use MooseX::Role::Validatable::Error;
use Time::HiRes qw(time);
use List::Util qw(min max first);
use Scalar::Util qw(looks_like_number);
use Math::Util::CalculatedValue::Validatable;
use Date::Utility;
use Format::Util::Numbers qw(to_monetary_number_format roundnear);
use Time::Duration::Concise;

use Quant::Framework::VolSurface::Utils;
use Quant::Framework::EconomicEventCalendar;
use Postgres::FeedDB::Spot::Tick;
use Price::Calculator;
use LandingCompany::Offerings qw(get_contract_specifics);
use VolSurface::Empirical;

use BOM::Platform::Chronicle;
use BOM::Platform::Context qw(localize);
use BOM::MarketData::Types;
use BOM::MarketData::Fetcher::VolSurface;
use BOM::Product::Contract::Category;
use BOM::Platform::RiskProfile;
use BOM::Product::Types;
use BOM::Product::ContractValidator;
use BOM::Product::ContractPricer;

# require Pricing:: modules to avoid circular dependency problems.
UNITCHECK {
    use BOM::Product::Pricing::Engine::Intraday::Forex;
    use BOM::Product::Pricing::Engine::Intraday::Index;
    use BOM::Product::Pricing::Engine::VannaVolga::Calibrated;
    use BOM::Product::Pricing::Greeks::BlackScholes;
}

=head1 ATTRIBUTES - Date-related

=cut

my @date_attribute = (
    isa        => 'date_object',
    lazy_build => 1,
    coerce     => 1,
);

=head2 date_start

For American contracts, defines when the contract starts.

For Europeans, this is used to determine the barrier when the requested barrier is relative.

=cut

has date_start => (
    is => 'ro',
    @date_attribute,
);

=head2 date_pricing

The date at which we're pricing the contract. Provide C< undef > to indicate "now".

=cut

has date_pricing => (
    is => 'ro',
    @date_attribute,
);

=head2 date_expiry

When the contract expires.

=cut

has date_expiry => (
    is => 'rw',
    @date_attribute,
);

=head2 date_settlement

When the contract was settled (can be C<undef>).

=cut

has date_settlement => (
    is => 'rw',
    @date_attribute,
);

=head2 effective_start

=over 4

=item * For backpricing, this is L</date_start>.

=item * For a forward-starting contract, this is L</date_start>.

=item * For all other states - i.e. active, non-expired contracts - this is L</date_pricing>.

=back

=cut

has effective_start => (
    is => 'rw',
    @date_attribute,
);

=head2 duration

The requested contract duration, specified as a string indicating value with units.
The unit is provided as a single character suffix:

=over 4

=item * t - ticks

=item * s - seconds

=item * m - minutes

=item * h - hours

=item * d - days

=back

Examples would be C< 5t > for 5 ticks, C< 3h > for 3 hours.

=cut

has duration => (is => 'ro');

=head1 ATTRIBUTES - Other

=cut

=head2 tick_expiry

A boolean that indicates if a contract expires after a pre-specified number of ticks.

=cut

has tick_expiry => (
    is      => 'ro',
    default => 0,
);

=head2 starts_as_forward_starting

This attribute tells us if this contract was initially bought as a forward starting contract.
This should not be mistaken for is_forwarding_start attribute as that could change over time.

=cut

has starts_as_forward_starting => (
    is      => 'ro',
    default => 0,
);

=head2 shortcode

<<<<<<< HEAD
has [qw(volatility_scaling_factor long_term_prediction debug_information)] => (
    is         => 'ro',
    lazy_build => 1,
);
=======
(optional) This can be provided when creating a contract from a shortcode. If not, it will
be populated from the contract parameters.
>>>>>>> 97f35fc5

=cut

has shortcode => (
    is         => 'ro',
    isa        => 'Str',
    lazy_build => 1,
);

has category_code => (
    is         => 'ro',
    lazy_build => 1,
);

#These data are coming from contract_types.yml
has [qw(id pricing_code display_name sentiment other_side_code payout_type payouttime)] => (
    is      => 'ro',
    default => undef,
);

has ticks_to_expiry => (
    is         => 'ro',
    lazy_build => 1,
);

#expiry_daily - Does this bet expire at close of the exchange?
has [
    qw( is_atm_bet expiry_daily is_intraday expiry_type start_type payouttime_code
        translated_display_name is_forward_starting permitted_expiries effective_daily_trading_seconds)
    ] => (
    is         => 'ro',
    lazy_build => 1,
    );

has currency => (
    is       => 'ro',
    isa      => 'Str',
    required => 1,
);

has payout => (
    is         => 'ro',
    isa        => 'Num',
    lazy_build => 1,
);

has value => (
    is      => 'rw',
    isa     => 'Num',
    default => 0,
);

has [qw(entry_tick current_tick)] => (
    is         => 'ro',
    lazy_build => 1,
);

has [
    qw( entry_spot
        current_spot)
    ] => (
    is         => 'rw',
    isa        => 'Maybe[PositiveNum]',
    lazy_build => 1,
    );

#prediction (for tick trades) is what client predicted would happen
#tick_count is for tick trades
has [qw(prediction tick_count)] => (
    is  => 'ro',
    isa => 'Maybe[Num]',
);

=head2 for_sale

Was this bet built using BOM-generated parameters, as opposed to user-supplied parameters?

Be sure, as this allows us to relax some checks. Don't relax too much, as this still came from a
user at some point.. and they are wily.

This will contain the shortcode of the original bet, if we built it from one.

=cut

has for_sale => (
    is      => 'ro',
    isa     => 'Bool',
    default => 0,
);

=head2 max_tick_expiry_duration

A TimeInterval which expresses the maximum time a tick trade may run, even if there are missing ticks in the middle.

=cut

has max_tick_expiry_duration => (
    is      => 'ro',
    isa     => 'time_interval',
    default => '5m',
    coerce  => 1,
);

has build_parameters => (
    is  => 'ro',
    isa => 'HashRef',
    # Required until it goes away entirely.
    required => 1,
);

# timeindays/timeinyears - note that for FX contracts of >=1 duration, these values will follow the market convention of integer days
has [qw(
        timeinyears
        timeindays
        )
    ] => (
    is         => 'ro',
    isa        => 'Math::Util::CalculatedValue::Validatable',
    lazy_build => 1,
    );

#fixed_expiry - A Boolean to determine if this bet has fixed or flexible expiries.

has fixed_expiry => (
    is      => 'ro',
    default => 0,
);

has underlying => (
    is      => 'ro',
    isa     => 'underlying_object',
    coerce  => 1,
    handles => [qw(market pip_size)],
);

has calendar => (
    is      => 'ro',
    isa     => 'Quant::Framework::TradingCalendar',
    lazy    => 1,
    default => sub { return shift->underlying->calendar; },
);

has [qw(opposite_contract opposite_contract_for_sale)] => (
    is         => 'ro',
    isa        => 'BOM::Product::Contract',
    lazy_build => 1
);

has remaining_time => (
    is         => 'ro',
    isa        => 'Time::Duration::Concise',
    lazy_build => 1,
);

has corporate_actions => (
    is         => 'ro',
    lazy_build => 1,
);

has tentative_events => (
    is         => 'ro',
    lazy_build => 1,
);

# We adopt "near-far" methodology to price in dividends by adjusting spot and strike.
# This returns a hash reference with spot and barrrier adjustment for the bet period.
has dividend_adjustment => (
    is         => 'ro',
    lazy_build => 1,
);

has is_sold => (
    is      => 'ro',
    isa     => 'Bool',
    default => 0
);

has risk_profile => (
    is         => 'ro',
    lazy_build => 1,
    init_arg   => undef,
);

# pricing_spot - The spot used in pricing.  It may have been adjusted for corporate actions.
has pricing_spot => (
    is         => 'ro',
    lazy_build => 1,
);

has [qw(offering_specifics barrier_category)] => (
    is         => 'ro',
    lazy_build => 1,
);

has exit_tick => (
    is         => 'ro',
    lazy_build => 1,
);

has primary_validation_error => (
    is       => 'rw',
    init_arg => undef,
);

has 'staking_limits' => (
    is         => 'ro',
    isa        => 'HashRef',
    lazy_build => 1,
);

has apply_market_inefficient_limit => (
    is         => 'ro',
    lazy_build => 1,
);

# We can't import the Factory directly as that goes circular.
# On the other hand, we want some extra info which only
# becomes available here. So, require the Factory to give us
# a coderef for how we make more of ourselves.
# This should also make it more annoying for people to call the
# constructor directly.. which we hope they will not do.
has _produce_contract_ref => (
    is       => 'ro',
    isa      => 'CodeRef',
    required => 1,
);

has _applicable_economic_events => (
    is      => 'ro',
    lazy    => 1,
    builder => '_build_applicable_economic_events',
);

# This is needed to determine if a contract is newly priced
# or it is repriced from an existing contract.
# Milliseconds matters since UI is reacting much faster now.
has _date_pricing_milliseconds => (
    is => 'rw',
);

has _basis_tick => (
    is         => 'ro',
    isa        => 'Postgres::FeedDB::Spot::Tick',
    lazy_build => 1,
    builder    => '_build_basis_tick',
);

=head1 ATTRIBUTES - Internal

=head2 _pricing_args

Internal hashref of attributes that will be passed to the pricing engine.

=cut

has _pricing_args => (
    is         => 'ro',
    isa        => 'HashRef',
    lazy_build => 1,
);

=head1 METHODS - Boolean checks

=cut

=head2 is_spread

Returns true if this is a spread contract - due to be removed.

=cut

sub is_spread { return 0 }

=head2 is_legacy

True for obsolete contract types, see L<BOM::Product::Contract::Invalid>.

=cut

sub is_legacy { return 0 }

=head2 is_expired

Returns true if this contract is expired.

It is expired only if it passes the expiry time time and has valid exit tick.

=cut

sub is_expired { die "Calling ->is_expired on a ::Contract instance" }

=head2 is_settleable

Returns true if the contract is settleable.

To be able to settle, it need pass the settlement time and has valid exit tick

=cut

sub is_settleable { die "Calling ->is_settleable on a ::Contract instance" }

=head2 is_after_settlement

This check if the contract already passes the settlement time

For tick expiry contract, it can expires when a certain number of ticks is received or it already passes the max_tick_expiry_duration.
For other contracts, it can expires when current time has past a pre-determined settelement time.

=cut

sub is_after_settlement {
    my $self = shift;

    if ($self->tick_expiry) {
        return 1
            if ($self->exit_tick || ($self->date_pricing->epoch - $self->date_start->epoch > $self->max_tick_expiry_duration->seconds));
    } else {
        return 1 if $self->get_time_to_settlement->seconds == 0;
    }

    return 0;
}

=head2 is_after_expiry

This check if the contract already passes the expiry times

For tick expiry contract, there is no expiry time, so it will check again the exit tick
For other contracts, it will check the remaining time of the contract to expiry.

=cut

sub is_after_expiry {
    my $self = shift;

    if ($self->tick_expiry) {
        return 1
            if ($self->exit_tick || ($self->date_pricing->epoch - $self->date_start->epoch > $self->max_tick_expiry_duration->seconds));
    } else {

        return 1 if $self->get_time_to_expiry->seconds == 0;
    }
    return 0;
}

sub may_settle_automatically {
    my $self = shift;

    # For now, only trigger this condition when the bet is past expiry.
    return (not $self->get_time_to_settlement->seconds and not $self->is_valid_to_sell) ? 0 : 1;
}

=head1 METHODS - Proxied to L<BOM::Product::Contract::Category>

Our C<category> attribute provides several helper methods:

=cut

has category => (
    is      => 'ro',
    isa     => 'bom_contract_category',
    coerce  => 1,
    handles => [qw(supported_expiries is_path_dependent allow_forward_starting two_barriers barrier_at_start)],
);

=head2 supported_expiries

Which expiry durations we allow. Values can be:

=over 4

=item * intraday

=item * daily

=item * tick

=back

=cut

=head2 supported_start_types

(removed)

=cut

=head2 is_path_dependent

True if this is a path-dependent contract.

=cut

=head2 allow_forward_starting

True if we allow forward starting for this contract type.

=cut

=head2 two_barriers

True if the contract has two barriers.

=cut

=head2 barrier_at_start

The starting barrier value.

=cut

=head1 METHODS - Other

=cut

=head2 debug_information

Pricing engine internal debug information hashref.

=cut

sub debug_information {
    my $self = shift;

    return $self->pricing_engine->can('debug_info') ? $self->pricing_engine->debug_info : {};
}

=head2 get_time_to_expiry

Returns a TimeInterval to expiry of the bet. For a forward start bet, it will NOT return the bet lifetime, but the time till the bet expires.

If you want to get the contract life time, use:

    $contract->get_time_to_expiry({from => $contract->date_start})

=cut

sub get_time_to_expiry {
    my ($self, $attributes) = @_;

    $attributes->{'to'} = $self->date_expiry;

    return $self->_get_time_to_end($attributes);
}

=head2 get_time_to_settlement

Like get_time_to_expiry, but for settlement time rather than expiry.

=cut

sub get_time_to_settlement {
    my ($self, $attributes) = @_;

    $attributes->{to} = $self->date_settlement;

    my $time = $self->_date_pricing_milliseconds // $self->date_pricing->epoch;
    my $zero_duration = Time::Duration::Concise->new(
        interval => 0,
    );
    return ($time >= $self->date_settlement->epoch and $self->expiry_daily) ? $zero_duration : $self->_get_time_to_end($attributes);
}

=head2 longcode

Returns the (localized) longcode for this contract.

May throw an exception if an invalid expiry type is requested for this contract type.

=cut

sub longcode {
    my $self = shift;

    # When we are building the longcode, we should always take the date_start to date_expiry as duration.
    # Don't use $self->expiry_type because that's use to price a contract at effective_start time.
    my $forward_starting_contract = ($self->starts_as_forward_starting or $self->is_forward_starting);
    my $expiry_type = $self->tick_expiry ? 'tick' : $self->_check_is_intraday($self->date_start) == 0 ? 'daily' : 'intraday';
    $expiry_type .= '_fixed_expiry' if $expiry_type eq 'intraday' and not $forward_starting_contract and $self->fixed_expiry;
    my $localizable_description = $self->localizable_description->{$expiry_type} // die "Unknown expiry_type $expiry_type for " . ref($self);

    my ($when_end, $when_start);
    if ($expiry_type eq 'intraday_fixed_expiry') {
        $when_end   = $self->date_expiry->datetime . ' GMT';
        $when_start = '';
    } elsif ($expiry_type eq 'intraday') {
        $when_end = $self->get_time_to_expiry({from => $self->date_start})->as_string;
        $when_start = ($forward_starting_contract) ? $self->date_start->db_timestamp . ' GMT' : localize('contract start time');
    } elsif ($expiry_type eq 'daily') {
        my $close = $self->underlying->calendar->closing_on($self->date_expiry);
        if ($close and $close->epoch != $self->date_expiry->epoch) {
            $when_end = $self->date_expiry->datetime . ' GMT';
        } else {
            $when_end = localize('close on [_1]', $self->date_expiry->date);
        }
        $when_start = '';
    } elsif ($expiry_type eq 'tick') {
        $when_end   = $self->tick_count;
        $when_start = localize('first tick');
    }
    my $payout = to_monetary_number_format($self->payout);
    my @barriers = ($self->two_barriers) ? ($self->high_barrier, $self->low_barrier) : ($self->barrier);
    @barriers = map { $_->display_text if $_ } @barriers;

    return localize($localizable_description,
        ($self->currency, $payout, localize($self->underlying->display_name), $when_start, $when_end, @barriers));
}

=head2 allowed_slippage

Ratio of slippage we allow for this contract, where 0.01 is 1%.

=cut

sub allowed_slippage {
    my $self = shift;

    # our commission for volatility indices is 1.5% so we can let it slipped more than that.
    return 0.01 if $self->market->name eq 'volidx';
    return 0.0175;
}

# INTERNAL METHODS

sub _check_is_intraday {
    my ($self, $date_start) = @_;
    my $date_expiry       = $self->date_expiry;
    my $contract_duration = $date_expiry->epoch - $date_start->epoch;

    return 0 if $contract_duration > 86400;

    # for contract that start at the open of day and expire at the close of day (include early close) should be treated as daily contract
    my $closing = $self->calendar->closing_on($self->date_expiry);
    return 0 if $closing and $closing->is_same_as($self->date_expiry) and $contract_duration >= $self->effective_daily_trading_seconds;

    return 1;
}

# Send in the correct 'to'
sub _get_time_to_end {
    my ($self, $attributes) = @_;

    my $end_point = $attributes->{to};
    my $from = ($attributes and $attributes->{from}) ? $attributes->{from} : $self->date_pricing;

    # Don't worry about how long past expiry
    # Let it die if they gave us nonsense.

    return Time::Duration::Concise->new(
        interval => max(0, $end_point->epoch - $from->epoch),
    );
}

sub _add_error {
    my ($self, $err) = @_;
    $err->{set_by} = __PACKAGE__;
    $self->primary_validation_error(MooseX::Role::Validatable::Error->new(%$err));
    return;
}

#== BUILDERS =====================

# The pricing, greek and markup engines need the same set of arguments,
# so we provide this helper function which pulls all the revelant bits out of the object and
# returns a nice HashRef for them.
sub _build__pricing_args {
    my $self = shift;

    my $start_date           = $self->date_pricing;
    my $barriers_for_pricing = $self->barriers_for_pricing;
    my $args                 = {
        spot            => $self->pricing_spot,
        r_rate          => $self->r_rate,
        t               => $self->timeinyears->amount,
        barrier1        => $barriers_for_pricing->{barrier1},
        barrier2        => $barriers_for_pricing->{barrier2},
        q_rate          => $self->q_rate,
        iv              => $self->pricing_vol,
        discount_rate   => $self->discount_rate,
        mu              => $self->mu,
        payouttime_code => $self->payouttime_code,
    };

    if ($self->priced_with_intraday_model) {
        $args->{long_term_prediction}      = $self->long_term_prediction;
        $args->{volatility_scaling_factor} = $self->volatility_scaling_factor;
        $args->{iv_with_news}              = $self->news_adjusted_pricing_vol;
    }

    return $args;
}

<<<<<<< HEAD
sub _build_long_term_prediction {
    my $self = shift;

    return $self->empirical_volsurface->long_term_prediction;
}

sub _build_volatility_scaling_factor {
    my $self = shift;

    return $self->empirical_volsurface->volatility_scaling_factor;
}

sub _build_debug_information {
    my $self = shift;

    return $self->pricing_engine->can('debug_info') ? $self->pricing_engine->debug_info : {};
}

=======
>>>>>>> 97f35fc5
sub _build_category_code {
    my $self = shift;
    return $self->category->code;
}

sub _build_ticks_to_expiry {
    return shift->tick_count + 1;
}

sub _build_effective_start {
    my $self = shift;

    return
          ($self->date_pricing->is_after($self->date_expiry)) ? $self->date_start
        : ($self->date_pricing->is_after($self->date_start))  ? $self->date_pricing
        :                                                       $self->date_start;
}

sub _build_date_pricing {
    my $self = shift;
    my $time = Time::HiRes::time();
    $self->_date_pricing_milliseconds($time);
    my $now = Date::Utility->new($time);
    return ($self->has_pricing_new and $self->pricing_new)
        ? $self->date_start
        : $now;
}

# Is this contract meant to be ATM or non ATM at start.
# The status will not change throughout the lifetime of the contract due to differences in offerings for ATM and non ATM contracts.
sub _build_is_atm_bet {
    my $self = shift;

    return 0 if $self->two_barriers;
    # if not defined, it is non ATM
    return 0 if not defined $self->supplied_barrier;
    return 0 if $self->supplied_barrier ne 'S0P';
    return 1;
}

sub _build_expiry_daily {
    my $self = shift;
    return $self->is_intraday ? 0 : 1;
}

# daily trading seconds based on the market's trading hour
sub _build_effective_daily_trading_seconds {
    my $self                  = shift;
    my $date_expiry           = $self->date_expiry;
    my $calendar              = $self->calendar;
    my $daily_trading_seconds = $calendar->closing_on($date_expiry)->epoch - $calendar->opening_on($date_expiry)->epoch;

    return $daily_trading_seconds;
}

sub _build_is_intraday {
    my $self = shift;

    return $self->_check_is_intraday($self->effective_start);

}

sub _build_expiry_type {
    my $self = shift;

    return ($self->tick_expiry) ? 'tick' : ($self->expiry_daily) ? 'daily' : 'intraday';
}

sub _build_start_type {
    my $self = shift;
    return $self->is_forward_starting ? 'forward' : 'spot';
}

sub _build_payouttime_code {
    my $self = shift;

    return ($self->payouttime eq 'hit') ? 0 : 1;
}

sub _build_translated_display_name {
    my $self = shift;

    return undef unless $self->display_name;
    return localize($self->display_name);
}

sub _build_is_forward_starting {
    my $self = shift;
    return ($self->allow_forward_starting and $self->date_pricing->is_before($self->date_start)) ? 1 : 0;
}

sub _build_permitted_expiries {
    my $self = shift;

    return $self->offering_specifics->{permitted};
}

sub _build_basis_tick {
    my $self = shift;

    my $waiting_for_entry_tick = localize('Waiting for entry tick.');
    my $missing_market_data    = localize('Trading on this market is suspended due to missing market data.');
    my ($basis_tick, $potential_error);

    # basis_tick is only set to entry_tick when the contract has started.
    if ($self->pricing_new) {
        $basis_tick = $self->current_tick;
        $potential_error = $self->starts_as_forward_starting ? $waiting_for_entry_tick : $missing_market_data;
        warn "No basis tick for " . $self->underlying->symbol if ($potential_error eq $missing_market_data && !$basis_tick);
    } else {
        $basis_tick      = $self->entry_tick;
        $potential_error = $waiting_for_entry_tick;
    }

    # if there's no basis tick, don't die but catch the error.
    unless ($basis_tick) {
        $basis_tick = Postgres::FeedDB::Spot::Tick->new({
            # slope pricer will die with illegal division by zero error when we get the slope
            quote  => $self->underlying->pip_size * 2,
            epoch  => time,
            symbol => $self->underlying->symbol,
        });
        $self->_add_error({
            message           => "Waiting for entry tick [symbol: " . $self->underlying->symbol . "]",
            message_to_client => $potential_error,
        });
    }

    return $basis_tick;
}

sub _build_date_settlement {
    my $self       = shift;
    my $end_date   = $self->date_expiry;
    my $underlying = $self->underlying;

    my $date_settlement = $end_date;    # Usually we settle when we expire.
    if ($self->expiry_daily and $self->calendar->trades_on($end_date)) {
        $date_settlement = $self->calendar->settlement_on($end_date);
    }

    return $date_settlement;
}

sub _build_remaining_time {
    my $self = shift;

    my $when = ($self->date_pricing->is_after($self->date_start)) ? $self->date_pricing : $self->date_start;

    return $self->get_time_to_expiry({
        from => $when,
    });
}

sub _build_current_spot {
    my $self = shift;

    my $spot = $self->current_tick or return undef;

    return $self->underlying->pipsized_value($spot->quote);
}

sub _build_entry_spot {
    my $self = shift;

    my $entry_tick = $self->entry_tick or return undef;
    return $self->entry_tick->quote;
}

sub _build_current_tick {
    my $self = shift;

    return $self->underlying->spot_tick;
}

sub _build_timeinyears {
    my $self = shift;

    my $tiy = Math::Util::CalculatedValue::Validatable->new({
        name        => 'time_in_years',
        description => 'Bet duration in years',
        set_by      => 'BOM::Product::Contract',
        base_amount => 0,
        minimum     => 0.000000001,
    });

    my $days_per_year = Math::Util::CalculatedValue::Validatable->new({
        name        => 'days_per_year',
        description => 'We use a 365 day year.',
        set_by      => 'BOM::Product::Contract',
        base_amount => 365,
    });

    $tiy->include_adjustment('add',    $self->timeindays);
    $tiy->include_adjustment('divide', $days_per_year);

    return $tiy;
}

sub _build_timeindays {
    my $self = shift;

    my $atid = $self->get_time_to_expiry({
            from => $self->effective_start,
        })->days;

    my $tid = Math::Util::CalculatedValue::Validatable->new({
        name        => 'time_in_days',
        description => 'Duration of this bet in days',
        set_by      => 'BOM::Product::Contract',
        minimum     => 0.000001,
        maximum     => 730,
        base_amount => $atid,
    });

    return $tid;
}

sub _build_opposite_contract_for_sale {
    my $self = shift;

    # Start by making a copy of the parameters we used to build this bet.
    my %opp_parameters = %{$self->build_parameters};
    # Always switch out the bet type for the other side.
    $opp_parameters{'bet_type'} = $self->other_side_code;
    # Don't set the shortcode, as it will change between these.
    delete $opp_parameters{'shortcode'};
    # Save a round trip.. copy market data
    foreach my $vol_param (qw(volsurface fordom forqqq domqqq)) {
        $opp_parameters{$vol_param} = $self->$vol_param;
    }

    # we still want to set for_sale for a forward_starting contracts
    $opp_parameters{for_sale} = 1;
    # delete traces of this contract were a forward starting contract before.
    delete $opp_parameters{starts_as_forward_starting};
    # duration could be set for an opposite contract from bad hash reference reused.
    delete $opp_parameters{duration};

    if (not $self->is_forward_starting) {
        if ($self->entry_tick) {
            foreach my $barrier ($self->two_barriers ? ('high_barrier', 'low_barrier') : ('barrier')) {
                if (defined $self->$barrier) {
                    $opp_parameters{$barrier} = $self->$barrier->as_absolute;
                    $opp_parameters{'supplied_' . $barrier} = $self->$barrier->as_absolute;
                }
            }
        }
        # We should be looking to move forward in time to a bet starting now.
        $opp_parameters{date_start}  = $self->date_pricing;
        $opp_parameters{pricing_new} = 1;
    }

    my $opp_contract = $self->_produce_contract_ref->(\%opp_parameters);

    if (my $role = $opp_parameters{role}) {
        $role->require;
        $role->meta->apply($opp_contract);
    }

    return $opp_contract;
}

sub _build_opposite_contract {
    my $self = shift;

    # Start by making a copy of the parameters we used to build this bet.
    my %opp_parameters = %{$self->build_parameters};
    # Always switch out the bet type for the other side.
    $opp_parameters{'bet_type'} = $self->other_side_code;
    # Don't set the shortcode, as it will change between these.
    delete $opp_parameters{'shortcode'};
    # Save a round trip.. copy market data
    foreach my $vol_param (qw(volsurface fordom forqqq domqqq)) {
        $opp_parameters{$vol_param} = $self->$vol_param;
    }

    # We have this concept in forward starting contract where a forward start contract is considered
    # pricing_new until it has started. So it kind of messed up here.
    $opp_parameters{current_tick} = $self->current_tick;
    my @to_override = qw(r_rate q_rate discount_rate pricing_vol pricing_spot mu);
    push @to_override, qw(volatility_scaling_factor long_term_prediction) if $self->priced_with_intraday_model;
    $opp_parameters{$_} = $self->$_ for @to_override;
    $opp_parameters{pricing_new} = 1;

    my $opp_contract = $self->_produce_contract_ref->(\%opp_parameters);

    if (my $role = $opp_parameters{role}) {
        $role->require;
        $role->meta->apply($opp_contract);
    }

    return $opp_contract;
}

sub _build_corporate_actions {
    my $self = shift;

    my @actions;
    my $underlying = $self->underlying;

    if ($underlying->market->affected_by_corporate_actions) {
        my $first_day_close = $underlying->calendar->closing_on($self->date_start);
        if ($first_day_close and not $self->date_expiry->is_before($first_day_close)) {
            @actions = $self->underlying->get_applicable_corporate_actions_for_period({
                start => $self->date_start,
                end   => $self->date_pricing,
            });
        }
    }

    return \@actions;
}

sub _build_dividend_adjustment {
    my $self = shift;

    my $dividend_adjustment = $self->underlying->dividend_adjustments_for_period({
        start => $self->date_pricing,
        end   => $self->date_expiry,
    });

    my @corporate_actions = $self->underlying->get_applicable_corporate_actions_for_period({
        start => $self->date_pricing->truncate_to_day,
        end   => Date::Utility->new,
    });

    my $dividend_recorded_date = $dividend_adjustment->{recorded_date};

    if (scalar @corporate_actions
        and (my $action = first { Date::Utility->new($_->{effective_date})->is_after($dividend_recorded_date) } @corporate_actions))
    {

        warn "Missing dividend data: corp actions are " . join(',', @corporate_actions) . " and found date for action " . $action;
        $self->_add_error({
            message => 'Dividend is not updated  after corporate action'
                . "[dividend recorded date : "
                . $dividend_recorded_date->datetime . "] "
                . "[symbol: "
                . $self->underlying->symbol . "]",
            message_to_client => localize('Trading on this market is suspended due to missing market (dividend) data.'),
        });

    }

    return $dividend_adjustment;

}

sub _build_payout {
    my ($self) = @_;

    $self->_set_price_calculator_params('payout');
    return $self->price_calculator->payout;
}

sub _build_shortcode {
    my $self = shift;

    my $shortcode_date_start = (
               $self->is_forward_starting
            or $self->starts_as_forward_starting
    ) ? $self->date_start->epoch . 'F' : $self->date_start->epoch;
    my $shortcode_date_expiry =
          ($self->tick_expiry)  ? $self->tick_count . 'T'
        : ($self->fixed_expiry) ? $self->date_expiry->epoch . 'F'
        :                         $self->date_expiry->epoch;

    my @shortcode_elements = ($self->code, $self->underlying->symbol, $self->payout, $shortcode_date_start, $shortcode_date_expiry);

    if ($self->two_barriers) {
        push @shortcode_elements, ($self->high_barrier->for_shortcode, $self->low_barrier->for_shortcode);
    } elsif ($self->barrier and $self->barrier_at_start) {
        # Having a hardcoded 0 for single barrier is dumb.
        # We should get rid of this legacy
        push @shortcode_elements, ($self->barrier->for_shortcode, 0);
    }

    return uc join '_', @shortcode_elements;
}

sub _build_entry_tick {
    my $self = shift;

    # entry tick if never defined if it is a newly priced contract.
    return if $self->pricing_new;
    my $entry_epoch = $self->date_start->epoch;
    return $self->underlying->tick_at($entry_epoch) if $self->starts_as_forward_starting;
    return $self->underlying->next_tick_after($entry_epoch);
}

sub _build_date_start {
    return Date::Utility->new;
}

sub _build_applicable_economic_events {
    my $self = shift;

    my $effective_start   = $self->effective_start;
    my $seconds_to_expiry = $self->get_time_to_expiry({from => $effective_start})->seconds;
    my $current_epoch     = $effective_start->epoch;
    # Go back and forward an hour to get all the tentative events.
    my $start = $current_epoch - $seconds_to_expiry - 3600;
    my $end   = $current_epoch + $seconds_to_expiry + 3600;

    return Quant::Framework::EconomicEventCalendar->new({
            chronicle_reader => BOM::Platform::Chronicle::get_chronicle_reader($self->underlying->for_date),
        }
        )->get_latest_events_for_period({
            from => Date::Utility->new($start),
            to   => Date::Utility->new($end)});
}

sub _build_tentative_events {
    my $self = shift;

    my %affected_currency = (
        $self->underlying->asset_symbol           => 1,
        $self->underlying->quoted_currency_symbol => 1,
    );
    return [grep { $_->{is_tentative} and $affected_currency{$_->{symbol}} } @{$self->_applicable_economic_events}];
}

sub _build_pricing_spot {
    my $self = shift;

    # always use current spot to price for sale or buy.
    my $initial_spot;
    if ($self->current_tick) {
        $initial_spot = $self->current_tick->quote;
    } else {
        # If we could not get the correct spot to price, we will take the latest available spot at pricing time.
        # This is to prevent undefined spot being passed to BlackScholes formula that causes the code to die!!
        $initial_spot = $self->underlying->tick_at($self->date_pricing->epoch, {allow_inconsistent => 1});
        $initial_spot //= $self->underlying->pip_size * 2;
        $self->_add_error({
            message => 'Undefined spot '
                . "[date pricing: "
                . $self->date_pricing->datetime . "] "
                . "[symbol: "
                . $self->underlying->symbol . "]",
            message_to_client => localize('We could not process this contract at this time.'),
        });
    }

    if ($self->underlying->market->prefer_discrete_dividend) {
        $initial_spot += $self->dividend_adjustment->{spot};
    }

    return $initial_spot;
}

sub _build_offering_specifics {
    my $self = shift;

    return get_contract_specifics(
        BOM::Platform::Runtime->instance->get_offerings_config,
        {
            underlying_symbol => $self->underlying->symbol,
            barrier_category  => $self->barrier_category,
            expiry_type       => $self->expiry_type,
            start_type        => $self->start_type,
            contract_category => $self->category->code,
        });
}

sub _build_barrier_category {
    my $self = shift;

    my $barrier_category;
    if ($self->category->code eq 'callput') {
        $barrier_category = ($self->is_atm_bet) ? 'euro_atm' : 'euro_non_atm';
    } else {
        $barrier_category = $LandingCompany::Offerings::BARRIER_CATEGORIES->{$self->category->code}->[0];
    }

    return $barrier_category;
}

sub _build_apply_market_inefficient_limit {
    my $self = shift;

    return $self->market_is_inefficient && $self->priced_with_intraday_model;
}

sub _build_staking_limits {
    my $self = shift;

    my $underlying = $self->underlying;
    my $curr       = $self->currency;

    my $static     = BOM::Platform::Config::quants;
    my $bet_limits = $static->{bet_limits};
    # NOTE: this evaluates only the contract-specific payout limit. There may be further
    # client-specific restrictions which are evaluated in B:P::Transaction.
    my $per_contract_payout_limit = $static->{risk_profile}{$self->risk_profile->get_risk_profile}{payout}{$self->currency};
    my @possible_payout_maxes = ($bet_limits->{maximum_payout}->{$curr}, $per_contract_payout_limit);
    push @possible_payout_maxes, $bet_limits->{inefficient_period_payout_max}->{$self->currency} if $self->apply_market_inefficient_limit;

    my $payout_max = min(grep { looks_like_number($_) } @possible_payout_maxes);
    my $payout_min =
        ($self->underlying->market->name eq 'volidx')
        ? $bet_limits->{min_payout}->{volidx}->{$curr}
        : $bet_limits->{min_payout}->{default}->{$curr};
    my $stake_min = ($self->for_sale) ? $payout_min / 20 : $payout_min / 2;

    my $message_to_client_array;
    my $message_to_client;
    if ($self->for_sale) {
        $message_to_client = localize('Contract market price is too close to final payout.');
    } else {
        $message_to_client = localize(
            'Minimum stake of [_1] and maximum payout of [_2]',
            to_monetary_number_format($stake_min),
            to_monetary_number_format($payout_max));
        $message_to_client_array =
            ['Minimum stake of [_1] and maximum payout of [_2]', to_monetary_number_format($stake_min), to_monetary_number_format($payout_max)];
    }

    return {
        min                     => $stake_min,
        max                     => $payout_max,
        message_to_client       => $message_to_client,
        message_to_client_array => $message_to_client_array,
    };
}

sub _build_exit_tick {
    my $self = shift;

    my $underlying = $self->underlying;
    my $exit_tick;
    if ($self->tick_expiry) {
        my $tick_number       = $self->ticks_to_expiry;
        my @ticks_since_start = @{
            $underlying->ticks_in_between_start_limit({
                    start_time => $self->date_start->epoch + 1,
                    limit      => $tick_number,
                })};
        # We wait for the n-th tick to settle tick expiry contract.
        # But the maximum waiting period is 5 minutes.
        if (@ticks_since_start == $tick_number) {
            $exit_tick = $ticks_since_start[-1];
            $self->date_expiry(Date::Utility->new($exit_tick->epoch));
        }
    } elsif ($self->is_after_expiry and not $self->is_after_settlement) {
        # After expiry and yet pass the settlement, use current tick at the date_expiry
        # to determine the pre-settlement value. It might diff with actual settlement value
        $exit_tick = $underlying->tick_at($self->date_expiry->epoch, {allow_inconsistent => 1});
    } elsif ($self->expiry_daily or $self->date_expiry->is_same_as($self->calendar->closing_on($self->date_expiry))) {
        # Expiration based on daily OHLC
        $exit_tick = $underlying->closing_tick_on($self->date_expiry->date);
    } else {
        $exit_tick = $underlying->tick_at($self->date_expiry->epoch);
    }

    if ($self->entry_tick and $exit_tick) {
        my ($entry_tick_date, $exit_tick_date) = map { Date::Utility->new($_) } ($self->entry_tick->epoch, $exit_tick->epoch);
        if (    not $self->expiry_daily
            and $underlying->intradays_must_be_same_day
            and $self->calendar->trading_days_between($entry_tick_date, $exit_tick_date))
        {
            $self->_add_error({
                message => 'Exit tick date differs from entry tick date on intraday '
                    . "[symbol: "
                    . $underlying->symbol . "] "
                    . "[start: "
                    . $exit_tick_date->datetime . "] "
                    . "[expiry: "
                    . $entry_tick_date->datetime . "]",
                message_to_client => localize("Intraday contracts may not cross market open."),
            });
        }
    }

    return $exit_tick;
}

sub _build_risk_profile {
    my $self = shift;

    return BOM::Platform::RiskProfile->new(
        contract_category              => $self->category_code,
        expiry_type                    => $self->expiry_type,
        start_type                     => $self->start_type,
        currency                       => $self->currency,
        barrier_category               => $self->barrier_category,
        symbol                         => $self->underlying->symbol,
        market_name                    => $self->underlying->market->name,
        submarket_name                 => $self->underlying->submarket->name,
        underlying_risk_profile        => $self->underlying->risk_profile,
        underlying_risk_profile_setter => $self->underlying->risk_profile_setter,
    );
}

# Don't mind me, I just need to make sure my attibutes are available.
with 'BOM::Product::Role::Reportable';

no Moose;
__PACKAGE__->meta->make_immutable;

1;<|MERGE_RESOLUTION|>--- conflicted
+++ resolved
@@ -198,15 +198,8 @@
 
 =head2 shortcode
 
-<<<<<<< HEAD
-has [qw(volatility_scaling_factor long_term_prediction debug_information)] => (
-    is         => 'ro',
-    lazy_build => 1,
-);
-=======
 (optional) This can be provided when creating a contract from a shortcode. If not, it will
 be populated from the contract parameters.
->>>>>>> 97f35fc5
 
 =cut
 
@@ -418,6 +411,11 @@
 );
 
 has apply_market_inefficient_limit => (
+    is         => 'ro',
+    lazy_build => 1,
+);
+
+has [qw(volatility_scaling_factor long_term_prediction)] => (
     is         => 'ro',
     lazy_build => 1,
 );
@@ -799,7 +797,6 @@
     return $args;
 }
 
-<<<<<<< HEAD
 sub _build_long_term_prediction {
     my $self = shift;
 
@@ -812,14 +809,6 @@
     return $self->empirical_volsurface->volatility_scaling_factor;
 }
 
-sub _build_debug_information {
-    my $self = shift;
-
-    return $self->pricing_engine->can('debug_info') ? $self->pricing_engine->debug_info : {};
-}
-
-=======
->>>>>>> 97f35fc5
 sub _build_category_code {
     my $self = shift;
     return $self->category->code;
