package BOM::Product::Contract;

use strict;
use warnings;

=head1 NAME

BOM::Product::Contract - represents a contract object for a single bet

=head1 SYNOPSIS

    use feature qw(say);
    use BOM::Product::ContractFactory qw(produce_contract);
    # Create a simple contract
    my $contract = produce_contract({
        bet_type => 'CALLE',
        duration => '5t',
    });
    # Show the current prices (as of now, since an explicit pricing date is not provided)
    say "Bid for CALLE:  " . $contract->bid_price;
    say "Ask for CALLE:  " . $contract->ask_price;
    # Get the contract with the opposite bet type, in this case a PUT
    my $opposite = $contract->opposite_contract;
    say "Bid for PUT:    " . $opposite->bid_price;
    say "Ask for PUT:    " . $opposite->ask_price;

=head1 DESCRIPTION

This class is the base definition for all our contract types. It provides behaviour common to all contracts,
and defines the standard API for interacting with those contracts.

=cut

use Moose;
extends 'Finance::Contract';

require UNIVERSAL::require;

use MooseX::Role::Validatable::Error;
use Time::HiRes qw(time);
use List::Util qw(min max first);
use Scalar::Util qw(looks_like_number);
use Math::Util::CalculatedValue::Validatable;
use Date::Utility;
use Time::Duration::Concise;
use Format::Util::Numbers qw/formatnumber/;

use Quant::Framework;
use Quant::Framework::VolSurface::Utils;
use Quant::Framework::EconomicEventCalendar;
use Postgres::FeedDB::Spot::Tick;
use LandingCompany::Offerings qw(get_contract_specifics);

use BOM::Platform::Chronicle;
use BOM::MarketData::Types;
use BOM::MarketData::Fetcher::VolSurface;
use BOM::Platform::RiskProfile;
use BOM::Product::Types;
use BOM::Product::ContractValidator;
use BOM::Product::ContractPricer;
use BOM::Product::Static;

# require Pricing:: modules to avoid circular dependency problems.
UNITCHECK {
    use BOM::Product::Pricing::Engine::Intraday::Forex;
    use BOM::Product::Pricing::Engine::Intraday::Index;
    use BOM::Product::Pricing::Engine::VannaVolga::Calibrated;
    use BOM::Product::Pricing::Greeks::BlackScholes;
}

my $ERROR_MAPPING = BOM::Product::Static::get_error_mapping();

=head1 ATTRIBUTES - Construction

These are the parameters we expect to be passed when constructing a new contract.
These would be passed to L<BOM::Product::ContractFactory/produce_contract>.

=cut

=head2 underlying

The underlying asset, as a L<Finance::Asset::Underlying> instance.

=cut

has underlying => (
    is      => 'ro',
    isa     => 'underlying_object',
    coerce  => 1,
    handles => [qw(market pip_size)],
);

sub is_coinauction { return 0; }

#overriding Financial::Contract fields
sub absolute_barrier_multiplier {
    my $self = shift;
    return $self->underlying->market->absolute_barrier_multiplier;
}

sub supplied_barrier_type {
    my $self = shift;
    return $self->high_barrier->supplied_type if $self->two_barriers;
    return $self->barrier->supplied_type;
}

=head1 ATTRIBUTES - Other

=cut

#expiry_daily - Does this bet expire at close of the exchange?
has is_intraday => (
    is         => 'ro',
    lazy_build => 1,
);

has value => (
    is       => 'rw',
    init_arg => undef,
    isa      => 'Num',
    default  => 0,
);

has [qw(entry_tick current_tick)] => (
    is         => 'ro',
    lazy_build => 1,
);

has current_spot => (
    is         => 'rw',
    isa        => 'Maybe[PositiveNum]',
    lazy_build => 1,
);

=head2 for_sale

Was this bet built using BOM-generated parameters, as opposed to user-supplied parameters?

Be sure, as this allows us to relax some checks. Don't relax too much, as this still came from a
user at some point.. and they are wily.

This will contain the shortcode of the original bet, if we built it from one.

=cut

has for_sale => (
    is      => 'ro',
    isa     => 'Bool',
    default => 0,
);

has build_parameters => (
    is  => 'ro',
    isa => 'HashRef',
    # Required until it goes away entirely.
    required => 1,
);

has trading_calendar => (
    is      => 'ro',
    lazy    => 1,
    builder => '_build_trading_calendar',
);

sub _build_trading_calendar {
    my $self = shift;

    my $for_date = $self->underlying->for_date;

    return Quant::Framework->new->trading_calendar(BOM::Platform::Chronicle::get_chronicle_reader($for_date), $for_date);
}

has [qw(opposite_contract opposite_contract_for_sale)] => (
    is         => 'ro',
    isa        => 'BOM::Product::Contract',
    lazy_build => 1
);

has tentative_events => (
    is         => 'ro',
    lazy_build => 1,
);

has is_sold => (
    is      => 'ro',
    isa     => 'Bool',
    default => 0
);

has is_valid_exit_tick => (
    is      => 'rw',
    isa     => 'Bool',
    default => 0
);

has risk_profile => (
    is         => 'ro',
    lazy_build => 1,
    init_arg   => undef,
);

# pricing_spot - The spot used in pricing.
has pricing_spot => (
    is         => 'ro',
    lazy_build => 1,
);

has exit_tick => (
    is         => 'ro',
    lazy_build => 1,
);

has primary_validation_error => (
    is       => 'rw',
    init_arg => undef,
);

has 'staking_limits' => (
    is         => 'ro',
    isa        => 'HashRef',
    lazy_build => 1,
);

has apply_market_inefficient_limit => (
    is         => 'ro',
    lazy_build => 1,
);

# We can't import the Factory directly as that goes circular.
# On the other hand, we want some extra info which only
# becomes available here. So, require the Factory to give us
# a coderef for how we make more of ourselves.
# This should also make it more annoying for people to call the
# constructor directly.. which we hope they will not do.
has _produce_contract_ref => (
    is       => 'ro',
    isa      => 'CodeRef',
    required => 1,
);

has _applicable_economic_events => (
    is      => 'ro',
    lazy    => 1,
    builder => '_build_applicable_economic_events',
);

has _basis_tick => (
    is         => 'ro',
    isa        => 'Postgres::FeedDB::Spot::Tick',
    lazy_build => 1,
    builder    => '_build_basis_tick',
);

# ATTRIBUTES - Internal

# Internal hashref of attributes that will be passed to the pricing engine.
has _pricing_args => (
    is         => 'ro',
    isa        => 'HashRef',
    lazy_build => 1,
);

=head1 METHODS - Boolean checks

=cut

=head2 is_after_expiry

This check if the contract already passes the expiry times

For tick expiry contract, there is no expiry time, so it will check again the exit tick
For other contracts, it will check the remaining time of the contract to expiry.

=cut

sub is_after_expiry {
    my $self = shift;

    if ($self->tick_expiry) {
        # We've expired if we have an exit tick...
        return 1 if $self->exit_tick;
        # ... or if we're past our predefined max contract duration for tick trades
        return 1 if $self->date_pricing->epoch - $self->date_start->epoch > $self->_max_tick_expiry_duration->seconds;
        # otherwise, we're still active
        return 0;
    }

    # Delegate to the same method in L<Finance::Contract>
    return $self->next::method;
}

=head2 is_after_settlement

This check if the contract already passes the settlement time

For tick expiry contract, it can expires when a certain number of ticks is received or it already passes the max_tick_expiry_duration.
For other contracts, it can expires when current time has past a pre-determined settelement time.

=cut

sub is_after_settlement {
    my $self = shift;

    if ($self->tick_expiry) {
        return 1
            if ($self->exit_tick || ($self->date_pricing->epoch - $self->date_start->epoch > $self->_max_tick_expiry_duration->seconds));
    } else {
        return 1 if $self->get_time_to_settlement->seconds == 0;
    }

    return 0;
}

=head2 is_expired

Returns true if this contract is expired.

It is expired only if it passes the expiry time time and has valid exit tick.

=cut

sub is_expired { die "Calling ->is_expired on a ::Contract instance" }

=head2 is_legacy

True for obsolete contract types, see L<BOM::Product::Contract::Invalid>.

=cut

sub is_legacy { return 0 }

=head2 is_settleable

Returns true if the contract is settleable.

To be able to settle, it need pass the settlement time and has valid exit tick

=cut

sub is_settleable { die "Calling ->is_settleable on a ::Contract instance" }

sub may_settle_automatically {
    my $self = shift;

    # For now, only trigger this condition when the bet is past expiry.
    return (not $self->get_time_to_settlement->seconds and not $self->is_valid_to_sell) ? 0 : 1;
}

=head1 METHODS - Other

=cut

=head2 code

Alias for L</bet_type>.

TODO should be removed.

=cut

sub code { return shift->bet_type; }

=head2 debug_information

Pricing engine internal debug information hashref.

=cut

sub debug_information {
    my $self = shift;

    return $self->pricing_engine->can('debug_info') ? $self->pricing_engine->debug_info : {};
}

=head2 entry_spot

The entry spot price of the contract.

=cut

sub entry_spot {
    my $self = shift;

    my $entry_tick = $self->entry_tick or return undef;
    return $self->entry_tick->quote;
}

=head2 entry_spot_epoch

The entry spot epoch of the contract.

=cut

sub entry_spot_epoch {
    my $self = shift;

    my $entry_tick = $self->entry_tick or return undef;
    return $self->entry_tick->epoch;
}

=head2 expiry_type

The expiry type of a contract (daily, tick or intraday).

=cut

sub expiry_type {
    my $self = shift;

    return ($self->tick_expiry) ? 'tick' : ($self->expiry_daily) ? 'daily' : 'intraday';
}

=head2 expiry_daily

Returns true if this is not an intraday contract.

=cut

sub expiry_daily {
    my $self = shift;
    return $self->is_intraday ? 0 : 1;
}

=head2 date_settlement

When the contract was settled (can be C<undef>).

=cut

sub date_settlement {
    my $self     = shift;
    my $end_date = $self->date_expiry;
    my $exchange = $self->underlying->exchange;

    my $date_settlement = $end_date;    # Usually we settle when we expire.
    if ($self->expiry_daily and $self->trading_calendar->trades_on($exchange, $end_date)) {
        $date_settlement = $self->trading_calendar->get_exchange_open_times($exchange, $end_date, 'daily_settlement');
    }

    return $date_settlement;
}

=head2 get_time_to_settlement

Like get_time_to_expiry, but for settlement time rather than expiry.

=cut

sub get_time_to_settlement {
    my ($self, $attributes) = @_;

    $attributes->{to} = $self->date_settlement;

    my $time = $self->_date_pricing_milliseconds // $self->date_pricing->epoch;
    my $zero_duration = Time::Duration::Concise->new(
        interval => 0,
    );
    return ($time >= $self->date_settlement->epoch and $self->expiry_daily) ? $zero_duration : $self->_get_time_to_end($attributes);
}

=head2 longcode

Returns the longcode for this contract.

May throw an exception if an invalid expiry type is requested for this contract type.

=cut

sub longcode {
    my $self = shift;

    # When we are building the longcode, we should always take the date_start to date_expiry as duration.
    # Don't use $self->expiry_type because that's use to price a contract at effective_start time.
    my $forward_starting_contract = ($self->starts_as_forward_starting or $self->is_forward_starting);
    my $expiry_type = $self->tick_expiry ? 'tick' : $self->_check_is_intraday($self->date_start) == 0 ? 'daily' : 'intraday';
    $expiry_type .= '_fixed_expiry' if $expiry_type eq 'intraday' and not $forward_starting_contract and $self->fixed_expiry;
    my $description = $self->localizable_description->{$expiry_type} // die "Unknown expiry_type $expiry_type for " . ref($self);
    my @longcode = ($description, $self->currency, formatnumber('price', $self->currency, $self->payout), $self->underlying->display_name);

    my ($when_end, $when_start, $generic_mapping) = ([], [], BOM::Product::Static::get_generic_mapping());
    if ($expiry_type eq 'intraday_fixed_expiry') {
        $when_end = [$self->date_expiry->datetime . ' GMT'];
    } elsif ($expiry_type eq 'intraday') {
        $when_end = [$self->get_time_to_expiry({from => $self->date_start})->as_string];
        $when_start = ($forward_starting_contract) ? [$self->date_start->db_timestamp . ' GMT'] : [$generic_mapping->{contract_start_time}];
    } elsif ($expiry_type eq 'daily') {
        my $close = $self->trading_calendar->closing_on($self->underlying->exchange, $self->date_expiry);
        if ($close and $close->epoch != $self->date_expiry->epoch) {
            $when_end = [$self->date_expiry->datetime . ' GMT'];
        } else {
            $when_end = [$generic_mapping->{close_on}, $self->date_expiry->date];
        }
    } elsif ($expiry_type eq 'tick') {
        $when_end   = [$self->tick_count];
        $when_start = [$generic_mapping->{first_tick}];
    }
    push @longcode, ($when_start, $when_end);

    if ($self->two_barriers) {
        push @longcode, ($self->high_barrier->display_text, $self->low_barrier->display_text);
    } elsif ($self->barrier) {
        push @longcode, $self->barrier->display_text;
    }

    return \@longcode;
}

=head2 allowed_slippage

Ratio of slippage we allow for this contract, where 0.01 is 1%.

=cut

sub allowed_slippage {
    my $self = shift;

    # our commission for volatility indices is 1.5% so we can let it slipped more than that.
    return 0.01 if $self->market->name eq 'volidx';
    return 0.0175;
}

# INTERNAL METHODS

#A TimeInterval which expresses the maximum time a tick trade may run, even if there are missing ticks in the middle.
sub _max_tick_expiry_duration {
    return Time::Duration::Concise->new(interval => '5m');
}

sub _offering_specifics {
    my $self = shift;

    return get_contract_specifics(
        BOM::Platform::Runtime->instance->get_offerings_config,
        {
            underlying_symbol => $self->underlying->symbol,
            barrier_category  => $self->barrier_category,
            expiry_type       => $self->expiry_type,
            start_type        => ($self->is_forward_starting ? 'forward' : 'spot'),
            contract_category => $self->category->code,
            ($self->can('landing_company') ? (landing_company => $self->landing_company) : ()),    # this is done for japan
        });
}

sub _check_is_intraday {
    my ($self, $date_start) = @_;
    my $date_expiry       = $self->date_expiry;
    my $contract_duration = $date_expiry->epoch - $date_start->epoch;

    return 0 if $contract_duration > 86400;

    my $trading_calendar = $self->trading_calendar;
    my $exchange         = $self->underlying->exchange;
    # for contract that start at the open of day and expire at the close of day (include early close) should be treated as daily contract
    my $closing = $trading_calendar->closing_on($exchange, $self->date_expiry);

    # An intraday if the market is close on expiry
    return 1 unless $closing;
    # daily trading seconds based on the market's trading hour
    my $daily_trading_seconds =
        $trading_calendar->closing_on($exchange, $date_expiry)->epoch - $trading_calendar->opening_on($exchange, $date_expiry)->epoch;
    return 0 if $closing->is_same_as($self->date_expiry) and $contract_duration >= $daily_trading_seconds;

    return 1;
}

sub _add_error {
    my ($self, $err) = @_;
    $err->{set_by} = __PACKAGE__;
    $self->primary_validation_error(MooseX::Role::Validatable::Error->new(%$err));
    return;
}

#== BUILDERS =====================

# The pricing, greek and markup engines need the same set of arguments,
# so we provide this helper function which pulls all the revelant bits out of the object and
# returns a nice HashRef for them.
sub _build__pricing_args {
    my $self = shift;

    my $barriers_for_pricing = $self->barriers_for_pricing;
    my $payouttime_code      = ($self->payouttime eq 'hit') ? 0 : 1;
    my $args                 = {
        spot            => $self->pricing_spot,
        r_rate          => $self->r_rate,
        t               => $self->timeinyears->amount,
        barrier1        => $barriers_for_pricing->{barrier1},
        barrier2        => $barriers_for_pricing->{barrier2},
        q_rate          => $self->q_rate,
        iv              => $self->pricing_vol,
        discount_rate   => $self->discount_rate,
        mu              => $self->mu,
        payouttime_code => $payouttime_code,
    };

    if ($self->priced_with_intraday_model) {
        $args->{long_term_prediction} = $self->long_term_prediction;
    }

    return $args;
}

sub _build_date_pricing {
    my $self = shift;
    my $time = Time::HiRes::time();
    $self->_date_pricing_milliseconds($time);
    my $now = Date::Utility->new($time);
    return ($self->has_pricing_new and $self->pricing_new)
        ? $self->date_start
        : $now;
}

sub _build_is_intraday {
    my $self = shift;

    return $self->_check_is_intraday($self->effective_start);

}

sub _build_basis_tick {
    my $self = shift;

    my $waiting_for_entry_tick = $ERROR_MAPPING->{EntryTickMissing};
    my $missing_market_data    = $ERROR_MAPPING->{MissingMarketData};
    my ($basis_tick, $potential_error);

    # basis_tick is only set to entry_tick when the contract has started.
    if ($self->pricing_new) {
        $basis_tick = $self->current_tick;
        $potential_error = $self->starts_as_forward_starting ? $waiting_for_entry_tick : $missing_market_data;
        warn "No basis tick for " . $self->underlying->symbol if ($potential_error eq $missing_market_data && !$basis_tick);
    } else {
        $basis_tick      = $self->entry_tick;
        $potential_error = $waiting_for_entry_tick;
    }

    # if there's no basis tick, don't die but catch the error.
    unless ($basis_tick) {
        $basis_tick = Postgres::FeedDB::Spot::Tick->new({
            # slope pricer will die with illegal division by zero error when we get the slope
            quote  => $self->underlying->pip_size * 2,
            epoch  => time,
            symbol => $self->underlying->symbol,
        });
        $self->_add_error({
            message           => "Waiting for entry tick [symbol: " . $self->underlying->symbol . "]",
            message_to_client => [$potential_error],
        });
    }

    return $basis_tick;
}

sub _build_current_spot {
    my $self = shift;

    my $spot = $self->current_tick or return undef;

    return $self->underlying->pipsized_value($spot->quote);
}

sub _build_current_tick {
    my $self = shift;

    return $self->underlying->spot_tick;
}

sub _build_opposite_contract_for_sale {
    my $self = shift;

    # Start by making a copy of the parameters we used to build this bet.
    my %opp_parameters = %{$self->build_parameters};
    # we still want to set for_sale for a forward_starting contracts
    $opp_parameters{for_sale} = 1;
    # delete traces of this contract were a forward starting contract before.
    delete $opp_parameters{starts_as_forward_starting};
    # duration could be set for an opposite contract from bad hash reference reused.
    delete $opp_parameters{duration};

    if (not $self->is_forward_starting) {
        if ($self->entry_tick) {
            foreach my $barrier ($self->two_barriers ? ('high_barrier', 'low_barrier') : ('barrier')) {
                if (defined $self->$barrier) {
                    $opp_parameters{$barrier} = $self->$barrier->as_absolute;
                    $opp_parameters{'supplied_' . $barrier} = $self->$barrier->as_absolute;
                }
            }
        }
        # We should be looking to move forward in time to a bet starting now.
        # We had issue during pricing when we try to price contract exactly at expiry time,
        # get_volatility was throwing error, since from and to are equal. Setting
        # date_start equal to date_start instead of date_pricing here for opposite contract
        # will solve this issue.
        $opp_parameters{date_start} = ($self->date_pricing->epoch == $self->date_expiry->epoch) ? $self->date_start : $self->date_pricing;
        $opp_parameters{pricing_new} = 1;
        # This should be removed in our callput ATM and non ATM minimum allowed duration is identical.
        # Currently, 'sell at market' button will appear when current spot == barrier when the duration
        # of the contract is less than the minimum duration of non ATM contract.
    }

    # Always switch out the bet type for the other side.
    $opp_parameters{'bet_type'} = $self->other_side_code;
    # Don't set the shortcode, as it will change between these.
    delete $opp_parameters{'shortcode'};
    # Save a round trip.. copy market data
    foreach my $vol_param (qw(volsurface fordom forqqq domqqq)) {
        $opp_parameters{$vol_param} = $self->$vol_param;
    }

    my $opp_contract = $self->_produce_contract_ref->(\%opp_parameters);

    return $opp_contract;
}

sub _build_opposite_contract {
    my $self = shift;

    # Start by making a copy of the parameters we used to build this bet.
    my %opp_parameters = %{$self->build_parameters};
    # Always switch out the bet type for the other side.
    $opp_parameters{'bet_type'} = $self->other_side_code;
    # Don't set the shortcode, as it will change between these.
    delete $opp_parameters{'shortcode'};
    # Save a round trip.. copy market data
    foreach my $vol_param (qw(volsurface fordom forqqq domqqq)) {
        $opp_parameters{$vol_param} = $self->$vol_param;
    }

    # We have this concept in forward starting contract where a forward start contract is considered
    # pricing_new until it has started. So it kind of messed up here.
    $opp_parameters{current_tick} = $self->current_tick;
    my @to_override = qw(r_rate q_rate discount_rate pricing_vol pricing_spot mu);
    push @to_override, qw(long_term_prediction) if $self->priced_with_intraday_model;
    $opp_parameters{$_} = $self->$_ for @to_override;
    $opp_parameters{pricing_new} = 1;

    my $opp_contract = $self->_produce_contract_ref->(\%opp_parameters);

    return $opp_contract;
}

sub _build_entry_tick {
    my $self = shift;

    # entry tick if never defined if it is a newly priced contract.
    return if $self->pricing_new;
    my $entry_epoch = $self->date_start->epoch;
    return $self->underlying->tick_at($entry_epoch) if $self->starts_as_forward_starting;
    return $self->underlying->next_tick_after($entry_epoch);
}

sub _build_date_start {
    return Date::Utility->new;
}

sub _build_applicable_economic_events {
    my $self = shift;

    my $effective_start   = $self->effective_start;
    my $seconds_to_expiry = $self->get_time_to_expiry({from => $effective_start})->seconds;
    my $current_epoch     = $effective_start->epoch;
    # Go back and forward an hour to get all the tentative events.
    my $start = $current_epoch - $seconds_to_expiry - 3600;
    my $end   = $current_epoch + $seconds_to_expiry + 3600;

    return Quant::Framework::EconomicEventCalendar->new({
            chronicle_reader => BOM::Platform::Chronicle::get_chronicle_reader($self->underlying->for_date),
        }
        )->get_latest_events_for_period({
            from => Date::Utility->new($start),
            to   => Date::Utility->new($end)});
}

sub _build_tentative_events {
    my $self = shift;

    my %affected_currency = (
        $self->underlying->asset_symbol           => 1,
        $self->underlying->quoted_currency_symbol => 1,
    );
    return [grep { $_->{is_tentative} and $affected_currency{$_->{symbol}} } @{$self->_applicable_economic_events}];
}

sub _build_pricing_spot {
    my $self = shift;

    # always use current spot to price for sale or buy.
    my $initial_spot;
    if ($self->current_tick) {
        $initial_spot = $self->current_tick->quote;
    } else {
        # If we could not get the correct spot to price, we will take the latest available spot at pricing time.
        # This is to prevent undefined spot being passed to BlackScholes formula that causes the code to die!!
        $initial_spot = $self->underlying->tick_at($self->date_pricing->epoch, {allow_inconsistent => 1});
        $initial_spot //= $self->underlying->pip_size * 2;
        $self->_add_error({
            message => 'Undefined spot '
                . "[date pricing: "
                . $self->date_pricing->datetime . "] "
                . "[symbol: "
                . $self->underlying->symbol . "]",
            message_to_client => [$ERROR_MAPPING->{CannotProcessContract}],
        });
    }

    return $initial_spot;
}

sub _build_apply_market_inefficient_limit {
    my $self = shift;

    return $self->market_is_inefficient && $self->priced_with_intraday_model;
}

<<<<<<< HEAD
=======
sub _build_staking_limits {
    my $self = shift;

    my $curr = $self->currency;

    my $static     = BOM::Platform::Config::quants;
    my $bet_limits = $static->{bet_limits};
    # NOTE: this evaluates only the contract-specific payout limit. There may be further
    # client-specific restrictions which are evaluated in B:P::Transaction.
    my $per_contract_payout_limit = $static->{risk_profile}{$self->risk_profile->get_risk_profile}{payout}{$self->currency};
    my @possible_payout_maxes = ($bet_limits->{maximum_payout}->{$curr}, $per_contract_payout_limit);
    push @possible_payout_maxes, $bet_limits->{inefficient_period_payout_max}->{$self->currency} if $self->apply_market_inefficient_limit;

    my $payout_max = min(grep { looks_like_number($_) } @possible_payout_maxes);
    my $payout_min =
        ($self->underlying->market->name eq 'volidx')
        ? $bet_limits->{min_payout}->{volidx}->{$curr}
        : $bet_limits->{min_payout}->{default}->{$curr};
    my $stake_min = ($self->for_sale) ? $payout_min / 20 : $payout_min / 2;

    my $message_to_client;
    if ($self->for_sale) {
        $message_to_client = [$ERROR_MAPPING->{MarketPricePayoutClose}];
    } else {
        $message_to_client =
            [$ERROR_MAPPING->{StakePayoutLimits}, formatnumber('price', $curr, $stake_min), formatnumber('price', $curr, $payout_max)];
    }

    return {
        min               => $stake_min,
        max               => $payout_max,
        message_to_client => $message_to_client,
    };
}

>>>>>>> 57b9e597
sub _build_exit_tick {
    my $self = shift;

    my $underlying = $self->underlying;
    my $exit_tick;
    if ($self->tick_expiry) {
        my $tick_number       = $self->ticks_to_expiry;
        my @ticks_since_start = @{
            $underlying->ticks_in_between_start_limit({
                    start_time => $self->date_start->epoch + 1,
                    limit      => $tick_number,
                })};
        # We wait for the n-th tick to settle tick expiry contract.
        # But the maximum waiting period is 5 minutes.
        if (@ticks_since_start == $tick_number) {
            $exit_tick = $ticks_since_start[-1];
            $self->date_expiry(Date::Utility->new($exit_tick->epoch));
            $self->is_valid_exit_tick(1);
        }
    } elsif ($self->is_after_expiry) {
        # For a daily contract or a contract expired at the close of trading, the valid exit tick should be the daily close else should be the tick at expiry date
        my $valid_exit_tick_at_expiry = (
                   $self->expiry_daily
                or $self->date_expiry->is_same_as($self->trading_calendar->closing_on($underlying->exchange, $self->date_expiry))
        ) ? $underlying->closing_tick_on($self->date_expiry->date) : $underlying->tick_at($self->date_expiry->epoch);

        # There are few scenarios where we still do not have valid exit tick as follow. In those case, we will use last available tick at the expiry time to determine the pre-settlement value but will not be settle based on that tick
        # 1) For long term contract, after expiry yet pass the settlement time, waiting for daily ohlc to be updated
        # 2) For short term contract, waiting for next tick to arrive after expiry to determine the valid exit tick at expiry
        if (not $valid_exit_tick_at_expiry) {
            $exit_tick = $underlying->tick_at($self->date_expiry->epoch, {allow_inconsistent => 1});
        } else {

            $exit_tick = $valid_exit_tick_at_expiry;
            $self->is_valid_exit_tick(1);
        }
    }

    if ($self->entry_tick and $exit_tick) {
        my ($entry_tick_date, $exit_tick_date) = map { Date::Utility->new($_) } ($self->entry_tick->epoch, $exit_tick->epoch);
        if (    not $self->expiry_daily
            and $underlying->intradays_must_be_same_day
            and $self->trading_calendar->trading_days_between($underlying->exchange, $entry_tick_date, $exit_tick_date))
        {
            $self->_add_error({
                message => 'Exit tick date differs from entry tick date on intraday '
                    . "[symbol: "
                    . $underlying->symbol . "] "
                    . "[start: "
                    . $exit_tick_date->datetime . "] "
                    . "[expiry: "
                    . $entry_tick_date->datetime . "]",
                message_to_client => [$ERROR_MAPPING->{CrossMarketIntraday}],
            });
        }
    }

    return $exit_tick;
}

sub _build_risk_profile {
    my $self = shift;

    return BOM::Platform::RiskProfile->new(
        contract_category              => $self->category_code,
        expiry_type                    => $self->expiry_type,
        start_type                     => ($self->is_forward_starting ? 'forward' : 'spot'),
        currency                       => $self->currency,
        barrier_category               => $self->barrier_category,
        symbol                         => $self->underlying->symbol,
        market_name                    => $self->underlying->market->name,
        submarket_name                 => $self->underlying->submarket->name,
        underlying_risk_profile        => $self->underlying->risk_profile,
        underlying_risk_profile_setter => $self->underlying->risk_profile_setter,
    );
}

=head2 extra_info

get the extra pricing information of the contract. Is it necessary for Japan but let's do it for everyone.

->extra_info('string'); # returns a string of information separated by underscore
->extra_info('arrayref'); # returns an array reference of information

=cut

sub extra_info {
    my ($self, $as_type) = @_;

    die 'Supports \'string\' or \'arrayref\' type only' if (not($as_type eq 'string' or $as_type eq 'arrayref'));

    # We have these keys save in data_collection.quants_bet_variables.
    # Not going to change it for backward compatibility.
    my %mapper = (
        high_barrier_vol => 'iv',
        low_barrier_vol  => 'iv_2',
        pricing_vol      => 'iv',
    );
    my @extra = ([pricing_spot => $self->pricing_spot]);
    if ($self->priced_with_intraday_model) {
        push @extra, (map { [($mapper{$_} // $_) => $self->$_] } qw(pricing_vol long_term_prediction));
    } elsif ($self->pricing_vol_for_two_barriers) {
        push @extra, (map { [($mapper{$_} // $_) => $self->pricing_vol_for_two_barriers->{$_}] } qw(high_barrier_vol low_barrier_vol));
    } else {
        push @extra, [iv => $self->pricing_vol];
    }

    if ($as_type eq 'string') {
        my $string = join '_', map { $_->[1] } @extra;
        return $string;
    }

    return \@extra;
}

sub is_binary {
    return 1;
}

sub pricing_details {
    my ($self, $action) = @_;
    # IV is the pricing vol (high barrier vol if it is double barrier contract), iv_2 is the low barrier vol.
    my $iv   = $self->pricing_vol;
    my $iv_2 = 0;

    if ($self->pricing_vol_for_two_barriers) {
        $iv   = $self->pricing_vol_for_two_barriers->{high_barrier_vol};
        $iv_2 = $self->pricing_vol_for_two_barriers->{low_barrier_vol};
    }

    # This way the order of the fields is well-defined.
    my @comment_fields = map { defined $_->[1] ? @$_ : (); } (
        [theo  => $self->theo_price],
        [iv    => $iv],
        [iv_2  => $iv_2],
        [win   => $self->payout],
        [div   => $self->q_rate],
        [int   => $self->r_rate],
        [delta => $self->delta],
        [gamma => $self->gamma],
        [vega  => $self->vega],
        [theta => $self->theta],
        [vanna => $self->vanna],
        [volga => $self->volga],
        [spot  => $self->current_spot],
        @{$self->extra_info('arrayref')},
    );

    my $tick;
    if ($action eq 'sell') {
        # current tick is lazy, even though the realtime cache might have changed during the course of the transaction.
        $tick = $self->current_tick;
    } elsif ($action eq 'autosell_expired_contract') {
        $tick = ($self->is_path_dependent and $self->hit_tick) ? $self->hit_tick : $self->exit_tick;
    }

    if ($tick) {
        push @comment_fields, (exit_spot       => $tick->quote);
        push @comment_fields, (exit_spot_epoch => $tick->epoch);
        if ($self->two_barriers) {
            push @comment_fields, (high_barrier => $self->high_barrier->as_absolute) if $self->high_barrier;
            push @comment_fields, (low_barrier  => $self->low_barrier->as_absolute)  if $self->low_barrier;
        } else {
            push @comment_fields, (barrier => $self->barrier->as_absolute) if $self->barrier;
        }
    }

    my $news_factor;
    $news_factor = $self->ask_probability->peek('news_factor') if $self->is_binary();
    if ($news_factor) {
        push @comment_fields, news_fct => $news_factor->amount;
        my $news_impact = $news_factor->peek('news_impact');
        push @comment_fields, news_impact => $news_impact->amount if $news_impact;
    }

    if ($self->entry_spot) {
        push @comment_fields, (entry_spot       => $self->entry_spot);
        push @comment_fields, (entry_spot_epoch => $self->entry_spot_epoch);
    }

    return \@comment_fields;
}

# Don't mind me, I just need to make sure my attibutes are available.
with 'BOM::Product::Role::Reportable';

no Moose;
__PACKAGE__->meta->make_immutable;

1;

=head1 TEST

    # run all test scripts
    make test
    # run one script
    prove t/BOM/001_structure.t
    # run one script with perl
    perl -MBOM::Test t/BOM/001_structure.t

=cut<|MERGE_RESOLUTION|>--- conflicted
+++ resolved
@@ -812,44 +812,6 @@
     return $self->market_is_inefficient && $self->priced_with_intraday_model;
 }
 
-<<<<<<< HEAD
-=======
-sub _build_staking_limits {
-    my $self = shift;
-
-    my $curr = $self->currency;
-
-    my $static     = BOM::Platform::Config::quants;
-    my $bet_limits = $static->{bet_limits};
-    # NOTE: this evaluates only the contract-specific payout limit. There may be further
-    # client-specific restrictions which are evaluated in B:P::Transaction.
-    my $per_contract_payout_limit = $static->{risk_profile}{$self->risk_profile->get_risk_profile}{payout}{$self->currency};
-    my @possible_payout_maxes = ($bet_limits->{maximum_payout}->{$curr}, $per_contract_payout_limit);
-    push @possible_payout_maxes, $bet_limits->{inefficient_period_payout_max}->{$self->currency} if $self->apply_market_inefficient_limit;
-
-    my $payout_max = min(grep { looks_like_number($_) } @possible_payout_maxes);
-    my $payout_min =
-        ($self->underlying->market->name eq 'volidx')
-        ? $bet_limits->{min_payout}->{volidx}->{$curr}
-        : $bet_limits->{min_payout}->{default}->{$curr};
-    my $stake_min = ($self->for_sale) ? $payout_min / 20 : $payout_min / 2;
-
-    my $message_to_client;
-    if ($self->for_sale) {
-        $message_to_client = [$ERROR_MAPPING->{MarketPricePayoutClose}];
-    } else {
-        $message_to_client =
-            [$ERROR_MAPPING->{StakePayoutLimits}, formatnumber('price', $curr, $stake_min), formatnumber('price', $curr, $payout_max)];
-    }
-
-    return {
-        min               => $stake_min,
-        max               => $payout_max,
-        message_to_client => $message_to_client,
-    };
-}
-
->>>>>>> 57b9e597
 sub _build_exit_tick {
     my $self = shift;
 
