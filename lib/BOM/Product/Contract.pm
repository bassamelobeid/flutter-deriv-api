package BOM::Product::Contract;

use strict;
use warnings;

=head1 NAME

BOM::Product::Contract - represents a contract object for a single bet

=head1 SYNOPSIS

    use feature qw(say);
    use BOM::Product::ContractFactory qw(produce_contract);
    # Create a simple contract
    my $contract = produce_contract({
        bet_type => 'CALLE',
        duration => '5t',
    });
    # Show the current prices (as of now, since an explicit pricing date is not provided)
    say "Bid for CALLE:  " . $contract->bid_price;
    say "Ask for CALLE:  " . $contract->ask_price;
    # Get the contract with the opposite bet type, in this case a PUT
    my $opposite = $contract->opposite_contract;
    say "Bid for PUT:    " . $opposite->bid_price;
    say "Ask for PUT:    " . $opposite->ask_price;

=head1 DESCRIPTION

This class is the base definition for all our contract types. It provides behaviour common to all contracts,
and defines the standard API for interacting with those contracts.

=cut

use Moose;
extends 'Finance::Contract';

require UNIVERSAL::require;

use MooseX::Role::Validatable::Error;
use Time::HiRes qw(time);
use List::Util qw(min max first);
use Scalar::Util qw(looks_like_number);
use Math::Util::CalculatedValue::Validatable;
use Date::Utility;
use Time::Duration::Concise;
use Format::Util::Numbers qw/formatnumber/;
use POSIX qw(ceil);

use Quant::Framework;
use Quant::Framework::VolSurface::Utils;
use Quant::Framework::EconomicEventCalendar;
use Postgres::FeedDB::Spot::Tick;

use BOM::Platform::Chronicle;
use BOM::MarketData::Types;
use BOM::MarketData::Fetcher::VolSurface;
use BOM::Platform::RiskProfile;
use BOM::Product::Types;
use BOM::Product::ContractValidator;
use BOM::Product::ContractPricer;
use BOM::Product::Static;
use BOM::Product::Exception;
use Finance::Contract::Longcode qw(shortcode_to_longcode);

use BOM::Product::Pricing::Engine::Intraday::Forex;
use BOM::Product::Pricing::Engine::Intraday::Index;
use BOM::Product::Pricing::Engine::VannaVolga::Calibrated;
use BOM::Product::Pricing::Greeks::BlackScholes;

my $ERROR_MAPPING   = BOM::Product::Static::get_error_mapping();
my $GENERIC_MAPPING = BOM::Product::Static::get_generic_mapping();

=head1 ATTRIBUTES - Construction

These are the parameters we expect to be passed when constructing a new contract.
These would be passed to L<BOM::Product::ContractFactory/produce_contract>.

=cut

=head2 underlying

The underlying asset, as a L<Finance::Asset::Underlying> instance.

=cut

has underlying => (
    is      => 'ro',
    isa     => 'underlying_object',
    coerce  => 1,
    handles => [qw(market pip_size)],
);

sub is_binaryico { return 0; }

#overriding Financial::Contract fields
sub absolute_barrier_multiplier {
    my $self = shift;
    return $self->underlying->market->absolute_barrier_multiplier;
}

sub supplied_barrier_type {
    my $self = shift;

    if ($self->two_barriers) {
        # die here to prevent exception thrown later in pip sizing non interger barrier.
        BOM::Product::Exception->throw(error_code => 'InvalidBarrierDifferentType')
            if $self->high_barrier->supplied_type ne $self->low_barrier->supplied_type;
        return $self->high_barrier->supplied_type;
    }
    return $self->barrier->supplied_type;
}

=head1 ATTRIBUTES - Other

=cut

#expiry_daily - Does this bet expire at close of the exchange?
has is_intraday => (
    is         => 'ro',
    lazy_build => 1,
);

has value => (
    is       => 'rw',
    init_arg => undef,
    isa      => 'Num',
    default  => 0,
);

has [qw(entry_tick current_tick)] => (
    is         => 'ro',
    lazy_build => 1,
);

has current_spot => (
    is         => 'rw',
    isa        => 'Maybe[PositiveNum]',
    lazy_build => 1,
);

=head2 for_sale

Was this bet built using BOM-generated parameters, as opposed to user-supplied parameters?

Be sure, as this allows us to relax some checks. Don't relax too much, as this still came from a
user at some point.. and they are wily.

This will contain the shortcode of the original bet, if we built it from one.

=cut

has for_sale => (
    is      => 'ro',
    isa     => 'Bool',
    default => 0,
);

has build_parameters => (
    is  => 'ro',
    isa => 'HashRef',
    # Required until it goes away entirely.
    required => 1,
);

has trading_calendar => (
    is      => 'ro',
    lazy    => 1,
    builder => '_build_trading_calendar',
);

sub _build_trading_calendar {
    my $self = shift;

    my $for_date = $self->underlying->for_date;

    return Quant::Framework->new->trading_calendar(BOM::Platform::Chronicle::get_chronicle_reader($for_date), $for_date);
}

has [qw(opposite_contract opposite_contract_for_sale)] => (
    is         => 'ro',
    isa        => 'BOM::Product::Contract',
    lazy_build => 1
);

has is_sold => (
    is      => 'ro',
    isa     => 'Bool',
    default => 0
);

has is_valid_exit_tick => (
    is      => 'rw',
    isa     => 'Bool',
    default => 0
);

has risk_profile => (
    is         => 'ro',
    lazy_build => 1,
    init_arg   => undef,
);

# pricing_spot - The spot used in pricing.
has pricing_spot => (
    is         => 'ro',
    lazy_build => 1,
);

has exit_tick => (
    is         => 'ro',
    lazy_build => 1,
);

has primary_validation_error => (
    is       => 'rw',
    init_arg => undef,
);

has 'staking_limits' => (
    is         => 'ro',
    isa        => 'HashRef',
    lazy_build => 1,
);

has apply_market_inefficient_limit => (
    is         => 'ro',
    lazy_build => 1,
);

# We can't import the Factory directly as that goes circular.
# On the other hand, we want some extra info which only
# becomes available here. So, require the Factory to give us
# a coderef for how we make more of ourselves.
# This should also make it more annoying for people to call the
# constructor directly.. which we hope they will not do.
has _produce_contract_ref => (
    is       => 'ro',
    isa      => 'CodeRef',
    required => 1,
);

has _applicable_economic_events => (
    is      => 'ro',
    lazy    => 1,
    builder => '_build_applicable_economic_events',
);

has _basis_tick => (
    is         => 'ro',
    isa        => 'Postgres::FeedDB::Spot::Tick',
    lazy_build => 1,
    builder    => '_build_basis_tick',
);

# ATTRIBUTES - Internal

# Internal hashref of attributes that will be passed to the pricing engine.
has _pricing_args => (
    is         => 'ro',
    isa        => 'HashRef',
    lazy_build => 1,
);

=head1 METHODS - Boolean checks

=cut

=head2 is_after_expiry

This check if the contract already passes the expiry times

For tick expiry contract, there is no expiry time, so it will check again the exit tick
For other contracts, it will check the remaining time of the contract to expiry.

=cut

sub is_after_expiry {
    my $self = shift;

    if ($self->tick_expiry) {
        # We've expired if we have an exit tick...
        return 1 if $self->exit_tick;
        # ... or if we're past our predefined max contract duration for tick trades
        return 1 if $self->date_pricing->epoch - $self->date_start->epoch > $self->_max_tick_expiry_duration->seconds;
        # otherwise, we're still active
        return 0;
    }

    # Delegate to the same method in L<Finance::Contract>
    return $self->next::method;
}

=head2 is_after_settlement

This check if the contract already passes the settlement time

For tick expiry contract, it can expires when a certain number of ticks is received or it already passes the max_tick_expiry_duration.
For other contracts, it can expires when current time has past a pre-determined settelement time.

=cut

sub is_after_settlement {
    my $self = shift;

    if ($self->tick_expiry) {
        return 1
            if ($self->exit_tick || ($self->date_pricing->epoch - $self->date_start->epoch > $self->_max_tick_expiry_duration->seconds));
    } else {
        return 1 if $self->get_time_to_settlement->seconds == 0;
    }

    return 0;
}

=head2 is_expired

Returns true if this contract is expired.

It is expired only if it passes the expiry time time and has valid exit tick.

=cut

sub is_expired { die "Calling ->is_expired on a ::Contract instance" }

=head2 is_legacy

True for obsolete contract types, see L<BOM::Product::Contract::Invalid>.

=cut

sub is_legacy { return 0 }

=head2 is_settleable

Returns true if the contract is settleable.

To be able to settle, it need pass the settlement time and has valid exit tick

=cut

sub is_settleable { die "Calling ->is_settleable on a ::Contract instance" }

sub may_settle_automatically {
    my $self = shift;

    # For now, only trigger this condition when the bet is past expiry.
    return (not $self->get_time_to_settlement->seconds and not $self->is_valid_to_sell) ? 0 : 1;
}

=head1 METHODS - Other

=cut

=head2 code

Alias for L</bet_type>.

TODO should be removed.

=cut

sub code { return shift->bet_type; }

=head2 debug_information

Pricing engine internal debug information hashref.

=cut

sub debug_information {
    my $self = shift;

    return $self->pricing_engine->can('debug_info') ? $self->pricing_engine->debug_info : {};
}

=head2 entry_spot

The entry spot price of the contract.

=cut

sub entry_spot {
    my $self = shift;

    my $entry_tick = $self->entry_tick or return undef;
    return $self->entry_tick->quote;
}

=head2 entry_spot_epoch

The entry spot epoch of the contract.

=cut

sub entry_spot_epoch {
    my $self = shift;

    my $entry_tick = $self->entry_tick or return undef;
    return $self->entry_tick->epoch;
}

=head2 expiry_type

The expiry type of a contract (daily, tick or intraday).

=cut

sub expiry_type {
    my $self = shift;

    return ($self->tick_expiry) ? 'tick' : ($self->expiry_daily) ? 'daily' : 'intraday';
}

=head2 expiry_daily

Returns true if this is not an intraday contract.

=cut

sub expiry_daily {
    my $self = shift;
    return $self->is_intraday ? 0 : 1;
}

=head2 date_settlement

When the contract was settled (can be C<undef>).

=cut

sub date_settlement {
    my $self     = shift;
    my $end_date = $self->date_expiry;
    my $exchange = $self->underlying->exchange;

    my $date_settlement = $end_date;    # Usually we settle when we expire.
    if ($self->expiry_daily and $self->trading_calendar->trades_on($exchange, $end_date)) {
        $date_settlement = $self->trading_calendar->get_exchange_open_times($exchange, $end_date, 'daily_settlement');
    }

    return $date_settlement;
}

=head2 get_time_to_settlement

Like get_time_to_expiry, but for settlement time rather than expiry.

=cut

sub get_time_to_settlement {
    my ($self, $attributes) = @_;

    $attributes->{to} = $self->date_settlement;

    my $time = $self->_date_pricing_milliseconds // $self->date_pricing->epoch;
    my $zero_duration = Time::Duration::Concise->new(
        interval => 0,
    );
    return ($time >= $self->date_settlement->epoch and $self->expiry_daily) ? $zero_duration : $self->_get_time_to_end($attributes);
}

=head2 longcode

Returns the longcode for this contract.

May throw an exception if an invalid expiry type is requested for this contract type.

=cut

sub longcode {
    my $self = shift;

    return shortcode_to_longcode($self->shortcode, $self->currency);
}

=head2 allowed_slippage

Ratio of slippage we allow for this contract, where 0.01 is 1%.

=cut

sub allowed_slippage {
    my $self = shift;

    # our commission for volatility indices is 1.5% so we can let it slipped more than that.
    return 0.01 if $self->market->name eq 'volidx';
    return 0.0175;
}

# INTERNAL METHODS

#A TimeInterval which expresses the maximum time a tick trade may run, even if there are missing ticks in the middle.
sub _max_tick_expiry_duration {
    return Time::Duration::Concise->new(interval => '5m');
}

sub _check_is_intraday {
    my ($self, $date_start) = @_;
    my $date_expiry       = $self->date_expiry;
    my $contract_duration = $date_expiry->epoch - $date_start->epoch;

    return 0 if $contract_duration > 86400;

    my $trading_calendar = $self->trading_calendar;
    my $exchange         = $self->underlying->exchange;
    # for contract that start at the open of day and expire at the close of day (include early close) should be treated as daily contract
    my $closing = $trading_calendar->closing_on($exchange, $self->date_expiry);

    # An intraday if the market is close on expiry
    return 1 unless $closing;
    # daily trading seconds based on the market's trading hour
    my $daily_trading_seconds = $closing->epoch - $trading_calendar->opening_on($exchange, $date_expiry)->epoch;
    return 0 if $closing->is_same_as($self->date_expiry) and $contract_duration >= $daily_trading_seconds;

    return 1;
}

sub _add_error {
    my ($self, $err) = @_;
    $err->{set_by} = __PACKAGE__;
    $self->primary_validation_error(MooseX::Role::Validatable::Error->new(%$err));
    return;
}

#== BUILDERS =====================

# The pricing, greek and markup engines need the same set of arguments,
# so we provide this helper function which pulls all the revelant bits out of the object and
# returns a nice HashRef for them.
sub _build__pricing_args {
    my $self = shift;

    my $barriers_for_pricing = $self->barriers_for_pricing;
    my $payouttime_code      = ($self->payouttime eq 'hit') ? 0 : 1;
    my $args                 = {
        spot            => $self->pricing_spot,
        r_rate          => $self->r_rate,
        t               => $self->timeinyears->amount,
        barrier1        => $barriers_for_pricing->{barrier1},
        barrier2        => $barriers_for_pricing->{barrier2},
        q_rate          => $self->q_rate,
        iv              => $self->pricing_vol,
        discount_rate   => $self->discount_rate,
        mu              => $self->mu,
        payouttime_code => $payouttime_code,
    };

    if ($self->priced_with_intraday_model) {
        $args->{long_term_prediction} = $self->long_term_prediction;
    }

    return $args;
}

sub _build_date_pricing {
    my $self = shift;
    my $time = Time::HiRes::time();
    $self->_date_pricing_milliseconds($time);
    my $now = Date::Utility->new($time);
    return ($self->has_pricing_new and $self->pricing_new)
        ? $self->date_start
        : $now;
}

sub _build_is_intraday {
    my $self = shift;

    return $self->_check_is_intraday($self->effective_start);

}

sub _build_basis_tick {
    my $self = shift;

    my $waiting_for_entry_tick = $ERROR_MAPPING->{EntryTickMissing};
    my $missing_market_data    = $ERROR_MAPPING->{MissingMarketData};
    my ($basis_tick, $potential_error);

    # basis_tick is only set to entry_tick when the contract has started.
    if ($self->pricing_new) {
        $basis_tick = $self->current_tick;
        $potential_error = $self->starts_as_forward_starting ? $waiting_for_entry_tick : $missing_market_data;
        warn "No basis tick for " . $self->underlying->symbol if ($potential_error eq $missing_market_data && !$basis_tick);
    } else {
        $basis_tick      = $self->entry_tick;
        $potential_error = $waiting_for_entry_tick;
    }

    # if there's no basis tick, don't die but catch the error.
    unless ($basis_tick) {
        $basis_tick = Postgres::FeedDB::Spot::Tick->new({
            # slope pricer will die with illegal division by zero error when we get the slope
            quote  => $self->underlying->pip_size * 2,
            epoch  => time,
            symbol => $self->underlying->symbol,
        });
        $self->_add_error({
            message           => "Waiting for entry tick [symbol: " . $self->underlying->symbol . "]",
            message_to_client => [$potential_error],
        });
    }

    return $basis_tick;
}

sub _build_current_spot {
    my $self = shift;

    my $spot = $self->current_tick or return undef;

    return $self->underlying->pipsized_value($spot->quote);
}

sub _build_current_tick {
    my $self = shift;

    return $self->underlying->spot_tick;
}

sub _build_opposite_contract_for_sale {
    my $self = shift;

    # Start by making a copy of the parameters we used to build this bet.
    my %opp_parameters = %{$self->build_parameters};
    # we still want to set for_sale for a forward_starting contracts
    $opp_parameters{for_sale} = 1;
    # delete traces of this contract were a forward starting contract before.
    delete $opp_parameters{starts_as_forward_starting};
    # duration could be set for an opposite contract from bad hash reference reused.
    delete $opp_parameters{duration};

    if (not $self->is_forward_starting) {
        if ($self->entry_tick) {
            foreach my $barrier ($self->two_barriers ? ('high_barrier', 'low_barrier') : ('barrier')) {
                if (defined $self->$barrier) {
                    $opp_parameters{$barrier} = $self->$barrier->as_absolute;
                    $opp_parameters{'supplied_' . $barrier} = $self->$barrier->as_absolute;
                }
            }
        }
        # We should be looking to move forward in time to a bet starting now.
        # We had issue during pricing when we try to price contract exactly at expiry time,
        # get_volatility was throwing error, since from and to are equal. Setting
        # date_start equal to date_start instead of date_pricing here for opposite contract
        # will solve this issue.
        $opp_parameters{date_start} = ($self->date_pricing->epoch == $self->date_expiry->epoch) ? $self->date_start : $self->date_pricing;
        $opp_parameters{pricing_new} = 1;
        # This should be removed in our callput ATM and non ATM minimum allowed duration is identical.
        # Currently, 'sell at market' button will appear when current spot == barrier when the duration
        # of the contract is less than the minimum duration of non ATM contract.
    }

    # Always switch out the bet type for the other side.
    $opp_parameters{'bet_type'} = $self->other_side_code;
    # Don't set the shortcode, as it will change between these.
    delete $opp_parameters{'shortcode'};
    # Save a round trip.. copy market data
    foreach my $vol_param (qw(volsurface fordom forqqq domqqq)) {
        $opp_parameters{$vol_param} = $self->$vol_param;
    }

    my $opp_contract = $self->_produce_contract_ref->(\%opp_parameters);

    return $opp_contract;
}

sub _build_opposite_contract {
    my $self = shift;

    # Start by making a copy of the parameters we used to build this bet.
    my %opp_parameters = %{$self->build_parameters};
    # Always switch out the bet type for the other side.
    $opp_parameters{'bet_type'} = $self->other_side_code;
    # Don't set the shortcode, as it will change between these.
    delete $opp_parameters{'shortcode'};
    # Save a round trip.. copy market data
    foreach my $vol_param (qw(volsurface fordom forqqq domqqq)) {
        $opp_parameters{$vol_param} = $self->$vol_param;
    }

    # We have this concept in forward starting contract where a forward start contract is considered
    # pricing_new until it has started. So it kind of messed up here.
    $opp_parameters{current_tick} = $self->current_tick;
    my @to_override = qw(r_rate q_rate discount_rate pricing_vol pricing_spot mu);
    push @to_override, qw(long_term_prediction) if $self->priced_with_intraday_model;
    $opp_parameters{$_} = $self->$_ for @to_override;
    $opp_parameters{pricing_new} = 1;

    my $opp_contract = $self->_produce_contract_ref->(\%opp_parameters);

    return $opp_contract;
}

sub _build_entry_tick {
    my $self = shift;

    # entry tick if never defined if it is a newly priced contract.
    return if $self->pricing_new;
    my $entry_epoch = $self->date_start->epoch;
    return $self->underlying->tick_at($entry_epoch) if $self->starts_as_forward_starting;
    return $self->underlying->next_tick_after($entry_epoch);
}

sub _build_date_start {
    return Date::Utility->new;
}

sub _build_applicable_economic_events {
    my $self = shift;

    my $effective_start   = $self->effective_start;
    my $seconds_to_expiry = $self->get_time_to_expiry({from => $effective_start})->seconds;
    my $current_epoch     = $effective_start->epoch;

    # maximum lookback time should only be in one day.
    my $max_lookback_seconds = min($seconds_to_expiry, 86400);

    my $start = $current_epoch - $max_lookback_seconds;
    my $end   = $current_epoch + $seconds_to_expiry;

    my $events = Quant::Framework::EconomicEventCalendar->new({
            chronicle_reader => BOM::Platform::Chronicle::get_chronicle_reader($self->underlying->for_date),
        }
        )->get_latest_events_for_period({
            from => Date::Utility->new($start),
            to   => Date::Utility->new($end)
        },
        $self->underlying->for_date
        );
    $events = Volatility::EconomicEvents::categorize_events($self->underlying->system_symbol, $events);
    return $events;
}

sub _build_pricing_spot {
    my $self = shift;

    # always use current spot to price for sale or buy.
    my $initial_spot;
    if ($self->current_tick) {
        $initial_spot = $self->current_tick->quote;
    } else {
        # If we could not get the correct spot to price, we will take the latest available spot at pricing time.
        # This is to prevent undefined spot being passed to BlackScholes formula that causes the code to die!!
        $initial_spot = $self->underlying->tick_at($self->date_pricing->epoch, {allow_inconsistent => 1});
        $initial_spot //= $self->underlying->pip_size * 2;
        $self->_add_error({
            message => 'Undefined spot '
                . "[date pricing: "
                . $self->date_pricing->datetime . "] "
                . "[symbol: "
                . $self->underlying->symbol . "]",
            message_to_client => [$ERROR_MAPPING->{CannotProcessContract}],
        });
    }

    return $initial_spot;
}

sub _build_apply_market_inefficient_limit {
    my $self = shift;

    return $self->market_is_inefficient && $self->priced_with_intraday_model;
}

sub _build_exit_tick {
    my $self = shift;

    my $underlying = $self->underlying;
    my $exit_tick;
    if ($self->tick_expiry) {
        my $tick_number       = $self->ticks_to_expiry;
        my @ticks_since_start = @{
            $underlying->ticks_in_between_start_limit({
                    start_time => $self->date_start->epoch + 1,
                    limit      => $tick_number,
                })};
        # We wait for the n-th tick to settle tick expiry contract.
        # But the maximum waiting period is 5 minutes.
        if (@ticks_since_start == $tick_number) {
            $exit_tick = $ticks_since_start[-1];
            $self->date_expiry(Date::Utility->new($exit_tick->epoch));
            $self->is_valid_exit_tick(1);
        }
    } elsif ($self->is_after_expiry) {
        # For a daily contract or a contract expired at the close of trading, the valid exit tick should be the daily close else should be the tick at expiry date
        my $valid_exit_tick_at_expiry = (
                   $self->expiry_daily
                or $self->date_expiry->is_same_as($self->trading_calendar->closing_on($underlying->exchange, $self->date_expiry))
        ) ? $underlying->closing_tick_on($self->date_expiry->date) : $underlying->tick_at($self->date_expiry->epoch);

        # There are few scenarios where we still do not have valid exit tick as follow. In those case, we will use last available tick at the expiry time to determine the pre-settlement value but will not be settle based on that tick
        # 1) For long term contract, after expiry yet pass the settlement time, waiting for daily ohlc to be updated
        # 2) For short term contract, waiting for next tick to arrive after expiry to determine the valid exit tick at expiry
        if (not $valid_exit_tick_at_expiry) {
            $exit_tick = $underlying->tick_at($self->date_expiry->epoch, {allow_inconsistent => 1});
        } else {
            $exit_tick = $valid_exit_tick_at_expiry;
            $self->is_valid_exit_tick(1);
        }
    }

    if ($self->entry_tick and $exit_tick) {
        my ($entry_tick_date, $exit_tick_date) = map { Date::Utility->new($_) } ($self->entry_tick->epoch, $exit_tick->epoch);
        if (    not $self->expiry_daily
            and $underlying->intradays_must_be_same_day
            and $self->trading_calendar->trading_days_between($underlying->exchange, $entry_tick_date, $exit_tick_date))
        {
            $self->_add_error({
                message => 'Exit tick date differs from entry tick date on intraday '
                    . "[symbol: "
                    . $underlying->symbol . "] "
                    . "[start: "
                    . $exit_tick_date->datetime . "] "
                    . "[expiry: "
                    . $entry_tick_date->datetime . "]",
                message_to_client => [$ERROR_MAPPING->{CrossMarketIntraday}],
            });
        }
    }

    return $exit_tick;
}

# TO DO, landing_company to be moved out from Contract.
has landing_company => (
    is      => 'ro',
    default => undef,
);

sub _build_risk_profile {
    my $self = shift;

    return BOM::Platform::RiskProfile->new(
        contract_category              => $self->category_code,
        expiry_type                    => $self->expiry_type,
        start_type                     => ($self->is_forward_starting ? 'forward' : 'spot'),
        currency                       => $self->currency,
        barrier_category               => $self->barrier_category,
        symbol                         => $self->underlying->symbol,
        market_name                    => $self->underlying->market->name,
        submarket_name                 => $self->underlying->submarket->name,
        underlying_risk_profile        => $self->underlying->risk_profile,
        underlying_risk_profile_setter => $self->underlying->risk_profile_setter,
        $self->landing_company ? (landing_company => $self->landing_company) : (),
    );
}

=head2 extra_info

get the extra pricing information of the contract. Is it necessary for Japan but let's do it for everyone.

->extra_info('string'); # returns a string of information separated by underscore
->extra_info('arrayref'); # returns an array reference of information

=cut

sub extra_info {
    my ($self, $as_type) = @_;

    die 'Supports \'string\' or \'arrayref\' type only' if (not($as_type eq 'string' or $as_type eq 'arrayref'));

    # We have these keys save in data_collection.quants_bet_variables.
    # Not going to change it for backward compatibility.
    my %mapper = (
        high_barrier_vol => 'iv',
        low_barrier_vol  => 'iv_2',
        pricing_vol      => 'iv',
    );
    my @extra = ([pricing_spot => $self->pricing_spot]);
    if ($self->priced_with_intraday_model) {
        push @extra, (map { [($mapper{$_} // $_) => $self->$_] } qw(pricing_vol long_term_prediction));
    } elsif ($self->pricing_vol_for_two_barriers) {
        push @extra, (map { [($mapper{$_} // $_) => $self->pricing_vol_for_two_barriers->{$_}] } qw(high_barrier_vol low_barrier_vol));
    } else {
        push @extra, [iv => $self->pricing_vol];
    }

    # We are logging quote too old validation error for japan for the regulators.
    # But no harm doing it for binary.
    if (!$self->is_valid_to_buy && $self->primary_validation_error->message =~ /Quote too old/) {
        push @extra, [error => $self->primary_validation_error->message];
    }

    if ($as_type eq 'string') {
        my $string = join '_', map { $_->[1] } @extra;
        return $string;
    }

    return \@extra;
}

sub pricing_details {
    my ($self, $action) = @_;
    # IV is the pricing vol (high barrier vol if it is double barrier contract), iv_2 is the low barrier vol.
    my $iv = $self->is_after_expiry ? 0 : $self->pricing_vol;
    my $iv_2 = 0;

    if (not $self->is_after_expiry and $self->pricing_vol_for_two_barriers) {
        $iv   = $self->pricing_vol_for_two_barriers->{high_barrier_vol};
        $iv_2 = $self->pricing_vol_for_two_barriers->{low_barrier_vol};
    }

    # This way the order of the fields is well-defined.
    my @comment_fields = map { defined $_->[1] ? @$_ : (); } (
        [theo  => $self->theo_price],
        [iv    => $iv],
        [iv_2  => $iv_2],
        [win   => $self->payout],
        [div   => $self->q_rate],
        [int   => $self->r_rate],
        [delta => $self->delta],
        [gamma => $self->gamma],
        [vega  => $self->vega],
        [theta => $self->theta],
        [vanna => $self->vanna],
        [volga => $self->volga],
        [spot  => $self->current_spot],
        @{$self->extra_info('arrayref')},
    );

    my $tick;
    if ($action eq 'sell') {
        # current tick is lazy, even though the realtime cache might have changed during the course of the transaction.
        $tick = $self->current_tick;
    } elsif ($action eq 'autosell_expired_contract') {
        $tick = ($self->is_path_dependent and $self->hit_tick) ? $self->hit_tick : $self->exit_tick;
    }

    if ($tick) {
        push @comment_fields, (exit_spot       => $tick->quote);
        push @comment_fields, (exit_spot_epoch => $tick->epoch);
        if ($self->two_barriers) {
            push @comment_fields, (high_barrier => $self->high_barrier->as_absolute) if $self->high_barrier;
            push @comment_fields, (low_barrier  => $self->low_barrier->as_absolute)  if $self->low_barrier;
        } else {
            push @comment_fields, (barrier => $self->barrier->as_absolute) if $self->barrier;
        }
    }

    if ($self->entry_spot) {
        push @comment_fields, (entry_spot       => $self->entry_spot);
        push @comment_fields, (entry_spot_epoch => $self->entry_spot_epoch);
    }

    return \@comment_fields;
}

sub audit_details {
    my $self = shift;

    # If there's no entry tick, practically the contract hasn't started.
    return {} unless $self->entry_tick;

    my $start_epoch  = $self->date_start->epoch;
    my $expiry_epoch = $self->date_expiry->epoch;

    # rare case: no tics between date_start and date_expiry.
    # underlaying will return exit_tick preceding date_start
    # no audit because such contracts are settled by CS team
    return {} if $self->exit_tick and $start_epoch > $self->exit_tick->epoch;

    my $details = {
        contract_start => $self->_get_tick_details({
                requested_epoch => {
                    value => $start_epoch,
                    name  => [$GENERIC_MAPPING->{start_time}],
                },
                quote => {
                    value => $self->entry_tick->quote,
                    epoch => $self->entry_tick->epoch,
                    name  => [$GENERIC_MAPPING->{entry_spot_cap}],
                }}
        ),
    };

    # only contract_start audit details if contract is sold early.
    # path dependent could hit early, we will check if it is sold early or hit in the next condition.
    return $details if $self->is_sold && !$self->is_path_dependent && $self->date_pricing->is_before($self->date_expiry);

    # no contract_end audit details if settlement conditions is not fulfilled.
    return $details unless $self->is_settleable;

    if ($self->is_path_dependent && $self->hit_tick) {
        my $hit_tick = $self->hit_tick;
        $details->{contract_end} = [{
                epoch => $hit_tick->epoch,
                tick  => $self->underlying->pipsized_value($hit_tick->quote),
                name  => [$GENERIC_MAPPING->{exit_spot}],
                flag  => 'highlight_tick',
            }];
    } elsif ($self->expiry_daily) {
        my $closing_tick = $self->underlying->closing_tick_on($self->date_expiry->date);
        $details->{contract_end} = [{
                epoch => $closing_tick->epoch,
                tick  => $self->underlying->pipsized_value($closing_tick->quote),
                name  => [$GENERIC_MAPPING->{closing_spot}],
                flag  => 'highlight_tick',
            }];
    } else {
        $details->{contract_end} = $self->_get_tick_details({
                requested_epoch => {
                    value => $expiry_epoch,
                    name  => [$GENERIC_MAPPING->{end_time}],
                },
                quote => {
                    value => $self->exit_tick->quote,
                    epoch => $self->exit_tick->epoch,
                    name  => [$GENERIC_MAPPING->{exit_spot}],
                }});
    }

    return $details;
}

sub _get_tick_details {
    my ($self, $args) = @_;

    my $epoch       = $args->{requested_epoch}{value};
    my $epoch_name  = $args->{requested_epoch}{name};
    my $quote_epoch = $args->{quote}{epoch};
    my $quote_name  = $args->{quote}{name};

    # tick frequency is a problem here. Hence, using two calls to ensure we get
    # the desired number of ticks if they are in the database.
    my @ticks_before = reverse @{
        $self->underlying->ticks_in_between_end_limit({
                end_time => $epoch,
                limit    => 3,
            })};
    my @ticks_after = @{
        $self->underlying->ticks_in_between_start_limit({
                start_time => $epoch + 1,
                limit      => 3,
            })};
    my @ticks = (@ticks_before, @ticks_after);

    my @details;
    for (my $i = 0; $i <= $#ticks; $i++) {
        my $t  = $ticks[$i];
        my $t2 = $ticks[$i + 1];

        my $t_details = {
            epoch => $t->epoch,
            tick  => $self->underlying->pipsized_value($t->quote),
        };

        if ($t->epoch == $epoch && $t->epoch == $quote_epoch) {
            $t_details->{name} = [$GENERIC_MAPPING->{time_and_spot}, $epoch_name->[0], $quote_name->[0]];
            $t_details->{flag} = "highlight_tick";
        } elsif ($t->epoch == $epoch) {
            $t_details->{name} = $epoch_name;
            $t_details->{flag} = "highlight_time";
        } elsif ($t->epoch == $quote_epoch) {
            $t_details->{name} = $quote_name;
            $t_details->{flag} = "highlight_tick";
        }

        push @details, $t_details;

        # if there's no tick on start or end time.
        if ((!$t2 && $epoch > $t->epoch) || ($epoch > $t->epoch && $epoch < $t2->epoch)) {
            push @details,
                +{
                flag  => "highlight_time",
                name  => $epoch_name,
                epoch => $epoch
                };
        }
    }

    return \@details;
}

=head2 metadata

Contract metadata.

=cut

sub metadata {
    my ($self, $action) = @_;

    $action //= 'buy';

    my $contract = $action eq 'buy' ? $self : $self->opposite_contract_for_sale;

    my $contract_duration = do {
        if ($contract->tick_expiry) {
            $contract->tick_count;
        } elsif (not $contract->expiry_daily) {
            $contract->remaining_time->seconds;
        } else {
            my $calendar = $contract->trading_calendar;
            my $exchange = $contract->underlying->exchange;
            $calendar->trading_date_for($exchange, $contract->date_expiry)
                ->days_between($calendar->trading_date_for($exchange, $contract->date_start));
        }
    };

    return {
        contract_category => $contract->category->code,
        underlying_symbol => $contract->underlying->symbol,
        barrier_category  => $contract->barrier_category,
        expiry_type       => $contract->expiry_type,
        start_type        => ($contract->is_forward_starting ? 'forward' : 'spot'),
        contract_duration => $contract_duration,
        for_sale          => ($action ne 'buy'),
    };
}

<<<<<<< HEAD
sub is_parameters_predefined {
    return 0;
=======
sub barrier_tier {
    my $self = shift;

    # we do not need definition for two barrier contracts and only applicable to callput
    return 'none' if $self->two_barriers or $self->category->code ne 'callput';

    my $barrier       = $self->barrier->as_absolute;
    my $current_spot  = $self->current_spot;
    my $diff          = $current_spot - $barrier;
    my $barrier_count = BOM::Product::Contract::PredefinedParameters::barrier_count_for_underlying($self->underlying->symbol);

    my $pip_size_at = $self->underlying->symbol =~ /JPY/ ? 0.01 : 0.0001;
    # multi-barriers are set 5 pips apart from each other.
    my $maximum_difference = $pip_size_at * $barrier_count * 5;

    my $which_tier;
    # if difference between spot and barrier is more than the $maximum_difference (15 pips away) then we apply the max commission.
    $which_tier = 'max' if abs($diff) > $maximum_difference;
    unless (defined $which_tier) {
        for (1 .. $barrier_count) {
            my $tier_difference = $pip_size_at * $_ * 5;
            if (abs($diff) <= $tier_difference) {
                $which_tier = $_;
                last;
            }
        }
    }

    # something went wrong, charge the max commission for this barrier.
    $which_tier = 'max' unless defined $which_tier;

    my $highlow;
    if ($self->code =~ /CALL/) {
        $highlow = $diff > 0 ? 'ITM' : 'OTM';
    } elsif ($self->code =~ /PUT/) {
        $highlow = $diff < 0 ? 'ITM' : 'OTM';
    }

    return (join '_', ($highlow, $which_tier));
>>>>>>> 81e627e6
}

# Don't mind me, I just need to make sure my attibutes are available.
with 'BOM::Product::Role::Reportable';

no Moose;
__PACKAGE__->meta->make_immutable;

1;

=head1 TEST

    # run all test scripts
    make test
    # run one script
    prove t/BOM/001_structure.t
    # run one script with perl
    perl -MBOM::Test t/BOM/001_structure.t

=cut<|MERGE_RESOLUTION|>--- conflicted
+++ resolved
@@ -1108,10 +1108,10 @@
     };
 }
 
-<<<<<<< HEAD
 sub is_parameters_predefined {
     return 0;
-=======
+}
+
 sub barrier_tier {
     my $self = shift;
 
@@ -1151,7 +1151,6 @@
     }
 
     return (join '_', ($highlow, $which_tier));
->>>>>>> 81e627e6
 }
 
 # Don't mind me, I just need to make sure my attibutes are available.
