--- conflicted
+++ resolved
@@ -998,15 +998,9 @@
     };
 
     if ($self->priced_with_intraday_model) {
-<<<<<<< HEAD
         #order is important: long_term_prediction is being set in news_adjusted_pricing_vol calucalation
         $args->{iv_with_news}         = $self->news_adjusted_pricing_vol;
         $args->{long_term_prediction} = $self->intradayfx_volsurface->long_term_prediction;
-=======
-        $args->{long_term_prediction}      = $self->long_term_prediction;
-        $args->{volatility_scaling_factor} = $self->volatility_scaling_factor;
-        $args->{iv_with_news}              = $self->news_adjusted_pricing_vol;
->>>>>>> 0bec15bf
     }
 
     return $args;
