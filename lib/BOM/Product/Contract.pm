package BOM::Product::Contract;

use Moose;

# very bad name, not sure why it needs to be
# attached to Validatable.
use MooseX::Role::Validatable::Error;
use Math::Function::Interpolator;
use Quant::Framework::Currency;
use BOM::Product::Contract::Category;
use Time::HiRes qw(time);
use List::Util qw(min max first);
use List::MoreUtils qw(none all);
use Scalar::Util qw(looks_like_number);
use BOM::Product::RiskProfile;
use Machine::Epsilon;

use BOM::Market::UnderlyingDB;
use Math::Util::CalculatedValue::Validatable;
use Date::Utility;
use BOM::Market::Underlying;
use Quant::Framework::Spot::Tick;
use Quant::Framework::CorrelationMatrix;
use Format::Util::Numbers qw(to_monetary_number_format roundnear);
use Time::Duration::Concise;
use BOM::Product::Types;
use Quant::Framework::VolSurface::Utils;
use BOM::Platform::Context qw(request localize);
use BOM::MarketData::VolSurface::Empirical;
use BOM::MarketData::Fetcher::VolSurface;
use Quant::Framework::EconomicEventCalendar;
use BOM::Product::Offerings qw( get_contract_specifics get_offerings_flyby);
use BOM::System::Chronicle;

# require Pricing:: modules to avoid circular dependency problems.
require BOM::Product::Pricing::Engine::Intraday::Forex;
require BOM::Product::Pricing::Engine::Intraday::Index;
require BOM::Product::Pricing::Engine::VannaVolga::Calibrated;
require Pricing::Engine::EuropeanDigitalSlope;
require Pricing::Engine::TickExpiry;
require BOM::Product::Pricing::Greeks::BlackScholes;

use constant {
    commission_base_multiplier => 1,
    commission_max_multiplier  => 2,
};

sub is_spread { return 0 }
sub is_legacy { return 0 }

has [qw(id pricing_code display_name sentiment other_side_code payout_type payouttime)] => (
    is      => 'ro',
    default => undef,
);

has is_expired => (
    is         => 'ro',
    lazy_build => 1,
);

has missing_market_data => (
    is      => 'rw',
    isa     => 'Bool',
    default => 0
);

has category => (
    is      => 'ro',
    isa     => 'bom_contract_category',
    coerce  => 1,
    handles => [qw(supported_expiries supported_start_types is_path_dependent allow_forward_starting two_barriers barrier_at_start)],
);

has category_code => (
    is         => 'ro',
    lazy_build => 1,
);

sub _build_category_code {
    my $self = shift;
    return $self->category->code;
}

has ticks_to_expiry => (
    is         => 'ro',
    lazy_build => 1,
);

sub _build_ticks_to_expiry {
    return shift->tick_count + 1;
}

# This is needed to determine if a contract is newly priced
# or it is repriced from an existing contract.
# Milliseconds matters since UI is reacting much faster now.
has _date_pricing_milliseconds => (
    is => 'rw',
);

has [qw(date_start date_settlement date_pricing effective_start)] => (
    is         => 'ro',
    isa        => 'bom_date_object',
    lazy_build => 1,
    coerce     => 1,
);

sub _build_date_start {
    return Date::Utility->new;
}

# user supplied duration
has duration => (is => 'ro');

sub _build_date_pricing {
    my $self = shift;
    my $time = Time::HiRes::time();
    $self->_date_pricing_milliseconds($time);
    my $now = Date::Utility->new($time);

    return ($self->has_pricing_new and $self->pricing_new)
        ? $self->date_start
        : $now;
}

has date_expiry => (
    is       => 'rw',
    isa      => 'bom_date_object',
    coerce   => 1,
    required => 1,
);

#backtest - Enable optimizations for speedier back testing.  Not suitable for production.
#tick_expiry - A boolean that indicates if a contract expires after a pre-specified number of ticks.

has [qw(backtest tick_expiry)] => (
    is      => 'ro',
    default => 0,
);

has basis_tick => (
    is         => 'ro',
    isa        => 'Quant::Framework::Spot::Tick',
    lazy_build => 1,
);

sub _build_basis_tick {
    my $self = shift;

    my $waiting_for_entry_tick = localize('Waiting for entry tick.');
    my $missing_market_data    = localize('Trading on this market is suspended due to missing market data.');
    my ($basis_tick, $potential_error);

    # basis_tick is only set to entry_tick when the contract has started.
    if ($self->pricing_new) {
        $basis_tick = $self->current_tick;
        $potential_error = $self->starts_as_forward_starting ? $waiting_for_entry_tick : $missing_market_data;
    } else {
        $basis_tick      = $self->entry_tick;
        $potential_error = $waiting_for_entry_tick;
    }

    # if there's no basis tick, don't die but catch the error.
    unless ($basis_tick) {
        $basis_tick = Quant::Framework::Spot::Tick->new({
            # slope pricer will die with illegal division by zero error when we get the slope
            quote  => $self->underlying->pip_size * 2,
            epoch  => time,
            symbol => $self->underlying->symbol,
        });
        $self->add_error({
            message           => "Waiting for entry tick [symbol: " . $self->underlying->symbol . "]",
            message_to_client => $potential_error,
        });
    }

    return $basis_tick;
}

has starts_as_forward_starting => (
    is      => 'ro',
    default => 0,
);

#expiry_daily - Does this bet expire at close of the exchange?
has [
    qw( is_atm_bet expiry_daily is_intraday expiry_type start_type payouttime_code translated_display_name is_forward_starting permitted_expiries effective_daily_trading_seconds)
    ] => (
    is         => 'ro',
    lazy_build => 1,
    );

sub _build_is_atm_bet {
    my $self = shift;

    # If more euro_atm options are added, use something like Offerings to replace static 'callput'
    return ($self->category->code eq 'callput' and defined $self->barrier and $self->barrier->pip_difference == 0) ? 1 : 0;
}

sub _build_expiry_daily {
    my $self = shift;
    return $self->is_intraday ? 0 : 1;
}

# daily trading seconds based on the market's trading hour
sub _build_effective_daily_trading_seconds {
    my $self                  = shift;
    my $date_expiry           = $self->date_expiry;
    my $calendar              = $self->calendar;
    my $daily_trading_seconds = $calendar->closing_on($date_expiry)->epoch - $calendar->opening_on($date_expiry)->epoch;

    return $daily_trading_seconds;
}

sub _build_is_intraday {
    my $self = shift;

    return $self->_check_is_intraday($self->effective_start);

}

sub _check_is_intraday {
    my ($self, $date_start) = @_;
    my $date_expiry       = $self->date_expiry;
    my $contract_duration = $date_expiry->epoch - $date_start->epoch;

    return 0 if $contract_duration > 86400;

    # for contract that start at the open of day and expire at the close of day (include early close) should be treated as daily contract
    my $closing = $self->calendar->closing_on($self->date_expiry);
    return 0 if $closing and $closing->is_same_as($self->date_expiry) and $contract_duration >= $self->effective_daily_trading_seconds;

    return 1;
}

sub _build_expiry_type {
    my $self = shift;

    return ($self->tick_expiry) ? 'tick' : ($self->expiry_daily) ? 'daily' : 'intraday';
}

sub _build_start_type {
    my $self = shift;
    return $self->is_forward_starting ? 'forward' : 'spot';
}

sub _build_payouttime_code {
    my $self = shift;

    return ($self->payouttime eq 'hit') ? 0 : 1;
}

sub _build_translated_display_name {
    my $self = shift;

    return unless ($self->display_name);
    return localize($self->display_name);
}

sub _build_is_forward_starting {
    my $self = shift;
    return ($self->allow_forward_starting and $self->date_pricing->is_before($self->date_start)) ? 1 : 0;
}

sub _build_permitted_expiries {
    my $self = shift;

    my $expiries_ref = $self->offering_specifics->{permitted};
    return $expiries_ref;
}

has [qw( pricing_engine_name )] => (
    is         => 'rw',
    isa        => 'Str',
    lazy_build => 1,
);

has pricing_engine => (
    is         => 'ro',
    lazy_build => 1,
);

has greek_engine => (
    is         => 'ro',
    isa        => 'BOM::Product::Pricing::Greeks',
    lazy_build => 1,
    handles    => [qw(delta vega theta gamma vanna volga)],
);

# We can't import the Factory directly as that goes circular.
# On the other hand, we want some extra info which only
# becomes available here. So, require the Factory to give us
# a coderef for how we make more of ourselves.
# This should also make it more annoying for people to call the
# constructor directly.. which we hope they will not do.
has _produce_contract_ref => (
    is       => 'ro',
    isa      => 'CodeRef',
    required => 1,
);

has currency => (
    is       => 'ro',
    isa      => 'Str',
    required => 1,
);

has [qw( longcode shortcode )] => (
    is         => 'ro',
    isa        => 'Str',
    lazy_build => 1,
);

has payout => (
    is         => 'ro',
    isa        => 'Num',
    lazy_build => 1,
);

has value => (
    is      => 'rw',
    isa     => 'Num',
    default => 0,
);

has [
    qw(q_rate
        r_rate
        pricing_mu
        )
    ] => (
    is         => 'rw',
    lazy_build => 1,
    );

has [qw(entry_tick current_tick)] => (
    is         => 'ro',
    lazy_build => 1,
);

has [
    qw( bid_price
        theo_price
        bs_price
        )
    ] => (
    is         => 'ro',
    init_arg   => undef,
    lazy_build => 1,
    );

has ask_price => (
    is         => 'ro',
    lazy_build => 1,
);

has [
    qw(vol_at_strike
        entry_spot
        current_spot)
    ] => (
    is         => 'rw',
    isa        => 'Maybe[PositiveNum]',
    lazy_build => 1,
    );

#prediction (for tick trades) is what client predicted would happen
#tick_count is for tick trades

has [qw(prediction tick_count)] => (
    is  => 'ro',
    isa => 'Maybe[Num]',
);

# pricing_new - Do we believe this to be a new unsold bet starting now (or later)?

has [qw(
        pricing_new
        )
    ] => (
    is         => 'ro',
    isa        => 'Bool',
    lazy_build => 1,
    );

=item for_sale

Was this bet built using BOM-generated parameters, as opposed to user-supplied parameters?

Be sure, as this allows us to relax some checks. Don't relax too much, as this still came from a
user at some point.. and they are wily.

This will contain the shortcode of the original bet, if we built it from one.

=cut

has for_sale => (
    is      => 'ro',
    isa     => 'Bool',
    default => 0,
);

=item max_tick_expiry_duration

A TimeInterval which expresses the maximum time a tick trade may run, even if there are missing ticks in the middle.

=cut

has max_tick_expiry_duration => (
    is      => 'ro',
    isa     => 'bom_time_interval',
    default => '5m',
    coerce  => 1,
);

has [qw(pricing_args)] => (
    is         => 'ro',
    isa        => 'HashRef',
    lazy_build => 1,
);

has build_parameters => (
    is  => 'ro',
    isa => 'HashRef',
    # Required until it goes away entirely.
    required => 1,
);

has empirical_volsurface => (
    is         => 'ro',
    lazy_build => 1,
);

has [qw(volsurface)] => (
    is         => 'rw',
    isa        => 'Quant::Framework::VolSurface',
    lazy_build => 1,
);

# discounted_probability - The discounted total probability, given the time value of the money at stake.
# timeindays/timeinyears - note that for FX contracts of >=1 duration, these values will follow the market convention of integer days
has [qw(
        ask_probability
        theo_probability
        bid_probability
        discounted_probability
        bs_probability
        timeinyears
        timeindays
        )
    ] => (
    is         => 'ro',
    isa        => 'Math::Util::CalculatedValue::Validatable',
    lazy_build => 1,
    );

#fixed_expiry - A Boolean to determine if this bet has fixed or flexible expiries.

has fixed_expiry => (
    is      => 'ro',
    default => 0,
);

has underlying => (
    is      => 'ro',
    isa     => 'bom_underlying_object',
    coerce  => 1,
    handles => [qw(market pip_size)],
);

has calendar => (
    is      => 'ro',
    isa     => 'Quant::Framework::TradingCalendar',
    lazy    => 1,
    default => sub { return shift->underlying->calendar; },
);

has opposite_contract => (
    is         => 'ro',
    isa        => 'BOM::Product::Contract',
    lazy_build => 1
);

sub _build_date_settlement {
    my $self       = shift;
    my $end_date   = $self->date_expiry;
    my $underlying = $self->underlying;

    my $date_settlement = $end_date;    # Usually we settle when we expire.
    if ($self->expiry_daily and $self->calendar->trades_on($end_date)) {
        $date_settlement = $self->calendar->settlement_on($end_date);
    }

    return $date_settlement;
}

sub _build_effective_start {
    my $self = shift;

    return
          ($self->date_pricing->is_after($self->date_expiry)) ? $self->date_start
        : ($self->date_pricing->is_after($self->date_start))  ? $self->date_pricing
        :                                                       $self->date_start;
}

sub _build_greek_engine {
    my $self = shift;
    return BOM::Product::Pricing::Greeks::BlackScholes->new({bet => $self});
}

sub _build_pricing_engine_name {
    my $self = shift;

    my $engine_name = $self->is_path_dependent ? 'BOM::Product::Pricing::Engine::VannaVolga::Calibrated' : 'Pricing::Engine::EuropeanDigitalSlope';

    if ($self->tick_expiry) {
        my @symbols = BOM::Market::UnderlyingDB->instance->get_symbols_for(
            market            => 'forex',     # forex is the only financial market that offers tick expiry contracts for now.
            contract_category => 'callput',
            expiry_type       => 'tick',
        );
        $engine_name = 'Pricing::Engine::TickExpiry' if _match_symbol(\@symbols, $self->underlying->symbol);
    } elsif (
        $self->is_intraday and not $self->is_forward_starting and grep {
            $self->market->name eq $_
        } qw(forex indices commodities)
        )
    {
        my $func = (first { $self->market->name eq $_ } qw(forex commodities)) ? 'symbols_for_intraday_fx' : 'symbols_for_intraday_index';
        my @symbols = BOM::Market::UnderlyingDB->instance->$func;
        if (_match_symbol(\@symbols, $self->underlying->symbol) and my $loc = $self->offering_specifics->{historical}) {
            my $duration = $self->remaining_time;
            my $name = $self->market->name eq 'indices' ? 'Index' : 'Forex';
            $engine_name = 'BOM::Product::Pricing::Engine::Intraday::' . $name
                if ((defined $loc->{min} and defined $loc->{max})
                and $duration->seconds <= $loc->{max}->seconds
                and $duration->seconds >= $loc->{min}->seconds);
        }
    }

    return $engine_name;
}

sub _match_symbol {
    my ($lists, $symbol) = @_;
    for (@$lists) {
        return 1 if $_ eq $symbol;
    }
    return;
}

=item pricing_engine_parameters

Extra parameters to be sent to the pricing engine.  This can be very dangerous or incorrect if you
don't know what you are doing or why.  Use with caution.

=cut

has pricing_engine_parameters => (
    is      => 'ro',
    isa     => 'HashRef',
    default => sub { return {}; },
);

sub _build_pricing_engine {
    my $self = shift;

    my $pricing_engine;
    if ($self->new_interface_engine) {
        my %pricing_parameters = map { $_ => $self->_pricing_parameters->{$_} } @{$self->pricing_engine_name->required_args};
        $pricing_engine = $self->pricing_engine_name->new(%pricing_parameters);
    } else {
        $pricing_engine = $self->pricing_engine_name->new({
                bet                     => $self,
                apply_bounceback_safety => !$self->for_sale,
                %{$self->pricing_engine_parameters}});
    }

    return $pricing_engine;
}

has remaining_time => (
    is         => 'ro',
    isa        => 'Time::Duration::Concise',
    lazy_build => 1,
);

sub _build_remaining_time {
    my $self = shift;

    my $when = ($self->date_pricing->is_after($self->date_start)) ? $self->date_pricing : $self->date_start;

    return $self->get_time_to_expiry({
        from => $when,
    });
}

sub _build_r_rate {
    my $self = shift;

    return $self->underlying->interest_rate_for($self->timeinyears->amount);
}

sub _build_q_rate {
    my $self = shift;

    my $underlying = $self->underlying;
    my $q_rate     = $underlying->dividend_rate_for($self->timeinyears->amount);

    my $rate;
    if ($underlying->market->prefer_discrete_dividend) {
        $rate = 0;
    } elsif ($self->pricing_engine_name eq 'BOM::Product::Pricing::Engine::Asian' and $underlying->market->name eq 'volidx') {
        $rate = $q_rate / 2;
    } else {
        $rate = $q_rate;
    }

    return $rate;
}

sub _build_current_spot {
    my $self = shift;

    my $spot = $self->current_tick;

    return ($spot) ? $self->underlying->pipsized_value($spot->quote) : undef;
}

sub _build_entry_spot {
    my $self = shift;

    return ($self->entry_tick) ? $self->entry_tick->quote : undef;
}

sub _build_current_tick {
    my $self = shift;

    return $self->underlying->spot_tick;
}

sub _build_pricing_new {
    my $self = shift;

    # do not use $self->date_pricing here because milliseconds matters!
    # _date_pricing_milliseconds will not be set if date_pricing is not built.
    my $time = $self->_date_pricing_milliseconds // $self->date_pricing->epoch;
    return 0 if $time > $self->date_start->epoch;
    return 1;
}

sub _build_timeinyears {
    my $self = shift;

    my $tiy = Math::Util::CalculatedValue::Validatable->new({
        name        => 'time_in_years',
        description => 'Bet duration in years',
        set_by      => 'BOM::Product::Contract',
        base_amount => 0,
        minimum     => 0.000000001,
    });

    my $days_per_year = Math::Util::CalculatedValue::Validatable->new({
        name        => 'days_per_year',
        description => 'We use a 365 day year.',
        set_by      => 'BOM::Product::Contract',
        base_amount => 365,
    });

    $tiy->include_adjustment('add',    $self->timeindays);
    $tiy->include_adjustment('divide', $days_per_year);

    return $tiy;
}

sub _build_timeindays {
    my $self = shift;

    my $atid = $self->get_time_to_expiry({
            from => $self->effective_start,
        })->days;

    my $tid = Math::Util::CalculatedValue::Validatable->new({
        name        => 'time_in_days',
        description => 'Duration of this bet in days',
        set_by      => 'BOM::Product::Contract',
        minimum     => 0.000001,
        maximum     => 730,
        base_amount => $atid,
    });

    return $tid;
}

# we use pricing_engine_name matching all the time.
has priced_with_intraday_model => (
    is      => 'ro',
    lazy    => 1,
    builder => '_build_priced_with_intraday_model',
);

sub _build_priced_with_intraday_model {
    my $self = shift;

    # Intraday::Index is just a flat price + commission, so it is not considered as a model.
    return ($self->pricing_engine_name eq 'BOM::Product::Pricing::Engine::Intraday::Forex');
}

sub _build_opposite_contract {
    my $self = shift;

    # Start by making a copy of the parameters we used to build this bet.
    my %opp_parameters = %{$self->build_parameters};

    # we still want to set for_sale for a forward_starting contracts
    $opp_parameters{for_sale} = 1;
    # delete traces of this contract were a forward starting contract before.
    delete $opp_parameters{starts_as_forward_starting};
    # duration could be set for an opposite contract from bad hash reference reused.
    delete $opp_parameters{duration};

    if (not $self->is_forward_starting) {
        if ($self->entry_tick) {
            foreach my $barrier ($self->two_barriers ? ('high_barrier', 'low_barrier') : ('barrier')) {
                $opp_parameters{$barrier} = $self->$barrier->as_absolute if defined $self->$barrier;
            }
        }
        # We should be looking to move forward in time to a bet starting now.
        $opp_parameters{date_start}  = $self->effective_start;
        $opp_parameters{pricing_new} = 1;
        # This should be removed in our callput ATM and non ATM minimum allowed duration is identical.
        # Currently, 'sell at market' button will appear when current spot == barrier when the duration
        # of the contract is less than the minimum duration of non ATM contract.
        $opp_parameters{is_atm_bet} = 0 if ($self->category_code eq 'callput');
    }

    # Always switch out the bet type for the other side.
    $opp_parameters{'bet_type'} = $self->other_side_code;
    # Don't set the shortcode, as it will change between these.
    delete $opp_parameters{'shortcode'};
    # Save a round trip.. copy market data
    foreach my $vol_param (qw(volsurface fordom forqqq domqqq)) {
        $opp_parameters{$vol_param} = $self->$vol_param;
    }

    return $self->_produce_contract_ref->(\%opp_parameters);
}

sub _build_empirical_volsurface {
    my $self = shift;
    return BOM::MarketData::VolSurface::Empirical->new(underlying => $self->underlying);
}

sub _build_volsurface {
    my $self = shift;

    # Due to the craziness we have in volsurface cutoff. This complexity is needed!
    # FX volsurface has cutoffs at either 21:00 or 23:59 or the early close time.
    # Index volsurfaces shouldn't have cutoff concept. But due to the system design, an index surface cuts at the close of trading time on a non-DST day.
    my %submarkets = (
        major_pairs => 1,
        minor_pairs => 1
    );
    my $vol_utils = Quant::Framework::VolSurface::Utils->new;
    my $cutoff_str;
    if ($submarkets{$self->underlying->submarket->name}) {
        my $calendar       = $self->calendar;
        my $effective_date = $vol_utils->effective_date_for($self->date_pricing);
        $effective_date = $calendar->trades_on($effective_date) ? $effective_date : $calendar->trade_date_after($effective_date);
        my $cutoff_date = $calendar->closing_on($effective_date);

        $cutoff_str = $cutoff_date->time_cutoff;
    }

    return $self->_volsurface_fetcher->fetch_surface({
        underlying => $self->underlying,
        (defined $cutoff_str) ? (cutoff => $cutoff_str) : (),
    });
}

sub _build_pricing_mu {
    my $self = shift;

    return $self->mu;
}

sub _build_longcode {
    my $self = shift;

    # When we are building the longcode, we should always take the date_start to date_expiry as duration.
    # Don't use $self->expiry_type because that's use to price a contract at effective_start time.
    my $expiry_type = $self->tick_expiry ? 'tick' : $self->_check_is_intraday($self->date_start) == 0 ? 'daily' : 'intraday';
    $expiry_type .= '_fixed_expiry' if $expiry_type eq 'intraday' and not $self->starts_as_forward_starting and $self->fixed_expiry;
    my $localizable_description = $self->localizable_description->{$expiry_type};

    my ($when_end, $when_start);
    if ($expiry_type eq 'intraday_fixed_expiry') {
        $when_end   = $self->date_expiry->datetime . ' GMT';
        $when_start = '';
    } elsif ($expiry_type eq 'intraday') {
        $when_end = $self->get_time_to_expiry({from => $self->date_start})->as_string;
        $when_start = $self->starts_as_forward_starting ? $self->date_start->db_timestamp . ' GMT' : localize('contract start time');
    } elsif ($expiry_type eq 'daily') {
        my $close = $self->underlying->calendar->closing_on($self->date_expiry);
        if ($close and $close->epoch != $self->date_expiry->epoch) {
            $when_end = $self->date_expiry->datetime . ' GMT';
        } else {
            $when_end = localize('close on [_1]', $self->date_expiry->date);
        }
        $when_start = '';
    } elsif ($expiry_type eq 'tick') {
        $when_end   = $self->tick_count;
        $when_start = localize('first tick');
    }
    my $payout = to_monetary_number_format($self->payout);
    my @barriers = ($self->two_barriers) ? ($self->high_barrier, $self->low_barrier) : ($self->barrier);
    @barriers = map { $_->display_text if $_ } @barriers;

    return localize($localizable_description,
        ($self->currency, $payout, $self->underlying->translated_display_name, $when_start, $when_end, @barriers));
}

=item is_after_expiry

We have two types of expiries:
- Contracts can expire when a certain number of ticks is received.
- Contracts can expire when current time has past a pre-determined expiry time.

=back

=cut

sub is_after_expiry {
    my $self = shift;

    if ($self->tick_expiry) {
        return 1
            if ($self->exit_tick || ($self->date_pricing->epoch - $self->date_start->epoch > $self->max_tick_expiry_duration->seconds));
    } else {
        return 1 if $self->get_time_to_settlement->seconds == 0;
    }

    return;
}

sub may_settle_automatically {
    my $self = shift;

    # For now, only trigger this condition when the bet is past expiry.
    return (not $self->get_time_to_settlement->seconds and not $self->is_valid_to_sell) ? 0 : 1;
}

has corporate_actions => (
    is         => 'ro',
    lazy_build => 1,
);

sub _build_corporate_actions {
    my $self = shift;

    my @actions;
    my $underlying = $self->underlying;

    if ($underlying->market->affected_by_corporate_actions) {
        my $first_day_close = $underlying->calendar->closing_on($self->date_start);
        if ($first_day_close and not $self->date_expiry->is_before($first_day_close)) {
            @actions = $self->underlying->get_applicable_corporate_actions_for_period({
                start => $self->date_start,
                end   => $self->date_pricing,
            });
        }
    }

    return \@actions;
}

# We adopt "near-far" methodology to price in dividends by adjusting spot and strike.
# This returns a hash reference with spot and barrrier adjustment for the bet period.

has dividend_adjustment => (
    is         => 'ro',
    lazy_build => 1,
);

sub _build_dividend_adjustment {
    my $self = shift;

    my $dividend_adjustment = $self->underlying->dividend_adjustments_for_period({
        start => $self->date_pricing,
        end   => $self->date_expiry,
    });

    my @corporate_actions = $self->underlying->get_applicable_corporate_actions_for_period({
        start => $self->date_pricing->truncate_to_day,
        end   => Date::Utility->new,
    });

    my $dividend_recorded_date = $dividend_adjustment->{recorded_date};

    if (scalar @corporate_actions and (first { Date::Utility->new($_->{effective_date})->is_after($dividend_recorded_date) } @corporate_actions)) {

        $self->add_error({
            message => 'Dividend is not updated  after corporate action'
                . "[dividend recorded date : "
                . $dividend_recorded_date->datetime . "] "
                . "[symbol: "
                . $self->underlying->symbol . "]",
            message_to_client => localize('Trading on this market is suspended due to missing market data.'),
        });

    }

    return $dividend_adjustment;

}

sub _build_discounted_probability {
    my $self = shift;

    my $discount = Math::Util::CalculatedValue::Validatable->new({
        name        => 'discounted_probability',
        description => 'The discounted probability for both sides of this contract.  Time value.',
        set_by      => 'BOM::Product::Contract discount_rate and bet duration',
        minimum     => 0,
        maximum     => 1,
    });

    my $quanto = Math::Util::CalculatedValue::Validatable->new({
        name        => 'discount_rate',
        description => 'The rate for the payoff currency',
        set_by      => 'BOM::Product::Contract',
        base_amount => $self->discount_rate,
    });
    my $discount_rate = Math::Util::CalculatedValue::Validatable->new({
        name        => 'discount_rate',
        description => 'Full rate to use for discounting.',
        set_by      => 'BOM::Product::Contract',
        base_amount => -1,
    });

    $discount_rate->include_adjustment('multiply', $quanto);
    $discount_rate->include_adjustment('multiply', $self->timeinyears);

    $discount->include_adjustment('exp', $discount_rate);

    return $discount;
}

sub _build_bid_probability {
    my $self = shift;

    # Effectively you get the same price as if you bought the other side to cancel.
    my $marked_down = Math::Util::CalculatedValue::Validatable->new({
        name        => 'bid_probability',
        description => 'The price we would pay for this contract.',
        set_by      => 'BOM::Product::Contract',
        minimum     => 0,
        maximum     => $self->theo_probability->amount,
    });

    $marked_down->include_adjustment('add', $self->discounted_probability);
    $self->opposite_contract->ask_probability->exclude_adjustment('deep_otm_markup');
    $marked_down->include_adjustment('subtract', $self->opposite_contract->ask_probability);

    return $marked_down;
}

sub _build_bid_price {
    my $self = shift;

    return $self->_price_from_prob('bid_probability');
}

sub _build_ask_probability {
    my $self = shift;

    my $theo_probability = $self->theo_probability;
    my $min_ask          = $self->market->deep_otm_threshold;
    my $ask_cv           = Math::Util::CalculatedValue::Validatable->new({
        name        => 'ask_probability',
        description => 'The price we request for this contract.',
        set_by      => 'BOM::Product::Contract',
        minimum     => $min_ask,
        maximum     => 1,
    });

    $ask_cv->include_adjustment('reset', $self->theo_probability);
    $ask_cv->include_adjustment('add',   $self->commission_markup);

    my $max_ask = 1 - $min_ask;
    if ($ask_cv->amount > $max_ask) {
        return Math::Util::CalculatedValue::Validatable->new({
            name        => 'ask_probability',
            description => 'The price we request for this contract.',
            set_by      => __PACKAGE__,
            base_amount => 1,
        });
    }

    return $ask_cv;
}

sub is_valid_to_buy {
    my $self = shift;

    my $valid = $self->confirm_validity;

    return ($self->for_sale) ? $valid : $self->_report_validation_stats('buy', $valid);
}

sub is_valid_to_sell {
    my $self = shift;

    if ($self->is_sold) {
        $self->add_error({
            message           => 'Contract already sold',
            message_to_client => localize("This contract has been sold."),
        });
        return 0;
    }

    if ($self->is_after_expiry) {
        if (my ($ref, $hold_for_exit_tick) = $self->_validate_settlement_conditions) {
            $self->missing_market_data(1) if not $hold_for_exit_tick;
            $self->add_error($ref);
        }
    } elsif (not $self->is_expired and not $self->opposite_contract->is_valid_to_buy) {
        # Their errors are our errors, now!
        $self->add_error($self->opposite_contract->primary_validation_error);
    }

    if (scalar @{$self->corporate_actions}) {
        $self->add_error({
            message           => "affected by corporate action [symbol: " . $self->underlying->symbol . "]",
            message_to_client => localize("This contract is affected by corporate action."),
        });
    }

    my $passes_validation = $self->primary_validation_error ? 0 : 1;
    return $self->_report_validation_stats('sell', $passes_validation);
}

# PRIVATE method.
sub _validate_settlement_conditions {
    my $self = shift;

    my $message;
    my $hold_for_exit_tick = 0;
    if ($self->tick_expiry) {
        if (not $self->exit_tick) {
            $message = 'exit tick undefined after 5 minutes of contract start';
        } elsif ($self->exit_tick->epoch - $self->date_start->epoch > $self->max_tick_expiry_duration->seconds) {
            $message = 'no ticks within 5 minutes after contract start';
        }
    } else {
        # intraday or daily expiry
        if (not $self->entry_tick) {
            $message = 'entry tick is undefined';
        } elsif ($self->is_forward_starting
            and ($self->date_start->epoch - $self->entry_tick->epoch > $self->underlying->max_suspend_trading_feed_delay->seconds))
        {
            # A start now contract will not be bought if we have missing feed.
            # We are doing the same thing for forward starting contracts.
            $message = 'entry tick is too old';
        } elsif (not $self->exit_tick) {
            $message            = 'exit tick is undefined';
            $hold_for_exit_tick = 1;
        } elsif ($self->entry_tick->epoch == $self->exit_tick->epoch) {
            $message = 'only one tick throughout contract period';
        } elsif ($self->entry_tick->epoch > $self->exit_tick->epoch) {
            $message = 'entry tick is after exit tick';
        }
    }

    return if not $message;

    my $refund = 'The buy price of this contract will be refunded due to missing market data.';
    my $wait   = 'Please wait for contract settlement.';

    my $ref = {
        message           => $message,
        message_to_client => ($hold_for_exit_tick ? $wait : $refund),
    };

    return ($ref, $hold_for_exit_tick);
}

#  If your price is payout * some probability, just use this.
sub _price_from_prob {
    my ($self, $prob_method) = @_;
    my $price;
    if ($self->date_pricing->is_after($self->date_start) and $self->is_expired) {
        $price = $self->value;
    } else {
        $price = (defined $self->$prob_method) ? $self->payout * $self->$prob_method->amount : undef;
    }
    return (defined $price) ? roundnear(($self->{currency} eq 'JPY' ? 1 : 0.01), $price) : undef;
}

sub _build_ask_price {
    my $self = shift;

    return $self->_price_from_prob('ask_probability');
}

sub _build_payout {
    my $self = shift;

    my $payout = max($self->ask_price, $self->_calculate_payout($self->commission_from_stake));
    return roundnear(($self->{currency} eq 'JPY' ? 1 : 0.01), $payout);
}

sub _calculate_payout {
    my ($self, $base_commission) = @_;

    # This is an approximation way of getting ask_prob to solve the issue where min ask price does not apply with predefined ask price.
    # If the issue still persists, a better quaratic solution is required.
    my $approximate_ask_prob = $self->theo_probability->amount + $base_commission;
    my $min_ask_prob         = $self->market->deep_otm_threshold;

    my $payout = ($approximate_ask_prob > $min_ask_prob) ? ($self->ask_price / $approximate_ask_prob) : ($self->ask_price / $min_ask_prob);
    return $payout;
}

has commission_min_std => (
    is      => 'ro',
    lazy    => 1,
    builder => '_build_commission_min_std',
);

sub _build_commission_min_std {
    my $self = shift;

    # This looks hacky but currently there's not enough justification to have child classes for each landing company.
    # For japan, we can't have progressively higher commission as per FFAJ, infact they
    # want all prices to be an exact multiple (so 52.55 for 100 payout,
    # 525.5 for 1000 and 5255 for 10000 payout etc.)
    # We would only increase the commission when payout > 100,000 yen. Having 50,001 is too much. So adding an
    # epsilon here to make it work.
    #
    # For everything else, we will increase commission at 1,000 of the respective currency.
    return $self->currency eq 'JPY' ? 50000 + machine_epsilon() : 500;
}

has commission_max_std => (
    is      => 'ro',
    lazy    => 1,
    builder => '_build_commission_max_std',
);

sub _build_commission_max_std {
    my $self = shift;

    # For japan, we change 2 x base_commission if the payout exceeds 5,000,000 yen.
    # For everything else, we change 2 x base_commission if the payout exceeds 50,000 of the respective currency.
    return $self->currency eq 'JPY' ? 2500000 : 25000;
}

has commission_slope => (
    is      => 'ro',
    lazy    => 1,
    builder => '_build_commission_slope',
);

sub _build_commission_slope {
    my $self = shift;

    return ($self->commission_max_multiplier - $self->commission_base_multiplier) / ($self->commission_max_std - $self->commission_min_std);
}

sub commission_multiplier {
    my ($self, $payout) = @_;

    my $theo_probability = $self->theo_probability->amount;
    my $std = $payout * sqrt($theo_probability * (1 - $theo_probability));

    return $self->commission_base_multiplier if $std <= $self->commission_min_std;
    return $self->commission_max_multiplier  if $std >= $self->commission_max_std;

    my $slope      = $self->commission_slope;
    my $multiplier = ($std - $self->commission_min_std) * $slope + 1;

    return $multiplier;
}

has commission_from_stake => (
    is         => 'ro',
    lazy_build => 1,
);

sub _build_commission_from_stake {
    my $self = shift;

    my $theo_probability    = $self->theo_probability->amount;
    my $ask_price           = $self->ask_price;
    my $base_commission     = $self->base_commission;
    my $app_commission      = $self->app_markup->amount;
    my $combined_commission = $base_commission + $app_commission;

    # payout calculated with base commission.
    my $initial_payout = $self->_calculate_payout($combined_commission);
    if ($self->commission_multiplier($initial_payout) == $self->commission_base_multiplier) {
        # a minimum of 2 cents please, payout could be zero.
        my $minimum_commission = $initial_payout ? 0.02 / $initial_payout : 0.02;
        return max($minimum_commission, $combined_commission);
    }

    # payout calculated with 2 times base commission.
    $combined_commission = $base_commission * 2 + $app_commission;
    $initial_payout      = $self->_calculate_payout($combined_commission);
    if ($self->commission_multiplier($initial_payout) == $self->commission_max_multiplier) {
        return $combined_commission;
    }

    my $_a = $base_commission * $self->commission_slope * sqrt($theo_probability * (1 - $theo_probability));
    $_a = machine_epsilon() if $_a == 0;    # prevents illegal division by zero error.
    my $_b = ($theo_probability + $base_commission - $base_commission * $self->commission_min_std * $self->commission_slope) + $app_commission;
    my $_c = -$ask_price;

    # sets it to zero first.
    $initial_payout = 0;
    # We solve for payout as a quadratic function.
    for my $w (1, -1) {
        my $estimated_payout = (-$_b + $w * sqrt($_b**2 - 4 * $_a * $_c)) / (2 * $_a);
        if ($estimated_payout > 0) {
            $initial_payout = $estimated_payout;
            last;
        }
    }

    # die if we could not get a positive payout value.
    die 'Could not calculate a payout' unless $initial_payout;

    return $base_commission * $self->commission_multiplier($initial_payout) + $app_commission;
}

sub _build_theo_probability {
    my $self = shift;

    if ($self->new_interface_engine) {
        return Math::Util::CalculatedValue::Validatable->new({
            name        => 'theo_probability',
            description => 'theorectical value of a contract',
            set_by      => $self->pricing_engine_name,
            base_amount => $self->pricing_engine->probability,
            minimum     => 0,
            maximum     => 1,
        });
    }

    return $self->pricing_engine->probability;
}

# Application developer's commission.
# Defaults to 0%
has app_markup_percentage => (
    is      => 'ro',
    default => 0,
);

has [qw(app_markup_dollar_amount app_markup)] => (
    is         => 'ro',
    lazy_build => 1,
);

sub _build_app_markup {
    my $self = shift;

    # app_markup_percentage could potentially be undef.
    my $app_markup_percentage = $self->app_markup_percentage // 0;

    return Math::Util::CalculatedValue::Validatable->new({
        name        => 'app_markup',
        description => 'commission markup for app developer',
        set_by      => __PACKAGE__,
        base_amount => $app_markup_percentage / 100,
    });
}

sub _build_app_markup_dollar_amount {
    my $self = shift;

    return roundnear(0.01, $self->app_markup->amount * $self->payout);
}

sub _build_bs_probability {
    my $self = shift;

    my $bs_prob;
    # Have to keep it this way until we remove CalculatedValue in Contract.
    if ($self->new_interface_engine) {
        $bs_prob = Math::Util::CalculatedValue::Validatable->new({
            name        => 'bs_probability',
            description => 'BlackScholes value of a contract',
            set_by      => $self->pricing_engine_name,
            base_amount => $self->pricing_engine->bs_probability,
        });
    } else {
        $bs_prob = $self->pricing_engine->bs_probability;
    }

    return $bs_prob;
}

sub _build_bs_price {
    my $self = shift;

    return $self->_price_from_prob('bs_probability');
}

# base_commission can be overridden on contract type level.
# When this happens, underlying base_commission is ignored.
has [qw(risk_markup commission_markup base_commission)] => (
    is         => 'ro',
    lazy_build => 1,
);

sub _build_risk_markup {
    my $self = shift;

    my $base_amount = 0;
    if ($self->pricing_engine->can('risk_markup')) {
        $base_amount = $self->new_interface_engine ? $self->pricing_engine->risk_markup : $self->pricing_engine->risk_markup->amount;
    }

    return Math::Util::CalculatedValue::Validatable->new({
        name        => 'risk_markup',
        description => 'Risk markup for a pricing model',
        set_by      => $self->pricing_engine_name,
        base_amount => $base_amount,
    });
}

sub _build_base_commission {
    my $self = shift;

    my $minimum        = BOM::System::Config::quants->{commission}->{adjustment}->{minimum} / 100;
    my $maximum        = BOM::System::Config::quants->{commission}->{adjustment}->{maximum} / 100;
    my $scaling_factor = BOM::Platform::Runtime->instance->app_config->quants->commission->adjustment->global_scaling / 100;
    $scaling_factor = max($minimum, min($maximum, $scaling_factor));

    return $self->underlying->base_commission * $scaling_factor;
}

sub _build_commission_markup {
    my $self = shift;

    my $base_amount   = $self->base_commission * $self->commission_multiplier($self->payout);
    my %min           = ($self->has_payout and $self->payout != 0) ? (minimum => 0.02 / $self->payout) : ();
    my $commission_cv = Math::Util::CalculatedValue::Validatable->new({
        name        => 'commission_markup',
        description => 'Commission markup for a pricing model',
        set_by      => __PACKAGE__,
        base_amount => $base_amount,
        maximum     => BOM::System::Config::quants->{commission}->{maximum_total_markup} / 100,
        %min,
    });

    $commission_cv->include_adjustment('add', $self->app_markup);

    return $commission_cv;
}

sub _build_theo_price {
    my $self = shift;

    return $self->_price_from_prob('theo_probability');
}

sub _build_shortcode {
    my $self = shift;

    my $shortcode_date_start = (
               $self->is_forward_starting
            or $self->starts_as_forward_starting
    ) ? $self->date_start->epoch . 'F' : $self->date_start->epoch;
    my $shortcode_date_expiry =
          ($self->tick_expiry)  ? $self->tick_count . 'T'
        : ($self->fixed_expiry) ? $self->date_expiry->epoch . 'F'
        :                         $self->date_expiry->epoch;

    my @shortcode_elements = ($self->code, $self->underlying->symbol, $self->payout, $shortcode_date_start, $shortcode_date_expiry);

    if ($self->two_barriers) {
        push @shortcode_elements, ($self->high_barrier->for_shortcode, $self->low_barrier->for_shortcode);
    } elsif ($self->barrier and $self->barrier_at_start) {
        # Having a hardcoded 0 for single barrier is dumb.
        # We should get rid of this legacy
        push @shortcode_elements, ($self->barrier->for_shortcode, 0);
    }

    return uc join '_', @shortcode_elements;
}

sub _build_entry_tick {
    my $self = shift;

    # entry tick if never defined if it is a newly priced contract.
    return if $self->pricing_new;
    my $entry_epoch = $self->date_start->epoch;
    return $self->underlying->tick_at($entry_epoch) if $self->starts_as_forward_starting;
    return $self->underlying->next_tick_after($entry_epoch);
}

# End of builders.

=head1 METHODS

=cut

# The pricing, greek and markup engines need the same set of arguments,
# so we provide this helper function which pulls all the revelant bits out of the object and
# returns a nice HashRef for them.
sub _build_pricing_args {
    my $self = shift;

    my $start_date           = $self->date_pricing;
    my $barriers_for_pricing = $self->barriers_for_pricing;
    my $args                 = {
        spot            => $self->pricing_spot,
        r_rate          => $self->r_rate,
        t               => $self->timeinyears->amount,
        barrier1        => $barriers_for_pricing->{barrier1},
        barrier2        => $barriers_for_pricing->{barrier2},
        q_rate          => $self->q_rate,
        iv              => $self->pricing_vol,
        discount_rate   => $self->discount_rate,
        mu              => $self->mu,
        payouttime_code => $self->payouttime_code,
    };

    if ($self->priced_with_intraday_model) {
        $args->{long_term_prediction}      = $self->empirical_volsurface->long_term_prediction;
        $args->{volatility_scaling_factor} = $self->empirical_volsurface->volatility_scaling_factor;
        $args->{iv_with_news}              = $self->news_adjusted_pricing_vol;
    }

    return $args;
}

has [qw(pricing_vol news_adjusted_pricing_vol)] => (
    is         => 'ro',
    lazy_build => 1,
);

sub _build_pricing_vol {
    my $self = shift;

    my $vol;
    my $volatility_error;
    if ($self->priced_with_intraday_model) {
        my $volsurface       = $self->empirical_volsurface;
        my $duration_seconds = $self->timeindays->amount * 86400;
        # volatility doesn't matter for less than 10 minutes ATM contracts,
        # where the intraday_delta_correction is the bounceback which is a function of trend, not volatility.
        my $uses_flat_vol = ($self->is_atm_bet and $duration_seconds < 10 * 60) ? 1 : 0;
        $vol = $volsurface->get_volatility({
            fill_cache            => !$self->backtest,
            current_epoch         => $self->date_pricing->epoch,
            seconds_to_expiration => $duration_seconds,
            economic_events       => $self->economic_events_for_volatility_calculation,
            uses_flat_vol         => $uses_flat_vol,
        });
        $volatility_error = $volsurface->error if $volsurface->error;
    } else {
        if ($self->pricing_engine_name =~ /VannaVolga/) {
            $vol = $self->volsurface->get_volatility({
                from  => $self->effective_start,
                to    => $self->date_expiry,
                delta => 50
            });
        } else {
            $vol = $self->vol_at_strike;
        }
        # we might get an error while pricing contract, take care of them here.
        $volatility_error = $self->volsurface->validation_error if $self->volsurface->validation_error;
    }

    if ($volatility_error) {
        $self->add_error({
            message           => $volatility_error,
            message_to_client => localize('Trading on this market is suspended due to missing market data.'),
        });
    }

    if ($vol <= 0) {
        $self->add_error({
            message           => 'Zero volatility. Invalidate price.',
            message_to_client => localize('We could not process this contract at this time.'),
        });
    }

    return $vol;
}

has economic_events_for_volatility_calculation => (
    is         => 'ro',
    lazy_build => 1,
);

sub _build_economic_events_for_volatility_calculation {
    my $self = shift;

    my $all_events        = $self->applicable_economic_events;
    my $effective_start   = $self->effective_start;
    my $seconds_to_expiry = $self->get_time_to_expiry({from => $effective_start})->seconds;
    my $current_epoch     = $effective_start->epoch;
    # Go back another hour because we expect the maximum impact on any news would not last for more than an hour.
    my $start = $current_epoch - $seconds_to_expiry - 3600;
    # Plus 5 minutes for the shifting logic.
    # If news occurs 5 minutes before/after the contract expiration time, we shift the news triangle to 5 minutes before the contract expiry.
    my $end = $current_epoch + $seconds_to_expiry + 300;

    return [grep { $_->{release_date} >= $start and $_->{release_date} <= $end } @$all_events];
}

has applicable_economic_events => (
    is      => 'ro',
    lazy    => 1,
    builder => '_build_applicable_economic_events',
);

sub _build_applicable_economic_events {
    my $self = shift;

    my $effective_start   = $self->effective_start;
    my $seconds_to_expiry = $self->get_time_to_expiry({from => $effective_start})->seconds;
    my $current_epoch     = $effective_start->epoch;
    # Go back and forward an hour to get all the tentative events.
    my $start = $current_epoch - $seconds_to_expiry - 3600;
    my $end   = $current_epoch + $seconds_to_expiry + 3600;

    return Quant::Framework::EconomicEventCalendar->new({
            chronicle_reader => BOM::System::Chronicle::get_chronicle_reader($self->underlying->for_date),
        }
        )->get_latest_events_for_period({
            from => Date::Utility->new($start),
            to   => Date::Utility->new($end)});
}

has tentative_events => (
    is         => 'ro',
    lazy_build => 1,
);

sub _build_tentative_events {
    my $self = shift;

    my %affected_currency = (
        $self->underlying->asset_symbol           => 1,
        $self->underlying->quoted_currency_symbol => 1,
    );
    return [grep { $_->{is_tentative} and $affected_currency{$_->{symbol}} } @{$self->applicable_economic_events}];
}

sub _build_news_adjusted_pricing_vol {
    my $self = shift;

    my $news_adjusted_vol = $self->pricing_vol;
    my $effective_start   = $self->effective_start;
    my $seconds_to_expiry = $self->get_time_to_expiry({from => $effective_start})->seconds;
    my $events            = $self->economic_events_for_volatility_calculation;

    # Only recalculated if there's economic_events.
    if ($seconds_to_expiry > 10 and @$events) {
        $news_adjusted_vol = $self->empirical_volsurface->get_volatility({
            fill_cache            => !$self->backtest,
            current_epoch         => $effective_start->epoch,
            seconds_to_expiration => $seconds_to_expiry,
            economic_events       => $events,
            include_news_impact   => 1,
        });
    }

    return $news_adjusted_vol;
}

sub _build_vol_at_strike {
    my $self = shift;

    my $pricing_spot = $self->pricing_spot;
    my $vol_args     = {
        strike => $self->barriers_for_pricing->{barrier1},
        q_rate => $self->q_rate,
        r_rate => $self->r_rate,
        spot   => $pricing_spot,
        from   => $self->effective_start,
        to     => $self->date_expiry,
    };

    if ($self->two_barriers) {
        $vol_args->{strike} = $pricing_spot;
    }

    return $self->volsurface->get_volatility($vol_args);
}

# pricing_spot - The spot used in pricing.  It may have been adjusted for corporate actions.
has pricing_spot => (
    is         => 'ro',
    lazy_build => 1,
);

sub _build_pricing_spot {
    my $self = shift;

    # always use current spot to price for sale or buy.
    my $initial_spot;
    if ($self->current_tick) {
        $initial_spot = $self->current_tick->quote;
    } else {
        # If we could not get the correct spot to price, we will take the latest available spot at pricing time.
        # This is to prevent undefined spot being passed to BlackScholes formula that causes the code to die!!
        $initial_spot = $self->underlying->tick_at($self->date_pricing->epoch, {allow_inconsistent => 1});
        $initial_spot //= $self->underlying->pip_size * 2;
        $self->add_error({
            message => 'Undefined spot '
                . "[date pricing: "
                . $self->date_pricing->datetime . "] "
                . "[symbol: "
                . $self->underlying->symbol . "]",
            message_to_client => localize('We could not process this contract at this time.'),
        });
    }

    if ($self->underlying->market->prefer_discrete_dividend) {
        $initial_spot += $self->dividend_adjustment->{spot};
    }

    return $initial_spot;
}

has [qw(offering_specifics barrier_category)] => (
    is         => 'ro',
    lazy_build => 1,
);

sub _build_offering_specifics {
    my ($self) = @_;

    my $filter = {
        underlying_symbol => $self->underlying->symbol,
        contract_category => $self->category->code,
        expiry_type       => $self->expiry_type,
        start_type        => $self->start_type,
        barrier_category  => $self->barrier_category,
    };

    return get_contract_specifics($filter);
}

sub _build_barrier_category {
    my $self = shift;

    my $barrier_category;
    if ($self->category->code eq 'callput') {
        $barrier_category = ($self->is_atm_bet) ? 'euro_atm' : 'euro_non_atm';
    } else {
        $barrier_category = $BOM::Product::Offerings::BARRIER_CATEGORIES->{$self->category->code}->[0];
    }

    return $barrier_category;
}

has 'staking_limits' => (
    is         => 'ro',
    isa        => 'HashRef',
    lazy_build => 1,
);

sub _build_staking_limits {
    my $self = shift;

    my $underlying = $self->underlying;
    my $curr       = $self->currency;

    my $static     = BOM::System::Config::quants;
    my $bet_limits = $static->{bet_limits};
    # NOTE: this evaluates only the contract-specific payout limit. There may be further
    # client-specific restrictions which are evaluated in B:P::Transaction.
    my $per_contract_payout_limit = $static->{risk_profile}{$self->risk_profile->get_risk_profile}{payout}{$self->currency};
    my @possible_payout_maxes = ($bet_limits->{maximum_payout}->{$curr}, $per_contract_payout_limit);

    my $payout_max = min(grep { looks_like_number($_) } @possible_payout_maxes);
    my $payout_min =
        ($self->underlying->market->name eq 'volidx')
        ? $bet_limits->{min_payout}->{volidx}->{$curr}
        : $bet_limits->{min_payout}->{default}->{$curr};
    my $stake_min = ($self->for_sale) ? $payout_min / 20 : $payout_min / 2;

    my $message_to_client_array;
    my $message_to_client;
    if ($self->for_sale) {
        $message_to_client = localize('Contract market price is too close to final payout.');
    } else {
        $message_to_client = localize(
            'Minimum stake of [_1] and maximum payout of [_2]',
            to_monetary_number_format($stake_min),
            to_monetary_number_format($payout_max));
        $message_to_client_array =
            ['Minimum stake of [_1] and maximum payout of [_2]', to_monetary_number_format($stake_min), to_monetary_number_format($payout_max)];
    }

    return {
        min                     => $stake_min,
        max                     => $payout_max,
        message_to_client       => $message_to_client,
        message_to_client_array => $message_to_client_array,
    };
}

# Rates calculation, including quanto effects.

has [qw(mu discount_rate)] => (
    is         => 'ro',
    isa        => 'Num',
    lazy_build => 1,
);

has [qw(domqqq forqqq fordom)] => (
    is         => 'ro',
    isa        => 'HashRef',
    lazy_build => 1,
);

has priced_with => (
    is         => 'ro',
    isa        => 'Str',
    lazy_build => 1,
);

has [qw(atm_vols rho)] => (
    is         => 'ro',
    isa        => 'HashRef',
    lazy_build => 1
);

# a hash reference for slow migration of pricing engine to the new interface.
has new_interface_engine => (
    is      => 'ro',
    lazy    => 1,
    builder => '_build_new_interface_engine',
);

sub _build_new_interface_engine {
    my $self = shift;

    my %engines = (
        'Pricing::Engine::Digits'               => 1,
        'Pricing::Engine::TickExpiry'           => 1,
        'Pricing::Engine::EuropeanDigitalSlope' => 1,
    );

    return $engines{$self->pricing_engine_name} // 0;
}

sub _pricing_parameters {
    my $self = shift;
<<<<<<< HEAD
#
    return {
        priced_with => $self->priced_with,
        spot        => $self->pricing_spot,
        strikes     => $self->pricing_engine_name eq 'Pricing::Engine::Digits'
        ? ($self->barrier ? $self->barrier->as_absolute : undef)
        : [grep { $_ } values %{$self->barriers_for_pricing}],
=======

    my $result = {
        priced_with       => $self->priced_with,
        spot              => $self->pricing_spot,
        strikes           => [grep { $_ } values %{$self->barriers_for_pricing}],
>>>>>>> 78abedef
        date_start        => $self->effective_start,
        date_expiry       => $self->date_expiry,
        date_pricing      => $self->date_pricing,
        discount_rate     => $self->discount_rate,
        q_rate            => $self->q_rate,
        r_rate            => $self->r_rate,
        mu                => $self->mu,
        vol               => $self->pricing_vol,
        payouttime_code   => $self->payouttime_code,
        contract_type     => $self->pricing_code,
        underlying_symbol => $self->underlying->symbol,
        market_data       => $self->_market_data,
        market_convention => $self->_market_convention,
    };

    #Only send qf-market-data if the engine really needs it.
    #because the calculation is expensive and also it may not be compatible with
    #Engine's configuration (e.g. fetching economic events for a long-term contract)
    $result->{qf_market_data} = _generate_market_data($self->underlying, $self->date_start)
        if first { $_ eq 'qf_market_data' } @{$self->pricing_engine_name->required_args};

    return $result;
}

sub _generate_market_data {
    my ($underlying, $date_start) = @_;

    my $for_date = $underlying->for_date;
    my $result   = {};

    #this is a list of symbols which are applicable when getting important economic events.
    #Note that other than currency pair of the fx symbol, we include some other important currencies
    #here because any event for these currencies, can potentially affect all other currencies too
    my %applicable_symbols = (
        USD                                 => 1,
        AUD                                 => 1,
        CAD                                 => 1,
        CNY                                 => 1,
        NZD                                 => 1,
        $underlying->quoted_currency_symbol => 1,
        $underlying->asset_symbol           => 1,
    );

    my $ee = Quant::Framework::EconomicEventCalendar->new({
            chronicle_reader => BOM::System::Chronicle::get_chronicle_reader($for_date),
        }
        )->get_latest_events_for_period({
            from => $date_start->minus_time_interval('10m'),
            to   => $date_start->plus_time_interval('10m')});

    my @applicable_news =
        sort { $a->{release_date} <=> $b->{release_date} } grep { $applicable_symbols{$_->{symbol}} } @$ee;

    #as of now, we only update the result with a raw list of economic events, later that we move to other
    #engines, we will add other market-data items too (e.g. dividends, vol-surface, ...)
    $result->{economic_events} = \@applicable_news;
    return $result;
}

sub _market_convention {
    my $self = shift;

    return {
        get_rollover_time => sub {
            my $when = shift;
            return Quant::Framework::VolSurface::Utils->new->NY1700_rollover_date_on($when);
        },
    };
}

sub _market_data {
    my $self = shift;

    # market data date is determined by for_date in underlying.
    my $for_date        = $self->underlying->for_date;
    my %underlyings     = ($self->underlying->symbol => $self->underlying);
    my $volsurface      = $self->volsurface;
    my $effective_start = $self->effective_start;
    my $date_expiry     = $self->date_expiry;
    return {
        get_vol_spread => sub {
            my $args = shift;
            return $volsurface->get_spread($args);
        },
        get_volsurface_data => sub {
            return $volsurface->surface;
        },
        get_market_rr_bf => sub {
            my $timeindays = shift;
            return $volsurface->get_market_rr_bf($timeindays);
        },
        get_volatility => sub {
            my ($args, $surface_data) = @_;
            # if there's new surface data, calculate vol from that.
            my $vol;
            if ($surface_data) {
                my $new_volsurface_obj = $volsurface->clone({surface_data => $surface_data});
                $vol = $new_volsurface_obj->get_volatility($args);
            } else {
                $vol = $volsurface->get_volatility($args);
            }

            return $vol;
        },
        get_atm_volatility => sub {
            my $args = shift;

            $args->{delta} = 50;
            my $vol = $volsurface->get_volatility($args);

            return $vol;
        },
        get_economic_event => sub {
            my $args = shift;
            my $underlying = $underlyings{$args->{underlying_symbol}} // BOM::Market::Underlying->new({
                symbol   => $args->{underlying_symbol},
                for_date => $for_date
            });
            my ($from, $to) = map { Date::Utility->new($args->{$_}) } qw(start end);
            my %applicable_symbols = (
                USD                                 => 1,
                AUD                                 => 1,
                CAD                                 => 1,
                CNY                                 => 1,
                NZD                                 => 1,
                $underlying->quoted_currency_symbol => 1,
                $underlying->asset_symbol           => 1,
            );

            my $ee = Quant::Framework::EconomicEventCalendar->new({
                    chronicle_reader => BOM::System::Chronicle::get_chronicle_reader($for_date),
                }
                )->get_latest_events_for_period({
                    from => $from,
                    to   => $to
                });

            my @applicable_news =
                sort { $a->{release_date} <=> $b->{release_date} } grep { $applicable_symbols{$_->{symbol}} } @$ee;

            return @applicable_news;
        },
        get_ticks => sub {
            my $args              = shift;
            my $underlying_symbol = delete $args->{underlying_symbol};
            $args->{underlying} = $underlyings{$underlying_symbol} // BOM::Market::Underlying->new({
                symbol   => $underlying_symbol,
                for_date => $for_date
            });
            return BOM::Market::AggTicks->new->retrieve($args);
        },
        get_overnight_tenor => sub {
            return $volsurface->_ON_day;
        },
    };
}

sub _build_priced_with {
    my $self = shift;

    my $underlying = $self->underlying;

    # Everything should have a quoted currency, except our randoms.
    # However, rather than check for random directly, just do a numeraire bet if we don't know what it is.
    my $priced_with;
    if ($underlying->quoted_currency_symbol eq $self->currency or (none { $underlying->market->name eq $_ } (qw(forex commodities indices)))) {
        $priced_with = 'numeraire';
    } elsif ($underlying->asset_symbol eq $self->currency) {
        $priced_with = 'base';
    } else {
        $priced_with = 'quanto';
    }

    if ($underlying->submarket->name eq 'smart_fx') {
        $priced_with = 'numeraire';
    }

    return $priced_with;
}

sub _build_mu {
    my $self = shift;

    my $mu = $self->r_rate - $self->q_rate;

    if (first { $self->underlying->market->name eq $_ } (qw(forex commodities indices))) {
        my $rho = $self->rho->{fd_dq};
        my $vol = $self->atm_vols;
        # See [1] for Quanto Formula
        $mu = $self->r_rate - $self->q_rate - $rho * $vol->{fordom} * $vol->{domqqq};
    }

    return $mu;
}

sub _build_rho {

    my $self     = shift;
    my $atm_vols = $self->atm_vols;
    my $w        = ($self->domqqq->{underlying}->inverted) ? -1 : 1;

    my %rhos;

    $rhos{fd_dq} = 0;

    if ($self->priced_with eq 'numeraire') {
        $rhos{fd_dq} = 0;
    } elsif ($self->priced_with eq 'base') {
        $rhos{fd_dq} = -1;
    } elsif ($self->underlying->market->name eq 'forex' or $self->underlying->market->name eq 'commodities') {
        $rhos{fd_dq} =
            $w * (($atm_vols->{forqqq}**2 - $atm_vols->{fordom}**2 - $atm_vols->{domqqq}**2) / (2 * $atm_vols->{fordom} * $atm_vols->{domqqq}));
    } elsif ($self->underlying->market->name eq 'indices') {
        my $construct_args = {
            symbol           => $self->underlying->market->name,
            for_date         => $self->underlying->for_date,
            chronicle_reader => BOM::System::Chronicle::get_chronicle_reader($self->underlying->for_date),
        };
        my $rho_data = Quant::Framework::CorrelationMatrix->new($construct_args);

        my $index           = $self->underlying->asset_symbol;
        my $payout_currency = $self->currency;
        my $tiy             = $self->timeinyears->amount;
        my $correlation_u   = BOM::Market::Underlying->new($index);

        $rhos{fd_dq} = $rho_data->correlation_for($index, $payout_currency, $tiy, $correlation_u->expiry_conventions);
    }

    return \%rhos;
}

has _volsurface_fetcher => (
    is         => 'ro',
    isa        => 'BOM::MarketData::Fetcher::VolSurface',
    init_arg   => undef,
    lazy_build => 1,
);

sub _build__volsurface_fetcher {
    return BOM::MarketData::Fetcher::VolSurface->new;
}

sub _vols_at_point {
    my ($self, $end_date, $days_attr) = @_;

    my $vol_args = {
        delta => 50,
        from  => $self->effective_start,
        to    => $self->date_expiry,
    };

    my $market_name = $self->underlying->market->name;
    my %vols_to_use;
    foreach my $pair (qw(fordom domqqq forqqq)) {
        my $pair_ref = $self->$pair;
        $pair_ref->{volsurface} //= $self->_volsurface_fetcher->fetch_surface({
            underlying => $pair_ref->{underlying},
        });
        $pair_ref->{vol} //= $pair_ref->{volsurface}->get_volatility($vol_args);
        $vols_to_use{$pair} = $pair_ref->{vol};
    }

    if (none { $market_name eq $_ } (qw(forex commodities indices))) {
        $vols_to_use{domqqq} = $vols_to_use{fordom};
        $vols_to_use{forqqq} = $vols_to_use{domqqq};
    }

    return \%vols_to_use;
}

sub _build_atm_vols {
    my $self = shift;

    return $self->_vols_at_point($self->date_expiry, 'timeindays');
}

sub _build_domqqq {
    my $self = shift;

    my $result = {};

    if ($self->priced_with eq 'quanto') {
        $result->{underlying} = BOM::Market::Underlying->new({
            symbol   => 'frx' . $self->underlying->quoted_currency_symbol . $self->currency,
            for_date => $self->underlying->for_date
        });
        $result->{volsurface} = $self->_volsurface_fetcher->fetch_surface({
            underlying => $result->{underlying},
        });
    } else {
        $result = $self->fordom;
    }

    return $result;
}

sub _build_forqqq {
    my $self = shift;

    my $result = {};

    if ($self->priced_with eq 'quanto' and ($self->underlying->market->name eq 'forex' or $self->underlying->market->name eq 'commodities')) {
        $result->{underlying} = BOM::Market::Underlying->new({
            symbol   => 'frx' . $self->underlying->asset_symbol . $self->currency,
            for_date => $self->underlying->for_date
        });

        $result->{volsurface} = $self->_volsurface_fetcher->fetch_surface({
            underlying => $result->{underlying},
        });

    } else {
        $result = $self->domqqq;
    }

    return $result;
}

sub _build_fordom {
    my $self = shift;

    return {
        underlying => $self->underlying,
        volsurface => $self->volsurface,
    };
}

sub _build_discount_rate {
    my $self = shift;

    my %args = (
        symbol => $self->currency,
        $self->underlying->for_date ? (for_date => $self->underlying->for_date) : (),
        chronicle_reader => BOM::System::Chronicle::get_chronicle_reader($self->underlying->for_date),
        chronicle_writer => BOM::System::Chronicle::get_chronicle_writer(),
    );
    my $curr_obj = Quant::Framework::Currency->new(%args);

    return $curr_obj->rate_for($self->timeinyears->amount);
}

=head2 get_time_to_expiry

Returns a TimeInterval to expiry of the bet. For a forward start bet, it will NOT return the bet lifetime, but the time till the bet expires,
if you want to get the bet life time call it like C<$bet-E<gt>get_time_to_expiry({from =E<gt> $bet-E<gt>date_start})>.

=cut

sub get_time_to_expiry {
    my ($self, $attributes) = @_;

    $attributes->{'to'} = $self->date_expiry;

    return $self->_get_time_to_end($attributes);
}

=head2 get_time_to_settlement

Like get_time_to_expiry, but for settlement time rather than expiry.

=cut

sub get_time_to_settlement {
    my ($self, $attributes) = @_;

    $attributes->{to} = $self->date_settlement;

    my $time = $self->_date_pricing_milliseconds // $self->date_pricing->epoch;
    my $zero_duration = Time::Duration::Concise->new(
        interval => 0,
    );
    return ($time >= $self->date_settlement->epoch and $self->expiry_daily) ? $zero_duration : $self->_get_time_to_end($attributes);
}

# PRIVATE METHOD: _get_time_to_end
# Send in the correct 'to'
sub _get_time_to_end {
    my ($self, $attributes) = @_;

    my $end_point = $attributes->{to};
    my $from = ($attributes and $attributes->{from}) ? $attributes->{from} : $self->date_pricing;

    # Don't worry about how long past expiry
    # Let it die if they gave us nonsense.

    return Time::Duration::Concise->new(
        interval => max(0, $end_point->epoch - $from->epoch),
    );
}

has exit_tick => (
    is         => 'ro',
    lazy_build => 1,
);

sub _build_exit_tick {
    my $self = shift;

    my $underlying = $self->underlying;
    my $exit_tick;
    if ($self->tick_expiry) {
        my $tick_number       = $self->ticks_to_expiry;
        my @ticks_since_start = @{
            $underlying->ticks_in_between_start_limit({
                    start_time => $self->date_start->epoch + 1,
                    limit      => $tick_number,
                })};
        # We wait for the n-th tick to settle tick expiry contract.
        # But the maximum waiting period is 5 minutes.
        if (@ticks_since_start == $tick_number) {
            $exit_tick = $ticks_since_start[-1];
            $self->date_expiry(Date::Utility->new($exit_tick->epoch));
        }
    } elsif ($self->expiry_daily) {
        # Expiration based on daily OHLC
        $exit_tick = $underlying->closing_tick_on($self->date_expiry->date);
    } else {
        $exit_tick = $underlying->tick_at($self->date_expiry->epoch);
    }

    if ($self->entry_tick and $exit_tick) {
        my ($entry_tick_date, $exit_tick_date) = map { Date::Utility->new($_) } ($self->entry_tick->epoch, $exit_tick->epoch);
        if (    not $self->expiry_daily
            and $underlying->intradays_must_be_same_day
            and $self->calendar->trading_days_between($entry_tick_date, $exit_tick_date))
        {
            $self->add_error({
                message => 'Exit tick date differs from entry tick date on intraday '
                    . "[symbol: "
                    . $underlying->symbol . "] "
                    . "[start: "
                    . $exit_tick_date->datetime . "] "
                    . "[expiry: "
                    . $entry_tick_date->datetime . "]",
                message_to_client => localize("Intraday contracts may not cross market open."),
            });
        }
    }

    return $exit_tick;
}

# Validation methods.

# Is this underlying or contract is disabled/suspended from trading.
sub _validate_offerings {
    my $self = shift;

    my $message_to_client = localize('This trade is temporarily unavailable.');

    if (BOM::Platform::Runtime->instance->app_config->system->suspend->trading) {
        return {
            message           => 'All trading suspended on system',
            message_to_client => $message_to_client,
        };
    }

    my $underlying      = $self->underlying;
    my $translated_name = $underlying->translated_display_name();

    if ($underlying->is_trading_suspended) {
        return {
            message           => "Underlying trades suspended [symbol: " . $underlying->symbol . "]",
            message_to_client => $message_to_client,
        };
    }

    my $contract_code = $self->code;
    # check if trades are suspended on that claimtype
    my $suspend_claim_types = BOM::Platform::Runtime->instance->app_config->quants->features->suspend_claim_types;
    if (@$suspend_claim_types and first { $contract_code eq $_ } @{$suspend_claim_types}) {
        return {
            message           => "Trading suspended for contract type [code: " . $contract_code . "]",
            message_to_client => $message_to_client,
        };
    }

    if (first { $_ eq $underlying->symbol } @{BOM::Platform::Runtime->instance->app_config->quants->underlyings->disabled_due_to_corporate_actions}) {
        return {
            message           => "Underlying trades suspended due to corporate actions [symbol: " . $underlying->symbol . "]",
            message_to_client => $message_to_client,
        };
    }

    # NOTE: this check only validates the contract-specific risk profile.
    # There may also be a client specific one which is validated in B:P::Transaction
    if ($self->risk_profile->get_risk_profile eq 'no_business') {
        return {
            message           => 'manually disabled by quants',
            message_to_client => $message_to_client,
        };
    }

    return;
}

sub _validate_feed {
    my $self = shift;

    return if $self->is_expired;

    my $underlying      = $self->underlying;
    my $translated_name = $underlying->translated_display_name();

    if (not $self->current_tick) {
        return {
            message           => "No realtime data [symbol: " . $underlying->symbol . "]",
            message_to_client => localize('Trading on this market is suspended due to missing market data.'),
        };
    } elsif ($self->calendar->is_open_at($self->date_pricing)
        and $self->date_pricing->epoch - $underlying->max_suspend_trading_feed_delay->seconds > $self->current_tick->epoch)
    {
        # only throw errors for quote too old, if the exchange is open at pricing time
        return {
            message           => "Quote too old [symbol: " . $underlying->symbol . "]",
            message_to_client => localize('Trading on this market is suspended due to missing market data.'),
        };
    }

    return;
}

sub validate_price {
    my $self = shift;

    return if $self->for_sale;

    my $ask_price         = $self->ask_price;
    my $payout            = $self->payout;
    my $minimum_ask_price = $self->staking_limits->{min};
    my $maximum_payout    = $self->staking_limits->{max};

    if (not $ask_price) {
        return {
            message           => "Empty or zero stake [stake: " . $ask_price . "]",
            message_to_client => localize("Invalid stake"),
        };
    }

    my $message_to_client = localize(
        'Minimum stake of [_1] and maximum payout of [_2]',
        to_monetary_number_format($minimum_ask_price),
        to_monetary_number_format($maximum_payout));
    my $message_to_client_array = [
        'Minimum stake of [_1] and maximum payout of [_2]', to_monetary_number_format($minimum_ask_price),
        to_monetary_number_format($maximum_payout)];
    if ($ask_price < $minimum_ask_price) {
        return {
            message                 => 'stake is not within limits ' . "[stake: " . $ask_price . "] " . "[min: " . $minimum_ask_price . "] ",
            message_to_client       => $message_to_client,
            message_to_client_array => $message_to_client_array,
        };
    } elsif ($payout > $maximum_payout) {
        return {
            message                 => 'payout amount outside acceptable range ' . "[given: " . $payout . "] " . "[max: " . $maximum_payout . "]",
            message_to_client       => $message_to_client,
            message_to_client_array => $message_to_client_array,
        };
    }

    my $payout_as_string = "" . $payout;    #Just to be sure we're deailing with a string.
    $payout_as_string =~ s/[\.0]+$//;       # Strip trailing zeroes and decimal points to be more friendly.

    if ($payout =~ /\.[0-9]{3,}/) {
        # We did the best we could to clean up looks like still too many decimals
        return {
            message           => 'payout amount has too many decimal places ' . "[permitted: 2] " . "[payout: " . $payout . "]",
            message_to_client => localize('Payout may not have more than two decimal places.',),
        };
    }

    # Compared as strings of maximum visible client currency width to avoid floating-point issues.
    if (sprintf("%.2f", $ask_price) eq sprintf("%.2f", $payout)) {
        return {
            message           => 'stake same as payout',
            message_to_client => localize('This contract offers no return.'),
        };
    }

    return;
}

sub _validate_input_parameters {
    my $self = shift;

    my $when_epoch       = $self->date_pricing->epoch;
    my $epoch_expiry     = $self->date_expiry->epoch;
    my $epoch_start      = $self->date_start->epoch;
    my $epoch_settlement = $self->date_settlement->epoch;

    if (    $self->for_sale
        and defined $self->_date_pricing_milliseconds
        and $self->_date_pricing_milliseconds > $epoch_expiry
        and $self->_date_pricing_milliseconds < $epoch_settlement)
    {
        return {
            message           => 'waiting for settlement',
            message_to_client => localize('Please wait for contract settlement.'),
        };
    } elsif ($self->for_sale
        and ($self->date_pricing->is_after($self->date_expiry) and $self->date_pricing->is_before($self->date_settlement)))
    {
        return {
            message           => 'waiting for settlement',
            message_to_client => localize('Please wait for contract settlement.'),
        };
    }

    if ($epoch_expiry == $epoch_start) {
        return {
            message           => 'Start and Expiry times are the same ' . "[start: " . $epoch_start . "] " . "[expiry: " . $epoch_expiry . "]",
            message_to_client => localize('Expiry time cannot be equal to start time.'),
        };
    } elsif ($epoch_expiry < $epoch_start) {
        return {
            message           => 'Start must be before expiry ' . "[start: " . $epoch_start . "] " . "[expiry: " . $epoch_expiry . "]",
            message_to_client => localize("Expiry time cannot be in the past."),
        };
    } elsif (not $self->for_sale and $epoch_start < $when_epoch) {
        return {
            message           => 'starts in the past ' . "[start: " . $epoch_start . "] " . "[now: " . $when_epoch . "]",
            message_to_client => localize("Start time is in the past"),
        };
    } elsif (not $self->is_forward_starting and $epoch_start > $when_epoch) {
        return {
            message           => "Forward time for non-forward-starting contract type [code: " . $self->code . "]",
            message_to_client => localize('Start time is in the future.'),
        };
    } elsif ($self->is_forward_starting and not $self->for_sale) {
        # Intraday cannot be bought in the 5 mins before the bet starts, unless we've built it for that purpose.
        my $fs_blackout_seconds = 300;
        if ($epoch_start < $when_epoch + $fs_blackout_seconds) {
            return {
                message           => "forward-starting blackout [blackout: " . $fs_blackout_seconds . "s]",
                message_to_client => localize("Start time on forward-starting contracts must be more than 5 minutes from now."),
            };
        }
    } elsif ($self->is_after_expiry) {
        return {
            message           => 'already expired contract',
            message_to_client => localize("Contract has already expired."),
        };
    } elsif ($self->expiry_daily) {
        my $date_expiry = $self->date_expiry;
        my $closing     = $self->calendar->closing_on($date_expiry);
        if ($closing and not $date_expiry->is_same_as($closing)) {
            return {
                message => 'daily expiry must expire at close '
                    . "[expiry: "
                    . $date_expiry->datetime . "] "
                    . "[underlying_symbol: "
                    . $self->underlying->symbol . "]",
                message_to_client =>
                    localize('Contracts on this market with a duration of more than 24 hours must expire at the end of a trading day.'),
            };
        }
    }

    return;
}

sub _validate_trading_times {
    my $self = shift;

    my $underlying  = $self->underlying;
    my $calendar    = $underlying->calendar;
    my $date_expiry = $self->date_expiry;
    my $date_start  = $self->date_start;

    if (not($calendar->trades_on($date_start) and $calendar->is_open_at($date_start))) {
        my $message =
            ($self->is_forward_starting) ? localize("The market must be open at the start time.") : localize('This market is presently closed.');
        return {
            message => 'underlying is closed at start ' . "[symbol: " . $underlying->symbol . "] " . "[start: " . $date_start->datetime . "]",
            message_to_client => $message . " " . localize("Try out the Volatility Indices which are always open.")};
    } elsif (not $calendar->trades_on($date_expiry)) {
        return ({
            message           => "Exchange is closed on expiry date [expiry: " . $date_expiry->date . "]",
            message_to_client => localize("The contract must expire on a trading day."),
        });
    }

    if ($self->is_intraday) {
        if (not $calendar->is_open_at($date_expiry)) {
            return {
                message => 'underlying closed at expiry ' . "[symbol: " . $underlying->symbol . "] " . "[expiry: " . $date_expiry->datetime . "]",
                message_to_client => localize("Contract must expire during trading hours."),
            };
        } elsif ($underlying->intradays_must_be_same_day and $calendar->closing_on($date_start)->epoch < $date_expiry->epoch) {
            return {
                message           => "Intraday duration must expire on same day [symbol: " . $underlying->symbol . "]",
                message_to_client => localize('Contracts on this market with a duration of under 24 hours must expire on the same trading day.'),
            };
        }
    } elsif ($self->expiry_daily and not $self->is_atm_bet) {
        # For definite ATM contracts we do not have to check for upcoming holidays.
        my $trading_days = $self->calendar->trading_days_between($date_start, $date_expiry);
        my $holiday_days = $self->calendar->holiday_days_between($date_start, $date_expiry);
        my $calendar_days = $date_expiry->days_between($date_start);

        if ($underlying->market->equity and $trading_days <= 4 and $holiday_days >= 2) {
            my $safer_expiry = $date_expiry;
            my $trade_count  = $trading_days;
            while ($trade_count < 4) {
                $safer_expiry = $underlying->trade_date_after($safer_expiry);
                $trade_count++;
            }
            my $message =
                ($self->for_sale)
                ? localize('Resale of this contract is not offered due to market holidays during contract period.')
                : localize("Too many market holidays during the contract period.");
            return {
                message => 'Not enough trading days for calendar days ' . "[trading: " . $trading_days . "] " . "[calendar: " . $calendar_days . "]",
                message_to_client => $message,
            };
        }
    }

    return;
}
has date_start_blackouts => (
    is         => 'ro',
    lazy_build => 1,
);

sub _build_date_start_blackouts {
    my $self = shift;

    my @periods;
    my $underlying = $self->underlying;
    my $calendar   = $underlying->calendar;
    my $start      = $self->date_start;

    # We need to set sod_blackout_start for forex on Monday morning because otherwise, if there is no tick ,it will always take Friday's last tick and trigger the missing feed check
    if (my $sod = $calendar->opening_on($start)) {
        my $sod_blackout =
              ($underlying->sod_blackout_start) ? $underlying->sod_blackout_start
            : ($underlying->market->name eq 'forex' and $self->is_forward_starting and $start->day_of_week == 1) ? '10m'
            :                                                                                                      '';
        if ($sod_blackout) {
            push @periods, [$sod->epoch, $sod->plus_time_interval($sod_blackout)->epoch];
        }
    }

    my $end_of_trading = $calendar->closing_on($start);
    if ($end_of_trading) {
        if ($self->is_intraday) {
            my $eod_blackout =
                ($self->tick_expiry and ($underlying->resets_at_open or ($underlying->market->name eq 'forex' and $start->day_of_week == 5)))
                ? $self->max_tick_expiry_duration
                : $underlying->eod_blackout_start;
            push @periods, [$end_of_trading->minus_time_interval($eod_blackout)->epoch, $end_of_trading->epoch] if $eod_blackout;
        }

        if ($underlying->market->name eq 'indices' and not $self->is_intraday and not $self->is_atm_bet and $self->timeindays->amount <= 7) {
            push @periods, [$end_of_trading->minus_time_interval('1h')->epoch, $end_of_trading->epoch];
        }
    }

    # Due to uncertainty in volsurface rollover time, we will stay out.
    if ($self->market->name eq 'forex' and not $self->is_atm_bet and $self->timeindays->amount <= 3) {
        my $rollover_date = Quant::Framework::VolSurface::Utils->new->NY1700_rollover_date_on($self->date_start);
        push @periods, [$rollover_date->minus_time_interval('1h')->epoch, $rollover_date->plus_time_interval('1h')->epoch];
    }

    return \@periods;
}

has date_expiry_blackouts => (
    is         => 'ro',
    lazy_build => 1,
);

sub _build_date_expiry_blackouts {
    my $self = shift;

    my @periods;
    my $underlying = $self->underlying;
    my $date_start = $self->date_start;

    if ($self->is_intraday) {
        my $end_of_trading = $underlying->calendar->closing_on($self->date_start);
        if ($end_of_trading and my $expiry_blackout = $underlying->eod_blackout_expiry) {
            push @periods, [$end_of_trading->minus_time_interval($expiry_blackout)->epoch, $end_of_trading->epoch];
        }
    } elsif ($self->expiry_daily and $underlying->market->equity and not $self->is_atm_bet) {
        my $start_of_period = BOM::System::Config::quants->{bet_limits}->{holiday_blackout_start};
        my $end_of_period   = BOM::System::Config::quants->{bet_limits}->{holiday_blackout_end};
        if ($self->date_start->day_of_year >= $start_of_period or $self->date_start->day_of_year <= $end_of_period) {
            my $year = $self->date_start->day_of_year > $start_of_period ? $date_start->year : $date_start->year - 1;
            my $end_blackout = Date::Utility->new($year . '-12-31')->plus_time_interval($end_of_period . 'd23h59m59s');
            push @periods, [$self->date_start->epoch, $end_blackout->epoch];
        }
    }

    return \@periods;
}

=head2 market_risk_blackouts

Periods of which we decide to stay out of the market due to high uncertainty.

=cut

has market_risk_blackouts => (
    is         => 'ro',
    lazy_build => 1,
);

sub _build_market_risk_blackouts {
    my $self = shift;

    my @blackout_periods;
    my $effective_sod = $self->effective_start->truncate_to_day;
    my $underlying    = $self->underlying;

    if ($self->is_intraday) {
        if (my @inefficient_periods = @{$underlying->inefficient_periods}) {
            push @blackout_periods, [$effective_sod->plus_time_interval($_->{start})->epoch, $effective_sod->plus_time_interval($_->{end})->epoch]
                for @inefficient_periods;
        }

        if (not $self->is_atm_bet and $self->underlying->market->name eq 'forex') {
            push @blackout_periods, [$_->{blankout}, $_->{blankout_end}] for @{$self->tentative_events};
        }
    }

    return \@blackout_periods;
}

sub _validate_start_and_expiry_date {
    my $self = shift;

    my $start_epoch     = $self->effective_start->epoch;
    my $end_epoch       = $self->date_expiry->epoch;
    my @blackout_checks = (
        [[$start_epoch], $self->date_start_blackouts,  "Trading is not available from [_2] to [_3]"],
        [[$end_epoch],   $self->date_expiry_blackouts, "Contract may not expire between [_2] and [_3]"],
        [[$start_epoch, $end_epoch], $self->market_risk_blackouts, "Trading is not available from [_2] to [_3]"],
    );

    my @args = ($self->underlying->translated_display_name);

    foreach my $blackout (@blackout_checks) {
        my ($epochs, $periods, $message_to_client) = @{$blackout}[0 .. 2];
        foreach my $period (@$periods) {
            if (first { $_ >= $period->[0] and $_ < $period->[1] } @$epochs) {
                my $start = Date::Utility->new($period->[0]);
                my $end   = Date::Utility->new($period->[1]);
                if ($start->day_of_year == $end->day_of_year) {
                    push @args, ($start->time_hhmmss, $end->time_hhmmss);
                } else {
                    push @args, ($start->date, $end->date);
                }
                return {
                    message => 'blackout period '
                        . "[symbol: "
                        . $self->underlying->symbol . "] "
                        . "[from: "
                        . $period->[0] . "] " . "[to: "
                        . $period->[1] . "]",
                    message_to_client => localize($message_to_client, @args),
                };
            }
        }
    }

    return;
}

sub _validate_lifetime {
    my $self = shift;

    if ($self->tick_expiry and $self->for_sale) {
        # we don't offer sellback on tick expiry contracts.
        return {
            message           => 'resale of tick expiry contract',
            message_to_client => localize('Resale of this contract is not offered.'),
        };
    }

    my $permitted = $self->permitted_expiries;
    my ($min_duration, $max_duration) = @{$permitted}{'min', 'max'};

    my $message_to_client_array;
    my $message_to_client =
        $self->for_sale
        ? localize('Resale of this contract is not offered.')
        : localize('Trading is not offered for this duration.');

    # This might be empty because we don't have short-term expiries on some contracts, even though
    # it's a valid bet type for multi-day contracts.
    if (not($min_duration and $max_duration)) {
        return {
            message           => 'trying unauthorised combination',
            message_to_client => $message_to_client,
        };
    }

    my ($duration, $message);
    if ($self->tick_expiry) {
        $duration = $self->tick_count;
        $message  = 'Invalid tick count for tick expiry';
        # slightly different message for tick expiry.
        if ($min_duration != 0) {
            $message_to_client = localize('Number of ticks must be between [_1] and [_2]', $min_duration, $max_duration);
            $message_to_client_array = ['Number of ticks must be between [_1] and [_2]', $min_duration, $max_duration];
        }
    } elsif (not $self->expiry_daily) {
        $duration = $self->get_time_to_expiry({from => $self->date_start})->seconds;
        ($min_duration, $max_duration) = ($min_duration->seconds, $max_duration->seconds);
        $message = 'Intraday duration not acceptable';
    } else {
        my $calendar = $self->calendar;
        $duration = $calendar->trading_date_for($self->date_expiry)->days_between($calendar->trading_date_for($self->date_start));
        ($min_duration, $max_duration) = ($min_duration->days, $max_duration->days);
        $message = 'Daily duration is outside acceptable range';
    }

    if ($duration < $min_duration or $duration > $max_duration) {
        return {
            message => $message . " "
                . "[duration seconds: "
                . $duration . "] "
                . "[symbol: "
                . $self->underlying->symbol . "] "
                . "[code: "
                . $self->code . "]",
            message_to_client       => $message_to_client,
            message_to_client_array => $message_to_client_array,
        };
    }

    return;
}

sub _validate_volsurface {
    my $self = shift;

    my $volsurface        = $self->volsurface;
    my $now               = $self->date_pricing;
    my $message_to_client = localize('Trading is suspended due to missing market data.');
    my $surface_age       = ($now->epoch - $volsurface->recorded_date->epoch) / 3600;

    if ($volsurface->validation_error) {
        return {
            message           => "Volsurface has smile flags [symbol: " . $self->underlying->symbol . "]",
            message_to_client => $message_to_client,
        };
    }

    my $exceeded;
    if (    $self->market->name eq 'forex'
        and not $self->priced_with_intraday_model
        and $self->timeindays->amount < 4
        and not $self->is_atm_bet
        and $surface_age > 6)
    {
        $exceeded = '6h';
    } elsif ($self->market->name eq 'indices' and $surface_age > 24 and not $self->is_atm_bet) {
        $exceeded = '24h';
    } elsif ($volsurface->recorded_date->days_between($self->calendar->trade_date_before($now)) < 0) {
        # will discuss if this can be removed.
        $exceeded = 'different day';
    }

    if ($exceeded) {
        return {
            message => 'volsurface too old '
                . "[symbol: "
                . $self->underlying->symbol . "] "
                . "[age: "
                . $surface_age . "h] "
                . "[max: "
                . $exceeded . "]",
            message_to_client => $message_to_client,
        };
    }

    if ($volsurface->type eq 'moneyness' and my $current_spot = $self->current_spot) {
        if (abs($volsurface->spot_reference - $current_spot) / $current_spot * 100 > 5) {
            return {
                message => 'spot too far from surface reference '
                    . "[symbol: "
                    . $self->underlying->symbol . "] "
                    . "[spot: "
                    . $current_spot . "] "
                    . "[surface reference: "
                    . $volsurface->spot_reference . "]",
                message_to_client => $message_to_client,
            };
        }
    }

    return;
}

has primary_validation_error => (
    is       => 'rw',
    init_arg => undef,
);

sub confirm_validity {
    my $self = shift;

    # if there's initialization error, we will not proceed anyway.
    return 0 if $self->primary_validation_error;

    # Add any new validation methods here.
    # Looking them up can be too slow for pricing speed constraints.
    # This is the default list of validations.
    my @validation_methods = qw(_validate_input_parameters _validate_offerings);
    push @validation_methods, qw(_validate_trading_times _validate_start_and_expiry_date) unless $self->underlying->always_available;
    push @validation_methods, qw( _validate_lifetime _validate_barrier _validate_feed validate_price);
    push @validation_methods, '_validate_volsurface'                                      unless $self->volsurface->type eq 'flat';

    foreach my $method (@validation_methods) {
        if (my $err = $self->$method) {
            $self->add_error($err);
        }
        return 0 if ($self->primary_validation_error);
    }

    return 1;
}

sub add_error {
    my ($self, $err) = @_;
    $err->{set_by} = __PACKAGE__;
    $self->primary_validation_error(MooseX::Role::Validatable::Error->new(%$err));
    return;
}

has is_sold => (
    is      => 'ro',
    isa     => 'Bool',
    default => 0
);

has [qw(risk_profile)] => (
    is         => 'ro',
    lazy_build => 1,
);

sub _build_risk_profile {
    my $self = shift;

    return BOM::Product::RiskProfile->new(
        underlying        => $self->underlying,
        contract_category => $self->category_code,
        expiry_type       => $self->expiry_type,
        start_type        => $self->start_type,
        currency          => $self->currency,
        barrier_category  => $self->barrier_category,
    );
}

# Don't mind me, I just need to make sure my attibutes are available.
with 'BOM::Product::Role::Reportable';

no Moose;

__PACKAGE__->meta->make_immutable;

1;<|MERGE_RESOLUTION|>--- conflicted
+++ resolved
@@ -1755,21 +1755,13 @@
 
 sub _pricing_parameters {
     my $self = shift;
-<<<<<<< HEAD
-#
-    return {
+
+    my $result = {
         priced_with => $self->priced_with,
         spot        => $self->pricing_spot,
         strikes     => $self->pricing_engine_name eq 'Pricing::Engine::Digits'
         ? ($self->barrier ? $self->barrier->as_absolute : undef)
         : [grep { $_ } values %{$self->barriers_for_pricing}],
-=======
-
-    my $result = {
-        priced_with       => $self->priced_with,
-        spot              => $self->pricing_spot,
-        strikes           => [grep { $_ } values %{$self->barriers_for_pricing}],
->>>>>>> 78abedef
         date_start        => $self->effective_start,
         date_expiry       => $self->date_expiry,
         date_pricing      => $self->date_pricing,
