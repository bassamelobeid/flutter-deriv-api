package BOM::Product::Contract;

use Moose;

# very bad name, not sure why it needs to be
# attached to Validatable.
use MooseX::Role::Validatable::Error;
use Math::Function::Interpolator;
use Quant::Framework::Currency;
use BOM::Product::Contract::Category;
use Time::HiRes qw(time);
use List::Util qw(min max first);
use List::MoreUtils qw(none all);
use Scalar::Util qw(looks_like_number);
use BOM::Product::RiskProfile;
use Machine::Epsilon;

use BOM::Market::UnderlyingDB;
use Math::Util::CalculatedValue::Validatable;
use Date::Utility;
use BOM::Market::Underlying;
use Quant::Framework::Spot::Tick;
use Quant::Framework::CorrelationMatrix;
use Format::Util::Numbers qw(to_monetary_number_format roundnear);
use Time::Duration::Concise;
use BOM::Product::Types;
use Quant::Framework::VolSurface::Utils;
use BOM::Platform::Context qw(request localize);
use BOM::MarketData::VolSurface::Empirical;
use BOM::MarketData::Fetcher::VolSurface;
use Quant::Framework::EconomicEventCalendar;
use BOM::Product::Offerings qw( get_contract_specifics get_offerings_flyby);
use BOM::System::Chronicle;
use Price::Calculator;

# require Pricing:: modules to avoid circular dependency problems.
require BOM::Product::Pricing::Engine::Intraday::Forex;
require BOM::Product::Pricing::Engine::Intraday::Index;
require BOM::Product::Pricing::Engine::VannaVolga::Calibrated;
require Pricing::Engine::EuropeanDigitalSlope;
require Pricing::Engine::TickExpiry;
require BOM::Product::Pricing::Greeks::BlackScholes;

use constant {
    commission_base_multiplier => 1,
    commission_max_multiplier  => 2,
};

sub is_spread { return 0 }
sub is_legacy { return 0 }

has [qw(id pricing_code display_name sentiment other_side_code payout_type payouttime)] => (
    is      => 'ro',
    default => undef,
);

has [qw(long_term_prediction)] => (
    is      => 'rw',
    default => undef,
);

has is_expired => (
    is         => 'ro',
    lazy_build => 1,
);

has missing_market_data => (
    is      => 'rw',
    isa     => 'Bool',
    default => 0
);

has category => (
    is      => 'ro',
    isa     => 'bom_contract_category',
    coerce  => 1,
    handles => [qw(supported_expiries supported_start_types is_path_dependent allow_forward_starting two_barriers barrier_at_start)],
);

has category_code => (
    is         => 'ro',
    lazy_build => 1,
);

sub _build_category_code {
    my $self = shift;
    return $self->category->code;
}

has ticks_to_expiry => (
    is         => 'ro',
    lazy_build => 1,
);

sub _build_ticks_to_expiry {
    return shift->tick_count + 1;
}

# This is needed to determine if a contract is newly priced
# or it is repriced from an existing contract.
# Milliseconds matters since UI is reacting much faster now.
has _date_pricing_milliseconds => (
    is => 'rw',
);

has [qw(date_start date_settlement date_pricing effective_start)] => (
    is         => 'ro',
    isa        => 'bom_date_object',
    lazy_build => 1,
    coerce     => 1,
);

sub _build_date_start {
    return Date::Utility->new;
}

# user supplied duration
has duration => (is => 'ro');

sub _build_date_pricing {
    my $self = shift;
    my $time = Time::HiRes::time();
    $self->_date_pricing_milliseconds($time);
    my $now = Date::Utility->new($time);

    return ($self->has_pricing_new and $self->pricing_new)
        ? $self->date_start
        : $now;
}

has date_expiry => (
    is       => 'rw',
    isa      => 'bom_date_object',
    coerce   => 1,
    required => 1,
);

#backtest - Enable optimizations for speedier back testing.  Not suitable for production.
#tick_expiry - A boolean that indicates if a contract expires after a pre-specified number of ticks.

has [qw(backtest tick_expiry)] => (
    is      => 'ro',
    default => 0,
);

has basis_tick => (
    is         => 'ro',
    isa        => 'Quant::Framework::Spot::Tick',
    lazy_build => 1,
);

sub _build_basis_tick {
    my $self = shift;

    my $waiting_for_entry_tick = localize('Waiting for entry tick.');
    my $missing_market_data    = localize('Trading on this market is suspended due to missing market data.');
    my ($basis_tick, $potential_error);

    # basis_tick is only set to entry_tick when the contract has started.
    if ($self->pricing_new) {
        $basis_tick = $self->current_tick;
        $potential_error = $self->starts_as_forward_starting ? $waiting_for_entry_tick : $missing_market_data;
    } else {
        $basis_tick      = $self->entry_tick;
        $potential_error = $waiting_for_entry_tick;
    }

    # if there's no basis tick, don't die but catch the error.
    unless ($basis_tick) {
        $basis_tick = Quant::Framework::Spot::Tick->new({
            # slope pricer will die with illegal division by zero error when we get the slope
            quote  => $self->underlying->pip_size * 2,
            epoch  => time,
            symbol => $self->underlying->symbol,
        });
        $self->add_error({
            message           => "Waiting for entry tick [symbol: " . $self->underlying->symbol . "]",
            message_to_client => $potential_error,
        });
    }

    return $basis_tick;
}

has starts_as_forward_starting => (
    is      => 'ro',
    default => 0,
);

#expiry_daily - Does this bet expire at close of the exchange?
has [
    qw( is_atm_bet expiry_daily is_intraday expiry_type start_type payouttime_code translated_display_name is_forward_starting permitted_expiries effective_daily_trading_seconds)
    ] => (
    is         => 'ro',
    lazy_build => 1,
    );

sub _build_is_atm_bet {
    my $self = shift;

    # If more euro_atm options are added, use something like Offerings to replace static 'callput'
    return ($self->category->code eq 'callput' and defined $self->barrier and $self->barrier->pip_difference == 0) ? 1 : 0;
}

sub _build_expiry_daily {
    my $self = shift;
    return $self->is_intraday ? 0 : 1;
}

# daily trading seconds based on the market's trading hour
sub _build_effective_daily_trading_seconds {
    my $self                  = shift;
    my $date_expiry           = $self->date_expiry;
    my $calendar              = $self->calendar;
    my $daily_trading_seconds = $calendar->closing_on($date_expiry)->epoch - $calendar->opening_on($date_expiry)->epoch;

    return $daily_trading_seconds;
}

sub _build_is_intraday {
    my $self = shift;

    return $self->_check_is_intraday($self->effective_start);

}

sub _check_is_intraday {
    my ($self, $date_start) = @_;
    my $date_expiry       = $self->date_expiry;
    my $contract_duration = $date_expiry->epoch - $date_start->epoch;

    return 0 if $contract_duration > 86400;

    # for contract that start at the open of day and expire at the close of day (include early close) should be treated as daily contract
    # Contract that starts after 21GMT on Thurs and expired on Friday is also a daily contract as it already trades more than a trading day on Friday
    my $closing = $self->calendar->closing_on($self->date_expiry);
    return 0 if $closing and $closing->is_same_as($self->date_expiry) and $contract_duration >= $self->effective_daily_trading_seconds;

    return 1;
}

sub _build_expiry_type {
    my $self = shift;

    return ($self->tick_expiry) ? 'tick' : ($self->expiry_daily) ? 'daily' : 'intraday';
}

sub _build_start_type {
    my $self = shift;
    return $self->is_forward_starting ? 'forward' : 'spot';
}

sub _build_payouttime_code {
    my $self = shift;

    return ($self->payouttime eq 'hit') ? 0 : 1;
}

sub _build_translated_display_name {
    my $self = shift;

    return unless ($self->display_name);
    return localize($self->display_name);
}

sub _build_is_forward_starting {
    my $self = shift;
    return ($self->allow_forward_starting and $self->date_pricing->is_before($self->date_start)) ? 1 : 0;
}

sub _build_permitted_expiries {
    my $self = shift;

    my $expiries_ref = $self->offering_specifics->{permitted};
    return $expiries_ref;
}

has [qw( pricing_engine_name )] => (
    is         => 'rw',
    isa        => 'Str',
    lazy_build => 1,
);

has pricing_engine => (
    is         => 'ro',
    lazy_build => 1,
);

has greek_engine => (
    is         => 'ro',
    isa        => 'BOM::Product::Pricing::Greeks',
    lazy_build => 1,
    handles    => [qw(delta vega theta gamma vanna volga)],
);

# We can't import the Factory directly as that goes circular.
# On the other hand, we want some extra info which only
# becomes available here. So, require the Factory to give us
# a coderef for how we make more of ourselves.
# This should also make it more annoying for people to call the
# constructor directly.. which we hope they will not do.
has _produce_contract_ref => (
    is       => 'ro',
    isa      => 'CodeRef',
    required => 1,
);

has currency => (
    is       => 'ro',
    isa      => 'Str',
    required => 1,
);

has [qw( longcode shortcode )] => (
    is         => 'ro',
    isa        => 'Str',
    lazy_build => 1,
);

has payout => (
    is         => 'ro',
    isa        => 'Num',
    lazy_build => 1,
);

has value => (
    is      => 'rw',
    isa     => 'Num',
    default => 0,
);

has [
    qw(q_rate
        r_rate
        pricing_mu
        )
    ] => (
    is         => 'rw',
    lazy_build => 1,
    );

has [qw(entry_tick current_tick)] => (
    is         => 'ro',
    lazy_build => 1,
);

has [
    qw( bid_price
        theo_price
        bs_price
        )
    ] => (
    is         => 'ro',
    init_arg   => undef,
    lazy_build => 1,
    );

has ask_price => (
    is         => 'ro',
    lazy_build => 1,
);

has [
    qw(vol_at_strike
        entry_spot
        current_spot)
    ] => (
    is         => 'rw',
    isa        => 'Maybe[PositiveNum]',
    lazy_build => 1,
    );

#prediction (for tick trades) is what client predicted would happen
#tick_count is for tick trades

has [qw(prediction tick_count)] => (
    is  => 'ro',
    isa => 'Maybe[Num]',
);

# pricing_new - Do we believe this to be a new unsold bet starting now (or later)?

has [qw(
        pricing_new
        )
    ] => (
    is         => 'ro',
    isa        => 'Bool',
    lazy_build => 1,
    );

=item for_sale

Was this bet built using BOM-generated parameters, as opposed to user-supplied parameters?

Be sure, as this allows us to relax some checks. Don't relax too much, as this still came from a
user at some point.. and they are wily.

This will contain the shortcode of the original bet, if we built it from one.

=cut

has for_sale => (
    is      => 'ro',
    isa     => 'Bool',
    default => 0,
);

=item max_tick_expiry_duration

A TimeInterval which expresses the maximum time a tick trade may run, even if there are missing ticks in the middle.

=cut

has max_tick_expiry_duration => (
    is      => 'ro',
    isa     => 'bom_time_interval',
    default => '5m',
    coerce  => 1,
);

has [qw(pricing_args)] => (
    is         => 'ro',
    isa        => 'HashRef',
    lazy_build => 1,
);

has build_parameters => (
    is  => 'ro',
    isa => 'HashRef',
    # Required until it goes away entirely.
    required => 1,
);

has empirical_volsurface => (
    is         => 'ro',
    lazy_build => 1,
);

has [qw(volsurface)] => (
    is         => 'rw',
    isa        => 'Quant::Framework::VolSurface',
    lazy_build => 1,
);

# discounted_probability - The discounted total probability, given the time value of the money at stake.
# timeindays/timeinyears - note that for FX contracts of >=1 duration, these values will follow the market convention of integer days
has [qw(
        ask_probability
        theo_probability
        bid_probability
        discounted_probability
        bs_probability
        timeinyears
        timeindays
        )
    ] => (
    is         => 'ro',
    isa        => 'Math::Util::CalculatedValue::Validatable',
    lazy_build => 1,
    );

#fixed_expiry - A Boolean to determine if this bet has fixed or flexible expiries.

has fixed_expiry => (
    is      => 'ro',
    default => 0,
);

has underlying => (
    is      => 'ro',
    isa     => 'bom_underlying_object',
    coerce  => 1,
    handles => [qw(market pip_size)],
);

has calendar => (
    is      => 'ro',
    isa     => 'Quant::Framework::TradingCalendar',
    lazy    => 1,
    default => sub { return shift->underlying->calendar; },
);

has opposite_contract => (
    is         => 'ro',
    isa        => 'BOM::Product::Contract',
    lazy_build => 1
);

sub _build_date_settlement {
    my $self       = shift;
    my $end_date   = $self->date_expiry;
    my $underlying = $self->underlying;

    my $date_settlement = $end_date;    # Usually we settle when we expire.
    if ($self->expiry_daily and $self->calendar->trades_on($end_date)) {
        $date_settlement = $self->calendar->settlement_on($end_date);
    }

    return $date_settlement;
}

sub _build_effective_start {
    my $self = shift;

    return
          ($self->date_pricing->is_after($self->date_expiry)) ? $self->date_start
        : ($self->date_pricing->is_after($self->date_start))  ? $self->date_pricing
        :                                                       $self->date_start;
}

sub _build_greek_engine {
    my $self = shift;
    return BOM::Product::Pricing::Greeks::BlackScholes->new({bet => $self});
}

sub _build_pricing_engine_name {
    my $self = shift;

    my $engine_name = $self->is_path_dependent ? 'BOM::Product::Pricing::Engine::VannaVolga::Calibrated' : 'Pricing::Engine::EuropeanDigitalSlope';

    if ($self->tick_expiry) {
        my @symbols = BOM::Market::UnderlyingDB->instance->get_symbols_for(
            market            => 'forex',     # forex is the only financial market that offers tick expiry contracts for now.
            contract_category => 'callput',
            expiry_type       => 'tick',
        );
        $engine_name = 'Pricing::Engine::TickExpiry' if _match_symbol(\@symbols, $self->underlying->symbol);
    } elsif (
        $self->is_intraday and not $self->is_forward_starting and grep {
            $self->market->name eq $_
        } qw(forex indices commodities)
        )
    {
        my $func = (first { $self->market->name eq $_ } qw(forex commodities)) ? 'symbols_for_intraday_fx' : 'symbols_for_intraday_index';
        my @symbols = BOM::Market::UnderlyingDB->instance->$func;
        if (_match_symbol(\@symbols, $self->underlying->symbol) and my $loc = $self->offering_specifics->{historical}) {
            my $duration = $self->remaining_time;
            my $name = $self->market->name eq 'indices' ? 'Index' : 'Forex';
            $engine_name = 'BOM::Product::Pricing::Engine::Intraday::' . $name
                if ((defined $loc->{min} and defined $loc->{max})
                and $duration->seconds <= $loc->{max}->seconds
                and $duration->seconds >= $loc->{min}->seconds);
        }
    }

    return $engine_name;
}

sub _match_symbol {
    my ($lists, $symbol) = @_;
    for (@$lists) {
        return 1 if $_ eq $symbol;
    }
    return;
}

=item pricing_engine_parameters

Extra parameters to be sent to the pricing engine.  This can be very dangerous or incorrect if you
don't know what you are doing or why.  Use with caution.

=cut

has pricing_engine_parameters => (
    is      => 'ro',
    isa     => 'HashRef',
    default => sub { return {}; },
);

sub _build_pricing_engine {
    my $self = shift;

    my $pricing_engine;
    if ($self->new_interface_engine) {
        my %pricing_parameters = map { $_ => $self->_pricing_parameters->{$_} } @{$self->pricing_engine_name->required_args};
        $pricing_engine = $self->pricing_engine_name->new(%pricing_parameters);
    } else {
        $pricing_engine = $self->pricing_engine_name->new({
                bet => $self,
                %{$self->pricing_engine_parameters}});
    }

    return $pricing_engine;
}

has remaining_time => (
    is         => 'ro',
    isa        => 'Time::Duration::Concise',
    lazy_build => 1,
);

sub _build_remaining_time {
    my $self = shift;

    my $when = ($self->date_pricing->is_after($self->date_start)) ? $self->date_pricing : $self->date_start;

    return $self->get_time_to_expiry({
        from => $when,
    });
}

sub _build_r_rate {
    my $self = shift;

    return $self->underlying->interest_rate_for($self->timeinyears->amount);
}

sub _build_q_rate {
    my $self = shift;

    my $underlying = $self->underlying;
    my $q_rate     = $underlying->dividend_rate_for($self->timeinyears->amount);

    my $rate;
    if ($underlying->market->prefer_discrete_dividend) {
        $rate = 0;
    } elsif ($self->pricing_engine_name eq 'BOM::Product::Pricing::Engine::Asian' and $underlying->market->name eq 'volidx') {
        $rate = $q_rate / 2;
    } else {
        $rate = $q_rate;
    }

    return $rate;
}

sub _build_current_spot {
    my $self = shift;

    my $spot = $self->current_tick;

    return ($spot) ? $self->underlying->pipsized_value($spot->quote) : undef;
}

sub _build_entry_spot {
    my $self = shift;

    return ($self->entry_tick) ? $self->entry_tick->quote : undef;
}

sub _build_current_tick {
    my $self = shift;

    return $self->underlying->spot_tick;
}

sub _build_pricing_new {
    my $self = shift;

    # do not use $self->date_pricing here because milliseconds matters!
    # _date_pricing_milliseconds will not be set if date_pricing is not built.
    my $time = $self->_date_pricing_milliseconds // $self->date_pricing->epoch;
    return 0 if $time > $self->date_start->epoch;
    return 1;
}

sub _build_timeinyears {
    my $self = shift;

    my $tiy = Math::Util::CalculatedValue::Validatable->new({
        name        => 'time_in_years',
        description => 'Bet duration in years',
        set_by      => 'BOM::Product::Contract',
        base_amount => 0,
        minimum     => 0.000000001,
    });

    my $days_per_year = Math::Util::CalculatedValue::Validatable->new({
        name        => 'days_per_year',
        description => 'We use a 365 day year.',
        set_by      => 'BOM::Product::Contract',
        base_amount => 365,
    });

    $tiy->include_adjustment('add',    $self->timeindays);
    $tiy->include_adjustment('divide', $days_per_year);

    return $tiy;
}

sub _build_timeindays {
    my $self = shift;

    my $atid = $self->get_time_to_expiry({
            from => $self->effective_start,
        })->days;

    my $tid = Math::Util::CalculatedValue::Validatable->new({
        name        => 'time_in_days',
        description => 'Duration of this bet in days',
        set_by      => 'BOM::Product::Contract',
        minimum     => 0.000001,
        maximum     => 730,
        base_amount => $atid,
    });

    return $tid;
}

# we use pricing_engine_name matching all the time.
has priced_with_intraday_model => (
    is      => 'ro',
    lazy    => 1,
    builder => '_build_priced_with_intraday_model',
);

sub _build_priced_with_intraday_model {
    my $self = shift;

    # Intraday::Index is just a flat price + commission, so it is not considered as a model.
    return ($self->pricing_engine_name eq 'BOM::Product::Pricing::Engine::Intraday::Forex');
}

sub _build_opposite_contract {
    my $self = shift;

    # Start by making a copy of the parameters we used to build this bet.
    my %opp_parameters = %{$self->build_parameters};

    # we still want to set for_sale for a forward_starting contracts
    $opp_parameters{for_sale} = 1;
    # delete traces of this contract were a forward starting contract before.
    delete $opp_parameters{starts_as_forward_starting};
    # duration could be set for an opposite contract from bad hash reference reused.
    delete $opp_parameters{duration};

    if (not $self->is_forward_starting) {
        if ($self->entry_tick) {
            foreach my $barrier ($self->two_barriers ? ('high_barrier', 'low_barrier') : ('barrier')) {
                $opp_parameters{$barrier} = $self->$barrier->as_absolute if defined $self->$barrier;
            }
        }
        # We should be looking to move forward in time to a bet starting now.
        $opp_parameters{date_start}  = $self->effective_start;
        $opp_parameters{pricing_new} = 1;
        # This should be removed in our callput ATM and non ATM minimum allowed duration is identical.
        # Currently, 'sell at market' button will appear when current spot == barrier when the duration
        # of the contract is less than the minimum duration of non ATM contract.
        $opp_parameters{is_atm_bet} = 0 if ($self->category_code eq 'callput');
    }

    # Always switch out the bet type for the other side.
    $opp_parameters{'bet_type'} = $self->other_side_code;
    # Don't set the shortcode, as it will change between these.
    delete $opp_parameters{'shortcode'};
    # Save a round trip.. copy market data
    foreach my $vol_param (qw(volsurface fordom forqqq domqqq)) {
        $opp_parameters{$vol_param} = $self->$vol_param;
    }

    return $self->_produce_contract_ref->(\%opp_parameters);
}

sub _build_empirical_volsurface {
    my $self = shift;
    return BOM::MarketData::VolSurface::Empirical->new(underlying => $self->underlying);
}

sub _build_volsurface {
    my $self = shift;

    # Due to the craziness we have in volsurface cutoff. This complexity is needed!
    # FX volsurface has cutoffs at either 21:00 or 23:59 or the early close time.
    # Index volsurfaces shouldn't have cutoff concept. But due to the system design, an index surface cuts at the close of trading time on a non-DST day.
    my %submarkets = (
        major_pairs => 1,
        minor_pairs => 1
    );
    my $vol_utils = Quant::Framework::VolSurface::Utils->new;
    my $cutoff_str;
    if ($submarkets{$self->underlying->submarket->name}) {
        my $calendar       = $self->calendar;
        my $effective_date = $vol_utils->effective_date_for($self->date_pricing);
        $effective_date = $calendar->trades_on($effective_date) ? $effective_date : $calendar->trade_date_after($effective_date);
        my $cutoff_date = $calendar->closing_on($effective_date);

        $cutoff_str = $cutoff_date->time_cutoff;
    }

    return $self->_volsurface_fetcher->fetch_surface({
        underlying => $self->underlying,
        (defined $cutoff_str) ? (cutoff => $cutoff_str) : (),
    });
}

sub _build_pricing_mu {
    my $self = shift;

    return $self->mu;
}

sub _build_longcode {
    my $self = shift;

    # When we are building the longcode, we should always take the date_start to date_expiry as duration.
    # Don't use $self->expiry_type because that's use to price a contract at effective_start time.
    my $expiry_type = $self->tick_expiry ? 'tick' : $self->_check_is_intraday($self->date_start) == 0 ? 'daily' : 'intraday';
    $expiry_type .= '_fixed_expiry' if $expiry_type eq 'intraday' and not $self->starts_as_forward_starting and $self->fixed_expiry;
    my $localizable_description = $self->localizable_description->{$expiry_type};

    my ($when_end, $when_start);
    if ($expiry_type eq 'intraday_fixed_expiry') {
        $when_end   = $self->date_expiry->datetime . ' GMT';
        $when_start = '';
    } elsif ($expiry_type eq 'intraday') {
        $when_end = $self->get_time_to_expiry({from => $self->date_start})->as_string;
        $when_start = $self->starts_as_forward_starting ? $self->date_start->db_timestamp . ' GMT' : localize('contract start time');
    } elsif ($expiry_type eq 'daily') {
        my $close = $self->underlying->calendar->closing_on($self->date_expiry);
        if ($close and $close->epoch != $self->date_expiry->epoch) {
            $when_end = $self->date_expiry->datetime . ' GMT';
        } else {
            $when_end = localize('close on [_1]', $self->date_expiry->date);
        }
        $when_start = '';
    } elsif ($expiry_type eq 'tick') {
        $when_end   = $self->tick_count;
        $when_start = localize('first tick');
    }
    my $payout = to_monetary_number_format($self->payout);
    my @barriers = ($self->two_barriers) ? ($self->high_barrier, $self->low_barrier) : ($self->barrier);
    @barriers = map { $_->display_text if $_ } @barriers;

    return localize($localizable_description,
        ($self->currency, $payout, $self->underlying->translated_display_name, $when_start, $when_end, @barriers));
}

=item is_after_expiry

We have two types of expiries:
- Contracts can expire when a certain number of ticks is received.
- Contracts can expire when current time has past a pre-determined expiry time.

=back

=cut

sub is_after_expiry {
    my $self = shift;

    if ($self->tick_expiry) {
        return 1
            if ($self->exit_tick || ($self->date_pricing->epoch - $self->date_start->epoch > $self->max_tick_expiry_duration->seconds));
    } else {
        return 1 if $self->get_time_to_settlement->seconds == 0;
    }

    return;
}

sub may_settle_automatically {
    my $self = shift;

    # For now, only trigger this condition when the bet is past expiry.
    return (not $self->get_time_to_settlement->seconds and not $self->is_valid_to_sell) ? 0 : 1;
}

has corporate_actions => (
    is         => 'ro',
    lazy_build => 1,
);

sub _build_corporate_actions {
    my $self = shift;

    my @actions;
    my $underlying = $self->underlying;

    if ($underlying->market->affected_by_corporate_actions) {
        my $first_day_close = $underlying->calendar->closing_on($self->date_start);
        if ($first_day_close and not $self->date_expiry->is_before($first_day_close)) {
            @actions = $self->underlying->get_applicable_corporate_actions_for_period({
                start => $self->date_start,
                end   => $self->date_pricing,
            });
        }
    }

    return \@actions;
}

has price_calculator => (
    is         => 'ro',
    isa        => 'Price::Calculator',
    lazy_build => 1,
);

sub _build_price_calculator {
    my $self = shift;

    return Price::Calculator->new({
            new_interface_engine    => $self->new_interface_engine,
            pricing_engine_name     => $self->pricing_engine_name,
            currency                => $self->currency,
            deep_otm_threshold      => $self->market->deep_otm_threshold,
            maximum_total_markup    => BOM::System::Config::quants->{commission}->{maximum_total_markup},
            base_commission_min     => BOM::System::Config::quants->{commission}->{adjustment}->{minimum},
            base_commission_max     => BOM::System::Config::quants->{commission}->{adjustment}->{maximum},
            base_commission_scaling => BOM::Platform::Runtime->instance->app_config->quants->commission->adjustment->global_scaling,
            app_markup_percentage   => $self->app_markup_percentage,
            staking_limits          => $self->staking_limits,
            ($self->has_base_commission)
            ? (base_commission => $self->base_commission)
            : (underlying_base_commission => $self->underlying->base_commission),
            ($self->has_commission_markup)      ? (commission_markup      => $self->commission_markup)      : (),
            ($self->has_commission_from_stake)  ? (commission_from_stake  => $self->commission_from_stake)  : (),
            ($self->has_payout)                 ? (payout                 => $self->payout)                 : (),
            ($self->has_ask_price)              ? (ask_price              => $self->ask_price)              : (),
            ($self->has_theo_probability)       ? (theo_probability       => $self->theo_probability)       : (),
            ($self->has_ask_probability)        ? (ask_probability        => $self->ask_probability)        : (),
            ($self->has_bs_probability)         ? (bs_probability         => $self->bs_probability)         : (),
            ($self->has_discounted_probability) ? (discounted_probability => $self->discounted_probability) : (),
        });
}

sub _set_price_calculator_params {
    my ($self, $method) = @_;

    $self->price_calculator->pricing_engine_probability($self->pricing_engine->probability)       if $method =~ /theo/;
    $self->price_calculator->pricing_engine_bs_probability($self->pricing_engine->bs_probability) if $method =~ /bs_probability/;
    $self->price_calculator->theo_probability($self->theo_probability)                            if $method =~ /ask|bid|payout|commission|validate/;
    $self->price_calculator->commission_markup($self->commission_markup)                          if $method =~ /commission_from_stake|validate/;
    $self->price_calculator->commission_from_stake($self->commission_from_stake)                  if $method =~ /payout|validate/;
    $self->price_calculator->discounted_probability($self->discounted_probability)                if $method =~ /bid/;
    $self->price_calculator->opposite_ask_probability($self->opposite_contract->ask_probability)  if $method =~ /bid/;
    $self->price_calculator->timeinyears($self->timeinyears)                                      if $method =~ /discounted/;
    $self->price_calculator->discount_rate($self->discount_rate)                                  if $method =~ /discounted/;
    return;
}

# We adopt "near-far" methodology to price in dividends by adjusting spot and strike.
# This returns a hash reference with spot and barrrier adjustment for the bet period.

has dividend_adjustment => (
    is         => 'ro',
    lazy_build => 1,
);

sub _build_dividend_adjustment {
    my $self = shift;

    my $dividend_adjustment = $self->underlying->dividend_adjustments_for_period({
        start => $self->date_pricing,
        end   => $self->date_expiry,
    });

    my @corporate_actions = $self->underlying->get_applicable_corporate_actions_for_period({
        start => $self->date_pricing->truncate_to_day,
        end   => Date::Utility->new,
    });

    my $dividend_recorded_date = $dividend_adjustment->{recorded_date};

    if (scalar @corporate_actions and (first { Date::Utility->new($_->{effective_date})->is_after($dividend_recorded_date) } @corporate_actions)) {

        $self->add_error({
            message => 'Dividend is not updated  after corporate action'
                . "[dividend recorded date : "
                . $dividend_recorded_date->datetime . "] "
                . "[symbol: "
                . $self->underlying->symbol . "]",
            message_to_client => localize('Trading on this market is suspended due to missing market data.'),
        });

    }

    return $dividend_adjustment;

}

sub _build_discounted_probability {
    my $self = shift;

    $self->_set_price_calculator_params('discounted_probability');
    return $self->price_calculator->discounted_probability;
}

sub _build_bid_probability {
    my $self = shift;

    $self->_set_price_calculator_params('bid_probability');
    return $self->price_calculator->bid_probability;
}

sub _build_bid_price {
    my $self = shift;

    return $self->_price_from_prob('bid_probability');
}

sub _build_ask_probability {
    my $self = shift;

    $self->_set_price_calculator_params('ask_probability');
    return $self->price_calculator->ask_probability;
}

sub is_valid_to_buy {
    my $self = shift;

    my $valid = $self->confirm_validity;

    return ($self->for_sale) ? $valid : $self->_report_validation_stats('buy', $valid);
}

sub is_valid_to_sell {
    my $self = shift;

    if ($self->is_sold) {
        $self->add_error({
            message           => 'Contract already sold',
            message_to_client => localize("This contract has been sold."),
        });
        return 0;
    }

    if ($self->is_after_expiry) {
        if (my ($ref, $hold_for_exit_tick) = $self->_validate_settlement_conditions) {
            $self->missing_market_data(1) if not $hold_for_exit_tick;
            $self->add_error($ref);
        }
    } elsif (not $self->is_expired and not $self->opposite_contract->is_valid_to_buy) {
        # Their errors are our errors, now!
        $self->add_error($self->opposite_contract->primary_validation_error);
    }

    if (scalar @{$self->corporate_actions}) {
        $self->add_error({
            message           => "affected by corporate action [symbol: " . $self->underlying->symbol . "]",
            message_to_client => localize("This contract is affected by corporate action."),
        });
    }

    my $passes_validation = $self->primary_validation_error ? 0 : 1;
    return $self->_report_validation_stats('sell', $passes_validation);
}

# PRIVATE method.
sub _validate_settlement_conditions {
    my $self = shift;

    my $message;
    my $hold_for_exit_tick = 0;
    if ($self->tick_expiry) {
        if (not $self->exit_tick) {
            $message = 'exit tick undefined after 5 minutes of contract start';
        } elsif ($self->exit_tick->epoch - $self->date_start->epoch > $self->max_tick_expiry_duration->seconds) {
            $message = 'no ticks within 5 minutes after contract start';
        }
    } else {
        # intraday or daily expiry
        if (not $self->entry_tick) {
            $message = 'entry tick is undefined';
        } elsif ($self->is_forward_starting
            and ($self->date_start->epoch - $self->entry_tick->epoch > $self->underlying->max_suspend_trading_feed_delay->seconds))
        {
            # A start now contract will not be bought if we have missing feed.
            # We are doing the same thing for forward starting contracts.
            $message = 'entry tick is too old';
        } elsif (not $self->exit_tick) {
            $message            = 'exit tick is undefined';
            $hold_for_exit_tick = 1;
        } elsif ($self->entry_tick->epoch == $self->exit_tick->epoch) {
            $message = 'only one tick throughout contract period';
        } elsif ($self->entry_tick->epoch > $self->exit_tick->epoch) {
            $message = 'entry tick is after exit tick';
        }
    }

    return if not $message;

    my $refund = 'The buy price of this contract will be refunded due to missing market data.';
    my $wait   = 'Please wait for contract settlement.';

    my $ref = {
        message           => $message,
        message_to_client => ($hold_for_exit_tick ? $wait : $refund),
    };

    return ($ref, $hold_for_exit_tick);
}

sub _price_from_prob {
    my ($self, $prob) = @_;

    if ($self->date_pricing->is_after($self->date_start) and $self->is_expired) {
        $self->price_calculator->value($self->value);
    }

    $self->_set_price_calculator_params($prob);
    return $self->price_calculator->price_from_prob($prob);
}

sub _build_ask_price {
    my $self = shift;

    return $self->_price_from_prob('ask_probability');
}

sub _build_payout {
    my ($self) = @_;

    $self->_set_price_calculator_params('payout');
    return $self->price_calculator->payout;
}

<<<<<<< HEAD
sub commission_multiplier {
    return shift->price_calculator->commission_multiplier(@_);
=======
has commission_min_std => (
    is      => 'ro',
    lazy    => 1,
    builder => '_build_commission_min_std',
);

sub _build_commission_min_std {
    my $self = shift;

    # This looks hacky but currently there's not enough justification to have child classes for each landing company.
    # For japan, we can't have progressively higher commission as per FFAJ, infact they
    # want all prices to be an exact multiple (so 52.55 for 100 payout,
    # 525.5 for 1000 and 5255 for 10000 payout etc.)
    # We would only increase the commission when payout > 100,000 yen. Having 50,001 is too much. So adding an
    # epsilon here to make it work.
    #
    # For everything else, we will increase commission at 1,000 of the respective currency.
    return $self->currency eq 'JPY' ? 50000 + machine_epsilon() : 500;
}

has commission_max_std => (
    is      => 'ro',
    lazy    => 1,
    builder => '_build_commission_max_std',
);

sub _build_commission_max_std {
    my $self = shift;

    # For japan, we change 2 x base_commission if the payout exceeds 5,000,000 yen.
    # For everything else, we change 2 x base_commission if the payout exceeds 50,000 of the respective currency.
    return $self->currency eq 'JPY' ? 2500000 : 25000;
}

has commission_slope => (
    is      => 'ro',
    lazy    => 1,
    builder => '_build_commission_slope',
);

sub _build_commission_slope {
    my $self = shift;

    return ($self->commission_max_multiplier - $self->commission_base_multiplier) / ($self->commission_max_std - $self->commission_min_std);
}

sub commission_multiplier {
    my ($self, $payout) = @_;

    my $theo_probability = $self->theo_probability->amount;
    my $std = $payout * sqrt($theo_probability * (1 - $theo_probability));

    return $self->commission_base_multiplier if $std <= $self->commission_min_std;
    return $self->commission_max_multiplier  if $std >= $self->commission_max_std;

    my $slope      = $self->commission_slope;
    my $multiplier = ($std - $self->commission_min_std) * $slope + 1;

    return $multiplier;
}

has commission_from_stake => (
    is         => 'ro',
    lazy_build => 1,
);

sub _build_commission_from_stake {
    my $self = shift;

    my $theo_probability    = $self->theo_probability->amount;
    my $ask_price           = $self->ask_price;
    my $base_commission     = $self->base_commission;
    my $app_commission      = $self->app_markup->amount;
    my $combined_commission = $base_commission + $app_commission;

    # payout calculated with base commission.
    my $initial_payout = $self->_calculate_payout($combined_commission);
    if ($self->commission_multiplier($initial_payout) == $self->commission_base_multiplier) {
        # a minimum of 2 cents please, payout could be zero.
        my $minimum_commission = $initial_payout ? 0.02 / $initial_payout : 0.02;
        return max($minimum_commission, $combined_commission);
    }

    # payout calculated with 2 times base commission.
    $combined_commission = $base_commission * 2 + $app_commission;
    $initial_payout      = $self->_calculate_payout($combined_commission);
    if ($self->commission_multiplier($initial_payout) == $self->commission_max_multiplier) {
        return $combined_commission;
    }

    my $_a = $base_commission * $self->commission_slope * sqrt($theo_probability * (1 - $theo_probability));
    $_a = machine_epsilon() if $_a == 0;    # prevents illegal division by zero error.
    my $_b = ($theo_probability + $base_commission - $base_commission * $self->commission_min_std * $self->commission_slope) + $app_commission;
    my $_c = -$ask_price;

    # sets it to zero first.
    $initial_payout = 0;
    # We solve for payout as a quadratic function.
    for my $w (1, -1) {
        my $estimated_payout = (-$_b + $w * sqrt($_b**2 - 4 * $_a * $_c)) / (2 * $_a);
        if ($estimated_payout > 0) {
            $initial_payout = $estimated_payout;
            last;
        }
    }

    # die if we could not get a positive payout value.
    die 'Could not calculate a payout' unless $initial_payout;

    return $base_commission * $self->commission_multiplier($initial_payout) + $app_commission;
>>>>>>> fcf83c15
}

sub _build_theo_probability {
    my $self = shift;

    $self->_set_price_calculator_params('theo_probability');
    return $self->price_calculator->theo_probability;
}

# Application developer's commission.
# Defaults to 0%
has app_markup_percentage => (
    is      => 'ro',
    default => 0,
);

has [qw(app_markup_dollar_amount app_markup)] => (
    is         => 'ro',
    lazy_build => 1,
);

sub _build_app_markup {
    return shift->price_calculator->app_markup;
}

sub _build_app_markup_dollar_amount {
    my $self = shift;

    return roundnear(0.01, $self->app_markup->amount * $self->payout);
}

sub _build_bs_probability {
    my $self = shift;

    $self->_set_price_calculator_params('bs_probability');
    return $self->price_calculator->bs_probability;
}

sub _build_bs_price {
    my $self = shift;

    return $self->_price_from_prob('bs_probability');
}

# base_commission can be overridden on contract type level.
# When this happens, underlying base_commission is ignored.
has [qw(risk_markup commission_markup base_commission commission_from_stake)] => (
    is         => 'ro',
    lazy_build => 1,
);

sub _build_risk_markup {
    my $self = shift;

    my $base_amount = 0;
    if ($self->pricing_engine->can('risk_markup')) {
        $base_amount = $self->new_interface_engine ? $self->pricing_engine->risk_markup : $self->pricing_engine->risk_markup->amount;
    }

    return Math::Util::CalculatedValue::Validatable->new({
        name        => 'risk_markup',
        description => 'Risk markup for a pricing model',
        set_by      => $self->pricing_engine_name,
        base_amount => $base_amount,
    });
}

sub _build_base_commission {
    my $self = shift;

    return $self->price_calculator->base_commission;
}

sub _build_commission_markup {
    my $self = shift;

    $self->_set_price_calculator_params('commission_markup');
    return $self->price_calculator->commission_markup;
}

sub _build_commission_from_stake {
    my $self = shift;

    $self->_set_price_calculator_params('commission_from_stake');
    return $self->price_calculator->commission_from_stake;
}

sub _build_theo_price {
    my $self = shift;

    return $self->_price_from_prob('theo_probability');
}

sub _build_shortcode {
    my $self = shift;

    my $shortcode_date_start = (
               $self->is_forward_starting
            or $self->starts_as_forward_starting
    ) ? $self->date_start->epoch . 'F' : $self->date_start->epoch;
    my $shortcode_date_expiry =
          ($self->tick_expiry)  ? $self->tick_count . 'T'
        : ($self->fixed_expiry) ? $self->date_expiry->epoch . 'F'
        :                         $self->date_expiry->epoch;

    my @shortcode_elements = ($self->code, $self->underlying->symbol, $self->payout, $shortcode_date_start, $shortcode_date_expiry);

    if ($self->two_barriers) {
        push @shortcode_elements, ($self->high_barrier->for_shortcode, $self->low_barrier->for_shortcode);
    } elsif ($self->barrier and $self->barrier_at_start) {
        # Having a hardcoded 0 for single barrier is dumb.
        # We should get rid of this legacy
        push @shortcode_elements, ($self->barrier->for_shortcode, 0);
    }

    return uc join '_', @shortcode_elements;
}

sub _build_entry_tick {
    my $self = shift;

    # entry tick if never defined if it is a newly priced contract.
    return if $self->pricing_new;
    my $entry_epoch = $self->date_start->epoch;
    return $self->underlying->tick_at($entry_epoch) if $self->starts_as_forward_starting;
    return $self->underlying->next_tick_after($entry_epoch);
}

# End of builders.

=head1 METHODS

=cut

# The pricing, greek and markup engines need the same set of arguments,
# so we provide this helper function which pulls all the revelant bits out of the object and
# returns a nice HashRef for them.
sub _build_pricing_args {
    my $self = shift;

    my $start_date           = $self->date_pricing;
    my $barriers_for_pricing = $self->barriers_for_pricing;
    my $args                 = {
        spot            => $self->pricing_spot,
        r_rate          => $self->r_rate,
        t               => $self->timeinyears->amount,
        barrier1        => $barriers_for_pricing->{barrier1},
        barrier2        => $barriers_for_pricing->{barrier2},
        q_rate          => $self->q_rate,
        iv              => $self->pricing_vol,
        discount_rate   => $self->discount_rate,
        mu              => $self->mu,
        payouttime_code => $self->payouttime_code,
    };

    if ($self->priced_with_intraday_model) {
        $args->{long_term_prediction} = $self->long_term_prediction;
        $args->{iv_with_news}         = $self->news_adjusted_pricing_vol;
    }

    return $args;
}

has [qw(pricing_vol news_adjusted_pricing_vol)] => (
    is         => 'ro',
    lazy_build => 1,
);

sub _build_pricing_vol {
    my $self = shift;

    my $vol;
    my $volatility_error;
    if ($self->priced_with_intraday_model) {
        my $volsurface       = $self->empirical_volsurface;
        my $duration_seconds = $self->timeindays->amount * 86400;
        # volatility doesn't matter for less than 10 minutes ATM contracts,
        # where the intraday_delta_correction is the bounceback which is a function of trend, not volatility.
        my $uses_flat_vol = ($self->is_atm_bet and $duration_seconds < 10 * 60) ? 1 : 0;
        $vol = $volsurface->get_volatility({
            fill_cache            => !$self->backtest,
            current_epoch         => $self->date_pricing->epoch,
            seconds_to_expiration => $duration_seconds,
            economic_events       => $self->economic_events_for_volatility_calculation,
            uses_flat_vol         => $uses_flat_vol,
        });
        $self->long_term_prediction($volsurface->long_term_prediction);
        $volatility_error = $volsurface->error if $volsurface->error;
    } else {
        if ($self->pricing_engine_name =~ /VannaVolga/) {
            $vol = $self->volsurface->get_volatility({
                from  => $self->effective_start,
                to    => $self->date_expiry,
                delta => 50
            });
        } else {
            $vol = $self->vol_at_strike;
        }
        # we might get an error while pricing contract, take care of them here.
        $volatility_error = $self->volsurface->validation_error if $self->volsurface->validation_error;
    }

    if ($volatility_error) {
        $self->add_error({
            message           => $volatility_error,
            message_to_client => localize('Trading on this market is suspended due to missing market data.'),
        });
    }

    if ($vol <= 0) {
        $self->add_error({
            message           => 'Zero volatility. Invalidate price.',
            message_to_client => localize('We could not process this contract at this time.'),
        });
    }

    return $vol;
}

has economic_events_for_volatility_calculation => (
    is         => 'ro',
    lazy_build => 1,
);

sub _build_economic_events_for_volatility_calculation {
    my $self = shift;

    my $all_events        = $self->applicable_economic_events;
    my $effective_start   = $self->effective_start;
    my $seconds_to_expiry = $self->get_time_to_expiry({from => $effective_start})->seconds;
    my $current_epoch     = $effective_start->epoch;
    # Go back another hour because we expect the maximum impact on any news would not last for more than an hour.
    my $start = $current_epoch - $seconds_to_expiry - 3600;
    # Plus 5 minutes for the shifting logic.
    # If news occurs 5 minutes before/after the contract expiration time, we shift the news triangle to 5 minutes before the contract expiry.
    my $end = $current_epoch + $seconds_to_expiry + 300;

    return [grep { $_->{release_date} >= $start and $_->{release_date} <= $end } @$all_events];
}

has applicable_economic_events => (
    is      => 'ro',
    lazy    => 1,
    builder => '_build_applicable_economic_events',
);

sub _build_applicable_economic_events {
    my $self = shift;

    my $effective_start   = $self->effective_start;
    my $seconds_to_expiry = $self->get_time_to_expiry({from => $effective_start})->seconds;
    my $current_epoch     = $effective_start->epoch;
    # Go back and forward an hour to get all the tentative events.
    my $start = $current_epoch - $seconds_to_expiry - 3600;
    my $end   = $current_epoch + $seconds_to_expiry + 3600;

    return Quant::Framework::EconomicEventCalendar->new({
            chronicle_reader => BOM::System::Chronicle::get_chronicle_reader($self->underlying->for_date),
        }
        )->get_latest_events_for_period({
            from => Date::Utility->new($start),
            to   => Date::Utility->new($end)});
}

has tentative_events => (
    is         => 'ro',
    lazy_build => 1,
);

sub _build_tentative_events {
    my $self = shift;

    my %affected_currency = (
        $self->underlying->asset_symbol           => 1,
        $self->underlying->quoted_currency_symbol => 1,
    );
    return [grep { $_->{is_tentative} and $affected_currency{$_->{symbol}} } @{$self->applicable_economic_events}];
}

sub _build_news_adjusted_pricing_vol {
    my $self = shift;

    my $news_adjusted_vol = $self->pricing_vol;
    my $effective_start   = $self->effective_start;
    my $seconds_to_expiry = $self->get_time_to_expiry({from => $effective_start})->seconds;
    my $events            = $self->economic_events_for_volatility_calculation;

    # Only recalculated if there's economic_events.
    if ($seconds_to_expiry > 10 and @$events) {
        $news_adjusted_vol = $self->empirical_volsurface->get_volatility({
            fill_cache            => !$self->backtest,
            current_epoch         => $effective_start->epoch,
            seconds_to_expiration => $seconds_to_expiry,
            economic_events       => $events,
            include_news_impact   => 1,
        });
    }

    return $news_adjusted_vol;
}

sub _build_vol_at_strike {
    my $self = shift;

    my $pricing_spot = $self->pricing_spot;
    my $vol_args     = {
        strike => $self->barriers_for_pricing->{barrier1},
        q_rate => $self->q_rate,
        r_rate => $self->r_rate,
        spot   => $pricing_spot,
        from   => $self->effective_start,
        to     => $self->date_expiry,
    };

    if ($self->two_barriers) {
        $vol_args->{strike} = $pricing_spot;
    }

    return $self->volsurface->get_volatility($vol_args);
}

# pricing_spot - The spot used in pricing.  It may have been adjusted for corporate actions.
has pricing_spot => (
    is         => 'ro',
    lazy_build => 1,
);

sub _build_pricing_spot {
    my $self = shift;

    # always use current spot to price for sale or buy.
    my $initial_spot;
    if ($self->current_tick) {
        $initial_spot = $self->current_tick->quote;
    } else {
        # If we could not get the correct spot to price, we will take the latest available spot at pricing time.
        # This is to prevent undefined spot being passed to BlackScholes formula that causes the code to die!!
        $initial_spot = $self->underlying->tick_at($self->date_pricing->epoch, {allow_inconsistent => 1});
        $initial_spot //= $self->underlying->pip_size * 2;
        $self->add_error({
            message => 'Undefined spot '
                . "[date pricing: "
                . $self->date_pricing->datetime . "] "
                . "[symbol: "
                . $self->underlying->symbol . "]",
            message_to_client => localize('We could not process this contract at this time.'),
        });
    }

    if ($self->underlying->market->prefer_discrete_dividend) {
        $initial_spot += $self->dividend_adjustment->{spot};
    }

    return $initial_spot;
}

has [qw(offering_specifics barrier_category)] => (
    is         => 'ro',
    lazy_build => 1,
);

sub _build_offering_specifics {
    my ($self) = @_;

    my $filter = {
        underlying_symbol => $self->underlying->symbol,
        contract_category => $self->category->code,
        expiry_type       => $self->expiry_type,
        start_type        => $self->start_type,
        barrier_category  => $self->barrier_category,
    };

    return get_contract_specifics($filter);
}

sub _build_barrier_category {
    my $self = shift;

    my $barrier_category;
    if ($self->category->code eq 'callput') {
        $barrier_category = ($self->is_atm_bet) ? 'euro_atm' : 'euro_non_atm';
    } else {
        $barrier_category = $BOM::Product::Offerings::BARRIER_CATEGORIES->{$self->category->code}->[0];
    }

    return $barrier_category;
}

has 'staking_limits' => (
    is         => 'ro',
    isa        => 'HashRef',
    lazy_build => 1,
);

sub _build_staking_limits {
    my $self = shift;

    my $underlying = $self->underlying;
    my $curr       = $self->currency;

    my $static     = BOM::System::Config::quants;
    my $bet_limits = $static->{bet_limits};
    # NOTE: this evaluates only the contract-specific payout limit. There may be further
    # client-specific restrictions which are evaluated in B:P::Transaction.
    my $per_contract_payout_limit = $static->{risk_profile}{$self->risk_profile->get_risk_profile}{payout}{$self->currency};
    my @possible_payout_maxes = ($bet_limits->{maximum_payout}->{$curr}, $per_contract_payout_limit);

    my $payout_max = min(grep { looks_like_number($_) } @possible_payout_maxes);
    my $payout_min =
        ($self->underlying->market->name eq 'volidx')
        ? $bet_limits->{min_payout}->{volidx}->{$curr}
        : $bet_limits->{min_payout}->{default}->{$curr};
    my $stake_min = ($self->for_sale) ? $payout_min / 20 : $payout_min / 2;

    my $message_to_client_array;
    my $message_to_client;
    if ($self->for_sale) {
        $message_to_client = localize('Contract market price is too close to final payout.');
    } else {
        $message_to_client = localize(
            'Minimum stake of [_1] and maximum payout of [_2]',
            to_monetary_number_format($stake_min),
            to_monetary_number_format($payout_max));
        $message_to_client_array =
            ['Minimum stake of [_1] and maximum payout of [_2]', to_monetary_number_format($stake_min), to_monetary_number_format($payout_max)];
    }

    return {
        min                     => $stake_min,
        max                     => $payout_max,
        message_to_client       => $message_to_client,
        message_to_client_array => $message_to_client_array,
    };
}

# Rates calculation, including quanto effects.

has [qw(mu discount_rate)] => (
    is         => 'ro',
    isa        => 'Num',
    lazy_build => 1,
);

has [qw(domqqq forqqq fordom)] => (
    is         => 'ro',
    isa        => 'HashRef',
    lazy_build => 1,
);

has priced_with => (
    is         => 'ro',
    isa        => 'Str',
    lazy_build => 1,
);

has [qw(atm_vols rho)] => (
    is         => 'ro',
    isa        => 'HashRef',
    lazy_build => 1
);

# a hash reference for slow migration of pricing engine to the new interface.
has new_interface_engine => (
    is      => 'ro',
    lazy    => 1,
    builder => '_build_new_interface_engine',
);

sub _build_new_interface_engine {
    my $self = shift;

    my %engines = (
        'Pricing::Engine::TickExpiry'           => 1,
        'Pricing::Engine::EuropeanDigitalSlope' => 1,
    );

    return $engines{$self->pricing_engine_name} // 0;
}

sub _pricing_parameters {
    my $self = shift;

    return {
        priced_with       => $self->priced_with,
        spot              => $self->pricing_spot,
        strikes           => [grep { $_ } values %{$self->barriers_for_pricing}],
        date_start        => $self->effective_start,
        date_expiry       => $self->date_expiry,
        date_pricing      => $self->date_pricing,
        discount_rate     => $self->discount_rate,
        q_rate            => $self->q_rate,
        r_rate            => $self->r_rate,
        mu                => $self->mu,
        vol               => $self->pricing_vol,
        payouttime_code   => $self->payouttime_code,
        contract_type     => $self->pricing_code,
        underlying_symbol => $self->underlying->symbol,
        market_data       => $self->_market_data,
        qf_market_data    => _generate_market_data($self->underlying, $self->date_start),
        market_convention => $self->_market_convention,
    };
}

sub _generate_market_data {
    my ($underlying, $date_start) = @_;

    my $for_date = $underlying->for_date;
    my $result   = {};

    #this is a list of symbols which are applicable when getting important economic events.
    #Note that other than currency pair of the fx symbol, we include some other important currencies
    #here because any event for these currencies, can potentially affect all other currencies too
    my %applicable_symbols = (
        USD                                 => 1,
        AUD                                 => 1,
        CAD                                 => 1,
        CNY                                 => 1,
        NZD                                 => 1,
        $underlying->quoted_currency_symbol => 1,
        $underlying->asset_symbol           => 1,
    );

    my $ee = Quant::Framework::EconomicEventCalendar->new({
            chronicle_reader => BOM::System::Chronicle::get_chronicle_reader($for_date),
        }
        )->get_latest_events_for_period({
            from => $date_start->minus_time_interval('10m'),
            to   => $date_start->plus_time_interval('10m')});

    my @applicable_news =
        sort { $a->{release_date} <=> $b->{release_date} } grep { $applicable_symbols{$_->{symbol}} } @$ee;

    #as of now, we only update the result with a raw list of economic events, later that we move to other
    #engines, we will add other market-data items too (e.g. dividends, vol-surface, ...)
    $result->{economic_events} = \@applicable_news;
    return $result;
}

sub _market_convention {
    my $self = shift;

    return {
        get_rollover_time => sub {
            my $when = shift;
            return Quant::Framework::VolSurface::Utils->new->NY1700_rollover_date_on($when);
        },
    };
}

sub _market_data {
    my $self = shift;

    # market data date is determined by for_date in underlying.
    my $for_date        = $self->underlying->for_date;
    my %underlyings     = ($self->underlying->symbol => $self->underlying);
    my $volsurface      = $self->volsurface;
    my $effective_start = $self->effective_start;
    my $date_expiry     = $self->date_expiry;
    return {
        get_vol_spread => sub {
            my $args = shift;
            return $volsurface->get_spread($args);
        },
        get_volsurface_data => sub {
            return $volsurface->surface;
        },
        get_market_rr_bf => sub {
            my $timeindays = shift;
            return $volsurface->get_market_rr_bf($timeindays);
        },
        get_volatility => sub {
            my ($args, $surface_data) = @_;
            # if there's new surface data, calculate vol from that.
            my $vol;
            if ($surface_data) {
                my $new_volsurface_obj = $volsurface->clone({surface_data => $surface_data});
                $vol = $new_volsurface_obj->get_volatility($args);
            } else {
                $vol = $volsurface->get_volatility($args);
            }

            return $vol;
        },
        get_atm_volatility => sub {
            my $args = shift;

            $args->{delta} = 50;
            my $vol = $volsurface->get_volatility($args);

            return $vol;
        },
        get_economic_event => sub {
            my $args = shift;
            my $underlying = $underlyings{$args->{underlying_symbol}} // BOM::Market::Underlying->new({
                symbol   => $args->{underlying_symbol},
                for_date => $for_date
            });
            my ($from, $to) = map { Date::Utility->new($args->{$_}) } qw(start end);
            my %applicable_symbols = (
                USD                                 => 1,
                AUD                                 => 1,
                CAD                                 => 1,
                CNY                                 => 1,
                NZD                                 => 1,
                $underlying->quoted_currency_symbol => 1,
                $underlying->asset_symbol           => 1,
            );

            my $ee = Quant::Framework::EconomicEventCalendar->new({
                    chronicle_reader => BOM::System::Chronicle::get_chronicle_reader($for_date),
                }
                )->get_latest_events_for_period({
                    from => $from,
                    to   => $to
                });

            my @applicable_news =
                sort { $a->{release_date} <=> $b->{release_date} } grep { $applicable_symbols{$_->{symbol}} } @$ee;

            return @applicable_news;
        },
        get_ticks => sub {
            my $args              = shift;
            my $underlying_symbol = delete $args->{underlying_symbol};
            $args->{underlying} = $underlyings{$underlying_symbol} // BOM::Market::Underlying->new({
                symbol   => $underlying_symbol,
                for_date => $for_date
            });
            return BOM::Market::AggTicks->new->retrieve($args);
        },
        get_overnight_tenor => sub {
            return $volsurface->_ON_day;
        },
    };
}

sub _build_priced_with {
    my $self = shift;

    my $underlying = $self->underlying;

    # Everything should have a quoted currency, except our randoms.
    # However, rather than check for random directly, just do a numeraire bet if we don't know what it is.
    my $priced_with;
    if ($underlying->quoted_currency_symbol eq $self->currency or (none { $underlying->market->name eq $_ } (qw(forex commodities indices)))) {
        $priced_with = 'numeraire';
    } elsif ($underlying->asset_symbol eq $self->currency) {
        $priced_with = 'base';
    } else {
        $priced_with = 'quanto';
    }

    if ($underlying->submarket->name eq 'smart_fx') {
        $priced_with = 'numeraire';
    }

    return $priced_with;
}

sub _build_mu {
    my $self = shift;

    my $mu = $self->r_rate - $self->q_rate;

    if (first { $self->underlying->market->name eq $_ } (qw(forex commodities indices))) {
        my $rho = $self->rho->{fd_dq};
        my $vol = $self->atm_vols;
        # See [1] for Quanto Formula
        $mu = $self->r_rate - $self->q_rate - $rho * $vol->{fordom} * $vol->{domqqq};
    }

    return $mu;
}

sub _build_rho {

    my $self     = shift;
    my $atm_vols = $self->atm_vols;
    my $w        = ($self->domqqq->{underlying}->inverted) ? -1 : 1;

    my %rhos;

    $rhos{fd_dq} = 0;

    if ($self->priced_with eq 'numeraire') {
        $rhos{fd_dq} = 0;
    } elsif ($self->priced_with eq 'base') {
        $rhos{fd_dq} = -1;
    } elsif ($self->underlying->market->name eq 'forex' or $self->underlying->market->name eq 'commodities') {
        $rhos{fd_dq} =
            $w * (($atm_vols->{forqqq}**2 - $atm_vols->{fordom}**2 - $atm_vols->{domqqq}**2) / (2 * $atm_vols->{fordom} * $atm_vols->{domqqq}));
    } elsif ($self->underlying->market->name eq 'indices') {
        my $construct_args = {
            symbol           => $self->underlying->market->name,
            for_date         => $self->underlying->for_date,
            chronicle_reader => BOM::System::Chronicle::get_chronicle_reader($self->underlying->for_date),
        };
        my $rho_data = Quant::Framework::CorrelationMatrix->new($construct_args);

        my $index           = $self->underlying->asset_symbol;
        my $payout_currency = $self->currency;
        my $tiy             = $self->timeinyears->amount;
        my $correlation_u   = BOM::Market::Underlying->new($index);

        $rhos{fd_dq} = $rho_data->correlation_for($index, $payout_currency, $tiy, $correlation_u->expiry_conventions);
    }

    return \%rhos;
}

has _volsurface_fetcher => (
    is         => 'ro',
    isa        => 'BOM::MarketData::Fetcher::VolSurface',
    init_arg   => undef,
    lazy_build => 1,
);

sub _build__volsurface_fetcher {
    return BOM::MarketData::Fetcher::VolSurface->new;
}

sub _vols_at_point {
    my ($self, $end_date, $days_attr) = @_;

    my $vol_args = {
        delta => 50,
        from  => $self->effective_start,
        to    => $self->date_expiry,
    };

    my $market_name = $self->underlying->market->name;
    my %vols_to_use;
    foreach my $pair (qw(fordom domqqq forqqq)) {
        my $pair_ref = $self->$pair;
        $pair_ref->{volsurface} //= $self->_volsurface_fetcher->fetch_surface({
            underlying => $pair_ref->{underlying},
        });
        $pair_ref->{vol} //= $pair_ref->{volsurface}->get_volatility($vol_args);
        $vols_to_use{$pair} = $pair_ref->{vol};
    }

    if (none { $market_name eq $_ } (qw(forex commodities indices))) {
        $vols_to_use{domqqq} = $vols_to_use{fordom};
        $vols_to_use{forqqq} = $vols_to_use{domqqq};
    }

    return \%vols_to_use;
}

sub _build_atm_vols {
    my $self = shift;

    return $self->_vols_at_point($self->date_expiry, 'timeindays');
}

sub _build_domqqq {
    my $self = shift;

    my $result = {};

    if ($self->priced_with eq 'quanto') {
        $result->{underlying} = BOM::Market::Underlying->new({
            symbol   => 'frx' . $self->underlying->quoted_currency_symbol . $self->currency,
            for_date => $self->underlying->for_date
        });
        $result->{volsurface} = $self->_volsurface_fetcher->fetch_surface({
            underlying => $result->{underlying},
        });
    } else {
        $result = $self->fordom;
    }

    return $result;
}

sub _build_forqqq {
    my $self = shift;

    my $result = {};

    if ($self->priced_with eq 'quanto' and ($self->underlying->market->name eq 'forex' or $self->underlying->market->name eq 'commodities')) {
        $result->{underlying} = BOM::Market::Underlying->new({
            symbol   => 'frx' . $self->underlying->asset_symbol . $self->currency,
            for_date => $self->underlying->for_date
        });

        $result->{volsurface} = $self->_volsurface_fetcher->fetch_surface({
            underlying => $result->{underlying},
        });

    } else {
        $result = $self->domqqq;
    }

    return $result;
}

sub _build_fordom {
    my $self = shift;

    return {
        underlying => $self->underlying,
        volsurface => $self->volsurface,
    };
}

sub _build_discount_rate {
    my $self = shift;

    my %args = (
        symbol => $self->currency,
        $self->underlying->for_date ? (for_date => $self->underlying->for_date) : (),
        chronicle_reader => BOM::System::Chronicle::get_chronicle_reader($self->underlying->for_date),
        chronicle_writer => BOM::System::Chronicle::get_chronicle_writer(),
    );
    my $curr_obj = Quant::Framework::Currency->new(%args);

    return $curr_obj->rate_for($self->timeinyears->amount);
}

=head2 get_time_to_expiry

Returns a TimeInterval to expiry of the bet. For a forward start bet, it will NOT return the bet lifetime, but the time till the bet expires,
if you want to get the bet life time call it like C<$bet-E<gt>get_time_to_expiry({from =E<gt> $bet-E<gt>date_start})>.

=cut

sub get_time_to_expiry {
    my ($self, $attributes) = @_;

    $attributes->{'to'} = $self->date_expiry;

    return $self->_get_time_to_end($attributes);
}

=head2 get_time_to_settlement

Like get_time_to_expiry, but for settlement time rather than expiry.

=cut

sub get_time_to_settlement {
    my ($self, $attributes) = @_;

    $attributes->{to} = $self->date_settlement;

    my $time = $self->_date_pricing_milliseconds // $self->date_pricing->epoch;
    my $zero_duration = Time::Duration::Concise->new(
        interval => 0,
    );
    return ($time >= $self->date_settlement->epoch and $self->expiry_daily) ? $zero_duration : $self->_get_time_to_end($attributes);
}

# PRIVATE METHOD: _get_time_to_end
# Send in the correct 'to'
sub _get_time_to_end {
    my ($self, $attributes) = @_;

    my $end_point = $attributes->{to};
    my $from = ($attributes and $attributes->{from}) ? $attributes->{from} : $self->date_pricing;

    # Don't worry about how long past expiry
    # Let it die if they gave us nonsense.

    return Time::Duration::Concise->new(
        interval => max(0, $end_point->epoch - $from->epoch),
    );
}

has exit_tick => (
    is         => 'ro',
    lazy_build => 1,
);

sub _build_exit_tick {
    my $self = shift;

    my $underlying = $self->underlying;
    my $exit_tick;
    if ($self->tick_expiry) {
        my $tick_number       = $self->ticks_to_expiry;
        my @ticks_since_start = @{
            $underlying->ticks_in_between_start_limit({
                    start_time => $self->date_start->epoch + 1,
                    limit      => $tick_number,
                })};
        # We wait for the n-th tick to settle tick expiry contract.
        # But the maximum waiting period is 5 minutes.
        if (@ticks_since_start == $tick_number) {
            $exit_tick = $ticks_since_start[-1];
            $self->date_expiry(Date::Utility->new($exit_tick->epoch));
        }
    } elsif ($self->expiry_daily) {
        # Expiration based on daily OHLC
        $exit_tick = $underlying->closing_tick_on($self->date_expiry->date);
    } else {
        $exit_tick = $underlying->tick_at($self->date_expiry->epoch);
    }

    if ($self->entry_tick and $exit_tick) {
        my ($entry_tick_date, $exit_tick_date) = map { Date::Utility->new($_) } ($self->entry_tick->epoch, $exit_tick->epoch);
        if (    not $self->expiry_daily
            and $underlying->intradays_must_be_same_day
            and $self->calendar->trading_days_between($entry_tick_date, $exit_tick_date))
        {
            $self->add_error({
                message => 'Exit tick date differs from entry tick date on intraday '
                    . "[symbol: "
                    . $underlying->symbol . "] "
                    . "[start: "
                    . $exit_tick_date->datetime . "] "
                    . "[expiry: "
                    . $entry_tick_date->datetime . "]",
                message_to_client => localize("Intraday contracts may not cross market open."),
            });
        }
    }

    return $exit_tick;
}

# Validation methods.

# Is this underlying or contract is disabled/suspended from trading.
sub _validate_offerings {
    my $self = shift;

    my $message_to_client = localize('This trade is temporarily unavailable.');

    if (BOM::Platform::Runtime->instance->app_config->system->suspend->trading) {
        return {
            message           => 'All trading suspended on system',
            message_to_client => $message_to_client,
        };
    }

    my $underlying      = $self->underlying;
    my $translated_name = $underlying->translated_display_name();

    if ($underlying->is_trading_suspended) {
        return {
            message           => "Underlying trades suspended [symbol: " . $underlying->symbol . "]",
            message_to_client => $message_to_client,
        };
    }

    my $contract_code = $self->code;
    # check if trades are suspended on that claimtype
    my $suspend_claim_types = BOM::Platform::Runtime->instance->app_config->quants->features->suspend_claim_types;
    if (@$suspend_claim_types and first { $contract_code eq $_ } @{$suspend_claim_types}) {
        return {
            message           => "Trading suspended for contract type [code: " . $contract_code . "]",
            message_to_client => $message_to_client,
        };
    }

    if (first { $_ eq $underlying->symbol } @{BOM::Platform::Runtime->instance->app_config->quants->underlyings->disabled_due_to_corporate_actions}) {
        return {
            message           => "Underlying trades suspended due to corporate actions [symbol: " . $underlying->symbol . "]",
            message_to_client => $message_to_client,
        };
    }

    # NOTE: this check only validates the contract-specific risk profile.
    # There may also be a client specific one which is validated in B:P::Transaction
    if ($self->risk_profile->get_risk_profile eq 'no_business') {
        return {
            message           => 'manually disabled by quants',
            message_to_client => $message_to_client,
        };
    }

    return;
}

sub _validate_feed {
    my $self = shift;

    return if $self->is_expired;

    my $underlying      = $self->underlying;
    my $translated_name = $underlying->translated_display_name();

    if (not $self->current_tick) {
        return {
            message           => "No realtime data [symbol: " . $underlying->symbol . "]",
            message_to_client => localize('Trading on this market is suspended due to missing market data.'),
        };
    } elsif ($self->calendar->is_open_at($self->date_pricing)
        and $self->date_pricing->epoch - $underlying->max_suspend_trading_feed_delay->seconds > $self->current_tick->epoch)
    {
        # only throw errors for quote too old, if the exchange is open at pricing time
        return {
            message           => "Quote too old [symbol: " . $underlying->symbol . "]",
            message_to_client => localize('Trading on this market is suspended due to missing market data.'),
        };
    }

    return;
}

sub validate_price {
    my $self = shift;

    return if $self->for_sale;

    $self->_set_price_calculator_params('validate_price');
    my $res = $self->price_calculator->validate_price;
    if ($res && exists $res->{message_to_client}) {
        $res->{message_to_client} = localize(
            exists $res->{message_to_client_array}
            ? @{$res->{message_to_client_array}}
            : $res->{message_to_client});
    }
    return $res;
}

sub _validate_input_parameters {
    my $self = shift;

    my $when_epoch       = $self->date_pricing->epoch;
    my $epoch_expiry     = $self->date_expiry->epoch;
    my $epoch_start      = $self->date_start->epoch;
    my $epoch_settlement = $self->date_settlement->epoch;

    if (    $self->for_sale
        and defined $self->_date_pricing_milliseconds
        and $self->_date_pricing_milliseconds > $epoch_expiry
        and $self->_date_pricing_milliseconds < $epoch_settlement)
    {
        return {
            message           => 'waiting for settlement',
            message_to_client => localize('Please wait for contract settlement.'),
        };
    } elsif ($self->for_sale
        and ($self->date_pricing->is_after($self->date_expiry) and $self->date_pricing->is_before($self->date_settlement)))
    {
        return {
            message           => 'waiting for settlement',
            message_to_client => localize('Please wait for contract settlement.'),
        };
    }

    if ($epoch_expiry == $epoch_start) {
        return {
            message           => 'Start and Expiry times are the same ' . "[start: " . $epoch_start . "] " . "[expiry: " . $epoch_expiry . "]",
            message_to_client => localize('Expiry time cannot be equal to start time.'),
        };
    } elsif ($epoch_expiry < $epoch_start) {
        return {
            message           => 'Start must be before expiry ' . "[start: " . $epoch_start . "] " . "[expiry: " . $epoch_expiry . "]",
            message_to_client => localize("Expiry time cannot be in the past."),
        };
    } elsif (not $self->for_sale and $epoch_start < $when_epoch) {
        return {
            message           => 'starts in the past ' . "[start: " . $epoch_start . "] " . "[now: " . $when_epoch . "]",
            message_to_client => localize("Start time is in the past"),
        };
    } elsif (not $self->is_forward_starting and $epoch_start > $when_epoch) {
        return {
            message           => "Forward time for non-forward-starting contract type [code: " . $self->code . "]",
            message_to_client => localize('Start time is in the future.'),
        };
    } elsif ($self->is_forward_starting and not $self->for_sale) {
        # Intraday cannot be bought in the 5 mins before the bet starts, unless we've built it for that purpose.
        my $fs_blackout_seconds = 300;
        if ($epoch_start < $when_epoch + $fs_blackout_seconds) {
            return {
                message           => "forward-starting blackout [blackout: " . $fs_blackout_seconds . "s]",
                message_to_client => localize("Start time on forward-starting contracts must be more than 5 minutes from now."),
            };
        }
    } elsif ($self->is_after_expiry) {
        return {
            message           => 'already expired contract',
            message_to_client => localize("Contract has already expired."),
        };
    } elsif ($self->expiry_daily) {
        my $date_expiry = $self->date_expiry;
        my $closing     = $self->calendar->closing_on($date_expiry);
        if ($closing and not $date_expiry->is_same_as($closing)) {
            return {
                message => 'daily expiry must expire at close '
                    . "[expiry: "
                    . $date_expiry->datetime . "] "
                    . "[underlying_symbol: "
                    . $self->underlying->symbol . "]",
                message_to_client =>
                    localize('Contracts on this market with a duration of more than 24 hours must expire at the end of a trading day.'),
            };
        }
    }

    return;
}

sub _validate_trading_times {
    my $self = shift;

    my $underlying  = $self->underlying;
    my $calendar    = $underlying->calendar;
    my $date_expiry = $self->date_expiry;
    my $date_start  = $self->date_start;

    if (not($calendar->trades_on($date_start) and $calendar->is_open_at($date_start))) {
        my $message =
            ($self->is_forward_starting) ? localize("The market must be open at the start time.") : localize('This market is presently closed.');
        return {
            message => 'underlying is closed at start ' . "[symbol: " . $underlying->symbol . "] " . "[start: " . $date_start->datetime . "]",
            message_to_client => $message . " " . localize("Try out the Volatility Indices which are always open.")};
    } elsif (not $calendar->trades_on($date_expiry)) {
        return ({
            message           => "Exchange is closed on expiry date [expiry: " . $date_expiry->date . "]",
            message_to_client => localize("The contract must expire on a trading day."),
        });
    }

    if ($self->is_intraday) {
        if (not $calendar->is_open_at($date_expiry)) {
            return {
                message => 'underlying closed at expiry ' . "[symbol: " . $underlying->symbol . "] " . "[expiry: " . $date_expiry->datetime . "]",
                message_to_client => localize("Contract must expire during trading hours."),
            };
        } elsif ($underlying->intradays_must_be_same_day and $calendar->closing_on($date_start)->epoch < $date_expiry->epoch) {
            return {
                message           => "Intraday duration must expire on same day [symbol: " . $underlying->symbol . "]",
                message_to_client => localize('Contracts on this market with a duration of under 24 hours must expire on the same trading day.'),
            };
        }
    } elsif ($self->expiry_daily and not $self->is_atm_bet) {
        # For definite ATM contracts we do not have to check for upcoming holidays.
        my $trading_days = $self->calendar->trading_days_between($date_start, $date_expiry);
        my $holiday_days = $self->calendar->holiday_days_between($date_start, $date_expiry);
        my $calendar_days = $date_expiry->days_between($date_start);

        if ($underlying->market->equity and $trading_days <= 4 and $holiday_days >= 2) {
            my $safer_expiry = $date_expiry;
            my $trade_count  = $trading_days;
            while ($trade_count < 4) {
                $safer_expiry = $underlying->trade_date_after($safer_expiry);
                $trade_count++;
            }
            my $message =
                ($self->for_sale)
                ? localize('Resale of this contract is not offered due to market holidays during contract period.')
                : localize("Too many market holidays during the contract period.");
            return {
                message => 'Not enough trading days for calendar days ' . "[trading: " . $trading_days . "] " . "[calendar: " . $calendar_days . "]",
                message_to_client => $message,
            };
        }
    }

    return;
}
has date_start_blackouts => (
    is         => 'ro',
    lazy_build => 1,
);

sub _build_date_start_blackouts {
    my $self = shift;

    my @periods;
    my $underlying = $self->underlying;
    my $calendar   = $underlying->calendar;
    my $start      = $self->date_start;

    # We need to set sod_blackout_start for forex on Monday morning because otherwise, if there is no tick ,it will always take Friday's last tick and trigger the missing feed check
    if (my $sod = $calendar->opening_on($start)) {
        my $sod_blackout =
              ($underlying->sod_blackout_start) ? $underlying->sod_blackout_start
            : ($underlying->market->name eq 'forex' and $self->is_forward_starting and $start->day_of_week == 1) ? '10m'
            :                                                                                                      '';
        if ($sod_blackout) {
            push @periods, [$sod->epoch, $sod->plus_time_interval($sod_blackout)->epoch];
        }
    }

    my $end_of_trading = $calendar->closing_on($start);
    if ($end_of_trading) {
        if ($self->is_intraday) {
            my $eod_blackout =
                ($self->tick_expiry and ($underlying->resets_at_open or ($underlying->market->name eq 'forex' and $start->day_of_week == 5)))
                ? $self->max_tick_expiry_duration
                : $underlying->eod_blackout_start;
            push @periods, [$end_of_trading->minus_time_interval($eod_blackout)->epoch, $end_of_trading->epoch] if $eod_blackout;
        }

        if ($underlying->market->name eq 'indices' and not $self->is_intraday and not $self->is_atm_bet and $self->timeindays->amount <= 7) {
            push @periods, [$end_of_trading->minus_time_interval('1h')->epoch, $end_of_trading->epoch];
        }
    }

    # Due to uncertainty in volsurface rollover time, we will stay out.
    if ($self->market->name eq 'forex' and not $self->is_atm_bet and $self->timeindays->amount <= 3) {
        my $rollover_date = Quant::Framework::VolSurface::Utils->new->NY1700_rollover_date_on($self->date_start);
        push @periods, [$rollover_date->minus_time_interval('1h')->epoch, $rollover_date->plus_time_interval('1h')->epoch];
    }

    return \@periods;
}

has date_expiry_blackouts => (
    is         => 'ro',
    lazy_build => 1,
);

sub _build_date_expiry_blackouts {
    my $self = shift;

    my @periods;
    my $underlying = $self->underlying;
    my $date_start = $self->date_start;

    if ($self->is_intraday) {
        my $end_of_trading = $underlying->calendar->closing_on($self->date_start);
        if ($end_of_trading and my $expiry_blackout = $underlying->eod_blackout_expiry) {
            push @periods, [$end_of_trading->minus_time_interval($expiry_blackout)->epoch, $end_of_trading->epoch];
        }
    } elsif ($self->expiry_daily and $underlying->market->equity and not $self->is_atm_bet) {
        my $start_of_period = BOM::System::Config::quants->{bet_limits}->{holiday_blackout_start};
        my $end_of_period   = BOM::System::Config::quants->{bet_limits}->{holiday_blackout_end};
        if ($self->date_start->day_of_year >= $start_of_period or $self->date_start->day_of_year <= $end_of_period) {
            my $year = $self->date_start->day_of_year > $start_of_period ? $date_start->year : $date_start->year - 1;
            my $end_blackout = Date::Utility->new($year . '-12-31')->plus_time_interval($end_of_period . 'd23h59m59s');
            push @periods, [$self->date_start->epoch, $end_blackout->epoch];
        }
    }

    return \@periods;
}

=head2 market_risk_blackouts

Periods of which we decide to stay out of the market due to high uncertainty.

=cut

has market_risk_blackouts => (
    is         => 'ro',
    lazy_build => 1,
);

sub _build_market_risk_blackouts {
    my $self = shift;

    my @blackout_periods;
    my $effective_sod = $self->effective_start->truncate_to_day;
    my $underlying    = $self->underlying;

    if ($self->is_intraday) {
        if (my @inefficient_periods = @{$underlying->inefficient_periods}) {
            push @blackout_periods, [$effective_sod->plus_time_interval($_->{start})->epoch, $effective_sod->plus_time_interval($_->{end})->epoch]
                for @inefficient_periods;
        }

        if (not $self->is_atm_bet and $self->underlying->market->name eq 'forex') {
            push @blackout_periods, [$_->{blankout}, $_->{blankout_end}] for @{$self->tentative_events};
        }
    }

    return \@blackout_periods;
}

sub _validate_start_and_expiry_date {
    my $self = shift;

    my $start_epoch     = $self->effective_start->epoch;
    my $end_epoch       = $self->date_expiry->epoch;
    my @blackout_checks = (
        [[$start_epoch], $self->date_start_blackouts,  "Trading is not available from [_2] to [_3]"],
        [[$end_epoch],   $self->date_expiry_blackouts, "Contract may not expire between [_2] and [_3]"],
        [[$start_epoch, $end_epoch], $self->market_risk_blackouts, "Trading is not available from [_2] to [_3]"],
    );

    my @args = ($self->underlying->translated_display_name);

    foreach my $blackout (@blackout_checks) {
        my ($epochs, $periods, $message_to_client) = @{$blackout}[0 .. 2];
        foreach my $period (@$periods) {
            if (first { $_ >= $period->[0] and $_ < $period->[1] } @$epochs) {
                my $start = Date::Utility->new($period->[0]);
                my $end   = Date::Utility->new($period->[1]);
                if ($start->day_of_year == $end->day_of_year) {
                    push @args, ($start->time_hhmmss, $end->time_hhmmss);
                } else {
                    push @args, ($start->date, $end->date);
                }
                return {
                    message => 'blackout period '
                        . "[symbol: "
                        . $self->underlying->symbol . "] "
                        . "[from: "
                        . $period->[0] . "] " . "[to: "
                        . $period->[1] . "]",
                    message_to_client => localize($message_to_client, @args),
                };
            }
        }
    }

    return;
}

sub _validate_lifetime {
    my $self = shift;

    if ($self->tick_expiry and $self->for_sale) {
        # we don't offer sellback on tick expiry contracts.
        return {
            message           => 'resale of tick expiry contract',
            message_to_client => localize('Resale of this contract is not offered.'),
        };
    }

    my $permitted = $self->permitted_expiries;
    my ($min_duration, $max_duration) = @{$permitted}{'min', 'max'};

    my $message_to_client_array;
    my $message_to_client =
        $self->for_sale
        ? localize('Resale of this contract is not offered.')
        : localize('Trading is not offered for this duration.');

    # This might be empty because we don't have short-term expiries on some contracts, even though
    # it's a valid bet type for multi-day contracts.
    if (not($min_duration and $max_duration)) {
        return {
            message           => 'trying unauthorised combination',
            message_to_client => $message_to_client,
        };
    }

    my ($duration, $message);
    if ($self->tick_expiry) {
        $duration = $self->tick_count;
        $message  = 'Invalid tick count for tick expiry';
        # slightly different message for tick expiry.
        if ($min_duration != 0) {
            $message_to_client = localize('Number of ticks must be between [_1] and [_2]', $min_duration, $max_duration);
            $message_to_client_array = ['Number of ticks must be between [_1] and [_2]', $min_duration, $max_duration];
        }
    } elsif (not $self->expiry_daily) {
        $duration = $self->get_time_to_expiry({from => $self->date_start})->seconds;
        ($min_duration, $max_duration) = ($min_duration->seconds, $max_duration->seconds);
        $message = 'Intraday duration not acceptable';
    } else {
        my $calendar = $self->calendar;
        $duration = $calendar->trading_date_for($self->date_expiry)->days_between($calendar->trading_date_for($self->date_start));
        ($min_duration, $max_duration) = ($min_duration->days, $max_duration->days);
        $message = 'Daily duration is outside acceptable range';
    }

    if ($duration < $min_duration or $duration > $max_duration) {
        return {
            message => $message . " "
                . "[duration seconds: "
                . $duration . "] "
                . "[symbol: "
                . $self->underlying->symbol . "] "
                . "[code: "
                . $self->code . "]",
            message_to_client       => $message_to_client,
            message_to_client_array => $message_to_client_array,
        };
    }

    return;
}

sub _validate_volsurface {
    my $self = shift;

    my $volsurface        = $self->volsurface;
    my $now               = $self->date_pricing;
    my $message_to_client = localize('Trading is suspended due to missing market data.');
    my $surface_age       = ($now->epoch - $volsurface->recorded_date->epoch) / 3600;

    if ($volsurface->validation_error) {
        return {
            message           => "Volsurface has smile flags [symbol: " . $self->underlying->symbol . "]",
            message_to_client => $message_to_client,
        };
    }

    my $exceeded;
    if (    $self->market->name eq 'forex'
        and not $self->priced_with_intraday_model
        and $self->timeindays->amount < 4
        and not $self->is_atm_bet
        and $surface_age > 6)
    {
        $exceeded = '6h';
    } elsif ($self->market->name eq 'indices' and $surface_age > 24 and not $self->is_atm_bet) {
        $exceeded = '24h';
    } elsif ($volsurface->recorded_date->days_between($self->calendar->trade_date_before($now)) < 0) {
        # will discuss if this can be removed.
        $exceeded = 'different day';
    }

    if ($exceeded) {
        return {
            message => 'volsurface too old '
                . "[symbol: "
                . $self->underlying->symbol . "] "
                . "[age: "
                . $surface_age . "h] "
                . "[max: "
                . $exceeded . "]",
            message_to_client => $message_to_client,
        };
    }

    if ($volsurface->type eq 'moneyness' and my $current_spot = $self->current_spot) {
        if (abs($volsurface->spot_reference - $current_spot) / $current_spot * 100 > 5) {
            return {
                message => 'spot too far from surface reference '
                    . "[symbol: "
                    . $self->underlying->symbol . "] "
                    . "[spot: "
                    . $current_spot . "] "
                    . "[surface reference: "
                    . $volsurface->spot_reference . "]",
                message_to_client => $message_to_client,
            };
        }
    }

    return;
}

has primary_validation_error => (
    is       => 'rw',
    init_arg => undef,
);

sub confirm_validity {
    my $self = shift;

    # if there's initialization error, we will not proceed anyway.
    return 0 if $self->primary_validation_error;

    # Add any new validation methods here.
    # Looking them up can be too slow for pricing speed constraints.
    # This is the default list of validations.
    my @validation_methods = qw(_validate_input_parameters _validate_offerings);
    push @validation_methods, qw(_validate_trading_times _validate_start_and_expiry_date) unless $self->underlying->always_available;
    push @validation_methods, qw( _validate_lifetime _validate_barrier _validate_feed validate_price);
    push @validation_methods, '_validate_volsurface'                                      unless $self->volsurface->type eq 'flat';

    foreach my $method (@validation_methods) {
        if (my $err = $self->$method) {
            $self->add_error($err);
        }
        return 0 if ($self->primary_validation_error);
    }

    return 1;
}

sub add_error {
    my ($self, $err) = @_;
    $err->{set_by} = __PACKAGE__;
    $self->primary_validation_error(MooseX::Role::Validatable::Error->new(%$err));
    return;
}

has is_sold => (
    is      => 'ro',
    isa     => 'Bool',
    default => 0
);

has [qw(risk_profile)] => (
    is         => 'ro',
    lazy_build => 1,
);

sub _build_risk_profile {
    my $self = shift;

    return BOM::Product::RiskProfile->new(
        underlying        => $self->underlying,
        contract_category => $self->category_code,
        expiry_type       => $self->expiry_type,
        start_type        => $self->start_type,
        currency          => $self->currency,
        barrier_category  => $self->barrier_category,
    );
}

# Don't mind me, I just need to make sure my attibutes are available.
with 'BOM::Product::Role::Reportable';

no Moose;

__PACKAGE__->meta->make_immutable;

1;<|MERGE_RESOLUTION|>--- conflicted
+++ resolved
@@ -13,7 +13,6 @@
 use List::MoreUtils qw(none all);
 use Scalar::Util qw(looks_like_number);
 use BOM::Product::RiskProfile;
-use Machine::Epsilon;
 
 use BOM::Market::UnderlyingDB;
 use Math::Util::CalculatedValue::Validatable;
@@ -1104,121 +1103,8 @@
     return $self->price_calculator->payout;
 }
 
-<<<<<<< HEAD
 sub commission_multiplier {
     return shift->price_calculator->commission_multiplier(@_);
-=======
-has commission_min_std => (
-    is      => 'ro',
-    lazy    => 1,
-    builder => '_build_commission_min_std',
-);
-
-sub _build_commission_min_std {
-    my $self = shift;
-
-    # This looks hacky but currently there's not enough justification to have child classes for each landing company.
-    # For japan, we can't have progressively higher commission as per FFAJ, infact they
-    # want all prices to be an exact multiple (so 52.55 for 100 payout,
-    # 525.5 for 1000 and 5255 for 10000 payout etc.)
-    # We would only increase the commission when payout > 100,000 yen. Having 50,001 is too much. So adding an
-    # epsilon here to make it work.
-    #
-    # For everything else, we will increase commission at 1,000 of the respective currency.
-    return $self->currency eq 'JPY' ? 50000 + machine_epsilon() : 500;
-}
-
-has commission_max_std => (
-    is      => 'ro',
-    lazy    => 1,
-    builder => '_build_commission_max_std',
-);
-
-sub _build_commission_max_std {
-    my $self = shift;
-
-    # For japan, we change 2 x base_commission if the payout exceeds 5,000,000 yen.
-    # For everything else, we change 2 x base_commission if the payout exceeds 50,000 of the respective currency.
-    return $self->currency eq 'JPY' ? 2500000 : 25000;
-}
-
-has commission_slope => (
-    is      => 'ro',
-    lazy    => 1,
-    builder => '_build_commission_slope',
-);
-
-sub _build_commission_slope {
-    my $self = shift;
-
-    return ($self->commission_max_multiplier - $self->commission_base_multiplier) / ($self->commission_max_std - $self->commission_min_std);
-}
-
-sub commission_multiplier {
-    my ($self, $payout) = @_;
-
-    my $theo_probability = $self->theo_probability->amount;
-    my $std = $payout * sqrt($theo_probability * (1 - $theo_probability));
-
-    return $self->commission_base_multiplier if $std <= $self->commission_min_std;
-    return $self->commission_max_multiplier  if $std >= $self->commission_max_std;
-
-    my $slope      = $self->commission_slope;
-    my $multiplier = ($std - $self->commission_min_std) * $slope + 1;
-
-    return $multiplier;
-}
-
-has commission_from_stake => (
-    is         => 'ro',
-    lazy_build => 1,
-);
-
-sub _build_commission_from_stake {
-    my $self = shift;
-
-    my $theo_probability    = $self->theo_probability->amount;
-    my $ask_price           = $self->ask_price;
-    my $base_commission     = $self->base_commission;
-    my $app_commission      = $self->app_markup->amount;
-    my $combined_commission = $base_commission + $app_commission;
-
-    # payout calculated with base commission.
-    my $initial_payout = $self->_calculate_payout($combined_commission);
-    if ($self->commission_multiplier($initial_payout) == $self->commission_base_multiplier) {
-        # a minimum of 2 cents please, payout could be zero.
-        my $minimum_commission = $initial_payout ? 0.02 / $initial_payout : 0.02;
-        return max($minimum_commission, $combined_commission);
-    }
-
-    # payout calculated with 2 times base commission.
-    $combined_commission = $base_commission * 2 + $app_commission;
-    $initial_payout      = $self->_calculate_payout($combined_commission);
-    if ($self->commission_multiplier($initial_payout) == $self->commission_max_multiplier) {
-        return $combined_commission;
-    }
-
-    my $_a = $base_commission * $self->commission_slope * sqrt($theo_probability * (1 - $theo_probability));
-    $_a = machine_epsilon() if $_a == 0;    # prevents illegal division by zero error.
-    my $_b = ($theo_probability + $base_commission - $base_commission * $self->commission_min_std * $self->commission_slope) + $app_commission;
-    my $_c = -$ask_price;
-
-    # sets it to zero first.
-    $initial_payout = 0;
-    # We solve for payout as a quadratic function.
-    for my $w (1, -1) {
-        my $estimated_payout = (-$_b + $w * sqrt($_b**2 - 4 * $_a * $_c)) / (2 * $_a);
-        if ($estimated_payout > 0) {
-            $initial_payout = $estimated_payout;
-            last;
-        }
-    }
-
-    # die if we could not get a positive payout value.
-    die 'Could not calculate a payout' unless $initial_payout;
-
-    return $base_commission * $self->commission_multiplier($initial_payout) + $app_commission;
->>>>>>> fcf83c15
 }
 
 sub _build_theo_probability {
