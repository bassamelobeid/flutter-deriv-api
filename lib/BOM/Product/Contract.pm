--- conflicted
+++ resolved
@@ -1089,7 +1089,6 @@
             $self->missing_market_data(1) if not $hold_for_exit_tick;
             $self->add_error($ref);
         }
-<<<<<<< HEAD
     } elsif ($self->is_expired) {
         $self->add_error({
 
@@ -1098,9 +1097,6 @@
         });
 
     } elsif (not $self->opposite_contract->is_valid_to_buy) {
-=======
-    } elsif (not $self->is_expired and not $self->opposite_contract->is_valid_to_buy($args)) {
->>>>>>> 6204f4a2
         # Their errors are our errors, now!
         $self->add_error($self->opposite_contract->primary_validation_error);
     }
