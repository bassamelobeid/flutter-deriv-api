package BOM::Product::Contract;

use strict;
use warnings;

=head1 NAME

BOM::Product::Contract - represents a contract object for a single bet

=head1 SYNOPSIS

    use feature qw(say);
    use BOM::Product::ContractFactory qw(produce_contract);
    # Create a simple contract
    my $contract = produce_contract({
        bet_type => 'CALLE',
        duration => '5t',
    });
    # Show the current prices (as of now, since an explicit pricing date is not provided)
    say "Bid for CALLE:  " . $contract->bid_price;
    say "Ask for CALLE:  " . $contract->ask_price;
    # Get the contract with the opposite bet type, in this case a PUT
    my $opposite = $contract->opposite_contract;
    say "Bid for PUT:    " . $opposite->bid_price;
    say "Ask for PUT:    " . $opposite->ask_price;

=head1 DESCRIPTION

This class is the base definition for all our contract types. It provides behaviour common to all contracts,
and defines the standard API for interacting with those contracts.

=cut

use Moose;
extends 'Finance::Contract';

require UNIVERSAL::require;

use MooseX::Role::Validatable::Error;
use Time::HiRes qw(time);
use List::Util qw(min max first);
use Scalar::Util qw(looks_like_number);
use Math::Util::CalculatedValue::Validatable;
use Date::Utility;
use Format::Util::Numbers qw(to_monetary_number_format roundnear);
use Time::Duration::Concise;

use Quant::Framework;
use Quant::Framework::VolSurface::Utils;
use Quant::Framework::EconomicEventCalendar;
use Postgres::FeedDB::Spot::Tick;
use Price::Calculator;
use LandingCompany::Offerings qw(get_contract_specifics);

use BOM::Platform::Chronicle;
use BOM::MarketData::Types;
use BOM::MarketData::Fetcher::VolSurface;
use BOM::Platform::RiskProfile;
use BOM::Product::Types;
use BOM::Product::ContractValidator;
use BOM::Product::ContractPricer;
use BOM::Product::Static;

# require Pricing:: modules to avoid circular dependency problems.
UNITCHECK {
    use BOM::Product::Pricing::Engine::Intraday::Forex;
    use BOM::Product::Pricing::Engine::Intraday::Index;
    use BOM::Product::Pricing::Engine::VannaVolga::Calibrated;
    use BOM::Product::Pricing::Greeks::BlackScholes;
}

my $ERROR_MAPPING = BOM::Product::Static::get_error_mapping();

=head1 ATTRIBUTES - Construction

These are the parameters we expect to be passed when constructing a new contract.
These would be passed to L<BOM::Product::ContractFactory/produce_contract>.

=cut

=head2 underlying

The underlying asset, as a L<Finance::Asset::Underlying> instance.

=cut

has underlying => (
    is      => 'ro',
    isa     => 'underlying_object',
    coerce  => 1,
    handles => [qw(market pip_size)],
);

#overriding Financial::Contract fields
sub absolute_barrier_multiplier {
    my $self = shift;
    return $self->underlying->market->absolute_barrier_multiplier;
}

sub supplied_barrier_type {
    my $self = shift;
    return $self->high_barrier->supplied_type if $self->two_barriers;
    return $self->barrier->supplied_type;
}

=head1 ATTRIBUTES - Other

=cut

#expiry_daily - Does this bet expire at close of the exchange?
has is_intraday => (
    is         => 'ro',
    lazy_build => 1,
);

has value => (
    is       => 'rw',
    init_arg => undef,
    isa      => 'Num',
    default  => 0,
);

has [qw(entry_tick current_tick)] => (
    is         => 'ro',
    lazy_build => 1,
);

has current_spot => (
    is         => 'rw',
    isa        => 'Maybe[PositiveNum]',
    lazy_build => 1,
);

=head2 for_sale

Was this bet built using BOM-generated parameters, as opposed to user-supplied parameters?

Be sure, as this allows us to relax some checks. Don't relax too much, as this still came from a
user at some point.. and they are wily.

This will contain the shortcode of the original bet, if we built it from one.

=cut

has for_sale => (
    is      => 'ro',
    isa     => 'Bool',
    default => 0,
);

has build_parameters => (
    is  => 'ro',
    isa => 'HashRef',
    # Required until it goes away entirely.
    required => 1,
);

has trading_calendar => (
    is      => 'ro',
    lazy    => 1,
    builder => '_build_trading_calendar',
);

sub _build_trading_calendar {
    my $self = shift;

    my $for_date = $self->underlying->for_date;

    return Quant::Framework->new->trading_calendar(BOM::Platform::Chronicle::get_chronicle_reader($for_date), $for_date);
}

has [qw(opposite_contract opposite_contract_for_sale)] => (
    is         => 'ro',
    isa        => 'BOM::Product::Contract',
    lazy_build => 1
);

has tentative_events => (
    is         => 'ro',
    lazy_build => 1,
);

has is_sold => (
    is      => 'ro',
    isa     => 'Bool',
    default => 0
);

has is_valid_exit_tick => (
    is      => 'rw',
    isa     => 'Bool',
    default => 0
);

has risk_profile => (
    is         => 'ro',
    lazy_build => 1,
    init_arg   => undef,
);

# pricing_spot - The spot used in pricing.
has pricing_spot => (
    is         => 'ro',
    lazy_build => 1,
);

has exit_tick => (
    is         => 'ro',
    lazy_build => 1,
);

has primary_validation_error => (
    is       => 'rw',
    init_arg => undef,
);

has 'staking_limits' => (
    is         => 'ro',
    isa        => 'HashRef',
    lazy_build => 1,
);

has apply_market_inefficient_limit => (
    is         => 'ro',
    lazy_build => 1,
);

# We can't import the Factory directly as that goes circular.
# On the other hand, we want some extra info which only
# becomes available here. So, require the Factory to give us
# a coderef for how we make more of ourselves.
# This should also make it more annoying for people to call the
# constructor directly.. which we hope they will not do.
has _produce_contract_ref => (
    is       => 'ro',
    isa      => 'CodeRef',
    required => 1,
);

has _applicable_economic_events => (
    is      => 'ro',
    lazy    => 1,
    builder => '_build_applicable_economic_events',
);

has _basis_tick => (
    is         => 'ro',
    isa        => 'Postgres::FeedDB::Spot::Tick',
    lazy_build => 1,
    builder    => '_build_basis_tick',
);

# ATTRIBUTES - Internal

# Internal hashref of attributes that will be passed to the pricing engine.
has _pricing_args => (
    is         => 'ro',
    isa        => 'HashRef',
    lazy_build => 1,
);

=head1 METHODS - Boolean checks

=cut

=head2 is_after_expiry

This check if the contract already passes the expiry times

For tick expiry contract, there is no expiry time, so it will check again the exit tick
For other contracts, it will check the remaining time of the contract to expiry.

=cut

sub is_after_expiry {
    my $self = shift;

    if ($self->tick_expiry) {
        # We've expired if we have an exit tick...
        return 1 if $self->exit_tick;
        # ... or if we're past our predefined max contract duration for tick trades
        return 1 if $self->date_pricing->epoch - $self->date_start->epoch > $self->_max_tick_expiry_duration->seconds;
        # otherwise, we're still active
        return 0;
    }

    # Delegate to the same method in L<Finance::Contract>
    return $self->next::method;
}

=head2 is_after_settlement

This check if the contract already passes the settlement time

For tick expiry contract, it can expires when a certain number of ticks is received or it already passes the max_tick_expiry_duration.
For other contracts, it can expires when current time has past a pre-determined settelement time.

=cut

sub is_after_settlement {
    my $self = shift;

    if ($self->tick_expiry) {
        return 1
            if ($self->exit_tick || ($self->date_pricing->epoch - $self->date_start->epoch > $self->_max_tick_expiry_duration->seconds));
    } else {
        return 1 if $self->get_time_to_settlement->seconds == 0;
    }

    return 0;
}

=head2 is_expired

Returns true if this contract is expired.

It is expired only if it passes the expiry time time and has valid exit tick.

=cut

sub is_expired { die "Calling ->is_expired on a ::Contract instance" }

=head2 is_legacy

True for obsolete contract types, see L<BOM::Product::Contract::Invalid>.

=cut

sub is_legacy { return 0 }

=head2 is_settleable

Returns true if the contract is settleable.

To be able to settle, it need pass the settlement time and has valid exit tick

=cut

sub is_settleable { die "Calling ->is_settleable on a ::Contract instance" }

sub may_settle_automatically {
    my $self = shift;

    # For now, only trigger this condition when the bet is past expiry.
    return (not $self->get_time_to_settlement->seconds and not $self->is_valid_to_sell) ? 0 : 1;
}

=head1 METHODS - Other

=cut

=head2 code

Alias for L</bet_type>.

TODO should be removed.

=cut

sub code { return shift->bet_type; }

=head2 debug_information

Pricing engine internal debug information hashref.

=cut

sub debug_information {
    my $self = shift;

    return $self->pricing_engine->can('debug_info') ? $self->pricing_engine->debug_info : {};
}

=head2 entry_spot

The entry spot price of the contract.

=cut

sub entry_spot {
    my $self = shift;

    my $entry_tick = $self->entry_tick or return undef;
    return $self->entry_tick->quote;
}

=head2 entry_spot_epoch

The entry spot epoch of the contract.

=cut

sub entry_spot_epoch {
    my $self = shift;

    my $entry_tick = $self->entry_tick or return undef;
    return $self->entry_tick->epoch;
}

=head2 expiry_type

The expiry type of a contract (daily, tick or intraday).

=cut

sub expiry_type {
    my $self = shift;

    return ($self->tick_expiry) ? 'tick' : ($self->expiry_daily) ? 'daily' : 'intraday';
}

=head2 expiry_daily

Returns true if this is not an intraday contract.

=cut

sub expiry_daily {
    my $self = shift;
    return $self->is_intraday ? 0 : 1;
}

=head2 date_settlement

When the contract was settled (can be C<undef>).

=cut

sub date_settlement {
    my $self     = shift;
    my $end_date = $self->date_expiry;
    my $exchange = $self->underlying->exchange;

    my $date_settlement = $end_date;    # Usually we settle when we expire.
    if ($self->expiry_daily and $self->trading_calendar->trades_on($exchange, $end_date)) {
        $date_settlement = $self->trading_calendar->settlement_on($exchange, $end_date);
    }

    return $date_settlement;
}

=head2 get_time_to_settlement

Like get_time_to_expiry, but for settlement time rather than expiry.

=cut

sub get_time_to_settlement {
    my ($self, $attributes) = @_;

    $attributes->{to} = $self->date_settlement;

    my $time = $self->_date_pricing_milliseconds // $self->date_pricing->epoch;
    my $zero_duration = Time::Duration::Concise->new(
        interval => 0,
    );
    return ($time >= $self->date_settlement->epoch and $self->expiry_daily) ? $zero_duration : $self->_get_time_to_end($attributes);
}

=head2 longcode

Returns the longcode for this contract.

May throw an exception if an invalid expiry type is requested for this contract type.

=cut

sub longcode {
    my $self = shift;

    # When we are building the longcode, we should always take the date_start to date_expiry as duration.
    # Don't use $self->expiry_type because that's use to price a contract at effective_start time.
    my $forward_starting_contract = ($self->starts_as_forward_starting or $self->is_forward_starting);
    my $expiry_type = $self->tick_expiry ? 'tick' : $self->_check_is_intraday($self->date_start) == 0 ? 'daily' : 'intraday';
    $expiry_type .= '_fixed_expiry' if $expiry_type eq 'intraday' and not $forward_starting_contract and $self->fixed_expiry;
    my $description = $self->localizable_description->{$expiry_type} // die "Unknown expiry_type $expiry_type for " . ref($self);
    my @longcode = ($description, $self->currency, to_monetary_number_format($self->payout), $self->underlying->display_name);

    my ($when_end, $when_start, $generic_mapping) = ([], [], BOM::Product::Static::get_generic_mapping());
    if ($expiry_type eq 'intraday_fixed_expiry') {
        $when_end = [$self->date_expiry->datetime . ' GMT'];
    } elsif ($expiry_type eq 'intraday') {
        $when_end = [$self->get_time_to_expiry({from => $self->date_start})->as_string];
        $when_start = ($forward_starting_contract) ? [$self->date_start->db_timestamp . ' GMT'] : [$generic_mapping->{contract_start_time}];
    } elsif ($expiry_type eq 'daily') {
        my $close = $self->trading_calendar->closing_on($self->underlying->exchange, $self->date_expiry);
        if ($close and $close->epoch != $self->date_expiry->epoch) {
            $when_end = [$self->date_expiry->datetime . ' GMT'];
        } else {
            $when_end = [$generic_mapping->{close_on}, $self->date_expiry->date];
        }
    } elsif ($expiry_type eq 'tick') {
        $when_end   = [$self->tick_count];
        $when_start = [$generic_mapping->{first_tick}];
    }
    push @longcode, ($when_start, $when_end);

    if ($self->two_barriers) {
        push @longcode, ($self->high_barrier->display_text, $self->low_barrier->display_text);
    } elsif ($self->barrier) {
        push @longcode, $self->barrier->display_text;
    }

    return \@longcode;
}

=head2 allowed_slippage

Ratio of slippage we allow for this contract, where 0.01 is 1%.

=cut

sub allowed_slippage {
    my $self = shift;

    # our commission for volatility indices is 1.5% so we can let it slipped more than that.
    return 0.01 if $self->market->name eq 'volidx';
    return 0.0175;
}

# INTERNAL METHODS

#A TimeInterval which expresses the maximum time a tick trade may run, even if there are missing ticks in the middle.
sub _max_tick_expiry_duration {
    return Time::Duration::Concise->new(interval => '5m');
}

sub _offering_specifics {
    my $self = shift;

    return get_contract_specifics(
        BOM::Platform::Runtime->instance->get_offerings_config,
        {
            underlying_symbol => $self->underlying->symbol,
            barrier_category  => $self->barrier_category,
            expiry_type       => $self->expiry_type,
            start_type        => ($self->is_forward_starting ? 'forward' : 'spot'),
            contract_category => $self->category->code,
            ($self->can('landing_company') ? (landing_company => $self->landing_company) : ()),    # this is done for japan
        });
}

sub _check_is_intraday {
    my ($self, $date_start) = @_;
    my $date_expiry       = $self->date_expiry;
    my $contract_duration = $date_expiry->epoch - $date_start->epoch;

    return 0 if $contract_duration > 86400;

    my $trading_calendar = $self->trading_calendar;
    my $exchange         = $self->underlying->exchange;
    # for contract that start at the open of day and expire at the close of day (include early close) should be treated as daily contract
    my $closing = $trading_calendar->closing_on($exchange, $self->date_expiry);

    # An intraday if the market is close on expiry
    return 1 unless $closing;
    # daily trading seconds based on the market's trading hour
    my $daily_trading_seconds =
        $trading_calendar->closing_on($exchange, $date_expiry)->epoch - $trading_calendar->opening_on($exchange, $date_expiry)->epoch;
    return 0 if $closing->is_same_as($self->date_expiry) and $contract_duration >= $daily_trading_seconds;

    return 1;
}

sub _add_error {
    my ($self, $err) = @_;
    $err->{set_by} = __PACKAGE__;
    $self->primary_validation_error(MooseX::Role::Validatable::Error->new(%$err));
    return;
}

#== BUILDERS =====================

# The pricing, greek and markup engines need the same set of arguments,
# so we provide this helper function which pulls all the revelant bits out of the object and
# returns a nice HashRef for them.
sub _build__pricing_args {
    my $self = shift;

    my $start_date           = $self->date_pricing;
    my $barriers_for_pricing = $self->barriers_for_pricing;
    my $payouttime_code      = ($self->payouttime eq 'hit') ? 0 : 1;
    my $args                 = {
        spot            => $self->pricing_spot,
        r_rate          => $self->r_rate,
        t               => $self->timeinyears->amount,
        barrier1        => $barriers_for_pricing->{barrier1},
        barrier2        => $barriers_for_pricing->{barrier2},
        q_rate          => $self->q_rate,
        iv              => $self->pricing_vol,
        discount_rate   => $self->discount_rate,
        mu              => $self->mu,
        payouttime_code => $payouttime_code,
    };

    if ($self->priced_with_intraday_model) {
        #order is important: long_term_prediction is being set in news_adjusted_pricing_vol calucalation
        $args->{iv_with_news}         = $self->news_adjusted_pricing_vol;
        $args->{long_term_prediction} = $self->long_term_prediction;
    }

    return $args;
}

sub _build_date_pricing {
    my $self = shift;
    my $time = Time::HiRes::time();
    $self->_date_pricing_milliseconds($time);
    my $now = Date::Utility->new($time);
    return ($self->has_pricing_new and $self->pricing_new)
        ? $self->date_start
        : $now;
}

sub _build_is_intraday {
    my $self = shift;

    return $self->_check_is_intraday($self->effective_start);

}

sub _build_basis_tick {
    my $self = shift;

    my $waiting_for_entry_tick = $ERROR_MAPPING->{EntryTickMissing};
    my $missing_market_data    = $ERROR_MAPPING->{MissingMarketData};
    my ($basis_tick, $potential_error);

    # basis_tick is only set to entry_tick when the contract has started.
    if ($self->pricing_new) {
        $basis_tick = $self->current_tick;
        $potential_error = $self->starts_as_forward_starting ? $waiting_for_entry_tick : $missing_market_data;
        warn "No basis tick for " . $self->underlying->symbol if ($potential_error eq $missing_market_data && !$basis_tick);
    } else {
        $basis_tick      = $self->entry_tick;
        $potential_error = $waiting_for_entry_tick;
    }

    # if there's no basis tick, don't die but catch the error.
    unless ($basis_tick) {
        $basis_tick = Postgres::FeedDB::Spot::Tick->new({
            # slope pricer will die with illegal division by zero error when we get the slope
            quote  => $self->underlying->pip_size * 2,
            epoch  => time,
            symbol => $self->underlying->symbol,
        });
        $self->_add_error({
            message           => "Waiting for entry tick [symbol: " . $self->underlying->symbol . "]",
            message_to_client => [$potential_error],
        });
    }

    return $basis_tick;
}

sub _build_current_spot {
    my $self = shift;

    my $spot = $self->current_tick or return undef;

    return $self->underlying->pipsized_value($spot->quote);
}

sub _build_current_tick {
    my $self = shift;

    return $self->underlying->spot_tick;
}

sub _build_opposite_contract_for_sale {
    my $self = shift;

    # Start by making a copy of the parameters we used to build this bet.
    my %opp_parameters = %{$self->build_parameters};
    # we still want to set for_sale for a forward_starting contracts
    $opp_parameters{for_sale} = 1;
    # delete traces of this contract were a forward starting contract before.
    delete $opp_parameters{starts_as_forward_starting};
    # duration could be set for an opposite contract from bad hash reference reused.
    delete $opp_parameters{duration};

    if (not $self->is_forward_starting) {
        if ($self->entry_tick) {
            foreach my $barrier ($self->two_barriers ? ('high_barrier', 'low_barrier') : ('barrier')) {
                if (defined $self->$barrier) {
                    $opp_parameters{$barrier} = $self->$barrier->as_absolute;
                    $opp_parameters{'supplied_' . $barrier} = $self->$barrier->as_absolute;
                }
            }
        }
        # We should be looking to move forward in time to a bet starting now.
        $opp_parameters{date_start}  = $self->date_pricing;
        $opp_parameters{pricing_new} = 1;
        # This should be removed in our callput ATM and non ATM minimum allowed duration is identical.
        # Currently, 'sell at market' button will appear when current spot == barrier when the duration
        # of the contract is less than the minimum duration of non ATM contract.
    }

    # Always switch out the bet type for the other side.
    $opp_parameters{'bet_type'} = $self->other_side_code;
    # Don't set the shortcode, as it will change between these.
    delete $opp_parameters{'shortcode'};
    # Save a round trip.. copy market data
    foreach my $vol_param (qw(volsurface fordom forqqq domqqq)) {
        $opp_parameters{$vol_param} = $self->$vol_param;
    }

    my $opp_contract = $self->_produce_contract_ref->(\%opp_parameters);

    if (my $role = $opp_parameters{role}) {
        $role->require;
        $role->meta->apply($opp_contract);
    }

    return $opp_contract;
}

sub _build_opposite_contract {
    my $self = shift;

    # Start by making a copy of the parameters we used to build this bet.
    my %opp_parameters = %{$self->build_parameters};
    # Always switch out the bet type for the other side.
    $opp_parameters{'bet_type'} = $self->other_side_code;
    # Don't set the shortcode, as it will change between these.
    delete $opp_parameters{'shortcode'};
    # Save a round trip.. copy market data
    foreach my $vol_param (qw(volsurface fordom forqqq domqqq)) {
        $opp_parameters{$vol_param} = $self->$vol_param;
    }

    # We have this concept in forward starting contract where a forward start contract is considered
    # pricing_new until it has started. So it kind of messed up here.
    $opp_parameters{current_tick} = $self->current_tick;
    my @to_override = qw(r_rate q_rate discount_rate pricing_vol pricing_spot mu);
    push @to_override, qw(news_adjusted_pricing_vol long_term_prediction) if $self->priced_with_intraday_model;
    $opp_parameters{$_} = $self->$_ for @to_override;
    $opp_parameters{pricing_new} = 1;

    my $opp_contract = $self->_produce_contract_ref->(\%opp_parameters);

    if (my $role = $opp_parameters{role}) {
        $role->require;
        $role->meta->apply($opp_contract);
    }

    return $opp_contract;
}

sub _build_payout {
    my ($self) = @_;

    $self->_set_price_calculator_params('payout');
    return $self->price_calculator->payout;
}

sub _build_entry_tick {
    my $self = shift;

    # entry tick if never defined if it is a newly priced contract.
    return if $self->pricing_new;
    my $entry_epoch = $self->date_start->epoch;
    return $self->underlying->tick_at($entry_epoch) if $self->starts_as_forward_starting;
    return $self->underlying->next_tick_after($entry_epoch);
}

sub _build_date_start {
    return Date::Utility->new;
}

sub _build_applicable_economic_events {
    my $self = shift;

    my $effective_start   = $self->effective_start;
    my $seconds_to_expiry = $self->get_time_to_expiry({from => $effective_start})->seconds;
    my $current_epoch     = $effective_start->epoch;
    # Go back and forward an hour to get all the tentative events.
    my $start = $current_epoch - $seconds_to_expiry - 3600;
    my $end   = $current_epoch + $seconds_to_expiry + 3600;

    return Quant::Framework::EconomicEventCalendar->new({
            chronicle_reader => BOM::Platform::Chronicle::get_chronicle_reader($self->underlying->for_date),
        }
        )->get_latest_events_for_period({
            from => Date::Utility->new($start),
            to   => Date::Utility->new($end)});
}

sub _build_tentative_events {
    my $self = shift;

    my %affected_currency = (
        $self->underlying->asset_symbol           => 1,
        $self->underlying->quoted_currency_symbol => 1,
    );
    return [grep { $_->{is_tentative} and $affected_currency{$_->{symbol}} } @{$self->_applicable_economic_events}];
}

sub _build_pricing_spot {
    my $self = shift;

    # always use current spot to price for sale or buy.
    my $initial_spot;
    if ($self->current_tick) {
        $initial_spot = $self->current_tick->quote;
    } else {
        # If we could not get the correct spot to price, we will take the latest available spot at pricing time.
        # This is to prevent undefined spot being passed to BlackScholes formula that causes the code to die!!
        $initial_spot = $self->underlying->tick_at($self->date_pricing->epoch, {allow_inconsistent => 1});
        $initial_spot //= $self->underlying->pip_size * 2;
        $self->_add_error({
            message => 'Undefined spot '
                . "[date pricing: "
                . $self->date_pricing->datetime . "] "
                . "[symbol: "
                . $self->underlying->symbol . "]",
            message_to_client => [$ERROR_MAPPING->{CannotProcessContract}],
        });
    }

    return $initial_spot;
}

sub _build_apply_market_inefficient_limit {
    my $self = shift;

    return $self->market_is_inefficient && $self->priced_with_intraday_model;
}

sub _build_staking_limits {
    my $self = shift;

    my $underlying = $self->underlying;
    my $curr       = $self->currency;

    my $static     = BOM::Platform::Config::quants;
    my $bet_limits = $static->{bet_limits};
    # NOTE: this evaluates only the contract-specific payout limit. There may be further
    # client-specific restrictions which are evaluated in B:P::Transaction.
    my $per_contract_payout_limit = $static->{risk_profile}{$self->risk_profile->get_risk_profile}{payout}{$self->currency};
    my @possible_payout_maxes = ($bet_limits->{maximum_payout}->{$curr}, $per_contract_payout_limit);
    push @possible_payout_maxes, $bet_limits->{inefficient_period_payout_max}->{$self->currency} if $self->apply_market_inefficient_limit;

    my $payout_max = min(grep { looks_like_number($_) } @possible_payout_maxes);
    my $payout_min =
        ($self->underlying->market->name eq 'volidx')
        ? $bet_limits->{min_payout}->{volidx}->{$curr}
        : $bet_limits->{min_payout}->{default}->{$curr};
    my $stake_min = ($self->for_sale) ? $payout_min / 20 : $payout_min / 2;

    my $message_to_client;
    if ($self->for_sale) {
        $message_to_client = [$ERROR_MAPPING->{MarketPricePayoutClose}];
    } else {
        $message_to_client =
            [$ERROR_MAPPING->{StakePayoutLimits}, to_monetary_number_format($stake_min), to_monetary_number_format($payout_max)];
    }

    return {
        min               => $stake_min,
        max               => $payout_max,
        message_to_client => $message_to_client,
    };
}

sub _build_exit_tick {
    my $self = shift;

    my $underlying = $self->underlying;
    my $exit_tick;
    if ($self->tick_expiry) {
        my $tick_number       = $self->ticks_to_expiry;
        my @ticks_since_start = @{
            $underlying->ticks_in_between_start_limit({
                    start_time => $self->date_start->epoch + 1,
                    limit      => $tick_number,
                })};
        # We wait for the n-th tick to settle tick expiry contract.
        # But the maximum waiting period is 5 minutes.
        if (@ticks_since_start == $tick_number) {
            $exit_tick = $ticks_since_start[-1];
            $self->date_expiry(Date::Utility->new($exit_tick->epoch));
            $self->is_valid_exit_tick(1);
        }
<<<<<<< HEAD
    } elsif ($self->is_after_expiry) {
        # For a daily contract or a contract expired at the close of trading, the valid exit tick should be the daily close else should be the tick at expiry date
        my $valid_exit_tick_at_expiry = (
                   $self->expiry_daily
                or $self->date_expiry->is_same_as($self->calendar->closing_on($self->date_expiry))
        ) ? $underlying->closing_tick_on($self->date_expiry->date) : $underlying->tick_at($self->date_expiry->epoch);

        # There are few scenarios where we still do not have valid exit tick as follow. In those case, we will use last available tick at the expiry time to determine the pre-settlement value but will not be settle based on that tick
        # 1) For long term contract, after expiry yet pass the settlement time, waiting for daily ohlc to be updated
        # 2) For short term contract, waiting for next tick to arrive after expiry to determine the valid exit tick at expiry
        if (not $valid_exit_tick_at_expiry) {
            $exit_tick = $underlying->tick_at($self->date_expiry->epoch, {allow_inconsistent => 1});
        } else {

            $exit_tick = $valid_exit_tick_at_expiry;
            $self->is_valid_exit_tick(1);
        }

=======
    } elsif ($self->is_after_expiry and not $self->is_after_settlement) {
        # After expiry and yet pass the settlement, use current tick at the date_expiry
        # to determine the pre-settlement value. It might diff with actual settlement value
        $exit_tick = $underlying->tick_at($self->date_expiry->epoch, {allow_inconsistent => 1});
    } elsif ($self->expiry_daily or $self->date_expiry->is_same_as($self->trading_calendar->closing_on($underlying->exchange, $self->date_expiry))) {
        # Expiration based on daily OHLC
        $exit_tick = $underlying->closing_tick_on($self->date_expiry->date);
    } else {
        $exit_tick = $underlying->tick_at($self->date_expiry->epoch);
>>>>>>> 95a2c0df
    }

    if ($self->entry_tick and $exit_tick) {
        my ($entry_tick_date, $exit_tick_date) = map { Date::Utility->new($_) } ($self->entry_tick->epoch, $exit_tick->epoch);
        if (    not $self->expiry_daily
            and $underlying->intradays_must_be_same_day
            and $self->trading_calendar->trading_days_between($underlying->exchange, $entry_tick_date, $exit_tick_date))
        {
            $self->_add_error({
                message => 'Exit tick date differs from entry tick date on intraday '
                    . "[symbol: "
                    . $underlying->symbol . "] "
                    . "[start: "
                    . $exit_tick_date->datetime . "] "
                    . "[expiry: "
                    . $entry_tick_date->datetime . "]",
                message_to_client => [$ERROR_MAPPING->{CrossMarketIntraday}],
            });
        }
    }

    return $exit_tick;
}

sub _build_risk_profile {
    my $self = shift;

    return BOM::Platform::RiskProfile->new(
        contract_category              => $self->category_code,
        expiry_type                    => $self->expiry_type,
        start_type                     => ($self->is_forward_starting ? 'forward' : 'spot'),
        currency                       => $self->currency,
        barrier_category               => $self->barrier_category,
        symbol                         => $self->underlying->symbol,
        market_name                    => $self->underlying->market->name,
        submarket_name                 => $self->underlying->submarket->name,
        underlying_risk_profile        => $self->underlying->risk_profile,
        underlying_risk_profile_setter => $self->underlying->risk_profile_setter,
    );
}

=head2 extra_info

get the extra pricing information of the contract. Is it necessary for Japan but let's do it for everyone.

->extra_info('string'); # returns a string of information separated by underscore
->extra_info('arrayref'); # returns an array reference of information

=cut

sub extra_info {
    my ($self, $as_type) = @_;

    die 'Supports \'string\' or \'arrayref\' type only' if (not($as_type eq 'string' or $as_type eq 'arrayref'));

    # We have these keys save in data_collection.quants_bet_variables.
    # Not going to change it for backward compatibility.
    my %mapper = (
        high_barrier_vol => 'iv',
        low_barrier_vol  => 'iv_2',
        pricing_vol      => 'iv',
    );
    my @extra = ([pricing_spot => $self->pricing_spot]);
    if ($self->priced_with_intraday_model) {
        push @extra, (map { [($mapper{$_} // $_) => $self->$_] } qw(pricing_vol news_adjusted_pricing_vol long_term_prediction));
    } elsif ($self->pricing_vol_for_two_barriers) {
        push @extra, (map { [($mapper{$_} // $_) => $self->pricing_vol_for_two_barriers->{$_}] } qw(high_barrier_vol low_barrier_vol));
    } else {
        push @extra, [iv => $self->pricing_vol];
    }

    if ($as_type eq 'string') {
        my $string = join '_', map { $_->[1] } @extra;
        return $string;
    }

    return \@extra;
}

sub pricing_details {
    my ($self, $action) = @_;
    # IV is the pricing vol (high barrier vol if it is double barrier contract), iv_2 is the low barrier vol.
    my $iv   = $self->pricing_vol;
    my $iv_2 = 0;

    if ($self->pricing_vol_for_two_barriers) {
        $iv   = $self->pricing_vol_for_two_barriers->{high_barrier_vol};
        $iv_2 = $self->pricing_vol_for_two_barriers->{low_barrier_vol};
    }

    # This way the order of the fields is well-defined.
    my @comment_fields = map { defined $_->[1] ? @$_ : (); } (
        [theo  => $self->theo_price],
        [iv    => $iv],
        [iv_2  => $iv_2],
        [win   => $self->payout],
        [div   => $self->q_rate],
        [int   => $self->r_rate],
        [delta => $self->delta],
        [gamma => $self->gamma],
        [vega  => $self->vega],
        [theta => $self->theta],
        [vanna => $self->vanna],
        [volga => $self->volga],
        [spot  => $self->current_spot],
        @{$self->extra_info('arrayref')},
    );

    my $tick;
    if ($action eq 'sell') {
        # current tick is lazy, even though the realtime cache might have changed during the course of the transaction.
        $tick = $self->current_tick;
    } elsif ($action eq 'autosell_expired_contract') {
        $tick = ($self->is_path_dependent and $self->hit_tick) ? $self->hit_tick : $self->exit_tick;
    }

    if ($tick) {
        push @comment_fields, (exit_spot       => $tick->quote);
        push @comment_fields, (exit_spot_epoch => $tick->epoch);
        if ($self->two_barriers) {
            push @comment_fields, (high_barrier => $self->high_barrier->as_absolute) if $self->high_barrier;
            push @comment_fields, (low_barrier  => $self->low_barrier->as_absolute)  if $self->low_barrier;
        } else {
            push @comment_fields, (barrier => $self->barrier->as_absolute) if $self->barrier;
        }
    }

    my $news_factor = $self->ask_probability->peek('news_factor');
    if ($news_factor) {
        push @comment_fields, news_fct => $news_factor->amount;
        my $news_impact = $news_factor->peek('news_impact');
        push @comment_fields, news_impact => $news_impact->amount if $news_impact;
    }

    if ($self->entry_spot) {
        push @comment_fields, (entry_spot       => $self->entry_spot);
        push @comment_fields, (entry_spot_epoch => $self->entry_spot_epoch);
    }

    return \@comment_fields;
}

# Don't mind me, I just need to make sure my attibutes are available.
with 'BOM::Product::Role::Reportable';

no Moose;
__PACKAGE__->meta->make_immutable;

1;<|MERGE_RESOLUTION|>--- conflicted
+++ resolved
@@ -882,7 +882,6 @@
             $self->date_expiry(Date::Utility->new($exit_tick->epoch));
             $self->is_valid_exit_tick(1);
         }
-<<<<<<< HEAD
     } elsif ($self->is_after_expiry) {
         # For a daily contract or a contract expired at the close of trading, the valid exit tick should be the daily close else should be the tick at expiry date
         my $valid_exit_tick_at_expiry = (
@@ -900,18 +899,6 @@
             $exit_tick = $valid_exit_tick_at_expiry;
             $self->is_valid_exit_tick(1);
         }
-
-=======
-    } elsif ($self->is_after_expiry and not $self->is_after_settlement) {
-        # After expiry and yet pass the settlement, use current tick at the date_expiry
-        # to determine the pre-settlement value. It might diff with actual settlement value
-        $exit_tick = $underlying->tick_at($self->date_expiry->epoch, {allow_inconsistent => 1});
-    } elsif ($self->expiry_daily or $self->date_expiry->is_same_as($self->trading_calendar->closing_on($underlying->exchange, $self->date_expiry))) {
-        # Expiration based on daily OHLC
-        $exit_tick = $underlying->closing_tick_on($self->date_expiry->date);
-    } else {
-        $exit_tick = $underlying->tick_at($self->date_expiry->epoch);
->>>>>>> 95a2c0df
     }
 
     if ($self->entry_tick and $exit_tick) {
