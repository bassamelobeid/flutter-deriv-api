package BOM::Product::Contract;

use Moose;

# very bad name, not sure why it needs to be
# attached to Validatable.
use MooseX::Role::Validatable::Error;
use Math::Function::Interpolator;
use Quant::Framework::Currency;
use BOM::Product::Contract::Category;
use Time::HiRes qw(time);
use List::Util qw(min max first);
use List::MoreUtils qw(none all);
use Scalar::Util qw(looks_like_number);
use BOM::Product::RiskProfile;

use BOM::Market::UnderlyingDB;
use Math::Util::CalculatedValue::Validatable;
use Date::Utility;
use BOM::Market::Underlying;
use BOM::Market::Data::Tick;
use Quant::Framework::CorrelationMatrix;
use Format::Util::Numbers qw(to_monetary_number_format roundnear);
use Time::Duration::Concise;
use BOM::Product::Types;
use Quant::Framework::VolSurface::Utils;
use BOM::Platform::Context qw(request localize);
use BOM::MarketData::VolSurface::Empirical;
use BOM::MarketData::Fetcher::VolSurface;
use Quant::Framework::EconomicEventCalendar;
use BOM::Product::Offerings qw( get_contract_specifics get_offerings_flyby);
use BOM::Platform::Static::Config;
use BOM::System::Chronicle;

# require Pricing:: modules to avoid circular dependency problems.
require BOM::Product::Pricing::Engine::Intraday::Forex;
require BOM::Product::Pricing::Engine::Intraday::Index;
require BOM::Product::Pricing::Engine::VannaVolga::Calibrated;
require Pricing::Engine::EuropeanDigitalSlope;
require Pricing::Engine::TickExpiry;
require BOM::Product::Pricing::Greeks::BlackScholes;

sub is_spread { return 0 }
sub is_legacy { return 0 }

has [qw(id pricing_code display_name sentiment other_side_code payout_type payouttime)] => (
    is      => 'ro',
    default => undef,
);

has [qw(long_term_prediction)] => (
    is      => 'rw',
    default => undef,
);

has is_expired => (
    is         => 'ro',
    lazy_build => 1,
);

has missing_market_data => (
    is      => 'rw',
    isa     => 'Bool',
    default => 0
);

has category => (
    is      => 'ro',
    isa     => 'bom_contract_category',
    coerce  => 1,
    handles => [qw(supported_expiries supported_start_types is_path_dependent allow_forward_starting two_barriers)],
);

has category_code => (
    is         => 'ro',
    lazy_build => 1,
);

sub _build_category_code {
    my $self = shift;
    return $self->category->code;
}

has ticks_to_expiry => (
    is         => 'ro',
    lazy_build => 1,
);

sub _build_ticks_to_expiry {
    return shift->tick_count + 1;
}

# This is needed to determine if a contract is newly priced
# or it is repriced from an existing contract.
# Milliseconds matters since UI is reacting much faster now.
has _date_pricing_milliseconds => (
    is => 'rw',
);

has [qw(date_start date_settlement date_pricing effective_start)] => (
    is         => 'ro',
    isa        => 'bom_date_object',
    lazy_build => 1,
    coerce     => 1,
);

sub _build_date_start {
    return Date::Utility->new;
}

# user supplied duration
has duration => (is => 'ro');

sub _build_date_pricing {
    my $self = shift;
    my $time = Time::HiRes::time();
    $self->_date_pricing_milliseconds($time);
    my $now = Date::Utility->new($time);

    return ($self->has_pricing_new and $self->pricing_new)
        ? $self->date_start
        : $now;
}

has date_expiry => (
    is       => 'rw',
    isa      => 'bom_date_object',
    coerce   => 1,
    required => 1,
);

#backtest - Enable optimizations for speedier back testing.  Not suitable for production.
#tick_expiry - A boolean that indicates if a contract expires after a pre-specified number of ticks.

has [qw(backtest tick_expiry)] => (
    is      => 'ro',
    default => 0,
);

has basis_tick => (
    is         => 'ro',
    isa        => 'BOM::Market::Data::Tick',
    lazy_build => 1,
);

sub _build_basis_tick {
    my $self = shift;

    my ($basis_tick, $potential_error);

    if (not $self->pricing_new and not $self->is_forward_starting) {
        $basis_tick      = $self->entry_tick;
        $potential_error = localize('Waiting for entry tick.');
    } else {
        $basis_tick      = $self->current_tick;
        $potential_error = localize('Trading on this market is suspended due to missing market data.');
    }

    # if there's no basis tick, don't die but catch the error.
    unless ($basis_tick) {
        $basis_tick = BOM::Market::Data::Tick->new({
            # slope pricer will die with illegal division by zero error when we get the slope
            quote  => $self->underlying->pip_size * 2,
            epoch  => 1,
            symbol => $self->underlying->symbol,
        });
        $self->add_error({
            message           => "Waiting for entry tick [symbol: " . $self->underlying->symbol . "]",
            message_to_client => $potential_error,
        });
    }

    return $basis_tick;
}

has starts_as_forward_starting => (
    is      => 'ro',
    default => 0,
);

#expiry_daily - Does this bet expire at close of the exchange?
has [qw( is_atm_bet expiry_daily is_intraday expiry_type start_type payouttime_code translated_display_name is_forward_starting permitted_expiries)]
    => (
    is         => 'ro',
    lazy_build => 1,
    );

sub _build_is_atm_bet {
    my $self = shift;

    # If more euro_atm options are added, use something like Offerings to replace static 'callput'
    return ($self->category->code eq 'callput' and defined $self->barrier and $self->barrier->pip_difference == 0) ? 1 : 0;
}

sub _build_expiry_daily {
    my $self = shift;
    return $self->is_intraday ? 0 : 1;
}

sub _build_is_intraday {
    my $self              = shift;
    my $contract_duration = $self->date_expiry->epoch - $self->effective_start->epoch;
    return ($contract_duration <= 86400) ? 1 : 0;
}

sub _build_expiry_type {
    my $self = shift;

    return ($self->tick_expiry) ? 'tick' : ($self->expiry_daily) ? 'daily' : 'intraday';
}

sub _build_start_type {
    my $self = shift;
    return $self->is_forward_starting ? 'forward' : 'spot';
}

sub _build_payouttime_code {
    my $self = shift;

    return ($self->payouttime eq 'hit') ? 0 : 1;
}

sub _build_translated_display_name {
    my $self = shift;

    return unless ($self->display_name);
    return localize($self->display_name);
}

sub _build_is_forward_starting {
    my $self = shift;
    return ($self->allow_forward_starting and $self->date_pricing->is_before($self->date_start)) ? 1 : 0;
}

sub _build_permitted_expiries {
    my $self = shift;

    my $expiries_ref = $self->offering_specifics->{permitted};
    return $expiries_ref;
}

has [qw( pricing_engine_name )] => (
    is         => 'rw',
    isa        => 'Str',
    lazy_build => 1,
);

has pricing_engine => (
    is         => 'ro',
    lazy_build => 1,
);

has greek_engine => (
    is         => 'ro',
    isa        => 'BOM::Product::Pricing::Greeks',
    lazy_build => 1,
    handles    => [qw(delta vega theta gamma vanna volga)],
);

# We can't import the Factory directly as that goes circular.
# On the other hand, we want some extra info which only
# becomes available here. So, require the Factory to give us
# a coderef for how we make more of ourselves.
# This should also make it more annoying for people to call the
# constructor directly.. which we hope they will not do.
has _produce_contract_ref => (
    is       => 'ro',
    isa      => 'CodeRef',
    required => 1,
);

has currency => (
    is       => 'ro',
    isa      => 'Str',
    required => 1,
);

has [qw( longcode shortcode )] => (
    is         => 'ro',
    isa        => 'Str',
    lazy_build => 1,
);

has payout => (
    is         => 'ro',
    isa        => 'Num',
    lazy_build => 1,
);

has value => (
    is      => 'rw',
    isa     => 'Num',
    default => 0,
);

has [
    qw(q_rate
        r_rate
        pricing_mu
        )
    ] => (
    is         => 'rw',
    lazy_build => 1,
    );

has [qw(entry_tick current_tick)] => (
    is         => 'ro',
    lazy_build => 1,
);

has [
    qw( bid_price
        theo_price
        bs_price
        )
    ] => (
    is         => 'ro',
    init_arg   => undef,
    lazy_build => 1,
    );

has ask_price => (
    is         => 'ro',
    lazy_build => 1,
);

has [
    qw(vol_at_strike
        entry_spot
        current_spot)
    ] => (
    is         => 'rw',
    isa        => 'Maybe[PositiveNum]',
    lazy_build => 1,
    );

#prediction (for tick trades) is what client predicted would happen
#tick_count is for tick trades

has [qw(prediction tick_count)] => (
    is  => 'ro',
    isa => 'Maybe[Num]',
);

# pricing_new - Do we believe this to be a new unsold bet starting now (or later)?

has [qw(
        pricing_new
        )
    ] => (
    is         => 'ro',
    isa        => 'Bool',
    lazy_build => 1,
    );

=item for_sale

Was this bet built using BOM-generated parameters, as opposed to user-supplied parameters?

Be sure, as this allows us to relax some checks. Don't relax too much, as this still came from a
user at some point.. and they are wily.

This will contain the shortcode of the original bet, if we built it from one.

=cut

has for_sale => (
    is      => 'ro',
    isa     => 'Bool',
    default => 0,
);

=item max_tick_expiry_duration

A TimeInterval which expresses the maximum time a tick trade may run, even if there are missing ticks in the middle.

=cut

has max_tick_expiry_duration => (
    is      => 'ro',
    isa     => 'bom_time_interval',
    default => '5m',
    coerce  => 1,
);

has [qw(pricing_args)] => (
    is         => 'ro',
    isa        => 'HashRef',
    lazy_build => 1,
);

has build_parameters => (
    is  => 'ro',
    isa => 'HashRef',
    # Required until it goes away entirely.
    required => 1,
);

has empirical_volsurface => (
    is         => 'ro',
    lazy_build => 1,
);

has [qw(volsurface)] => (
    is         => 'rw',
    isa        => 'Quant::Framework::VolSurface',
    lazy_build => 1,
);

# discounted_probability - The discounted total probability, given the time value of the money at stake.
# timeindays/timeinyears - note that for FX contracts of >=1 duration, these values will follow the market convention of integer days
has [qw(
        ask_probability
        theo_probability
        bid_probability
        discounted_probability
        bs_probability
        timeinyears
        timeindays
        )
    ] => (
    is         => 'ro',
    isa        => 'Math::Util::CalculatedValue::Validatable',
    lazy_build => 1,
    );

#fixed_expiry - A Boolean to determine if this bet has fixed or flexible expiries.

has fixed_expiry => (
    is      => 'ro',
    default => 0,
);

has underlying => (
    is      => 'ro',
    isa     => 'bom_underlying_object',
    coerce  => 1,
    handles => [qw(market pip_size)],
);

has calendar => (
    is      => 'ro',
    isa     => 'Quant::Framework::TradingCalendar',
    lazy    => 1,
    default => sub { return shift->underlying->calendar; },
);

has opposite_contract => (
    is         => 'ro',
    isa        => 'BOM::Product::Contract',
    lazy_build => 1
);

sub _build_date_settlement {
    my $self       = shift;
    my $end_date   = $self->date_expiry;
    my $underlying = $self->underlying;

    my $date_settlement = $end_date;    # Usually we settle when we expire.
    if ($self->expiry_daily and $self->calendar->trades_on($end_date)) {
        $date_settlement = $self->calendar->settlement_on($end_date);
    }

    return $date_settlement;
}

sub _build_effective_start {
    my $self = shift;

    return
          ($self->date_pricing->is_after($self->date_expiry)) ? $self->date_start
        : ($self->date_pricing->is_after($self->date_start))  ? $self->date_pricing
        :                                                       $self->date_start;
}

sub _build_greek_engine {
    my $self = shift;
    return BOM::Product::Pricing::Greeks::BlackScholes->new({bet => $self});
}

sub _build_pricing_engine_name {
    my $self = shift;

    my $engine_name = $self->is_path_dependent ? 'BOM::Product::Pricing::Engine::VannaVolga::Calibrated' : 'Pricing::Engine::EuropeanDigitalSlope';

    if ($self->tick_expiry) {
        my @symbols = BOM::Market::UnderlyingDB->instance->get_symbols_for(
            market            => 'forex',     # forex is the only financial market that offers tick expiry contracts for now.
            contract_category => 'callput',
            expiry_type       => 'tick',
        );
        $engine_name = 'Pricing::Engine::TickExpiry' if _match_symbol(\@symbols, $self->underlying->symbol);
    } elsif (
        $self->is_intraday and not $self->is_forward_starting and grep {
            $self->market->name eq $_
        } qw(forex indices commodities)
        )
    {
        my $func = (first { $self->market->name eq $_ } qw(forex commodities)) ? 'symbols_for_intraday_fx' : 'symbols_for_intraday_index';
        my @symbols = BOM::Market::UnderlyingDB->instance->$func;
        if (_match_symbol(\@symbols, $self->underlying->symbol) and my $loc = $self->offering_specifics->{historical}) {
            my $duration = $self->remaining_time;
            my $name = $self->market->name eq 'indices' ? 'Index' : 'Forex';
            $engine_name = 'BOM::Product::Pricing::Engine::Intraday::' . $name
                if ((defined $loc->{min} and defined $loc->{max})
                and $duration->seconds <= $loc->{max}->seconds
                and $duration->seconds >= $loc->{min}->seconds);
        }
    }

    return $engine_name;
}

sub _match_symbol {
    my ($lists, $symbol) = @_;
    for (@$lists) {
        return 1 if $_ eq $symbol;
    }
    return;
}

=item pricing_engine_parameters

Extra parameters to be sent to the pricing engine.  This can be very dangerous or incorrect if you
don't know what you are doing or why.  Use with caution.

=cut

has pricing_engine_parameters => (
    is      => 'ro',
    isa     => 'HashRef',
    default => sub { return {}; },
);

sub _build_pricing_engine {
    my $self = shift;

    my $pricing_engine;
    if ($self->new_interface_engine) {
        my %pricing_parameters = map { $_ => $self->_pricing_parameters->{$_} } @{$self->pricing_engine_name->required_args};
        $pricing_engine = $self->pricing_engine_name->new(%pricing_parameters);
    } else {
        $pricing_engine = $self->pricing_engine_name->new({
                bet => $self,
                %{$self->pricing_engine_parameters}});
    }

    return $pricing_engine;
}

has remaining_time => (
    is         => 'ro',
    isa        => 'Time::Duration::Concise',
    lazy_build => 1,
);

sub _build_remaining_time {
    my $self = shift;

    my $when = ($self->date_pricing->is_after($self->date_start)) ? $self->date_pricing : $self->date_start;

    return $self->get_time_to_expiry({
        from => $when,
    });
}

sub _build_r_rate {
    my $self = shift;

    return $self->underlying->interest_rate_for($self->timeinyears->amount);
}

sub _build_q_rate {
    my $self = shift;

    my $underlying = $self->underlying;
    my $q_rate     = $underlying->dividend_rate_for($self->timeinyears->amount);

    my $rate;
    if ($underlying->market->prefer_discrete_dividend) {
        $rate = 0;
    } elsif ($self->pricing_engine_name eq 'BOM::Product::Pricing::Engine::Asian' and $underlying->market->name eq 'volidx') {
        $rate = $q_rate / 2;
    } else {
        $rate = $q_rate;
    }

    return $rate;
}

sub _build_current_spot {
    my $self = shift;

    my $spot = $self->current_tick;

    return ($spot) ? $self->underlying->pipsized_value($spot->quote) : undef;
}

sub _build_entry_spot {
    my $self = shift;

    return ($self->entry_tick) ? $self->entry_tick->quote : undef;
}

sub _build_current_tick {
    my $self = shift;

    return $self->underlying->spot_tick;
}

sub _build_pricing_new {
    my $self = shift;

    # Forward starting contract bought. Not a new contract.
    return 0 if $self->starts_as_forward_starting;
    # do not use $self->date_pricing here because milliseconds matters!
    # _date_pricing_milliseconds will not be set if date_pricing is not built.
    my $time = $self->_date_pricing_milliseconds // $self->date_pricing->epoch;
    return 0 if $time > $self->date_start->epoch;
    return 1;
}

sub _build_timeinyears {
    my $self = shift;

    my $tiy = Math::Util::CalculatedValue::Validatable->new({
        name        => 'time_in_years',
        description => 'Bet duration in years',
        set_by      => 'BOM::Product::Contract',
        base_amount => 0,
        minimum     => 0.000000001,
    });

    my $days_per_year = Math::Util::CalculatedValue::Validatable->new({
        name        => 'days_per_year',
        description => 'We use a 365 day year.',
        set_by      => 'BOM::Product::Contract',
        base_amount => 365,
    });

    $tiy->include_adjustment('add',    $self->timeindays);
    $tiy->include_adjustment('divide', $days_per_year);

    return $tiy;
}

sub _build_timeindays {
    my $self = shift;

    my $start_date = $self->effective_start;

    my $atid;
    # If market is Forex, We go with integer days as per the market convention
    if ($self->market->integer_number_of_day and not $self->priced_with_intraday_model) {
        my $recorded_date = $self->volsurface->recorded_date;
        my $utils         = Quant::Framework::VolSurface::Utils->new;
        my $days_between  = $self->date_expiry->days_between($recorded_date);
        $atid = $utils->is_before_rollover($recorded_date) ? ($days_between + 1) : $days_between;
        if ($recorded_date->day_of_week >= 5 or ($recorded_date->day_of_week == 4 and not $utils->is_before_rollover($recorded_date))) {
            $atid -= 1;
        }
        # On contract starting on Thursday expiring on Friday,
        # this algorithm will be zero. We are flooring it at 1 day.
        $atid = max(1, $atid);
    }
    # If intraday or not FX, then use the exact duration with fractions of a day.
    $atid ||= $self->get_time_to_expiry({
            from => $start_date,
        })->days;

    my $tid = Math::Util::CalculatedValue::Validatable->new({
        name        => 'time_in_days',
        description => 'Duration of this bet in days',
        set_by      => 'BOM::Product::Contract',
        minimum     => 0.000001,
        maximum     => 730,
        base_amount => $atid,
    });

    return $tid;
}

# we use pricing_engine_name matching all the time.
has priced_with_intraday_model => (
    is      => 'ro',
    lazy    => 1,
    builder => '_build_priced_with_intraday_model',
);

sub _build_priced_with_intraday_model {
    my $self = shift;

    # Intraday::Index is just a flat price + commission, so it is not considered as a model.
    return ($self->pricing_engine_name eq 'BOM::Product::Pricing::Engine::Intraday::Forex');
}

sub _build_opposite_contract {
    my $self = shift;

    # Start by making a copy of the parameters we used to build this bet.
    my %opp_parameters = %{$self->build_parameters};

    my @opposite_contract_parameters = qw(volsurface fordom forqqq domqqq);
    if ($self->pricing_new) {
        # setup the parameters for an opposite contract.
        $opp_parameters{date_start}  = $self->date_start;
        $opp_parameters{pricing_new} = 1;
        push @opposite_contract_parameters, qw(pricing_engine_name pricing_spot r_rate q_rate pricing_vol discount_rate mu barriers_for_pricing);
        push @opposite_contract_parameters, qw(empirical_volsurface long_term_prediction news_adjusted_pricing_vol)
            if $self->priced_with_intraday_model;
    } else {
        # not pricing_new will only happen when we are repricing an
        # existing contract in our system.

        # we still want to set for_sale for a forward_starting contracts
        $opp_parameters{for_sale} = 1;
        # delete traces of this contract were a forward starting contract before.
        delete $opp_parameters{starts_as_forward_starting};
        # duration could be set for an opposite contract from bad hash reference reused.
        delete $opp_parameters{duration};

        if (not $self->is_forward_starting) {
            if ($self->entry_tick) {
                foreach my $barrier ($self->two_barriers ? ('high_barrier', 'low_barrier') : ('barrier')) {
                    $opp_parameters{$barrier} = $self->$barrier->as_absolute if defined $self->$barrier;
                }
            }
            # We should be looking to move forward in time to a bet starting now.
            $opp_parameters{date_start}  = $self->date_pricing;
            $opp_parameters{pricing_new} = 1;
            # This should be removed in our callput ATM and non ATM minimum allowed duration is identical.
            # Currently, 'sell at market' button will appear when current spot == barrier when the duration
            # of the contract is less than the minimum duration of non ATM contract.
            $opp_parameters{is_atm_bet} = 0 if ($self->category_code eq 'callput');
        }
    }

    # Always switch out the bet type for the other side.
    $opp_parameters{'bet_type'} = $self->other_side_code;
    # Don't set the shortcode, as it will change between these.
    delete $opp_parameters{'shortcode'};
    # Save a round trip.. copy market data
    foreach my $vol_param (@opposite_contract_parameters) {
        $opp_parameters{$vol_param} = $self->$vol_param;
    }

    return $self->_produce_contract_ref->(\%opp_parameters);
}

sub _build_empirical_volsurface {
    my $self = shift;
    return BOM::MarketData::VolSurface::Empirical->new(underlying => $self->underlying);
}

sub _build_volsurface {
    my $self = shift;

    # Due to the craziness we have in volsurface cutoff. This complexity is needed!
    # FX volsurface has cutoffs at either 21:00 or 23:59 or the early close time.
    # Index volsurfaces shouldn't have cutoff concept. But due to the system design, an index surface cuts at the close of trading time on a non-DST day.
    my %submarkets = (
        major_pairs => 1,
        minor_pairs => 1
    );
    my $vol_utils = Quant::Framework::VolSurface::Utils->new;
    my $cutoff_str;
    if ($submarkets{$self->underlying->submarket->name}) {
        my $calendar       = $self->calendar;
        my $effective_date = $vol_utils->effective_date_for($self->date_pricing);
        $effective_date = $calendar->trades_on($effective_date) ? $effective_date : $calendar->trade_date_after($effective_date);
        my $cutoff_date = $calendar->closing_on($effective_date);

        $cutoff_str = $cutoff_date->time_cutoff;
    }

    return $self->_volsurface_fetcher->fetch_surface({
        underlying => $self->underlying,
        (defined $cutoff_str) ? (cutoff => $cutoff_str) : (),
    });
}

sub _build_pricing_mu {
    my $self = shift;

    return $self->mu;
}

sub _build_longcode {
    my $self = shift;

    # When we are building the longcode, we should always take the date_start to date_expiry as duration.
    # Don't use $self->expiry_type because that's use to price a contract at effective_start time.
    my $contract_duration = $self->date_expiry->epoch - $self->date_start->epoch;
    my $expiry_type = $self->tick_expiry ? 'tick' : $contract_duration > 86400 ? 'daily' : 'intraday';
    $expiry_type .= '_fixed_expiry' if $expiry_type eq 'intraday' and not $self->starts_as_forward_starting and $self->fixed_expiry;
    my $localizable_description = $self->localizable_description->{$expiry_type};

    my ($when_end, $when_start);
    if ($expiry_type eq 'intraday_fixed_expiry') {
        $when_end   = $self->date_expiry->datetime . ' GMT';
        $when_start = '';
    } elsif ($expiry_type eq 'intraday') {
        $when_end = $self->get_time_to_expiry({from => $self->date_start})->as_string;
        $when_start = $self->starts_as_forward_starting ? $self->date_start->db_timestamp . ' GMT' : localize('contract start time');
    } elsif ($expiry_type eq 'daily') {
        my $close = $self->underlying->calendar->closing_on($self->date_expiry);
        if ($close and $close->epoch != $self->date_expiry->epoch) {
            $when_end = $self->date_expiry->datetime . ' GMT';
        } else {
            $when_end = localize('close on [_1]', $self->date_expiry->date);
        }
        $when_start = '';
    } elsif ($expiry_type eq 'tick') {
        $when_end   = $self->tick_count;
        $when_start = localize('first tick');
    }
    my $payout = to_monetary_number_format($self->payout);
    my @barriers = ($self->two_barriers) ? ($self->high_barrier, $self->low_barrier) : ($self->barrier);
    @barriers = map { $_->display_text if $_ } @barriers;

    return localize($localizable_description,
        ($self->currency, $payout, $self->underlying->translated_display_name, $when_start, $when_end, @barriers));
}

=item is_after_expiry

We have two types of expiries:
- Contracts can expire when a certain number of ticks is received.
- Contracts can expire when current time has past a pre-determined expiry time.

=back

=cut

sub is_after_expiry {
    my $self = shift;

    if ($self->tick_expiry) {
        return 1
            if ($self->exit_tick || ($self->date_pricing->epoch - $self->date_start->epoch > $self->max_tick_expiry_duration->seconds));
    } else {
        return 1 if $self->get_time_to_settlement->seconds == 0;
    }

    return;
}

sub may_settle_automatically {
    my $self = shift;

    # For now, only trigger this condition when the bet is past expiry.
    return (not $self->get_time_to_settlement->seconds and not $self->is_valid_to_sell) ? 0 : 1;
}

has corporate_actions => (
    is         => 'ro',
    lazy_build => 1,
);

sub _build_corporate_actions {
    my $self = shift;

    my @actions;
    my $underlying = $self->underlying;

    if ($underlying->market->affected_by_corporate_actions) {
        my $first_day_close = $underlying->calendar->closing_on($self->date_start);
        if ($first_day_close and not $self->date_expiry->is_before($first_day_close)) {
            @actions = $self->underlying->get_applicable_corporate_actions_for_period({
                start => $self->date_start,
                end   => $self->date_pricing,
            });
        }
    }

    return \@actions;
}

# We adopt "near-far" methodology to price in dividends by adjusting spot and strike.
# This returns a hash reference with spot and barrrier adjustment for the bet period.

has dividend_adjustment => (
    is         => 'ro',
    lazy_build => 1,
);

sub _build_dividend_adjustment {
    my $self = shift;

    my $dividend_adjustment = $self->underlying->dividend_adjustments_for_period({
        start => $self->date_pricing,
        end   => $self->date_expiry,
    });

    my @corporate_actions = $self->underlying->get_applicable_corporate_actions_for_period({
        start => $self->date_pricing->truncate_to_day,
        end   => Date::Utility->new,
    });

    my $dividend_recorded_date = $dividend_adjustment->{recorded_date};

    if (scalar @corporate_actions and (first { Date::Utility->new($_->{effective_date})->is_after($dividend_recorded_date) } @corporate_actions)) {

        $self->add_error({
            message => 'Dividend is not updated  after corporate action'
                . "[dividend recorded date : "
                . $dividend_recorded_date->datetime . "] "
                . "[symbol: "
                . $self->underlying->symbol . "]",
            message_to_client => localize('Trading on this market is suspended due to missing market data.'),
        });

    }

    return $dividend_adjustment;

}

sub _build_discounted_probability {
    my $self = shift;

    my $discount = Math::Util::CalculatedValue::Validatable->new({
        name        => 'discounted_probability',
        description => 'The discounted probability for both sides of this contract.  Time value.',
        set_by      => 'BOM::Product::Contract discount_rate and bet duration',
        minimum     => 0,
        maximum     => 1,
    });

    my $quanto = Math::Util::CalculatedValue::Validatable->new({
        name        => 'discount_rate',
        description => 'The rate for the payoff currency',
        set_by      => 'BOM::Product::Contract',
        base_amount => $self->discount_rate,
    });
    my $discount_rate = Math::Util::CalculatedValue::Validatable->new({
        name        => 'discount_rate',
        description => 'Full rate to use for discounting.',
        set_by      => 'BOM::Product::Contract',
        base_amount => -1,
    });

    $discount_rate->include_adjustment('multiply', $quanto);
    $discount_rate->include_adjustment('multiply', $self->timeinyears);

    $discount->include_adjustment('exp', $discount_rate);

    return $discount;
}

sub _build_bid_probability {
    my $self = shift;

    return $self->default_probabilities->{bid_probability} if $self->primary_validation_error;

    # Effectively you get the same price as if you bought the other side to cancel.
    my $marked_down = Math::Util::CalculatedValue::Validatable->new({
        name        => 'bid_probability',
        description => 'The price we would pay for this contract.',
        set_by      => 'BOM::Product::Contract',
        minimum     => 0,
        maximum     => $self->theo_probability->amount,
    });

    $marked_down->include_adjustment('add', $self->discounted_probability);
    $self->opposite_contract->ask_probability->exclude_adjustment('deep_otm_markup');
    $marked_down->include_adjustment('subtract', $self->opposite_contract->ask_probability);

    return $marked_down;
}

sub _build_bid_price {
    my $self = shift;

    return $self->_price_from_prob('bid_probability');
}

sub _build_ask_probability {
    my $self = shift;

    my $theo_probability = $self->theo_probability;
    my $min_ask          = $self->market->deep_otm_threshold;
    my $ask_cv           = Math::Util::CalculatedValue::Validatable->new({
        name        => 'ask_probability',
        description => 'The price we request for this contract.',
        set_by      => 'BOM::Product::Contract',
        minimum     => max($min_ask, $theo_probability->amount),
        maximum     => 1,
    });

    $ask_cv->include_adjustment('reset', $self->theo_probability);
    $ask_cv->include_adjustment('add',   $self->commission_markup);

    my $max_ask = 1 - $min_ask;
    if ($ask_cv->amount > $max_ask) {
        $ask_cv->include_adjustment('reset', $self->default_probabilities->{ask_probability});
    }

    return $ask_cv;
}

sub is_valid_to_buy {
    my $self = shift;

    my $valid = $self->confirm_validity;

    return ($self->for_sale) ? $valid : $self->_report_validation_stats('buy', $valid);
}

sub is_valid_to_sell {
    my $self = shift;

    if ($self->is_sold) {
        $self->add_error({
            message           => 'Contract already sold',
            message_to_client => localize("This contract has been sold."),
        });
        return 0;
    }

    if ($self->is_after_expiry) {
        if (my ($ref, $hold_for_exit_tick) = $self->_validate_settlement_conditions) {
            $self->missing_market_data(1) if not $hold_for_exit_tick;
            $self->add_error($ref);
        }
    } elsif (not $self->is_expired and not $self->opposite_contract->is_valid_to_buy) {
        # Their errors are our errors, now!
        $self->add_error($self->opposite_contract->primary_validation_error);
    }

    if (scalar @{$self->corporate_actions}) {
        $self->add_error({
            message           => "affected by corporate action [symbol: " . $self->underlying->symbol . "]",
            message_to_client => localize("This contract is affected by corporate action."),
        });
    }

    my $passes_validation = $self->primary_validation_error ? 0 : 1;
    return $self->_report_validation_stats('sell', $passes_validation);
}

# PRIVATE method.
sub _validate_settlement_conditions {
    my $self = shift;

    my $message;
    my $hold_for_exit_tick = 0;
    if ($self->tick_expiry) {
        if (not $self->exit_tick) {
            $message = 'exit tick undefined after 5 minutes of contract start';
        } elsif ($self->exit_tick->epoch - $self->date_start->epoch > $self->max_tick_expiry_duration->seconds) {
            $message = 'no ticks within 5 minutes after contract start';
        }
    } else {
        # intraday or daily expiry
        if (not $self->entry_tick) {
            $message = 'entry tick is undefined';
        } elsif ($self->is_forward_starting
            and ($self->date_start->epoch - $self->entry_tick->epoch > $self->underlying->max_suspend_trading_feed_delay->seconds))
        {
            # A start now contract will not be bought if we have missing feed.
            # We are doing the same thing for forward starting contracts.
            $message = 'entry tick is too old';
        } elsif (not $self->exit_tick) {
            $message            = 'exit tick is undefined';
            $hold_for_exit_tick = 1;
        } elsif ($self->entry_tick->epoch == $self->exit_tick->epoch) {
            $message = 'only one tick throughout contract period';
        } elsif ($self->entry_tick->epoch > $self->exit_tick->epoch) {
            $message = 'entry tick is after exit tick';
        }
    }

    return if not $message;

    my $refund = 'The buy price of this contract will be refunded due to missing market data.';
    my $wait   = 'Please wait for contract settlement.';

    my $ref = {
        message           => $message,
        message_to_client => ($hold_for_exit_tick ? $wait : $refund),
    };

    return ($ref, $hold_for_exit_tick);
}

#  If your price is payout * some probability, just use this.
sub _price_from_prob {
    my ($self, $prob_method) = @_;
    my $price;
    if ($self->date_pricing->is_after($self->date_start) and $self->is_expired) {
        $price = $self->value;
    } else {
        $price = (defined $self->$prob_method) ? $self->payout * $self->$prob_method->amount : undef;
    }
    return (defined $price) ? roundnear(($self->{currency} eq 'JPY' ? 1 : 0.01), $price) : undef;
}

sub _build_ask_price {
    my $self = shift;

    return $self->_price_from_prob('ask_probability');
}

sub _build_payout {
    my $self = shift;

    my $payout = max($self->ask_price, $self->_calculate_payout($self->commission_from_stake));
    return roundnear(($self->{currency} eq 'JPY' ? 1 : 0.01), $payout);
}

sub _calculate_payout {
    my ($self, $base_commission) = @_;

    return $self->ask_price / ($self->theo_probability->amount + $base_commission);
}

my $commission_base_multiplier = 1;
my $commission_max_multiplier  = 2;
my $commission_min_std         = 500;
my $commission_max_std         = 25000;
my $commission_slope           = ($commission_max_multiplier - $commission_base_multiplier) / ($commission_max_std - $commission_min_std);

sub commission_multiplier {
    my ($self, $payout) = @_;

    my $theo_probability = $self->theo_probability->amount;
    my $std = $payout * sqrt($theo_probability * (1 - $theo_probability));

    return $commission_base_multiplier if $std <= $commission_min_std;
    return $commission_max_multiplier  if $std >= $commission_max_std;

    my $slope      = $commission_slope;
    my $multiplier = ($std - $commission_min_std) * $slope + 1;

    return $multiplier;
}

has commission_from_stake => (
    is         => 'ro',
    lazy_build => 1,
);

sub _build_commission_from_stake {
    my $self = shift;

    my $theo_probability    = $self->theo_probability->amount;
    my $ask_price           = $self->ask_price;
    my $base_commission     = $self->base_commission;
    my $app_commission      = $self->app_markup->amount;
    my $combined_commission = $base_commission + $app_commission;

    # payout calculated with base commission.
    my $initial_payout = $self->_calculate_payout($combined_commission);
    if ($self->commission_multiplier($initial_payout) == $commission_base_multiplier) {
        # a minimum of 2 cents please, payout could be zero.
        my $minimum_commission = $initial_payout ? 0.02 / $initial_payout : 0.02;
        return max($minimum_commission, $combined_commission);
    }

    # payout calculated with 2 times base commission.
    $combined_commission = $base_commission * 2 + $app_commission;
    $initial_payout      = $self->_calculate_payout($combined_commission);
    if ($self->commission_multiplier($initial_payout) == $commission_max_multiplier) {
        return $combined_commission;
    }

    my $a = $base_commission * $commission_slope * sqrt($theo_probability * (1 - $theo_probability));
    my $b = ($theo_probability + $base_commission - $base_commission * $commission_min_std * $commission_slope) + $app_commission;
    my $c = -$ask_price;

    # sets it to zero first.
    $initial_payout = 0;
    # We solve for payout as a quadratic function.
    for my $w (1, -1) {
        my $estimated_payout = (-$b + $w * sqrt($b**2 - 4 * $a * $c)) / (2 * $a);
        if ($estimated_payout > 0) {
            $initial_payout = $estimated_payout;
            last;
        }
    }

    # die if we could not get a positive payout value.
    die 'Could not calculate a payout' unless $initial_payout;

    return $base_commission * $self->commission_multiplier($initial_payout) + $app_commission;
}

sub _build_theo_probability {
    my $self = shift;

    return Math::Util::CalculatedValue::Validatable->new({
        name        => 'theo_probability',
        description => 'theorectical value of a contract',
        set_by      => $self->pricing_engine_name,
        base_amount => $self->theo_probability_value,
        minimum     => 0,
        maximum     => 1,
    });
}

# Application developer's commission.
# Defaults to 0%
has app_markup_percentage => (
    is      => 'ro',
    default => 0,
);

# theo_probability_value should be removed when we get rid of CalculatedValue.
has [qw(theo_probability_value app_markup_dollar_amount app_markup)] => (
    is         => 'ro',
    lazy_build => 1,
);

sub _build_theo_probability_value {
    my $self = shift;

    return $self->pricing_engine->probability if $self->new_interface_engine;
    return $self->pricing_engine->probability->amount;
}

sub _build_app_markup {
    my $self = shift;

    return Math::Util::CalculatedValue::Validatable->new({
        name        => 'app_markup',
        description => 'commission markup for app developer',
        set_by      => __PACKAGE__,
        base_amount => $self->app_markup_percentage / 100,
    });
}

sub _build_app_markup_dollar_amount {
    my $self = shift;

    return roundnear(0.01, $self->app_markup->amount * $self->payout);
}

sub _build_bs_probability {
    my $self = shift;

    my $bs_prob;
    # Have to keep it this way until we remove CalculatedValue in Contract.
    if ($self->new_interface_engine) {
        $bs_prob = Math::Util::CalculatedValue::Validatable->new({
            name        => 'bs_probability',
            description => 'BlackScholes value of a contract',
            set_by      => $self->pricing_engine_name,
            base_amount => $self->pricing_engine->bs_probability,
        });
    } else {
        $bs_prob = $self->pricing_engine->bs_probability;
    }

    return $bs_prob;
}

sub _build_bs_price {
    my $self = shift;

    return $self->_price_from_prob('bs_probability');
}

# base_commission can be overridden on contract type level.
# When this happens, underlying base_commission is ignored.
has [qw(risk_markup commission_markup base_commission)] => (
    is         => 'ro',
    lazy_build => 1,
);

sub _build_risk_markup {
    my $self = shift;

    my $base_amount = 0;
    if ($self->pricing_engine->can('risk_markup')) {
        $base_amount = $self->new_interface_engine ? $self->pricing_engine->risk_markup : $self->pricing_engine->risk_markup->amount;
    }

    return Math::Util::CalculatedValue::Validatable->new({
        name        => 'risk_markup',
        description => 'Risk markup for a pricing model',
        set_by      => $self->pricing_engine_name,
        base_amount => $base_amount,
    });
}

sub _build_base_commission {
    my $self = shift;

<<<<<<< HEAD
    my $minimum        = BOM::Platform::Static::Config::quants->{commission}->{adjustment}->{minimum} / 100;
    my $maximum        = BOM::Platform::Static::Config::quants->{commission}->{adjustment}->{maximum} / 100;
    my $scaling_factor = BOM::Platform::Runtime->instance->app_config->quants->commission->adjustment->global_scaling / 100;
    $scaling_factor = max($minimum, min($maximum, $scaling_factor));

    return $self->underlying->base_commission * $scaling_factor;
=======
    my $announcement_date = Date::Utility->new('2016-07-02');
    my $disable_date      = Date::Utility->new('2016-06-20');
    # Every forex pair expiry after 2-July should have normal commission in place.
    # Very hacky solution but we will need more time to code up a proper one.
    # This should be removed after Brexit.
    return 0.05
        if ((
               $self->market->name eq 'forex'
            or $self->market->name eq 'indices'
        )
        and $self->date_start->is_after($disable_date)
        and $self->date_expiry->is_after($announcement_date));
    return $self->underlying->base_commission;
>>>>>>> 01669bc1
}

sub _build_commission_markup {
    my $self = shift;

    my $base_amount   = $self->base_commission * $self->commission_multiplier($self->payout);
    my %min           = ($self->has_payout and $self->payout != 0) ? (minimum => 0.02 / $self->payout) : ();
    my $commission_cv = Math::Util::CalculatedValue::Validatable->new({
        name        => 'commission_markup',
        description => 'Commission markup for a pricing model',
        set_by      => __PACKAGE__,
        base_amount => $base_amount,
        maximum     => BOM::Platform::Static::Config::quants->{commission}->{maximum_total_markup} / 100,
        %min,
    });

    $commission_cv->include_adjustment('add', $self->app_markup);

    return $commission_cv;
}

sub _build_theo_price {
    my $self = shift;

    return $self->_price_from_prob('theo_probability');
}

sub _build_shortcode {
    my $self = shift;

    my $shortcode_date_start = $self->is_forward_starting ? $self->date_start->epoch . 'F' : $self->date_start->epoch;
    my $shortcode_date_expiry =
          ($self->tick_expiry)  ? $self->tick_count . 'T'
        : ($self->fixed_expiry) ? $self->date_expiry->epoch . 'F'
        :                         $self->date_expiry->epoch;

    my @shortcode_elements = ($self->code, $self->underlying->symbol, $self->payout, $shortcode_date_start, $shortcode_date_expiry);

    if ($self->two_barriers) {
        push @shortcode_elements, ($self->high_barrier->for_shortcode, $self->low_barrier->for_shortcode);
    } elsif ($self->barrier) {
        # Having a hardcoded 0 for single barrier is dumb.
        # We should get rid of this legacy
        push @shortcode_elements, ($self->barrier->for_shortcode, 0);
    }

    return uc join '_', @shortcode_elements;
}

sub _build_entry_tick {
    my $self = shift;

    # entry tick if never defined if it is a newly priced contract.
    return if $self->pricing_new;
    my $entry_epoch = $self->date_start->epoch;
    return $self->underlying->tick_at($entry_epoch) if $self->starts_as_forward_starting;
    return $self->underlying->next_tick_after($entry_epoch);
}

# End of builders.

=head1 METHODS

=cut

# The pricing, greek and markup engines need the same set of arguments,
# so we provide this helper function which pulls all the revelant bits out of the object and
# returns a nice HashRef for them.
sub _build_pricing_args {
    my $self = shift;

    my $start_date           = $self->date_pricing;
    my $barriers_for_pricing = $self->barriers_for_pricing;
    my $args                 = {
        spot            => $self->pricing_spot,
        r_rate          => $self->r_rate,
        t               => $self->timeinyears->amount,
        barrier1        => $barriers_for_pricing->{barrier1},
        barrier2        => $barriers_for_pricing->{barrier2},
        q_rate          => $self->q_rate,
        iv              => $self->pricing_vol,
        discount_rate   => $self->discount_rate,
        mu              => $self->mu,
        payouttime_code => $self->payouttime_code,
    };

    if ($self->priced_with_intraday_model) {
        $args->{long_term_prediction} = $self->long_term_prediction;
        $args->{iv_with_news}         = $self->news_adjusted_pricing_vol;
    }

    return $args;
}

has [qw(pricing_vol news_adjusted_pricing_vol)] => (
    is         => 'ro',
    lazy_build => 1,
);

sub _build_pricing_vol {
    my $self = shift;

    my $vol;
    my $pen = $self->pricing_engine_name;
    if ($pen =~ /VannaVolga/) {
        $vol = $self->volsurface->get_volatility({
            days  => $self->timeindays->amount,
            delta => 50
        });
    } elsif ($self->priced_with_intraday_model) {
        my $volsurface       = $self->empirical_volsurface;
        my $duration_seconds = $self->timeindays->amount * 86400;
        # volatility doesn't matter for less than 10 minutes ATM contracts,
        # where the intraday_delta_correction is the bounceback which is a function of trend, not volatility.
        my $uses_flat_vol = ($self->is_atm_bet and $duration_seconds < 10 * 60) ? 1 : 0;
        $vol = $volsurface->get_volatility({
            fill_cache            => !$self->backtest,
            current_epoch         => $self->date_pricing->epoch,
            seconds_to_expiration => $duration_seconds,
            economic_events       => $self->economic_events_for_volatility_calculation,
            uses_flat_vol         => $uses_flat_vol,
        });
        $self->long_term_prediction($volsurface->long_term_prediction);
        if ($volsurface->error) {
            $self->add_error({
                message => 'Too few periods for historical vol calculation '
                    . "[symbol: "
                    . $self->underlying->symbol . "] "
                    . "[duration: "
                    . $self->remaining_time->as_concise_string . "]",
                message_to_client => localize('Trading on this market is suspended due to missing market data.'),
            });
        }
    } else {
        $vol = $self->vol_at_strike;
    }

    if ($vol <= 0) {
        $self->add_error({
            message           => 'Zero volatility. Invalidate price.',
            message_to_client => localize('We could not process this contract at this time.'),
        });
    }

    return $vol;
}

has economic_events_for_volatility_calculation => (
    is         => 'ro',
    lazy_build => 1,
);

sub _build_economic_events_for_volatility_calculation {
    my $self = shift;

    my $all_events        = $self->applicable_economic_events;
    my $effective_start   = $self->effective_start;
    my $seconds_to_expiry = $self->get_time_to_expiry({from => $effective_start})->seconds;
    my $current_epoch     = $effective_start->epoch;
    # Go back another hour because we expect the maximum impact on any news would not last for more than an hour.
    my $start = $current_epoch - $seconds_to_expiry - 3600;
    # Plus 5 minutes for the shifting logic.
    # If news occurs 5 minutes before/after the contract expiration time, we shift the news triangle to 5 minutes before the contract expiry.
    my $end = $current_epoch + $seconds_to_expiry + 300;

    return [grep { $_->{release_date} >= $start and $_->{release_date} <= $end } @$all_events];
}

has applicable_economic_events => (
    is      => 'ro',
    lazy    => 1,
    builder => '_build_applicable_economic_events',
);

sub _build_applicable_economic_events {
    my $self = shift;

    my $effective_start   = $self->effective_start;
    my $seconds_to_expiry = $self->get_time_to_expiry({from => $effective_start})->seconds;
    my $current_epoch     = $effective_start->epoch;
    # Go back and forward an hour to get all the tentative events.
    my $start = $current_epoch - $seconds_to_expiry - 3600;
    my $end   = $current_epoch + $seconds_to_expiry + 3600;

    return Quant::Framework::EconomicEventCalendar->new({
            chronicle_reader => BOM::System::Chronicle::get_chronicle_reader($self->underlying->for_date),
        }
        )->get_latest_events_for_period({
            from => Date::Utility->new($start),
            to   => Date::Utility->new($end)});
}

has tentative_events => (
    is         => 'ro',
    lazy_build => 1,
);

sub _build_tentative_events {
    my $self = shift;

    my %affected_currency = (
        $self->underlying->asset_symbol           => 1,
        $self->underlying->quoted_currency_symbol => 1,
    );
    return [grep { $_->{is_tentative} and $affected_currency{$_->{symbol}} } @{$self->applicable_economic_events}];
}

sub _build_news_adjusted_pricing_vol {
    my $self = shift;

    my $news_adjusted_vol = $self->pricing_vol;
    my $effective_start   = $self->effective_start;
    my $seconds_to_expiry = $self->get_time_to_expiry({from => $effective_start})->seconds;
    my $events            = $self->economic_events_for_volatility_calculation;

    # Only recalculated if there's economic_events.
    if ($seconds_to_expiry > 10 and @$events) {
        $news_adjusted_vol = $self->empirical_volsurface->get_volatility({
            fill_cache            => !$self->backtest,
            current_epoch         => $effective_start->epoch,
            seconds_to_expiration => $seconds_to_expiry,
            economic_events       => $events,
            include_news_impact   => 1,
        });
    }

    return $news_adjusted_vol;
}

sub _build_vol_at_strike {
    my $self = shift;

    my $pricing_spot = $self->pricing_spot;
    my $vol_args     = {
        strike => $self->barriers_for_pricing->{barrier1},
        q_rate => $self->q_rate,
        r_rate => $self->r_rate,
        spot   => $pricing_spot,
        days   => $self->timeindays->amount,
    };

    if ($self->two_barriers) {
        $vol_args->{strike} = $pricing_spot;
    }

    return $self->volsurface->get_volatility($vol_args);
}

# pricing_spot - The spot used in pricing.  It may have been adjusted for corporate actions.
has pricing_spot => (
    is         => 'ro',
    lazy_build => 1,
);

sub _build_pricing_spot {
    my $self = shift;

    # always use current spot to price for sale or buy.
    my $initial_spot;
    if ($self->current_tick) {
        $initial_spot = $self->current_tick->quote;
    } else {
        # If we could not get the correct spot to price, we will take the latest available spot at pricing time.
        # This is to prevent undefined spot being passed to BlackScholes formula that causes the code to die!!
        $initial_spot = $self->underlying->tick_at($self->date_pricing->epoch, {allow_inconsistent => 1});
        $initial_spot //= $self->underlying->pip_size * 2;
        $self->add_error({
            message => 'Undefined spot '
                . "[date pricing: "
                . $self->date_pricing->datetime . "] "
                . "[symbol: "
                . $self->underlying->symbol . "]",
            message_to_client => localize('We could not process this contract at this time.'),
        });
    }

    if ($self->underlying->market->prefer_discrete_dividend) {
        $initial_spot += $self->dividend_adjustment->{spot};
    }

    return $initial_spot;
}

has [qw(offering_specifics barrier_category)] => (
    is         => 'ro',
    lazy_build => 1,
);

sub _build_offering_specifics {
    my ($self) = @_;

    my $filter = {
        underlying_symbol => $self->underlying->symbol,
        contract_category => $self->category->code,
        expiry_type       => $self->expiry_type,
        start_type        => $self->start_type,
        barrier_category  => $self->barrier_category,
    };

    return get_contract_specifics($filter);
}

sub _build_barrier_category {
    my $self = shift;

    my $barrier_category;
    if ($self->category->code eq 'callput') {
        $barrier_category = ($self->is_atm_bet) ? 'euro_atm' : 'euro_non_atm';
    } else {
        $barrier_category = $BOM::Product::Offerings::BARRIER_CATEGORIES->{$self->category->code}->[0];
    }

    return $barrier_category;
}

has 'staking_limits' => (
    is         => 'ro',
    isa        => 'HashRef',
    lazy_build => 1,
);

sub _build_staking_limits {
    my $self = shift;

    my $underlying = $self->underlying;
    my $curr       = $self->currency;

    my $static                    = BOM::Platform::Static::Config::quants;
    my $bet_limits                = $static->{bet_limits};
    my $per_contract_payout_limit = $static->{risk_profile}{$self->risk_profile->get_risk_profile}{payout}{$self->currency};
    my @possible_payout_maxes     = ($bet_limits->{maximum_payout}->{$curr}, $per_contract_payout_limit);

    my $payout_max = min(grep { looks_like_number($_) } @possible_payout_maxes);
    my $payout_min =
        ($self->underlying->market->name eq 'volidx')
        ? $bet_limits->{min_payout}->{volidx}->{$curr}
        : $bet_limits->{min_payout}->{default}->{$curr};
    my $stake_min = ($self->for_sale) ? $payout_min / 20 : $payout_min / 2;

    my $message_to_client_array;
    my $message_to_client;
    if ($self->for_sale) {
        $message_to_client = localize('Contract market price is too close to final payout.');
    } else {
        $message_to_client = localize(
            'Minimum stake of [_1] and maximum payout of [_2]',
            to_monetary_number_format($stake_min),
            to_monetary_number_format($payout_max));
        $message_to_client_array =
            ['Minimum stake of [_1] and maximum payout of [_2]', to_monetary_number_format($stake_min), to_monetary_number_format($payout_max)];
    }

    return {
        min                     => $stake_min,
        max                     => $payout_max,
        message_to_client       => $message_to_client,
        message_to_client_array => $message_to_client_array,
    };
}

# Rates calculation, including quanto effects.

has [qw(mu discount_rate)] => (
    is         => 'ro',
    isa        => 'Num',
    lazy_build => 1,
);

has [qw(domqqq forqqq fordom)] => (
    is         => 'ro',
    isa        => 'HashRef',
    lazy_build => 1,
);

has priced_with => (
    is         => 'ro',
    isa        => 'Str',
    lazy_build => 1,
);

has [qw(atm_vols rho)] => (
    is         => 'ro',
    isa        => 'HashRef',
    lazy_build => 1
);

# a hash reference for slow migration of pricing engine to the new interface.
has new_interface_engine => (
    is      => 'ro',
    lazy    => 1,
    builder => '_build_new_interface_engine',
);

sub _build_new_interface_engine {
    my $self = shift;

    my %engines = (
        'Pricing::Engine::TickExpiry'           => 1,
        'Pricing::Engine::EuropeanDigitalSlope' => 1,
    );

    return $engines{$self->pricing_engine_name} // 0;
}

sub _pricing_parameters {
    my $self = shift;

    return {
        priced_with       => $self->priced_with,
        spot              => $self->pricing_spot,
        strikes           => [grep { $_ } values %{$self->barriers_for_pricing}],
        date_start        => $self->effective_start,
        date_expiry       => $self->date_expiry,
        date_pricing      => $self->date_pricing,
        discount_rate     => $self->discount_rate,
        q_rate            => $self->q_rate,
        r_rate            => $self->r_rate,
        mu                => $self->mu,
        vol               => $self->pricing_vol,
        payouttime_code   => $self->payouttime_code,
        contract_type     => $self->pricing_code,
        underlying_symbol => $self->underlying->symbol,
        market_data       => $self->_market_data,
        market_convention => $self->_market_convention,
    };
}

sub _market_convention {
    my $self = shift;

    return {
        calculate_expiry => sub {
            my ($start, $expiry) = @_;
            my $utils = Quant::Framework::VolSurface::Utils->new;
            return $utils->effective_date_for($expiry)->days_between($utils->effective_date_for($start));
        },
        get_rollover_time => sub {
            my $when = shift;
            return Quant::Framework::VolSurface::Utils->new->NY1700_rollover_date_on($when);
        },
    };
}

sub _market_data {
    my $self = shift;

    # market data date is determined by for_date in underlying.
    my $for_date        = $self->underlying->for_date;
    my %underlyings     = ($self->underlying->symbol => $self->underlying);
    my $volsurface      = $self->volsurface;
    my $effective_start = $self->effective_start;
    my $date_expiry     = $self->date_expiry;
    return {
        get_vol_spread => sub {
            my $args = shift;
            return $volsurface->get_spread($args);
        },
        get_volsurface_data => sub {
            return $volsurface->surface;
        },
        get_market_rr_bf => sub {
            my $timeindays = shift;
            return $volsurface->get_market_rr_bf($timeindays);
        },
        get_volatility => sub {
            my ($args, $surface_data) = @_;
            # if there's new surface data, calculate vol from that.
            my $vol;
            if ($surface_data) {
                my $new_volsurface_obj = $volsurface->clone({surface => $surface_data});
                $vol = $new_volsurface_obj->get_volatility($args);
            } else {
                $vol = $volsurface->get_volatility($args);
            }

            return $vol;
        },
        get_atm_volatility => sub {
            my $args = shift;

            $args->{delta} = 50;
            my $vol = $volsurface->get_volatility($args);

            return $vol;
        },
        get_economic_event => sub {
            my $args = shift;
            my $underlying = $underlyings{$args->{underlying_symbol}} // BOM::Market::Underlying->new({
                symbol   => $args->{underlying_symbol},
                for_date => $for_date
            });
            my ($from, $to) = map { Date::Utility->new($args->{$_}) } qw(start end);
            my %applicable_symbols = (
                USD                                 => 1,
                AUD                                 => 1,
                CAD                                 => 1,
                CNY                                 => 1,
                NZD                                 => 1,
                $underlying->quoted_currency_symbol => 1,
                $underlying->asset_symbol           => 1,
            );

            my $ee = Quant::Framework::EconomicEventCalendar->new({
                    chronicle_reader => BOM::System::Chronicle::get_chronicle_reader($for_date),
                }
                )->get_latest_events_for_period({
                    from => $from,
                    to   => $to
                });

            my @applicable_news =
                sort { $a->{release_date} <=> $b->{release_date} } grep { $applicable_symbols{$_->{symbol}} } @$ee;

            return @applicable_news;
        },
        get_ticks => sub {
            my $args              = shift;
            my $underlying_symbol = delete $args->{underlying_symbol};
            $args->{underlying} = $underlyings{$underlying_symbol} // BOM::Market::Underlying->new({
                symbol   => $underlying_symbol,
                for_date => $for_date
            });
            return BOM::Market::AggTicks->new->retrieve($args);
        },
        get_overnight_tenor => sub {
            return $volsurface->_ON_day;
        },
    };
}

sub _build_priced_with {
    my $self = shift;

    my $underlying = $self->underlying;

    # Everything should have a quoted currency, except our randoms.
    # However, rather than check for random directly, just do a numeraire bet if we don't know what it is.
    my $priced_with;
    if ($underlying->quoted_currency_symbol eq $self->currency or (none { $underlying->market->name eq $_ } (qw(forex commodities indices)))) {
        $priced_with = 'numeraire';
    } elsif ($underlying->asset_symbol eq $self->currency) {
        $priced_with = 'base';
    } else {
        $priced_with = 'quanto';
    }

    if ($underlying->submarket->name eq 'smart_fx') {
        $priced_with = 'numeraire';
    }

    return $priced_with;
}

sub _build_mu {
    my $self = shift;

    my $mu = $self->r_rate - $self->q_rate;

    if (first { $self->underlying->market->name eq $_ } (qw(forex commodities indices))) {
        my $rho = $self->rho->{fd_dq};
        my $vol = $self->atm_vols;
        # See [1] for Quanto Formula
        $mu = $self->r_rate - $self->q_rate - $rho * $vol->{fordom} * $vol->{domqqq};
    }

    return $mu;
}

sub _build_rho {

    my $self     = shift;
    my $atm_vols = $self->atm_vols;
    my $w        = ($self->domqqq->{underlying}->inverted) ? -1 : 1;

    my %rhos;

    $rhos{fd_dq} = 0;

    if ($self->priced_with eq 'numeraire') {
        $rhos{fd_dq} = 0;
    } elsif ($self->priced_with eq 'base') {
        $rhos{fd_dq} = -1;
    } elsif ($self->underlying->market->name eq 'forex' or $self->underlying->market->name eq 'commodities') {
        $rhos{fd_dq} =
            $w * (($atm_vols->{forqqq}**2 - $atm_vols->{fordom}**2 - $atm_vols->{domqqq}**2) / (2 * $atm_vols->{fordom} * $atm_vols->{domqqq}));
    } elsif ($self->underlying->market->name eq 'indices') {
        my $construct_args = {
            symbol           => $self->underlying->market->name,
            for_date         => $self->underlying->for_date,
            chronicle_reader => BOM::System::Chronicle::get_chronicle_reader($self->underlying->for_date),
        };
        my $rho_data = Quant::Framework::CorrelationMatrix->new($construct_args);

        my $index           = $self->underlying->asset_symbol;
        my $payout_currency = $self->currency;
        my $tiy             = $self->timeinyears->amount;
        my $correlation_u   = BOM::Market::Underlying->new($index);

        $rhos{fd_dq} = $rho_data->correlation_for($index, $payout_currency, $tiy, $correlation_u->expiry_conventions);
    }

    return \%rhos;
}

has _volsurface_fetcher => (
    is         => 'ro',
    isa        => 'BOM::MarketData::Fetcher::VolSurface',
    init_arg   => undef,
    lazy_build => 1,
);

sub _build__volsurface_fetcher {
    return BOM::MarketData::Fetcher::VolSurface->new;
}

sub _vols_at_point {
    my ($self, $end_date, $days_attr) = @_;

    my $vol_args = {
        delta     => 50,
        days      => $self->$days_attr->amount,
        for_epoch => $self->effective_start->epoch,
    };

    my $market_name = $self->underlying->market->name;
    my %vols_to_use;
    foreach my $pair (qw(fordom domqqq forqqq)) {
        my $pair_ref = $self->$pair;
        $pair_ref->{volsurface} //= $self->_volsurface_fetcher->fetch_surface({
            underlying => $pair_ref->{underlying},
        });
        $pair_ref->{vol} //= $pair_ref->{volsurface}->get_volatility($vol_args);
        $vols_to_use{$pair} = $pair_ref->{vol};
    }

    if (none { $market_name eq $_ } (qw(forex commodities indices))) {
        $vols_to_use{domqqq} = $vols_to_use{fordom};
        $vols_to_use{forqqq} = $vols_to_use{domqqq};
    }

    return \%vols_to_use;
}

sub _build_atm_vols {
    my $self = shift;

    return $self->_vols_at_point($self->date_expiry, 'timeindays');
}

sub _build_domqqq {
    my $self = shift;

    my $result = {};

    if ($self->priced_with eq 'quanto') {
        $result->{underlying} = BOM::Market::Underlying->new({
            symbol   => 'frx' . $self->underlying->quoted_currency_symbol . $self->currency,
            for_date => $self->underlying->for_date
        });
        $result->{volsurface} = $self->_volsurface_fetcher->fetch_surface({
            underlying => $result->{underlying},
        });
    } else {
        $result = $self->fordom;
    }

    return $result;
}

sub _build_forqqq {
    my $self = shift;

    my $result = {};

    if ($self->priced_with eq 'quanto' and ($self->underlying->market->name eq 'forex' or $self->underlying->market->name eq 'commodities')) {
        $result->{underlying} = BOM::Market::Underlying->new({
            symbol   => 'frx' . $self->underlying->asset_symbol . $self->currency,
            for_date => $self->underlying->for_date
        });

        $result->{volsurface} = $self->_volsurface_fetcher->fetch_surface({
            underlying => $result->{underlying},
        });

    } else {
        $result = $self->domqqq;
    }

    return $result;
}

sub _build_fordom {
    my $self = shift;

    return {
        underlying => $self->underlying,
        volsurface => $self->volsurface,
    };
}

sub _build_discount_rate {
    my $self = shift;

    my %args = (
        symbol => $self->currency,
        $self->underlying->for_date ? (for_date => $self->underlying->for_date) : (),
        chronicle_reader => BOM::System::Chronicle::get_chronicle_reader($self->underlying->for_date),
        chronicle_writer => BOM::System::Chronicle::get_chronicle_writer(),
    );
    my $curr_obj = Quant::Framework::Currency->new(%args);

    return $curr_obj->rate_for($self->timeinyears->amount);
}

=head2 get_time_to_expiry

Returns a TimeInterval to expiry of the bet. For a forward start bet, it will NOT return the bet lifetime, but the time till the bet expires,
if you want to get the bet life time call it like C<$bet-E<gt>get_time_to_expiry({from =E<gt> $bet-E<gt>date_start})>.

=cut

sub get_time_to_expiry {
    my ($self, $attributes) = @_;

    $attributes->{'to'} = $self->date_expiry;

    return $self->_get_time_to_end($attributes);
}

=head2 get_time_to_settlement

Like get_time_to_expiry, but for settlement time rather than expiry.

=cut

sub get_time_to_settlement {
    my ($self, $attributes) = @_;

    $attributes->{to} = $self->date_settlement;

    return $self->_get_time_to_end($attributes);
}

# PRIVATE METHOD: _get_time_to_end
# Send in the correct 'to'
sub _get_time_to_end {
    my ($self, $attributes) = @_;

    my $end_point = $attributes->{to};
    my $from = ($attributes and $attributes->{from}) ? $attributes->{from} : $self->date_pricing;

    # Don't worry about how long past expiry
    # Let it die if they gave us nonsense.

    return Time::Duration::Concise->new(
        interval => max(0, $end_point->epoch - $from->epoch),
    );
}

=head2 barrier_display_info

Given a tick break down how the barriers relate.

=cut

sub barrier_display_info {
    my ($self, $tick) = @_;

    my $underlying = $self->underlying;
    my $spot = defined $tick ? $tick->quote : undef;
    my @barriers;
    if ($self->two_barriers) {
        push @barriers, {barrier  => $self->high_barrier->as_absolute} if $self->high_barrier;
        push @barriers, {barrier2 => $self->low_barrier->as_absolute}  if $self->low_barrier;
    } else {
        @barriers = $self->barrier ? ({barrier => $self->barrier->as_absolute}) : ();
    }

    my %barriers;
    if ($spot) {
        foreach my $barrier (@barriers) {
            my $which  = keys %$barrier;
            my $strike = values %$barrier;
            $barriers{$which}->{amnt} = $underlying->pipsized_value($strike);
            $barriers{$which}->{dir}  = ($spot > $strike) ? localize('minus') : ($spot < $strike) ? localize('plus') : '';
            $barriers{$which}->{diff} = $underlying->pipsized_value(abs($spot - $strike)) || '';                             # Do not show 0 for 0.
            $barriers{$which}->{desc} =
                !$self->two_barriers ? localize('barrier') : $strike > $spot ? localize('high barrier') : localize('low barrier');
        }
    }

    return (barriers => \%barriers);
}

has exit_tick => (
    is         => 'ro',
    lazy_build => 1,
);

sub _build_exit_tick {
    my $self = shift;

    my $underlying = $self->underlying;
    my $exit_tick;
    if ($self->tick_expiry) {
        my $tick_number       = $self->ticks_to_expiry;
        my @ticks_since_start = @{
            $underlying->ticks_in_between_start_limit({
                    start_time => $self->date_start->epoch + 1,
                    limit      => $tick_number,
                })};
        # We wait for the n-th tick to settle tick expiry contract.
        # But the maximum waiting period is 5 minutes.
        if (@ticks_since_start == $tick_number) {
            $exit_tick = $ticks_since_start[-1];
            $self->date_expiry(Date::Utility->new($exit_tick->epoch));
        }
    } elsif ($self->expiry_daily) {
        # Expiration based on daily OHLC
        $exit_tick = $underlying->closing_tick_on($self->date_expiry->date);
    } else {
        $exit_tick = $underlying->tick_at($self->date_expiry->epoch);
    }

    if ($self->entry_tick and $exit_tick) {
        my ($entry_tick_date, $exit_tick_date) = map { Date::Utility->new($_) } ($self->entry_tick->epoch, $exit_tick->epoch);
        if (    not $self->expiry_daily
            and $underlying->intradays_must_be_same_day
            and $self->calendar->trading_days_between($entry_tick_date, $exit_tick_date))
        {
            $self->add_error({
                message => 'Exit tick date differs from entry tick date on intraday '
                    . "[symbol: "
                    . $underlying->symbol . "] "
                    . "[start: "
                    . $exit_tick_date->datetime . "] "
                    . "[expiry: "
                    . $entry_tick_date->datetime . "]",
                message_to_client => localize("Intraday contracts may not cross market open."),
            });
        }
    }

    return $exit_tick;
}

# Validation methods.

# Is this underlying or contract is disabled/suspended from trading.
sub _validate_offerings {
    my $self = shift;

    my $message_to_client = localize('This trade is temporarily unavailable.');

    if (BOM::Platform::Runtime->instance->app_config->system->suspend->trading) {
        return {
            message           => 'All trading suspended on system',
            message_to_client => $message_to_client,
        };
    }

    my $underlying      = $self->underlying;
    my $translated_name = $underlying->translated_display_name();

    if ($underlying->is_trading_suspended) {
        return {
            message           => "Underlying trades suspended [symbol: " . $underlying->symbol . "]",
            message_to_client => $message_to_client,
        };
    }

    my $contract_code = $self->code;
    # check if trades are suspended on that claimtype
    my $suspend_claim_types = BOM::Platform::Runtime->instance->app_config->quants->features->suspend_claim_types;
    if (@$suspend_claim_types and first { $contract_code eq $_ } @{$suspend_claim_types}) {
        return {
            message           => "Trading suspended for contract type [code: " . $contract_code . "]",
            message_to_client => $message_to_client,
        };
    }

    if (first { $_ eq $underlying->symbol } @{BOM::Platform::Runtime->instance->app_config->quants->underlyings->disabled_due_to_corporate_actions}) {
        return {
            message           => "Underlying trades suspended due to corporate actions [symbol: " . $underlying->symbol . "]",
            message_to_client => $message_to_client,
        };
    }

    if ($self->risk_profile->get_risk_profile eq 'no_business') {
        return {
            message           => 'manually disabled by quants',
            message_to_client => $message_to_client,
        };
    }

    return;
}

sub _validate_feed {
    my $self = shift;

    return if $self->is_expired;

    my $underlying      = $self->underlying;
    my $translated_name = $underlying->translated_display_name();

    if (not $self->current_tick) {
        return {
            message           => "No realtime data [symbol: " . $underlying->symbol . "]",
            message_to_client => localize('Trading on this market is suspended due to missing market data.'),
        };
    } elsif ($self->calendar->is_open_at($self->date_pricing)
        and $self->date_pricing->epoch - $underlying->max_suspend_trading_feed_delay->seconds > $self->current_tick->epoch)
    {
        # only throw errors for quote too old, if the exchange is open at pricing time
        return {
            message           => "Quote too old [symbol: " . $underlying->symbol . "]",
            message_to_client => localize('Trading on this market is suspended due to missing market data.'),
        };
    }

    return;
}

sub validate_price {
    my $self = shift;

    return if $self->for_sale;

    my $ask_price         = $self->ask_price;
    my $payout            = $self->payout;
    my $minimum_ask_price = $self->staking_limits->{min};
    my $maximum_payout    = $self->staking_limits->{max};

    if (not $ask_price) {
        return {
            message           => "Empty or zero stake [stake: " . $ask_price . "]",
            message_to_client => localize("Invalid stake"),
        };
    }

    my $message_to_client = localize(
        'Minimum stake of [_1] and maximum payout of [_2]',
        to_monetary_number_format($minimum_ask_price),
        to_monetary_number_format($maximum_payout));
    my $message_to_client_array = [
        'Minimum stake of [_1] and maximum payout of [_2]', to_monetary_number_format($minimum_ask_price),
        to_monetary_number_format($maximum_payout)];
    if ($ask_price < $minimum_ask_price) {
        return {
            message                 => 'stake is not within limits ' . "[stake: " . $ask_price . "] " . "[min: " . $minimum_ask_price . "] ",
            message_to_client       => $message_to_client,
            message_to_client_array => $message_to_client_array,
        };
    } elsif ($payout > $maximum_payout) {
        return {
            message                 => 'payout amount outside acceptable range ' . "[given: " . $payout . "] " . "[max: " . $maximum_payout . "]",
            message_to_client       => $message_to_client,
            message_to_client_array => $message_to_client_array,
        };
    }

    my $payout_as_string = "" . $payout;    #Just to be sure we're deailing with a string.
    $payout_as_string =~ s/[\.0]+$//;       # Strip trailing zeroes and decimal points to be more friendly.

    if ($payout =~ /\.[0-9]{3,}/) {
        # We did the best we could to clean up looks like still too many decimals
        return {
            message           => 'payout amount has too many decimal places ' . "[permitted: 2] " . "[payout: " . $payout . "]",
            message_to_client => localize('Payout may not have more than two decimal places.',),
        };
    }

    # Compared as strings of maximum visible client currency width to avoid floating-point issues.
    if (sprintf("%.2f", $ask_price) eq sprintf("%.2f", $payout)) {
        return {
            message           => 'stake same as payout',
            message_to_client => localize('This contract offers no return.'),
        };
    }

    return;
}

sub _validate_input_parameters {
    my $self = shift;

    my $when_epoch   = $self->date_pricing->epoch;
    my $epoch_expiry = $self->date_expiry->epoch;
    my $epoch_start  = $self->date_start->epoch;

    if ($epoch_expiry == $epoch_start) {
        return {
            message           => 'Start and Expiry times are the same ' . "[start: " . $epoch_start . "] " . "[expiry: " . $epoch_expiry . "]",
            message_to_client => localize('Expiry time cannot be equal to start time.'),
        };
    } elsif ($epoch_expiry < $epoch_start) {
        return {
            message           => 'Start must be before expiry ' . "[start: " . $epoch_start . "] " . "[expiry: " . $epoch_expiry . "]",
            message_to_client => localize("Expiry time cannot be in the past."),
        };
    } elsif (not $self->for_sale and $epoch_start < $when_epoch) {
        return {
            message           => 'starts in the past ' . "[start: " . $epoch_start . "] " . "[now: " . $when_epoch . "]",
            message_to_client => localize("Start time is in the past"),
        };
    } elsif (not $self->is_forward_starting and $epoch_start > $when_epoch) {
        return {
            message           => "Forward time for non-forward-starting contract type [code: " . $self->code . "]",
            message_to_client => localize('Start time is in the future.'),
        };
    } elsif ($self->is_forward_starting and not $self->for_sale) {
        # Intraday cannot be bought in the 5 mins before the bet starts, unless we've built it for that purpose.
        my $fs_blackout_seconds = 300;
        if ($epoch_start < $when_epoch + $fs_blackout_seconds) {
            return {
                message           => "forward-starting blackout [blackout: " . $fs_blackout_seconds . "s]",
                message_to_client => localize("Start time on forward-starting contracts must be more than 5 minutes from now."),
            };
        }
    } elsif ($self->is_after_expiry) {
        return {
            message           => 'already expired contract',
            message_to_client => localize("Contract has already expired."),
        };
    } elsif ($self->expiry_daily) {
        my $date_expiry = $self->date_expiry;
        my $closing     = $self->calendar->closing_on($date_expiry);
        if ($closing and not $date_expiry->is_same_as($closing)) {
            return {
                message => 'daily expiry must expire at close '
                    . "[expiry: "
                    . $date_expiry->datetime . "] "
                    . "[underlying_symbol: "
                    . $self->underlying->symbol . "]",
                message_to_client =>
                    localize('Contracts on this market with a duration of more than 24 hours must expire at the end of a trading day.'),
            };
        }
    }

    return;
}

sub _validate_trading_times {
    my $self = shift;

    my $underlying  = $self->underlying;
    my $calendar    = $underlying->calendar;
    my $date_expiry = $self->date_expiry;
    my $date_start  = $self->date_start;

    if (not($calendar->trades_on($date_start) and $calendar->is_open_at($date_start))) {
        my $message =
            ($self->is_forward_starting) ? localize("The market must be open at the start time.") : localize('This market is presently closed.');
        return {
            message => 'underlying is closed at start ' . "[symbol: " . $underlying->symbol . "] " . "[start: " . $date_start->datetime . "]",
            message_to_client => $message . " " . localize("Try out the Volatility Indices which are always open.")};
    } elsif (not $calendar->trades_on($date_expiry)) {
        return ({
            message           => "Exchange is closed on expiry date [expiry: " . $date_expiry->date . "]",
            message_to_client => localize("The contract must expire on a trading day."),
        });
    }

    if ($self->is_intraday) {
        if (not $calendar->is_open_at($date_expiry)) {
            my $times_link = request()->url_for('/resources/market_timesws', undef, {no_host => 1});
            return {
                message => 'underlying closed at expiry ' . "[symbol: " . $underlying->symbol . "] " . "[expiry: " . $date_expiry->datetime . "]",
                message_to_client => localize("Contract must expire during trading hours."),
                info_link         => $times_link,
                info_text         => localize('Trading Times'),
            };
        } elsif ($underlying->intradays_must_be_same_day and $calendar->closing_on($date_start)->epoch < $date_expiry->epoch) {
            return {
                message           => "Intraday duration must expire on same day [symbol: " . $underlying->symbol . "]",
                message_to_client => localize('Contracts on this market with a duration of under 24 hours must expire on the same trading day.'),
            };
        }
    } elsif ($self->expiry_daily and not $self->is_atm_bet) {
        # For definite ATM contracts we do not have to check for upcoming holidays.
        my $times_text    = localize('Trading Times');
        my $trading_days  = $self->calendar->trading_days_between($date_start, $date_expiry);
        my $holiday_days  = $self->calendar->holiday_days_between($date_start, $date_expiry);
        my $calendar_days = $date_expiry->days_between($date_start);

        if ($underlying->market->equity and $trading_days <= 4 and $holiday_days >= 2) {
            my $safer_expiry = $date_expiry;
            my $trade_count  = $trading_days;
            while ($trade_count < 4) {
                $safer_expiry = $underlying->trade_date_after($safer_expiry);
                $trade_count++;
            }
            my $message =
                ($self->for_sale)
                ? localize('Resale of this contract is not offered due to market holidays during contract period.')
                : localize("Too many market holidays during the contract period.");
            my $times_link = request()->url_for('/resources/market_timesws', undef, {no_host => 1});
            return {
                message => 'Not enough trading days for calendar days ' . "[trading: " . $trading_days . "] " . "[calendar: " . $calendar_days . "]",
                message_to_client => $message,
                info_link         => $times_link,
                info_text         => $times_text,
            };
        }
    }

    return;
}

has date_start_blackouts => (
    is         => 'ro',
    lazy_build => 1,
);

sub _build_date_start_blackouts {
    my $self = shift;

    my @periods;
    my $underlying = $self->underlying;
    my $calendar   = $underlying->calendar;
    my $start      = $self->date_start;

    # We need to set sod_blackout_start for forex on Monday morning because otherwise, if there is no tick ,it will always take Friday's last tick and trigger the missing feed check
    if (my $sod = $calendar->opening_on($start)) {
        my $sod_blackout =
              ($underlying->sod_blackout_start) ? $underlying->sod_blackout_start
            : ($underlying->market->name eq 'forex' and $self->is_forward_starting and $start->day_of_week == 1) ? '10m'
            :                                                                                                      '';
        if ($sod_blackout) {
            push @periods, [$sod->epoch, $sod->plus_time_interval($sod_blackout)->epoch];
        }
    }

    my $end_of_trading = $calendar->closing_on($start);
    if ($end_of_trading) {
        if ($self->is_intraday) {
            my $eod_blackout =
                ($self->tick_expiry and ($underlying->resets_at_open or ($underlying->market->name eq 'forex' and $start->day_of_week == 5)))
                ? $self->max_tick_expiry_duration
                : $underlying->eod_blackout_start;
            push @periods, [$end_of_trading->minus_time_interval($eod_blackout)->epoch, $end_of_trading->epoch] if $eod_blackout;
        }

        if ($underlying->market->name eq 'indices' and not $self->is_intraday and not $self->is_atm_bet and $self->timeindays->amount <= 7) {
            push @periods, [$end_of_trading->minus_time_interval('1h')->epoch, $end_of_trading->epoch];
        }
    }

    # Due to uncertainty in volsurface rollover time, we will stay out.
    if ($self->market->name eq 'forex' and not $self->is_atm_bet and $self->timeindays->amount <= 3) {
        my $rollover_date = Quant::Framework::VolSurface::Utils->new->NY1700_rollover_date_on($self->date_start);
        push @periods, [$rollover_date->minus_time_interval('1h')->epoch, $rollover_date->plus_time_interval('1h')->epoch];
    }

    return \@periods;
}

has date_expiry_blackouts => (
    is         => 'ro',
    lazy_build => 1,
);

sub _build_date_expiry_blackouts {
    my $self = shift;

    my @periods;
    my $underlying = $self->underlying;
    my $date_start = $self->date_start;

    if ($self->is_intraday) {
        my $end_of_trading = $underlying->calendar->closing_on($self->date_start);
        if ($end_of_trading and my $expiry_blackout = $underlying->eod_blackout_expiry) {
            push @periods, [$end_of_trading->minus_time_interval($expiry_blackout)->epoch, $end_of_trading->epoch];
        }
    } elsif ($self->expiry_daily and $underlying->market->equity and not $self->is_atm_bet) {
        my $start_of_period = BOM::Platform::Static::Config::quants->{bet_limits}->{holiday_blackout_start};
        my $end_of_period   = BOM::Platform::Static::Config::quants->{bet_limits}->{holiday_blackout_end};
        if ($self->date_start->day_of_year >= $start_of_period or $self->date_start->day_of_year <= $end_of_period) {
            my $year = $self->date_start->day_of_year > $start_of_period ? $date_start->year : $date_start->year - 1;
            my $end_blackout = Date::Utility->new($year . '-12-31')->plus_time_interval($end_of_period . 'd23h59m59s');
            push @periods, [$self->date_start->epoch, $end_blackout->epoch];
        }
    }

    return \@periods;
}

=head2 market_risk_blackouts

Periods of which we decide to stay out of the market due to high uncertainty.

=cut

has market_risk_blackouts => (
    is         => 'ro',
    lazy_build => 1,
);

sub _build_market_risk_blackouts {
    my $self = shift;

    my @blackout_periods;
    my $effective_sod = $self->effective_start->truncate_to_day;
    my $underlying    = $self->underlying;

    if ($self->is_intraday) {
        if (my @inefficient_periods = @{$underlying->inefficient_periods}) {
            push @blackout_periods, [$effective_sod->plus_time_interval($_->{start})->epoch, $effective_sod->plus_time_interval($_->{end})->epoch]
                for @inefficient_periods;
        }

        if (not $self->is_atm_bet and $self->underlying->market->name eq 'forex') {
            push @blackout_periods, [$_->{blankout}, $_->{blankout_end}] for @{$self->tentative_events};
        }
    }

    return \@blackout_periods;
}

sub _validate_start_and_expiry_date {
    my $self = shift;

    my $start_epoch     = $self->effective_start->epoch;
    my $end_epoch       = $self->date_expiry->epoch;
    my @blackout_checks = (
        [[$start_epoch], $self->date_start_blackouts,  "Trading is not available from [_2] to [_3]"],
        [[$end_epoch],   $self->date_expiry_blackouts, "Contract may not expire between [_2] and [_3]"],
        [[$start_epoch, $end_epoch], $self->market_risk_blackouts, "Trading is not available from [_2] to [_3]"],
    );

    my @args = ($self->underlying->translated_display_name);

    foreach my $blackout (@blackout_checks) {
        my ($epochs, $periods, $message_to_client) = @{$blackout}[0 .. 2];
        foreach my $period (@$periods) {
            if (first { $_ >= $period->[0] and $_ < $period->[1] } @$epochs) {
                my $start = Date::Utility->new($period->[0]);
                my $end   = Date::Utility->new($period->[1]);
                if ($start->day_of_year == $end->day_of_year) {
                    push @args, ($start->time_hhmmss, $end->time_hhmmss);
                } else {
                    push @args, ($start->date, $end->date);
                }
                return {
                    message => 'blackout period '
                        . "[symbol: "
                        . $self->underlying->symbol . "] "
                        . "[from: "
                        . $period->[0] . "] " . "[to: "
                        . $period->[1] . "]",
                    message_to_client => localize($message_to_client, @args),
                };
            }
        }
    }

    return;
}

sub _validate_lifetime {
    my $self = shift;

    if ($self->tick_expiry and $self->for_sale) {
        # we don't offer sellback on tick expiry contracts.
        return {
            message           => 'resale of tick expiry contract',
            message_to_client => localize('Resale of this contract is not offered.'),
        };
    }

    my $permitted = $self->permitted_expiries;
    my ($min_duration, $max_duration) = @{$permitted}{'min', 'max'};

    my $message_to_client_array;
    my $message_to_client =
        $self->for_sale
        ? localize('Resale of this contract is not offered.')
        : localize('Trading is not offered for this duration.');

    # This might be empty because we don't have short-term expiries on some contracts, even though
    # it's a valid bet type for multi-day contracts.
    if (not($min_duration and $max_duration)) {
        return {
            message           => 'trying unauthorised combination',
            message_to_client => $message_to_client,
        };
    }

    my ($duration, $message);
    if ($self->tick_expiry) {
        $duration = $self->tick_count;
        $message  = 'Invalid tick count for tick expiry';
        # slightly different message for tick expiry.
        if ($min_duration != 0) {
            $message_to_client = localize('Number of ticks must be between [_1] and [_2]', $min_duration, $max_duration);
            $message_to_client_array = ['Number of ticks must be between [_1] and [_2]', $min_duration, $max_duration];
        }
    } elsif (not $self->expiry_daily) {
        $duration = $self->get_time_to_expiry({from => $self->date_start})->seconds;
        ($min_duration, $max_duration) = ($min_duration->seconds, $max_duration->seconds);
        $message = 'Intraday duration not acceptable';
    } else {
        my $calendar = $self->calendar;
        $duration = $calendar->trading_date_for($self->date_expiry)->days_between($calendar->trading_date_for($self->date_start));
        ($min_duration, $max_duration) = ($min_duration->days, $max_duration->days);
        $message = 'Daily duration is outside acceptable range';
    }

    if ($duration < $min_duration or $duration > $max_duration) {
        my $asset_text = localize('Asset Index');
        my $asset_link = request()->url_for('/resources/asset_indexws', undef, {no_host => 1});
        return {
            message => $message . " "
                . "[duration seconds: "
                . $duration . "] "
                . "[symbol: "
                . $self->underlying->symbol . "] "
                . "[code: "
                . $self->code . "]",
            message_to_client       => $message_to_client,
            message_to_client_array => $message_to_client_array,
            info_link               => $asset_link,
            info_text               => $asset_text,
        };
    }

    return;
}

sub _validate_volsurface {
    my $self = shift;

    my $volsurface        = $self->volsurface;
    my $now               = $self->date_pricing;
    my $message_to_client = localize('Trading is suspended due to missing market data.');
    my $surface_age       = ($now->epoch - $volsurface->recorded_date->epoch) / 3600;

    if ($volsurface->get_smile_flags) {
        return {
            message           => "Volsurface has smile flags [symbol: " . $self->underlying->symbol . "]",
            message_to_client => $message_to_client,
        };
    }

    my $exceeded;
    if (    $self->market->name eq 'forex'
        and not $self->priced_with_intraday_model
        and $self->timeindays->amount < 4
        and not $self->is_atm_bet
        and $surface_age > 6)
    {
        $exceeded = '6h';
    } elsif ($self->market->name eq 'indices' and $surface_age > 24 and not $self->is_atm_bet) {
        $exceeded = '24h';
    } elsif ($volsurface->recorded_date->days_between($self->calendar->trade_date_before($now)) < 0) {
        # will discuss if this can be removed.
        $exceeded = 'different day';
    }

    if ($exceeded) {
        return {
            message => 'volsurface too old '
                . "[symbol: "
                . $self->underlying->symbol . "] "
                . "[age: "
                . $surface_age . "h] "
                . "[max: "
                . $exceeded . "]",
            message_to_client => $message_to_client,
        };
    }

    if ($volsurface->type eq 'moneyness' and my $current_spot = $self->current_spot) {
        if (abs($volsurface->spot_reference - $current_spot) / $current_spot * 100 > 5) {
            return {
                message => 'spot too far from surface reference '
                    . "[symbol: "
                    . $self->underlying->symbol . "] "
                    . "[spot: "
                    . $current_spot . "] "
                    . "[surface reference: "
                    . $volsurface->spot_reference . "]",
                message_to_client => $message_to_client,
            };
        }
    }

    return;
}

has primary_validation_error => (
    is       => 'rw',
    init_arg => undef,
);

sub confirm_validity {
    my $self = shift;

    # if there's initialization error, we will not proceed anyway.
    return 0 if $self->primary_validation_error;

    # Add any new validation methods here.
    # Looking them up can be too slow for pricing speed constraints.
    # This is the default list of validations.
    my @validation_methods = qw(_validate_input_parameters _validate_offerings _validate_lifetime  _validate_barrier _validate_feed validate_price);

    push @validation_methods, '_validate_volsurface' if (not $self->volsurface->type eq 'flat');
    push @validation_methods, qw(_validate_trading_times _validate_start_and_expiry_date) if not $self->underlying->always_available;

    foreach my $method (@validation_methods) {
        if (my $err = $self->$method) {
            $self->add_error($err);
        }
        return 0 if ($self->primary_validation_error);
    }

    # Should have included this in one of the validation subroutines but it will screw with existing tests.
    # Since this is a temporary solution and we will work on a proper fix, this is acceptable for now.
    my $announcement_date = Date::Utility->new('2016-07-02');
    # needed this to avoid having to fix tests
    my $disable_date = Date::Utility->new('2016-06-20');
    if (    $self->market->name eq 'forex'
        and not $self->is_atm_bet
        and $self->date_expiry->is_before($announcement_date)
        and $self->date_start->is_after($disable_date))
    {
        my $err = {
            message           => 'stay out for Brexit',
            message_to_client => localize('This trade is temporarily unavailable.'),
        };
        $self->add_error($err);
        return 0;
    }

    return 1;
}

sub add_error {
    my ($self, $err) = @_;
    $err->{set_by} = __PACKAGE__;
    $self->primary_validation_error(MooseX::Role::Validatable::Error->new(%$err));
    return;
}

has default_probabilities => (
    is         => 'ro',
    lazy_build => 1,
);

sub _build_default_probabilities {
    my $self = shift;

    my %probabilities = (
        ask_probability => {
            description => 'The price we request for this contract.',
            default     => 1,
        },
        bid_probability => {
            description => 'The price we would pay for this contract.',
            default     => 0,
        },
    );
    my %map = map {
        $_ => Math::Util::CalculatedValue::Validatable->new({
            name        => $_,
            description => $probabilities{$_}{description},
            set_by      => __PACKAGE__,
            base_amount => $probabilities{$_}{default},
        });
    } keys %probabilities;

    return \%map;
}

has is_sold => (
    is      => 'ro',
    isa     => 'Bool',
    default => 0
);

has [qw(risk_profile)] => (
    is         => 'ro',
    lazy_build => 1,
);

sub _build_risk_profile {
    my $self = shift;

    return BOM::Product::RiskProfile->new(
        underlying        => $self->underlying,
        contract_category => $self->category_code,
        expiry_type       => $self->expiry_type,
        start_type        => $self->start_type,
        currency          => $self->currency,
    );
}

# Don't mind me, I just need to make sure my attibutes are available.
with 'BOM::Product::Role::Reportable';

no Moose;

__PACKAGE__->meta->make_immutable;

1;<|MERGE_RESOLUTION|>--- conflicted
+++ resolved
@@ -1287,28 +1287,25 @@
 sub _build_base_commission {
     my $self = shift;
 
-<<<<<<< HEAD
     my $minimum        = BOM::Platform::Static::Config::quants->{commission}->{adjustment}->{minimum} / 100;
     my $maximum        = BOM::Platform::Static::Config::quants->{commission}->{adjustment}->{maximum} / 100;
     my $scaling_factor = BOM::Platform::Runtime->instance->app_config->quants->commission->adjustment->global_scaling / 100;
     $scaling_factor = max($minimum, min($maximum, $scaling_factor));
 
-    return $self->underlying->base_commission * $scaling_factor;
-=======
     my $announcement_date = Date::Utility->new('2016-07-02');
     my $disable_date      = Date::Utility->new('2016-06-20');
     # Every forex pair expiry after 2-July should have normal commission in place.
     # Very hacky solution but we will need more time to code up a proper one.
     # This should be removed after Brexit.
-    return 0.05
+    return 0.05 * $scaling_factor
         if ((
                $self->market->name eq 'forex'
             or $self->market->name eq 'indices'
         )
         and $self->date_start->is_after($disable_date)
         and $self->date_expiry->is_after($announcement_date));
-    return $self->underlying->base_commission;
->>>>>>> 01669bc1
+
+    return $self->underlying->base_commission * $scaling_factor;
 }
 
 sub _build_commission_markup {
