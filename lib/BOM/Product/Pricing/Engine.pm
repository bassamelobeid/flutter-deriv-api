package BOM::Product::Pricing::Engine;

=head1 NAME

BOM::Product::Pricing::Engine

=head1 DESCRIPTION

Base class for all pricing engines

=head1 USAGE

Extend this class by:

extends 'BOM::Product::Pricing::Engine';

=cut

use Moose;
<<<<<<< HEAD
use Math::Business::BlackScholes::Binaries;
use Math::Business::BlackScholes::NonBinaries;
=======
use Math::Business::BlackScholesMerton::Binaries;
>>>>>>> 82e7528c
use Math::Util::CalculatedValue::Validatable;
use YAML::XS qw(LoadFile);

my %engine_compatibility = (
    basic         => LoadFile('/home/git/regentmarkets/bom/config/intraday_engine_compatibility/basic.yml'),
    multi_barrier => LoadFile('/home/git/regentmarkets/bom/config/intraday_engine_compatibility/multi_barrier.yml'),
);

=head1 ATTRIBUTES

=head2 bet

A required parameter to this engine to price.

=cut

has bet => (
    is       => 'ro',
    isa      => 'BOM::Product::Contract',
    weak_ref => 1,
    required => 1,
);

has formula => (
    is         => 'ro',
    isa        => 'CodeRef',
    lazy_build => 1,
);

has _supported_types => (
    is      => 'ro',
    isa     => 'HashRef',
    default => sub {
        return {};
    },
);

has [qw(bs_probability probability d2)] => (
    is         => 'ro',
    isa        => 'Math::Util::CalculatedValue::Validatable',
    lazy_build => 1,
);

sub BUILD {
    my $self = shift;

    my $claimtype = $self->bet->pricing_code;
    die 'Invalid claimtype[' . $claimtype . '] for engine.' unless $self->_supported_types->{$claimtype};

    return;
}

# For now this is easy, but just in case things get complicated later
sub _build_formula {
    my $self = shift;

<<<<<<< HEAD
    my $module =
          $self->bet->payout_type eq 'binary'     ? 'Math::Business::BlackScholes::Binaries'
        : $self->bet->payout_type eq 'non-binary' ? 'Math::Business::BlackScholes::NonBinaries'
        :                                           undef;
=======
    my $formula_name = 'Math::Business::BlackScholesMerton::Binaries::' . lc $self->bet->pricing_code;
>>>>>>> 82e7528c

    die 'could not find formula to price ' . $self->bet->pricing_code unless $module;

    my $formula = $module->can(lc $self->bet->pricing_code) or die 'could not price ' . $self->bet->pricing_code . ' with ' . $module;

    return $formula;
}

=head2 bs_probability

The unadjusted Black-Scholes probability

=cut

sub _build_bs_probability {
    my $self = shift;

    my $bet  = $self->bet;
    my $args = $bet->_pricing_args;

    my @barrier_args = ($bet->two_barriers) ? ($args->{barrier1}, $args->{barrier2}) : ($args->{barrier1});
    my $tv = $self->formula->($args->{spot}, @barrier_args, $args->{t}, $bet->discount_rate, $bet->mu, $args->{iv}, $args->{payouttime_code});

    my @max = ($bet->payout_type eq 'binary') ? (maximum => 1) : ();
    my $bs_prob = Math::Util::CalculatedValue::Validatable->new({
        name        => 'bs_probability',
        description => 'The Black-Scholes theoretical value',
        set_by      => 'BOM::Product::Pricing::Engine',
        minimum     => 0,
        @max,
        base_amount => $tv,
    });

    # If BS is very high, we don't want that business, even if it makes sense.
    if ($tv > 0.999) {
        $bs_prob->include_adjustment('add', $self->no_business_probability);
    }

    return $bs_prob;
}

has no_business_probability => (
    is      => 'ro',
    lazy    => 1,
    builder => '_build_no_business_probability',
);

sub _build_no_business_probability {
    return Math::Util::CalculatedValue::Validatable->new({
        name        => 'no_business',
        description => 'setting probability to 1',
        set_by      => 'BOM::Product::Pricing::Engine::VannaVolga',
        base_amount => 1,
    });

}

sub _build_d2 {
    my $self = shift;

    my $bet  = $self->bet;
    my $args = $bet->_pricing_args;

    my $d2 =
        Math::Business::BlackScholesMerton::Binaries::d2($args->{spot}, $args->{barrier1}, $args->{t}, $bet->discount_rate, $bet->mu, $args->{iv});

    my $d2_ret = Math::Util::CalculatedValue::Validatable->new({
        name        => 'd2',
        description => 'The D2 parameter',
        set_by      => 'BOM::Product::Pricing::Engine',
        base_amount => $d2
    });

    return $d2_ret;
}

=head2 probability

The probability asccording to this engine for the given bet by default the BS probability;

=cut

sub _build_probability {
    my $self = shift;

    return $self->bs_probability;
}

sub is_compatible {
    my (undef, $to_load, $metadata) = @_;

    my $permitted = $engine_compatibility{$to_load} // die 'Unknown compatibility file[' . $to_load . ']';

    for my $key (qw(underlying_symbol contract_category expiry_type start_type barrier_category)) {
        if (exists $permitted->{$metadata->{$key}}) {
            $permitted = $permitted->{$metadata->{$key}};
            next;
        }
        # return is no match
        return;
    }

    my ($min, $max) = map { Time::Duration::Concise->new(interval => $permitted->{$_}) } qw(min max);

    return if ($metadata->{contract_duration} < $min->seconds || $metadata->{contract_duration} > $max->seconds);

    # if everything is good, then can price.
    return 1;
}

no Moose;
__PACKAGE__->meta->make_immutable;
1;<|MERGE_RESOLUTION|>--- conflicted
+++ resolved
@@ -17,12 +17,8 @@
 =cut
 
 use Moose;
-<<<<<<< HEAD
-use Math::Business::BlackScholes::Binaries;
-use Math::Business::BlackScholes::NonBinaries;
-=======
 use Math::Business::BlackScholesMerton::Binaries;
->>>>>>> 82e7528c
+use Math::Business::BlackScholesMerton::NonBinaries;
 use Math::Util::CalculatedValue::Validatable;
 use YAML::XS qw(LoadFile);
 
@@ -79,14 +75,10 @@
 sub _build_formula {
     my $self = shift;
 
-<<<<<<< HEAD
     my $module =
-          $self->bet->payout_type eq 'binary'     ? 'Math::Business::BlackScholes::Binaries'
-        : $self->bet->payout_type eq 'non-binary' ? 'Math::Business::BlackScholes::NonBinaries'
+          $self->bet->payout_type eq 'binary'     ? 'Math::Business::BlackScholesMerton::Binaries'
+        : $self->bet->payout_type eq 'non-binary' ? 'Math::Business::BlackScholesMerton::NonBinaries'
         :                                           undef;
-=======
-    my $formula_name = 'Math::Business::BlackScholesMerton::Binaries::' . lc $self->bet->pricing_code;
->>>>>>> 82e7528c
 
     die 'could not find formula to price ' . $self->bet->pricing_code unless $module;
 
