package BOM::Product::Pricing::Engine::Intraday::Index;

use Moose;
extends 'BOM::Product::Pricing::Engine::Intraday';

<<<<<<< HEAD
use YAML::XS qw(LoadFile);
=======
>>>>>>> 9f0e469a
use Time::Duration::Concise;
use BOM::Platform::Context qw(localize);
use BOM::Utility::ErrorStrings qw( format_error_string );

<<<<<<< HEAD
my $coefficients = LoadFile('/home/git/regentmarkets/bom/config/files/intraday_index_calibration_coefficient.yml');

has coefficients => (
    is      => 'ro',
    default => sub { $coefficients },
);

has pricing_vol => (
=======
=head2 probability

probability for Intraday Index is hard-coded to 55%.
There's no model in this price calculation yet.

=head2 model_markup

Model markup of zero for Intraday Index

=cut

has [qw(pricing_vol probability model_markup)] => (
>>>>>>> 9f0e469a
    is         => 'ro',
    lazy_build => 1,
);

sub _build_pricing_vol {
    return shift->bet->pricing_args->{iv};
}

has _supported_types => (
    is      => 'ro',
    isa     => 'HashRef',
    default => sub {
        return {
            CALL => 1,
            PUT  => 1,
        };
    },
);

sub _build_probability {
    my $self = shift;

<<<<<<< HEAD
    my $bet      = $self->bet;
    my $coef_ref = $self->coefficients->{$self->bet->underlying->symbol};

    # if calibration coefficients are not present, we could not price
    if (not $coef_ref) {
        $bet->add_error({
            severity => 100,
            message  => format_error_string('Calibration coefficient missing', symbol => $bet->underlying->symbol),
            message_to_client =>
                localize('Trading on [_1] is suspended due to missing market data.', $bet->underlying->translated_display_name()),
        });
    }
    # give it some dummy coefficient if we don't have them
    my @coef                = $coef_ref ? @{$coef_ref} : (0.1) x 5;
    my $duration_in_minutes = $bet->pricing_args->{t} * 365 * 24 * 60;
    my $pricing_vol         = $bet->pricing_args->{iv};
    my $trend               = $self->intraday_trend->amount;

    my $factor = $trend / ($pricing_vol**0.5 * $duration_in_minutes);

    $factor = $coef[3] if ($factor < $coef[3]);
    $factor = $coef[4] if ($factor > $coef[4]);

    my $z = $coef[1] * $factor;
    #Generate the classification probability using sigmoid function
    my $boundary_classification = 1 / (1 + exp(-$z));
    #Adjust the slope and apply a flat adjustment as per the insample calibration
    my $final_adjustment = $coef[0] * $boundary_classification - $coef[0] / 2 + $coef[2];
    #Adjustment is opposite for 'down' contracts
    my $w = ($bet->sentiment eq 'up') ? 1 : -1;
    $final_adjustment *= $w;

    my $adjustment = Math::Util::CalculatedValue::Validatable->new({
        name        => 'theo_probability_adjustment',
        description => 'theoretical probability adjustment for indices',
        set_by      => __PACKAGE__,
        base_amount => $final_adjustment,
    });

    my $prob = Math::Util::CalculatedValue::Validatable->new({
=======
    return Math::Util::CalculatedValue::Validatable->new({
>>>>>>> 9f0e469a
        name        => 'theoretical_probability',
        description => 'theoretical probability for intraday index',
        set_by      => __PACKAGE__,
        minimum     => 0,
        maximum     => 1,
        base_amount => $self->formula->($self->_formula_args),
    });
}

sub _build_model_markup {
    my $self = shift;

    return Math::Util::CalculatedValue::Validatable->new({
        name        => 'model_markup',
        description => 'model markup for intraday index',
        set_by      => __PACKAGE__,
        base_amount => 0.05,
    });
}

no Moose;
__PACKAGE__->meta->make_immutable;
1;<|MERGE_RESOLUTION|>--- conflicted
+++ resolved
@@ -3,24 +3,10 @@
 use Moose;
 extends 'BOM::Product::Pricing::Engine::Intraday';
 
-<<<<<<< HEAD
-use YAML::XS qw(LoadFile);
-=======
->>>>>>> 9f0e469a
 use Time::Duration::Concise;
 use BOM::Platform::Context qw(localize);
 use BOM::Utility::ErrorStrings qw( format_error_string );
 
-<<<<<<< HEAD
-my $coefficients = LoadFile('/home/git/regentmarkets/bom/config/files/intraday_index_calibration_coefficient.yml');
-
-has coefficients => (
-    is      => 'ro',
-    default => sub { $coefficients },
-);
-
-has pricing_vol => (
-=======
 =head2 probability
 
 probability for Intraday Index is hard-coded to 55%.
@@ -33,7 +19,6 @@
 =cut
 
 has [qw(pricing_vol probability model_markup)] => (
->>>>>>> 9f0e469a
     is         => 'ro',
     lazy_build => 1,
 );
@@ -56,50 +41,7 @@
 sub _build_probability {
     my $self = shift;
 
-<<<<<<< HEAD
-    my $bet      = $self->bet;
-    my $coef_ref = $self->coefficients->{$self->bet->underlying->symbol};
-
-    # if calibration coefficients are not present, we could not price
-    if (not $coef_ref) {
-        $bet->add_error({
-            severity => 100,
-            message  => format_error_string('Calibration coefficient missing', symbol => $bet->underlying->symbol),
-            message_to_client =>
-                localize('Trading on [_1] is suspended due to missing market data.', $bet->underlying->translated_display_name()),
-        });
-    }
-    # give it some dummy coefficient if we don't have them
-    my @coef                = $coef_ref ? @{$coef_ref} : (0.1) x 5;
-    my $duration_in_minutes = $bet->pricing_args->{t} * 365 * 24 * 60;
-    my $pricing_vol         = $bet->pricing_args->{iv};
-    my $trend               = $self->intraday_trend->amount;
-
-    my $factor = $trend / ($pricing_vol**0.5 * $duration_in_minutes);
-
-    $factor = $coef[3] if ($factor < $coef[3]);
-    $factor = $coef[4] if ($factor > $coef[4]);
-
-    my $z = $coef[1] * $factor;
-    #Generate the classification probability using sigmoid function
-    my $boundary_classification = 1 / (1 + exp(-$z));
-    #Adjust the slope and apply a flat adjustment as per the insample calibration
-    my $final_adjustment = $coef[0] * $boundary_classification - $coef[0] / 2 + $coef[2];
-    #Adjustment is opposite for 'down' contracts
-    my $w = ($bet->sentiment eq 'up') ? 1 : -1;
-    $final_adjustment *= $w;
-
-    my $adjustment = Math::Util::CalculatedValue::Validatable->new({
-        name        => 'theo_probability_adjustment',
-        description => 'theoretical probability adjustment for indices',
-        set_by      => __PACKAGE__,
-        base_amount => $final_adjustment,
-    });
-
-    my $prob = Math::Util::CalculatedValue::Validatable->new({
-=======
     return Math::Util::CalculatedValue::Validatable->new({
->>>>>>> 9f0e469a
         name        => 'theoretical_probability',
         description => 'theoretical probability for intraday index',
         set_by      => __PACKAGE__,
