package BOM::Product::Pricing::Engine::Intraday::Forex;

use Moose;
extends 'BOM::Product::Pricing::Engine';
with 'BOM::Product::Pricing::Engine::Role::RiskMarkup';

use List::Util qw(max min sum first);
use List::MoreUtils qw(any);
use Array::Utils qw(:all);

use BOM::Market::DataDecimate;
use Volatility::Seasonality;
use VolSurface::Utils qw( get_delta_for_strike );
use Math::Function::Interpolator;
use Finance::Exchange;
use BOM::Platform::QuantsConfig;
use BOM::Platform::Chronicle;

use Pricing::Engine::Intraday::Forex::Base;
use Pricing::Engine::Markup::EconomicEventsSpotRisk;

=head2 tick_source

The source of the ticks used for this pricing. 

=cut

has tick_source => (
    is      => 'ro',
    default => sub {
        BOM::Market::DataDecimate->new;
    },
);

has inefficient_period => (
    is      => 'ro',
    default => 0,
);

has economic_events => (
    is => 'ro',
);

has long_term_prediction => (
    is         => 'ro',
    lazy_build => 1,
);

sub _build_long_term_prediction {
    return Math::Util::CalculatedValue::Validatable->new({
            name        => 'long_term_prediction',
            description => 'long term prediction for intraday historical model',
            set_by      => __PACKAGE__,
            base_amount => shift->bet->_pricing_args->{long_term_prediction}});
}

has _supported_types => (
    is      => 'ro',
    isa     => 'HashRef',
    default => sub {
        return {
            CALL     => 1,
            PUT      => 1,
            ONETOUCH => 1,
            NOTOUCH  => 1,
        };
    },
);

has [qw(base_probability probability long_term_prediction intraday_vanilla_delta risk_markup)] => (
    is         => 'ro',
    lazy_build => 1,
);

has base_engine => (
    is         => 'ro',
    lazy_build => 1,
);

sub _build_base_engine {
    my $self = shift;

    my $bet          = $self->bet;
    my $pricing_args = $bet->_pricing_args;

    my %args = (
        ticks                => $self->ticks_for_trend,
        strikes              => [$pricing_args->{barrier1}],
        vol                  => $pricing_args->{iv},
        contract_type        => $bet->pricing_code,
        payout_type          => 'binary',
        underlying_symbol    => $bet->underlying->symbol,
        long_term_prediction => $self->long_term_prediction->amount,
        discount_rate        => 0,
        mu                   => 0,
        (map { $_ => $pricing_args->{$_} } qw(spot t payouttime_code)));

    return Pricing::Engine::Intraday::Forex::Base->new(%args,);
}

sub _build_base_probability {
    my $self = shift;

    return $self->base_engine->base_probability;
}

=head1 probability

The final theoretical probability after corrections.  Math::Util::CalculatedValue::Validatable

=cut

sub _build_probability {
    my ($self) = @_;

    my $bet = $self->bet;

    my $ifx_prob = Math::Util::CalculatedValue::Validatable->new({
        name        => lc($bet->code) . '_theoretical_probability',
        description => 'BS pricing based on realized vols',
        set_by      => __PACKAGE__,
        minimum     => 0,
        maximum     => 1,
    });

    $ifx_prob->include_adjustment('reset', $self->base_probability);
    $ifx_prob->include_adjustment('add',   $self->risk_markup);

    return $ifx_prob;
}

sub economic_events_markup {
    my $self = shift;
    my $markup;

    $markup = Math::Util::CalculatedValue::Validatable->new({
        name        => 'economic_events_markup',
        description => 'the maximum of spot or volatility risk markup of economic events',
        set_by      => __PACKAGE__,
        base_amount => max($self->event_markup->amount, $self->economic_events_spot_risk_markup->amount),
    });

    $markup->include_adjustment('info', $self->event_markup);
    $markup->include_adjustment('info', $self->economic_events_spot_risk_markup);

    return $markup;
}

has ticks_for_trend => (
    is         => 'ro',
    lazy_build => 1,
);

sub _build_ticks_for_trend {
    my $self = shift;

    my $bet              = $self->bet;
    my $duration_in_secs = $bet->timeindays->amount * 86400;
    my $lookback_secs    = $duration_in_secs * 2;              # lookback twice the duration

    my $remaining_interval = Time::Duration::Concise::Localize->new(interval => $lookback_secs);

    my $ticks;
    my $backprice = ($bet->underlying->for_date) ? 1 : 0;
    $ticks = $self->tick_source->get({
        underlying  => $bet->underlying,
        start_epoch => $bet->date_pricing->epoch - $remaining_interval->seconds,
        end_epoch   => $bet->date_pricing->epoch,
        backprice   => $backprice,
        decimate    => $self->more_than_short_term_cutoff,
    });

    return $ticks;
}

has more_than_short_term_cutoff => (
    is         => 'ro',
    lazy_build => 1,
);

sub _build_more_than_short_term_cutoff {
    my $self = shift;

    return ($self->bet->get_time_to_expiry->minutes >= 15) ? 1 : 0;
}

=head1 intraday_vanilla_delta

The delta for a vanilla call with the same parameters as this bet.

=cut

sub _build_intraday_vanilla_delta {
    my $self = shift;

    my $bet           = $self->bet;
    my $args          = $bet->_pricing_args;
    my $barrier_delta = get_delta_for_strike({
        strike           => $args->{barrier1},
        atm_vol          => $args->{iv},
        spot             => $args->{spot},
        t                => $bet->timeinyears->amount,
        r_rate           => 0,
        q_rate           => 0,
        premium_adjusted => $bet->underlying->market_convention->{delta_premium_adjusted},
    });

    return Math::Util::CalculatedValue::Validatable->new({
        name        => 'intraday_vanilla_delta',
        description => 'The delta of a vanilla call with the same parameters as this bet',
        set_by      => __PACKAGE__,
        base_amount => $barrier_delta,
    });
}

my $iv_risk_interpolator = Math::Function::Interpolator->new(
    points => {
        0.05 => 0.30,
        0.5  => 0,
        0.95 => 0.30,
    });

my $shortterm_risk_interpolator = Math::Function::Interpolator->new(
    points => {
        0  => 0.15,
        15 => 0,
    });

=head1 risk_markup

Markup added to accommdate for pricing uncertainty

=cut

sub _build_risk_markup {
    my $self = shift;

    my $bet         = $self->bet;
    my $risk_markup = Math::Util::CalculatedValue::Validatable->new({
        name        => 'risk_markup',
        description => 'A set of markups added to accommodate for pricing risk',
        set_by      => __PACKAGE__,
        minimum     => 0,                                                          # no discounting
        base_amount => 0,
    });

    $risk_markup->include_adjustment('add', $self->economic_events_markup);

    if ($bet->is_path_dependent) {
        my $iv_risk = Math::Util::CalculatedValue::Validatable->new({
            name        => 'intraday_historical_iv_risk',
            description => 'Intraday::Forex markup for IV contracts only.',
            set_by      => __PACKAGE__,
            base_amount => $iv_risk_interpolator->linear($self->intraday_vanilla_delta->amount),
        });
        $risk_markup->include_adjustment('add', $iv_risk);
    }

    if (    $bet->trading_calendar->is_open_at($bet->underlying->exchange, $bet->date_start)
        and $self->is_in_quiet_period($bet->date_pricing))
    {
        my $quiet_period_markup = Math::Util::CalculatedValue::Validatable->new({
            name        => 'quiet_period_markup',
            description => 'Intraday::Forex markup factor for underlyings in the quiet period',
            set_by      => __PACKAGE__,
            base_amount => 0.01,
        });
        $risk_markup->include_adjustment('add', $quiet_period_markup);
    }

    if ($bet->market->name eq 'commodities') {
        my $illiquid_market_markup = Math::Util::CalculatedValue::Validatable->new({
            name        => 'illiquid_market_markup',
            description => 'Intraday::Forex markup factor for commodities',
            set_by      => __PACKAGE__,
            base_amount => 0.015,
        });
        $risk_markup->include_adjustment('add', $illiquid_market_markup);
    }

    if ($bet->is_atm_bet) {
        $risk_markup->include_adjustment(
            'add',
            Math::Util::CalculatedValue::Validatable->new({
                    name        => 'intraday_eod_markup',
                    description => '5% markup for inefficient period',
                    set_by      => __PACKAGE__,
                    base_amount => 0.05,
                })) if $self->inefficient_period;
    } else {
        $risk_markup->include_adjustment('add', $self->vol_spread_markup);
        $risk_markup->include_adjustment(
            'add',
            Math::Util::CalculatedValue::Validatable->new({
                    name        => 'intraday_eod_markup',
                    description => '10% markup for inefficient period',
                    set_by      => __PACKAGE__,
                    base_amount => 0.1,
                })) if $self->inefficient_period;
        $risk_markup->include_adjustment(
            'add',
            Math::Util::CalculatedValue::Validatable->new({
                    name        => 'short_term_kurtosis_risk_markup',
                    description => 'shortterm markup added for kurtosis risk for contract less than 15 minutes',
                    set_by      => __PACKAGE__,
                    base_amount => $shortterm_risk_interpolator->linear($bet->remaining_time->minutes),
                })) if $bet->remaining_time->minutes <= 15;
    }

    return $risk_markup;
}

sub event_markup {
    my $self = shift;

    my $for_date = $self->bet->underlying->for_date;
    my $qc       = BOM::Platform::QuantsConfig->new(
        chronicle_reader => BOM::Platform::Chronicle::get_chronicle_reader($for_date),
        for_date         => $for_date
    );
    my $event_markup = $qc->get_config(
        'commission',
        +{
            contract_type     => $self->bet->code,
            underlying_symbol => $self->bet->underlying->symbol
        });

    my $barrier_tier = $self->bet->barrier_tier;
    my $c_start      = $self->bet->effective_start->epoch;
    my $c_end        = $self->bet->date_expiry->epoch;

    my @markups = (0);
<<<<<<< HEAD
    if ($self->bet->category_code eq 'callput' && !$self->bet->is_atm_bet) {
        my $for_date = $self->bet->underlying->for_date;
        my $qc       = BOM::Platform::QuantsConfig->new(
            chronicle_reader => BOM::Platform::Chronicle::get_chronicle_reader($for_date),
            for_date         => $for_date
        );
        my $event_markup = $qc->get_config(
            'commission',
            +{
                contract_type     => $self->bet->code,
                underlying_symbol => $self->bet->underlying->symbol
            });

        my $barrier_tier     = $self->bet->barrier_tier;
        my $c_start          = $self->bet->effective_start->epoch;
        my $c_end            = $self->bet->date_expiry->epoch;
        my $base_probability = $self->base_probability->amount;

        foreach my $c (@$event_markup) {
            my $start_epoch     = Date::Utility->new($c->{start_time})->epoch;
            my $end_epoch       = Date::Utility->new($c->{end_time})->epoch;
            my $valid_timeframe = ($c_start >= $start_epoch && $c_start <= $end_epoch)
                || ($c_end >= $start_epoch && $c_end <= $end_epoch || ($c_start < $start_epoch && $c_end > $end_epoch));
            if ($valid_timeframe and exists $c->{$barrier_tier}) {
                my $OTM_max = $c->{OTM_max} // 0;
                push @markups, max($OTM_max - $base_probability, $c->{$barrier_tier});
            }
=======
    foreach my $c (@$event_markup) {
        my $start_epoch     = Date::Utility->new($c->{start_time})->epoch;
        my $end_epoch       = Date::Utility->new($c->{end_time})->epoch;
        my $valid_timeframe = ($c_start >= $start_epoch && $c_start <= $end_epoch)
            || ($c_end >= $start_epoch && $c_end <= $end_epoch || ($c_start < $start_epoch && $c_end > $end_epoch));
        if ($valid_timeframe and exists $c->{$barrier_tier}) {
            push @markups, $c->{$barrier_tier};
>>>>>>> 015cafae
        }
    }

    return Math::Util::CalculatedValue::Validatable->new({
        name        => 'event_markup',
        description => 'markup to account for volatility risk of economic events',
        set_by      => __PACKAGE__,
        base_amount => max(@markups),
    });
}

sub economic_events_spot_risk_markup {
    my $self = shift;

    my $bet = $self->bet;
    return Pricing::Engine::Markup::EconomicEventsSpotRisk->new(
        effective_start   => $bet->effective_start,
        date_expiry       => $bet->date_expiry,
        economic_events   => $self->economic_events,
        underlying_symbol => $bet->underlying->symbol,
    )->markup;
}

sub long_term_average_vol {
    my $self = shift;

    return ($self->is_in_quiet_period($self->bet->date_pricing)) ? 0.035 : 0.07;
}

sub vol_spread_markup {
    my $self = shift;

    my $bet = $self->bet;

    my $long_term_average_vol = $self->long_term_average_vol;
    # We cap vol spread at +/-5%
    my $vol_spread = min(0.05, max(-0.05, $long_term_average_vol - $bet->_pricing_args->{iv}));
    my $vega       = $self->base_probability->peek_amount('intraday_vega');
    my $multiplier = $vega < 0 ? 1 : 0.5;

    return Pricing::Engine::Markup::VolSpread->new(
        bet_vega   => $vega,
        vol_spread => $vol_spread,
        multiplier => $multiplier,
    )->markup;
}

=head2 is_in_quiet_period

Are we currently in a quiet traidng period for this underlying?
Keeping this as a method will allow us to have long-lived objects

=cut

sub is_in_quiet_period {
    my ($self, $date) = @_;

    my $underlying = $self->bet->underlying;
    die 'date must be specified when requesting for quiet period' unless $date;

    my $quiet = 0;

    if ($underlying->market->name eq 'forex') {
        # Pretty much everything trades in these big centers of activity
        my @check_if_open = ('LSE', 'FSE', 'NYSE');

        my @currencies = ($underlying->asset_symbol, $underlying->quoted_currency_symbol);

        if (grep { $_ eq 'JPY' } @currencies) {

            # The yen is also heavily traded in
            # Australia, Singapore and Tokyo
            push @check_if_open, ('ASX', 'SES', 'TSE');
        } elsif (
            grep {
                $_ eq 'AUD'
            } @currencies
            )
        {

            # The Aussie dollar is also heavily traded in
            # Australia and Singapore
            push @check_if_open, ('ASX', 'SES');
        }
        # If any of the places we've listed have an exchange open, we are not in a quiet period.
        $quiet = (any { $self->bet->trading_calendar->is_open_at(Finance::Exchange->create_exchange($_), $date) } @check_if_open) ? 0 : 1;
    }

    return $quiet;
}

sub get_compatible {
    my ($class, $to_load, $metadata) = @_;

    return BOM::Product::Pricing::Engine->is_compatible($to_load, $metadata) ? $class : undef;
}

no Moose;
__PACKAGE__->meta->make_immutable;
1;<|MERGE_RESOLUTION|>--- conflicted
+++ resolved
@@ -325,48 +325,20 @@
             underlying_symbol => $self->bet->underlying->symbol
         });
 
-    my $barrier_tier = $self->bet->barrier_tier;
-    my $c_start      = $self->bet->effective_start->epoch;
-    my $c_end        = $self->bet->date_expiry->epoch;
+    my $barrier_tier     = $self->bet->barrier_tier;
+    my $c_start          = $self->bet->effective_start->epoch;
+    my $c_end            = $self->bet->date_expiry->epoch;
+    my $base_probability = $self->base_probability->amount;
 
     my @markups = (0);
-<<<<<<< HEAD
-    if ($self->bet->category_code eq 'callput' && !$self->bet->is_atm_bet) {
-        my $for_date = $self->bet->underlying->for_date;
-        my $qc       = BOM::Platform::QuantsConfig->new(
-            chronicle_reader => BOM::Platform::Chronicle::get_chronicle_reader($for_date),
-            for_date         => $for_date
-        );
-        my $event_markup = $qc->get_config(
-            'commission',
-            +{
-                contract_type     => $self->bet->code,
-                underlying_symbol => $self->bet->underlying->symbol
-            });
-
-        my $barrier_tier     = $self->bet->barrier_tier;
-        my $c_start          = $self->bet->effective_start->epoch;
-        my $c_end            = $self->bet->date_expiry->epoch;
-        my $base_probability = $self->base_probability->amount;
-
-        foreach my $c (@$event_markup) {
-            my $start_epoch     = Date::Utility->new($c->{start_time})->epoch;
-            my $end_epoch       = Date::Utility->new($c->{end_time})->epoch;
-            my $valid_timeframe = ($c_start >= $start_epoch && $c_start <= $end_epoch)
-                || ($c_end >= $start_epoch && $c_end <= $end_epoch || ($c_start < $start_epoch && $c_end > $end_epoch));
-            if ($valid_timeframe and exists $c->{$barrier_tier}) {
-                my $OTM_max = $c->{OTM_max} // 0;
-                push @markups, max($OTM_max - $base_probability, $c->{$barrier_tier});
-            }
-=======
     foreach my $c (@$event_markup) {
         my $start_epoch     = Date::Utility->new($c->{start_time})->epoch;
         my $end_epoch       = Date::Utility->new($c->{end_time})->epoch;
         my $valid_timeframe = ($c_start >= $start_epoch && $c_start <= $end_epoch)
             || ($c_end >= $start_epoch && $c_end <= $end_epoch || ($c_start < $start_epoch && $c_end > $end_epoch));
         if ($valid_timeframe and exists $c->{$barrier_tier}) {
-            push @markups, $c->{$barrier_tier};
->>>>>>> 015cafae
+            my $OTM_max = $c->{OTM_max} // 0;
+            push @markups, max($OTM_max - $base_probability, $c->{$barrier_tier});
         }
     }
 
