package BOM::Product::Pricing::Engine::Intraday::Forex;

use Moose;
extends 'BOM::Product::Pricing::Engine::Intraday';

use List::Util qw(max min sum first);
use Array::Utils qw(:all);
use YAML::XS qw(LoadFile);

use Math::Business::BlackScholes::Binaries::Greeks::Delta;
use Math::Business::BlackScholes::Binaries::Greeks::Vega;
use Volatility::Seasonality;
use VolSurface::Utils qw( get_delta_for_strike );
use Math::Function::Interpolator;
use BOM::Platform::Config;
use BOM::Market::DataDecimate;

sub clone {
    my ($self, $changes) = @_;
    return $self->new({
        bet => $self->bet,
        %$changes
    });
}

my $coefficient = LoadFile('/home/git/regentmarkets/bom/config/files/intraday_trend_calibration.yml');

has inefficient_period => (
    is      => 'ro',
    default => 0,
);

has economic_events => (
    is      => 'ro',
    default => sub { [] },
);

has coefficients => (
    is      => 'ro',
    default => sub { $coefficient },
);

has [qw(long_term_prediction)] => (
    is         => 'ro',
    lazy_build => 1,
);

has [qw(pricing_vol news_adjusted_pricing_vol)] => (
    is         => 'rw',
    lazy_build => 1,
);

sub _build_news_adjusted_pricing_vol {
    return shift->bet->_pricing_args->{iv_with_news};
}

sub _build_long_term_prediction {
    return Math::Util::CalculatedValue::Validatable->new({
            name        => 'long_term_prediction',
            description => 'long term prediction for intraday historical model',
            set_by      => __PACKAGE__,
            base_amount => shift->bet->_pricing_args->{long_term_prediction}});
}

sub _build_pricing_vol {
    return shift->bet->_pricing_args->{iv};
}

has _supported_types => (
    is      => 'ro',
    isa     => 'HashRef',
    default => sub {
        return {
            CALL     => 1,
            PUT      => 1,
            ONETOUCH => 1,
            NOTOUCH  => 1,
        };
    },
);

has [
    qw(base_probability probability intraday_delta_correction short_term_prediction long_term_prediction economic_events_markup intraday_trend intraday_vanilla_delta risk_markup)
    ] => (
    is         => 'ro',
    lazy_build => 1,
    );

## PRIVATE ##
has [qw(_delta_formula _vega_formula)] => (
    is         => 'ro',
    lazy_build => 1,
);

sub _build_base_probability {
    my $self = shift;

    my $base_probability = Math::Util::CalculatedValue::Validatable->new({
        name        => 'base_probability',
        description => 'BS pricing based on realized vols',
        set_by      => __PACKAGE__,
        base_amount => $self->formula->($self->_formula_args),
        minimum     => 0,
    });

    $base_probability->include_adjustment('add', $self->intraday_delta_correction);
    $base_probability->include_adjustment('add', $self->intraday_vega_correction);

    return $base_probability;
}

=head1 probability

The final theoretical probability after corrections.  Math::Util::CalculatedValue::Validatable

=cut

sub _build_probability {
    my ($self) = @_;

    my $bet  = $self->bet;
    my $args = $bet->_pricing_args;

    my $ifx_prob = Math::Util::CalculatedValue::Validatable->new({
        name        => lc($bet->code) . '_theoretical_probability',
        description => 'BS pricing based on realized vols',
        set_by      => __PACKAGE__,
        minimum     => 0,
        maximum     => 1,
    });

    $ifx_prob->include_adjustment('reset', $self->base_probability);
    $ifx_prob->include_adjustment('add',   $self->risk_markup);

    return $ifx_prob;
}

sub _build__delta_formula {
    my $self = shift;

    my $formula_name = 'Math::Business::BlackScholes::Binaries::Greeks::Delta::' . lc $self->bet->pricing_code;

    return \&$formula_name;
}

=head1 intraday_delta

The delta of this option, given our inputs.  Math::Util::CalculatedValue::Validatable

=cut

sub _build_intraday_delta {
    my $self = shift;

    my $idd = Math::Util::CalculatedValue::Validatable->new({
        name        => 'intraday_delta',
        description => 'the delta to use for pricing this bet',
        set_by      => __PACKAGE__,
        base_amount => $self->_delta_formula->($self->_formula_args),
    });

    return $idd;
}

sub _build__vega_formula {
    my $self = shift;

    my $formula_name = 'Math::Business::BlackScholes::Binaries::Greeks::Vega::' . lc $self->bet->pricing_code;

    return \&$formula_name;
}

=head1 intraday_vega

The vega of this option given our computed inputs.  Math::Util::CalculatedValue::Validatable

=cut

sub _build_intraday_vega {
    my $self = shift;

    my $bet = $self->bet;

    my $idv = Math::Util::CalculatedValue::Validatable->new({
        name        => 'intraday_vega',
        description => 'the vega to use for pricing this bet',
        set_by      => __PACKAGE__,
        base_amount => $self->_vega_formula->($self->_formula_args),
    });

    return $idv;
}

sub _build_economic_events_markup {
    my $self = shift;
    my $bet  = $self->bet;
    my $markup;

    $markup = Math::Util::CalculatedValue::Validatable->new({
        name        => 'economic_events_markup',
        description => 'the maximum of spot or volatility risk markup of economic events',
        set_by      => __PACKAGE__,
        base_amount => max($self->economic_events_volatility_risk_markup->amount, $self->economic_events_spot_risk_markup->amount),
    });

    $markup->include_adjustment('info', $self->economic_events_volatility_risk_markup);
    $markup->include_adjustment('info', $self->economic_events_spot_risk_markup);

    return $markup;
}

=head2 _tentative_events_markup

As part of the Japanese regulatory requirement, we are required to provide bid and ask prices at all times during 
trading hours. One of our backoffice controls, namely the tentative blackout period tool which stops sales of 
**non-ATM** intraday contracts spanning a tentative period does not to fulfill this requirement. 

This branch aims to the generalise the blackout period tool, by introducing a new measure called ‘expected returns’ 
to control the range of option prices (of all types) across strike/barrier prices. 

For an x% expected return input, all **non-ATM** intraday contracts (< 5 hours) spanning a tentative period are re-priced as follow:
 
-   Binary calls at strike prices K will be priced as binary calls at strike prices K*(1-x%)
 
-   Binary puts at strike prices K will be priced as binary puts at strike prices K*(1+x%)
 
-   Touch options with upper barriers K will be priced as touch options with upper barriers K*(1-x%)

-   Touch options with lower barriers K will be priced as touch options with lower barriers K*(1+x%)
 
-   No-touch options with upper barriers K will be priced as no-touch options with upper barrier K*(1+x%)
 
-   No-touch options with lower barriers K will be priced as no-touch options with lower barriers K*(1-x%)

Note: The tool does not affect intraday **ATM** contracts.

=cut

sub _tentative_events_markup {
    my $self = shift;
    my $bet  = $self->bet;

    #Don't calculate tentative event shfit if contract is ATM
    #In this case, economic events markup will be calculated using normal formula
    if ($bet->is_atm_bet) {
        return Math::Util::CalculatedValue::Validatable->new({
            name        => 'economic_events_volatility_risk_markup',
            description => 'markup to account for volatility risk of economic events',
            set_by      => __PACKAGE__,
            base_amount => 0,
        });
    }

    my $markup = 0;

    my @barrier_args =
          ($bet->two_barriers)
        ? ($bet->high_barrier->as_absolute, $bet->low_barrier->as_absolute)
        : ($bet->barrier->as_absolute);

    my @adjusted_barriers = map { $self->_get_barrier_for_tentative_events($_) } @barrier_args;

    #if there is a change needed in the barriers due to tentative events:
    my $barriers_changed = 0;
    for my $i (0 .. scalar @barrier_args - 1) {
        #barriers sometimes are numbers and somtime string. so using array_diff does not help
        $barriers_changed = 1 if $barrier_args[$i] != $adjusted_barriers[$i];
    }

    if ($barriers_changed) {
        my $type = $bet->code;
        #For one-touch and no-touch, If barrier crosses the spot because of our barrier adjustments, just make sure prob will be 100%
        if ($type eq 'ONETOUCH' or $type eq 'NOTOUCH') {
            for my $i (0 .. scalar @barrier_args - 1) {
                if (   ($barrier_args[$i] < $bet->pricing_spot and $adjusted_barriers[$i] >= $bet->pricing_spot)
                    or ($barrier_args[$i] > $bet->pricing_spot and $adjusted_barriers[$i] <= $bet->pricing_spot))
                {
                    return Math::Util::CalculatedValue::Validatable->new({
                        name        => 'economic_events_volatility_risk_markup',
                        description => 'markup to account for volatility risk of economic events',
                        set_by      => __PACKAGE__,
                        base_amount => 1.0,
                    });
                }
            }
        }

        my $barrier_hash = {};
        if ($bet->two_barriers) {
            $barrier_hash->{high_barrier} = $adjusted_barriers[0];
            $barrier_hash->{low_barrier}  = $adjusted_barriers[1];
        } else {
            $barrier_hash->{barrier} = $adjusted_barriers[0];
        }

        my $new_bet = BOM::Product::ContractFactory::make_similar_contract($bet, $barrier_hash);
        my $new_prob = $new_bet->pricing_engine->base_probability;

        $new_prob = $new_prob->amount if Scalar::Util::blessed($new_prob) && $new_prob->isa('Math::Util::CalculatedValue::Validatable');

        $markup = max(0, $new_prob - $self->base_probability->amount);
    }

    return Math::Util::CalculatedValue::Validatable->new({
        name        => 'economic_events_volatility_risk_markup',
        description => 'markup to account for volatility risk of economic events',
        set_by      => __PACKAGE__,
        base_amount => $markup,
    });
}

sub _get_barrier_for_tentative_events {
    my $self    = shift;
    my $barrier = shift;

    my $bet = $self->bet;

    #When pricing options during the news event period, the tentative event  shifts the strikes/barriers so that prices are marked up. Here are examples for each contract type:
    #A binary call strike = 105 and an tentative event  of 2% will be priced as a binary call strike = 105/(1+2%)
    #A binary put strike = 105 and an tentative event shift of 2% will be priced as a binary put strike = 105*(1+2%)
    #A touch (upper) barrier = 105 and an tentative event shift of 2% will be priced as a touch barrier = 105/(1+2%)
    #A touch (lower) barrier = 105 and an tentative event shift of 2% will be priced as a touch barrier = 105*(1+2%)
    #A no-touch (upper) barrier = 105 and an tentative event shift of 2% will be priced as a no-touch barrier = 105*(1+2%)
    #A no-touch (lower) barrier = 105 and an tentative event shift of 2% will be priced as a no-touch barrier = 105/(1+2%)
    #get a list of applicable tentative economic events
    my $tentative_events = $bet->tentative_events;

    my $tentative_event_shift = 0;

    foreach my $event (@{$tentative_events}) {
        my $shift = $event->{tentative_event_shift} // 0;

        #We add-up all tentative event shfit  applicable for any of symbols of the currency pair
        if ($event->{symbol} eq $bet->underlying->asset_symbol) {
            $tentative_event_shift += $shift;
        } elsif ($event->{symbol} eq $bet->underlying->quoted_currency_symbol) {
            $tentative_event_shift += $shift;
        }
    }

    #quickly return if there is no shift
    return $barrier if $tentative_event_shift == 0;

    $tentative_event_shift /= 100;

    my $er_factor = 1 + $tentative_event_shift;
    my $barrier_u = $barrier >= $bet->pricing_spot;
    my $barrier_d = $barrier <= $bet->pricing_spot;
    my $type      = $bet->code;

    #final barrier is either "Barrier * (1+ER)" or "Barrier * (1-ER)"
    if ((
               $type eq 'CALL'
            or $type eq 'CALLE'
        )
        or ($type eq 'ONETOUCH'     && $barrier_u)
        or ($type eq 'NOTOUCH'      && $barrier_d)
        or ($type eq 'EXPIRYRANGE'  && $barrier_u)
        or ($type eq 'EXPIRYRANGEE' && $barrier_u)
        or ($type eq 'EXPIRYMISS'   && $barrier_d)
        or ($type eq 'EXPIRYMISSE'  && $barrier_d)
        or ($type eq 'RANGE'        && $barrier_d)
        or ($type eq 'UPORDOWN'     && $barrier_u))
    {

        $er_factor = 1 - $tentative_event_shift;
    }

    $barrier *= $er_factor;

    return $barrier;
}

has ticks_for_trend => (
    is         => 'ro',
    lazy_build => 1,
);

sub _build_ticks_for_trend {
    my $self = shift;

    my $bet              = $self->bet;
    my $duration_in_secs = $bet->timeindays->amount * 86400;
    my $lookback_secs    = $duration_in_secs * 2;              # lookback twice the duratiom
    my $period_start     = $bet->date_pricing->epoch;

    my $remaining_interval = Time::Duration::Concise::Localize->new(interval => $lookback_secs);

    my $ticks;
    my $backprice = ($bet->underlying->for_date) ? 1 : 0;
    $ticks = $self->tick_source->get({
        underlying  => $bet->underlying,
        start_epoch => $bet->date_pricing->epoch - $remaining_interval->seconds,
        end_epoch   => $bet->date_pricing->epoch,
        backprice   => $backprice,
        decimate    => $self->more_than_short_term_cutoff,
    });

    return $ticks;
}

has lookback_seconds => (
    is         => 'ro',
    lazy_build => 1,
);

sub _build_lookback_seconds {
    my $self             = shift;
    my @ticks            = @{$self->ticks_for_trend};
    my $duration_in_secs = $self->bet->timeindays->amount * 86400;
    my $lookback_secs    = 0;

    $lookback_secs = $ticks[-1]->{epoch} - $ticks[0]->{epoch} if scalar(@ticks) > 1;

    # If gotten lookback ticks period is lower then 80% of duration*2
    # that means we have not enought ticks to make price
    # we should use gotten lookback period to correct probability
    my $ticks_per_sec = $lookback_secs / 2 / $duration_in_secs;
    if ($ticks_per_sec <= 0.8) {
        return $lookback_secs;
    }
    return $duration_in_secs * 2;
}

has slope => (
    is         => 'ro',
    lazy_build => 1,
);

sub _build_slope {
    my $self             = shift;
    my $duration_in_secs = $self->bet->timeindays->amount * 86400;

    my $ticks_per_sec = $self->lookback_seconds / $duration_in_secs;
    return (sqrt(1 - (($ticks_per_sec - 2)**2) / 4));
}

=head1 intraday_trend

ASSUMPTIONS: If there's no ticks to calculate trend, we will assume there's no trend. But we will not sell since volatility calculation (which uses the same set of ticks), will fail.

The current observed trend in the market movements.  Math::Util::CalculatedValue::Validatable

=cut

sub _build_intraday_trend {
    my $self = shift;

    my $bet              = $self->bet;
    my $duration_in_secs = $bet->timeindays->amount * 86400;

    my @ticks    = @{$self->ticks_for_trend};
    my $average  = (@ticks) ? sum(map { $_->{quote} } @ticks) / @ticks : $bet->_pricing_args->{spot};
    my $avg_spot = Math::Util::CalculatedValue::Validatable->new({
        name        => 'average_spot',
        description => 'mean of spot over 2 * duration of the contract',
        set_by      => __PACKAGE__,
        base_amount => $average,
    });

    my $trend = 0;
    # Lookback seconds is only set to zero if @ticks has less than or equal to one element.
    # But let's be extra careful here.
    my $lookback_seconds = $self->lookback_seconds;
    if (@ticks > 1 and $lookback_seconds > 0) {
        $trend = ((($bet->_pricing_args->{spot} - $avg_spot->amount) / $avg_spot->amount) / sqrt($lookback_seconds / 2)) * $self->slope;
    }
    my $calibration_coef = $self->coefficients->{$bet->underlying->symbol};
    my $trend_cv         = Math::Util::CalculatedValue::Validatable->new({
        name        => 'intraday_trend',
        description => 'Intraday trend based on historical data',
        minimum     => $calibration_coef->{trend_min} * $self->slope,
        maximum     => $calibration_coef->{trend_max} * $self->slope,
        set_by      => __PACKAGE__,
        base_amount => $trend,
    });
    $trend_cv->include_adjustment('info', $avg_spot);

    return $trend_cv;
}

has more_than_short_term_cutoff => (
    is         => 'ro',
    lazy_build => 1,
);

sub _build_more_than_short_term_cutoff {
    my $self = shift;

    return ($self->bet->get_time_to_expiry->minutes >= 15) ? 1 : 0;
}

sub calculate_intraday_bounceback {
    my ($self, $t_mins, $st_or_lt) = @_;

    my $calibration_coef = $self->coefficients->{$self->bet->underlying->symbol};
    my $slope            = $self->slope;

    my $bounceback_base_intraday_trend = $self->calculate_bounceback_base($t_mins, $st_or_lt, $self->intraday_trend->amount);

    if ($self->bet->category->code eq 'callput' and $st_or_lt eq '_st') {
        $bounceback_base_intraday_trend =
            ($self->bet->pricing_code eq 'CALL') ? $bounceback_base_intraday_trend : $bounceback_base_intraday_trend * -1;
    }

    return $bounceback_base_intraday_trend;
}

sub calculate_bounceback_base {
    my ($self, $t_mins, $st_or_lt, $trend_value) = @_;

    my @coef_name = map { $_ . $st_or_lt } qw(A B C D);
    my $calibration_coef = $self->coefficients->{$self->bet->underlying->symbol};
    my ($coef_A, $coef_B, $coef_C, $coef_D) = map { $calibration_coef->{$_} } @coef_name;
    my $coef_D_multiplier = ($st_or_lt eq '_lt') ? 1 : 1 / $coef_D;
    my $duration_in_secs = $t_mins * 60;

    return $coef_A / ($coef_D * $coef_D_multiplier) * $duration_in_secs**$coef_B * (1 / (1 + exp($coef_C * $trend_value * $coef_D)) - 0.5);
}

sub calculate_expected_spot {
    my ($self, $t) = @_;

    my $bet = $self->bet;
    my $expected_spot =
        $self->intraday_trend->peek_amount('average_spot') * $self->calculate_intraday_bounceback($t, "_lt") * sqrt($t * 60) +
        $bet->_pricing_args->{spot};
    return $expected_spot;
}

sub _get_short_term_delta_correction {
    my $self = shift;

    return $self->calculate_intraday_bounceback(min($self->bet->get_time_to_expiry->minutes, 15), "_st");
}

sub _get_long_term_delta_correction {
    my $self = shift;

    my $bet           = $self->bet;
    my $args          = $bet->_pricing_args;
    my $pricing_spot  = $args->{spot};
    my $duration_mins = $args->{t} * 365 * 24 * 60;
    $duration_mins = max($duration_mins, 15);
    my $duration_t = $duration_mins / (365 * 24 * 60);                    #convert back to year's fraction
    my $expected_spot = $self->calculate_expected_spot($duration_mins);

    my @barrier_args = ($bet->two_barriers) ? ($args->{barrier1}, $args->{barrier2}) : ($args->{barrier1});
    my $spot_tv = $self->formula->($pricing_spot, @barrier_args, $duration_t, 0, 0, $self->pricing_vol, $args->{payouttime_code});
    my $spot_tv_cv = Math::Util::CalculatedValue::Validatable->new({
        name        => 'tv_priced_with_current_spot',
        description => 'bs probability priced with current spot',
        set_by      => __PACKAGE__,
        base_amount => $spot_tv,
    });
    my $expected_spot_tv = $self->formula->($expected_spot, @barrier_args, $duration_t, 0, 0, $self->pricing_vol, $args->{payouttime_code});

    my $delta_cv = Math::Util::CalculatedValue::Validatable->new({
        name        => 'intraday_bounceback',
        description => 'Intraday bounceback based on historical data',
        set_by      => __PACKAGE__,
        base_amount => $expected_spot_tv,
    });
    $delta_cv->include_adjustment('subtract', $spot_tv_cv);
    return $delta_cv->amount;
}

sub _build_intraday_delta_correction {
    my $self = shift;

    my $delta_c;
    my @info_cv;

    if ($self->bet->get_time_to_expiry->minutes < 10) {
        $delta_c = $self->_get_short_term_delta_correction;
    } elsif ($self->bet->get_time_to_expiry->minutes > 20) {
        $delta_c = $self->_get_long_term_delta_correction;
    } else {
        my $t     = $self->bet->get_time_to_expiry->minutes;
        my $alpha = (20 - $t) / 10;
        my $beta  = ($t - 10) / 10;

        my $short_term = $self->_get_short_term_delta_correction;
        my $long_term  = $self->_get_long_term_delta_correction;

        $delta_c = ($alpha * $short_term) + ($beta * $long_term);

        push @info_cv,
            Math::Util::CalculatedValue::Validatable->new({
                name        => 'delta_correction_short_term_value',
                description => 'delta_correction_short_term_value',
                set_by      => __PACKAGE__,
                base_amount => $short_term
            });

        push @info_cv,
            Math::Util::CalculatedValue::Validatable->new({
                name        => 'delta_correction_long_term_value',
                description => 'delta_correction_long_term_value',
                set_by      => __PACKAGE__,
                base_amount => $long_term
            });
    }

    my $delta_cv = Math::Util::CalculatedValue::Validatable->new({
        name        => 'intraday_delta_correction',
        description => 'Intraday delta correction based on historical data',
        set_by      => __PACKAGE__,
        base_amount => $delta_c,
    });

    $delta_cv->include_adjustment('info', $_) for @info_cv;

    return $delta_cv;
}

=head1 intraday_vanilla_delta

The delta for a vanilla call with the same parameters as this bet.

=cut

sub _build_intraday_vanilla_delta {
    my $self = shift;

    my $bet           = $self->bet;
    my $args          = $bet->_pricing_args;
    my $barrier_delta = get_delta_for_strike({
        strike           => $args->{barrier1},
        atm_vol          => $args->{iv},
        spot             => $args->{spot},
        t                => $bet->timeinyears->amount,
        r_rate           => 0,
        q_rate           => 0,
        premium_adjusted => $bet->underlying->market_convention->{delta_premium_adjusted},
    });

    return Math::Util::CalculatedValue::Validatable->new({
        name        => 'intraday_vanilla_delta',
        description => 'The delta of a vanilla call with the same parameters as this bet',
        set_by      => __PACKAGE__,
        base_amount => $barrier_delta,
    });
}

my $iv_risk_interpolator = Math::Function::Interpolator->new(
    points => {
        0.05 => 0.15,
        0.5  => 0,
        0.95 => 0.15,
    });

my $shortterm_risk_interpolator = Math::Function::Interpolator->new(
    points => {
        0  => 0.15,
        15 => 0,
    });

=head1 risk_markup

Markup added to accommdate for pricing uncertainty

=cut

sub _build_risk_markup {
    my $self = shift;

    my $bet         = $self->bet;
    my $risk_markup = Math::Util::CalculatedValue::Validatable->new({
        name        => 'risk_markup',
        description => 'A set of markups added to accommodate for pricing risk',
        set_by      => __PACKAGE__,
        minimum     => 0,
        base_amount => 0,
    });

    $risk_markup->include_adjustment('add', $self->economic_events_markup);

    if ($bet->is_path_dependent) {
        my $iv_risk = Math::Util::CalculatedValue::Validatable->new({
            name        => 'intraday_historical_iv_risk',
            description => 'Intraday::Forex markup for IV contracts only.',
            set_by      => __PACKAGE__,
            base_amount => $iv_risk_interpolator->linear($self->intraday_vanilla_delta->amount),
        });
        $risk_markup->include_adjustment('add', $iv_risk);
    }
    my $open_at_start = $bet->underlying->calendar->is_open_at($bet->date_start);

    if ($open_at_start and $bet->underlying->is_in_quiet_period($bet->date_pricing)) {
        my $quiet_period_markup = Math::Util::CalculatedValue::Validatable->new({
            name        => 'quiet_period_markup',
            description => 'Intraday::Forex markup factor for underlyings in the quiet period',
            set_by      => __PACKAGE__,
            base_amount => 0.01,
        });
        $risk_markup->include_adjustment('add', $quiet_period_markup);
    }

    if ($bet->market->name eq 'commodities') {
        my $illiquid_market_markup = Math::Util::CalculatedValue::Validatable->new({
            name        => 'illiquid_market_markup',
            description => 'Intraday::Forex markup factor for commodities',
            set_by      => __PACKAGE__,
            base_amount => 0.015,
        });
        $risk_markup->include_adjustment('add', $illiquid_market_markup);
    }

    $risk_markup->include_adjustment('add', $self->vol_spread_markup) if not $bet->is_atm_bet;

    if (not $self->bet->is_atm_bet and $self->inefficient_period) {
        my $end_of_day_markup = Math::Util::CalculatedValue::Validatable->new({
            name        => 'intraday_eod_markup',
            description => '10% markup for inefficient period',
            set_by      => __PACKAGE__,
            base_amount => 0.1,
        });
        $risk_markup->include_adjustment('add', $end_of_day_markup);
    }

    if ($self->bet->is_atm_bet and $self->inefficient_period) {
        my $end_of_day_markup = Math::Util::CalculatedValue::Validatable->new({
            name        => 'intraday_eod_markup',
            description => '5% markup for inefficient period',
            set_by      => __PACKAGE__,
            base_amount => 0.05,
        });
        $risk_markup->include_adjustment('add', $end_of_day_markup);
    }

    if (not $self->bet->is_atm_bet and $bet->remaining_time->minutes <= 15) {
        my $amount                         = $shortterm_risk_interpolator->linear($bet->remaining_time->minutes);
        my $shortterm_kurtosis_risk_markup = Math::Util::CalculatedValue::Validatable->new({
            name        => 'short_term_kurtosis_risk_markup',
            description => 'shortterm markup added for kurtosis risk for contract less than 15 minutes',
            set_by      => __PACKAGE__,
            base_amount => $amount,
        });
        $risk_markup->include_adjustment('add', $shortterm_kurtosis_risk_markup);
    }

    return $risk_markup;
}

has jump_metric => (
    is         => 'ro',
    lazy_build => 1,
);

sub _build_jump_metric {
    my $self = shift;

    my $bet = $self->bet;
    # jump metric is built on top of 2-minute lookback window.
    my @ticks = sort { $a <=> $b } map { $_->{quote} } @{
        $self->tick_source->retrieve({
                underlying   => $bet->underlying,
                interval     => Time::Duration::Concise->new(interval => '2m'),
                ending_epoch => $bet->date_pricing->epoch,
                aggregated   => 0,
            })};

    my $median = do {
        my $median_spot = $bet->_pricing_args->{spot};
        if (@ticks > 1) {
            my $size  = @ticks;
            my $index = int($size / 2);
            $median_spot = ($size % 2) ? $ticks[$index] : (($ticks[$index] + $ticks[$index - 1]) / 2);
        } else {
            # if redis cache is close to empty, we want to know about it.
            warn "Failed to fetch ticks from redis cache for " . $bet->underlying->symbol;
        }
        $median_spot;
    };

    my $metric = ($median - $bet->_pricing_args->{spot}) / $median;

    return $metric;
}

has [qw(intraday_vega_correction intraday_vega)] => (
    is         => 'ro',
    lazy_build => 1,
);

has [qw(_vega_formula _delta_formula)] => (
    is         => 'ro',
    lazy_build => 1,
);

sub _build_intraday_vega_correction {
    my $self = shift;

    my $vmr = BOM::Platform::Config::quants->{commission}->{intraday}->{historical_vol_meanrev};
    my $vc  = Math::Util::CalculatedValue::Validatable->new({
        name        => 'vega_correction',
        description => 'correction for uncertianty of vol',
        set_by      => 'quants.commission.intraday.historical_vol_meanrev',
        base_amount => $vmr,
    });

    $vc->include_adjustment('multiply', $self->intraday_vega);
    $vc->include_adjustment('multiply', $self->long_term_prediction);

    return $vc;
}

has [qw(economic_events_volatility_risk_markup economic_events_spot_risk_markup)] => (
    is         => 'ro',
    lazy_build => 1,
);

sub _build_economic_events_volatility_risk_markup {
    my $self = shift;

    my $markup;
    my $tentative_events_markup = $self->_tentative_events_markup;

    if ($tentative_events_markup->amount != 0) {
        $markup = $tentative_events_markup;
    } else {
        my $markup_base_amount = 0;
        # since we are parsing in both vols now, we just check for difference in vol to determine if there's a markup
        if ($self->pricing_vol != $self->news_adjusted_pricing_vol) {
            my $tv_without_news = $self->base_probability->amount;
            my $tv_with_news    = $self->clone({
                    pricing_vol    => $self->news_adjusted_pricing_vol,
                    intraday_trend => $self->intraday_trend,
                })->base_probability->amount;
            $markup_base_amount = max(0, $tv_with_news - $tv_without_news);
        }

        $markup = Math::Util::CalculatedValue::Validatable->new({
            name        => 'economic_events_volatility_risk_markup',
            description => 'markup to account for volatility risk of economic events',
            set_by      => __PACKAGE__,
            base_amount => $markup_base_amount,
        });
    }

    return $markup;
}

sub _build_economic_events_spot_risk_markup {
    my $self = shift;

    my $bet   = $self->bet;
    my $start = $bet->effective_start;
    my $end   = $bet->date_expiry;
    my @time_samples;
    for (my $i = $start->epoch; $i <= $end->epoch; $i += 15) {
        push @time_samples, $i;
    }

    my $contract_duration = $bet->remaining_time->seconds;
    my $lookback          = $start->minus_time_interval($contract_duration + 3600);
    my $news_array        = $self->_get_economic_events($lookback, $end);

    my @combined = (0) x scalar(@time_samples);
    foreach my $news (@$news_array) {
        my $effective_news_time = _get_effective_news_time($news->{release_epoch}, $start->epoch, $contract_duration);
        # +1e-9 is added to prevent a division by zero error if news magnitude is 1
        my $decay_coef = -log(2 / ($news->{magnitude} + 1e-9)) / $news->{duration};
        my @triangle;
        foreach my $time (@time_samples) {
            if ($time < $effective_news_time) {
                push @triangle, 0;
            } else {
                my $chunk = $news->{bias} * exp(-$decay_coef * ($time - $effective_news_time));
                push @triangle, $chunk;
            }
        }
        @combined = map { max($triangle[$_], $combined[$_]) } (0 .. $#time_samples);
    }

    my $spot_risk_markup = Math::Util::CalculatedValue::Validatable->new({
        name        => 'economic_events_spot_risk_markup',
        description => 'markup to account for spot risk of economic events',
        set_by      => __PACKAGE__,
        maximum     => 0.15,
        base_amount => sum(@combined) / scalar(@combined),
    });

    return $spot_risk_markup;
}

sub _get_economic_events {
    my ($self, $start, $end) = @_;

    my $qfs = Volatility::Seasonality->new;
    my $events = $qfs->categorize_events($self->bet->underlying->symbol, $self->economic_events);

    return $events;
}

sub _get_effective_news_time {
    my ($news_time, $contract_start, $contract_duration) = @_;

    my $five_minutes_in_seconds = 5 * 60;
    my $shift_seconds           = 0;
    my $contract_end            = $contract_start + $contract_duration;
    if ($news_time > $contract_start - $five_minutes_in_seconds and $news_time < $contract_start) {
        $shift_seconds = $contract_start - $news_time;
    } elsif ($news_time < $contract_end + $five_minutes_in_seconds and $news_time > $contract_end - $five_minutes_in_seconds) {
        # Always shifts to the contract start time if duration is less than 5 minutes.
        my $max_shift = min($five_minutes_in_seconds, $contract_duration);
        my $desired_start = $contract_end - $max_shift;
        $shift_seconds = $desired_start - $news_time;
    }

    my $effective_time = $news_time + $shift_seconds;

    return $effective_time;
}

<<<<<<< HEAD
=======
has volatility_scaling_factor => (
    is      => 'ro',
    lazy    => 1,
    builder => '_build_volatility_scaling_factor',
);

sub _build_volatility_scaling_factor {
    return shift->bet->_pricing_args->{volatility_scaling_factor};
}

>>>>>>> 93ec1d60
has vol_spread => (
    is      => 'ro',
    lazy    => 1,
    builder => '_build_vol_spread',
);

sub _build_vol_spread {
    my $self = shift;

    my $vol_spread = Math::Util::CalculatedValue::Validatable->new({
        name        => 'vol_spread',
        set_by      => __PACKAGE__,
        description => 'markup added to account for variable ticks interval for volatility calculation.',
        minimum     => 0,
        maximum     => 0.1,
        base_amount => 0,
    });

    return $vol_spread;
}

no Moose;
__PACKAGE__->meta->make_immutable;
1;<|MERGE_RESOLUTION|>--- conflicted
+++ resolved
@@ -914,19 +914,6 @@
     return $effective_time;
 }
 
-<<<<<<< HEAD
-=======
-has volatility_scaling_factor => (
-    is      => 'ro',
-    lazy    => 1,
-    builder => '_build_volatility_scaling_factor',
-);
-
-sub _build_volatility_scaling_factor {
-    return shift->bet->_pricing_args->{volatility_scaling_factor};
-}
-
->>>>>>> 93ec1d60
 has vol_spread => (
     is      => 'ro',
     lazy    => 1,
