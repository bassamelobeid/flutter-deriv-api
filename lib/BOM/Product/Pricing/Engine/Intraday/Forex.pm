--- conflicted
+++ resolved
@@ -565,7 +565,6 @@
         $risk_markup->include_adjustment('add', $spot_jump_markup);
     }
 
-<<<<<<< HEAD
     if (not $self->bet->is_atm_bet and $self->inefficient_period) {
         my $end_of_day_markup = Math::Util::CalculatedValue::Validatable->new({
             name        => 'intraday_eod_markup',
@@ -574,7 +573,8 @@
             base_amount => 0.1,
         });
         $risk_markup->include_adjustment('add', $end_of_day_markup);
-=======
+    }
+
     if (not $self->bet->is_atm_bet and $bet->remaining_time->minutes <= 15) {
         my $amount                         = $shortterm_risk_interpolator->linear($bet->remaining_time->minutes);
         my $shortterm_kurtosis_risk_markup = Math::Util::CalculatedValue::Validatable->new({
@@ -584,7 +584,6 @@
             base_amount => $amount,
         });
         $risk_markup->include_adjustment('add', $shortterm_kurtosis_risk_markup);
->>>>>>> 7f3e51c2
     }
 
     return $risk_markup;
