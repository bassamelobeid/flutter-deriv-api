package BOM::Product::Pricing::Engine::Intraday::Forex;

use Moose;
extends 'BOM::Product::Pricing::Engine';
with 'BOM::Product::Pricing::Engine::Role::RiskMarkup';

use List::Util qw(max min sum first);
use Array::Utils qw(:all);

use BOM::Market::DataDecimate;
use Volatility::Seasonality;
use VolSurface::Utils qw( get_delta_for_strike );
use Math::Function::Interpolator;

use Pricing::Engine::Intraday::Forex::Base;
use Pricing::Engine::Markup::EconomicEventsSpotRisk;
use Pricing::Engine::Markup::EconomicEventsVolRisk;
use Pricing::Engine::Markup::TentativeEvents;

=head2 tick_source

The source of the ticks used for this pricing. 

=cut

has tick_source => (
    is      => 'ro',
    default => sub {
        BOM::Market::DataDecimate->new;
    },
);

has inefficient_period => (
    is      => 'ro',
    default => 0,
);

has economic_events => (
    is => 'ro',
);

has long_term_prediction => (
    is         => 'ro',
    lazy_build => 1,
);

sub _build_long_term_prediction {
    return Math::Util::CalculatedValue::Validatable->new({
            name        => 'long_term_prediction',
            description => 'long term prediction for intraday historical model',
            set_by      => __PACKAGE__,
            base_amount => shift->bet->_pricing_args->{long_term_prediction}});
}

has _supported_types => (
    is      => 'ro',
    isa     => 'HashRef',
    default => sub {
        return {
            CALL     => 1,
            PUT      => 1,
            ONETOUCH => 1,
            NOTOUCH  => 1,
        };
    },
);

has [qw(base_probability probability long_term_prediction intraday_vanilla_delta risk_markup)] => (
    is         => 'ro',
    lazy_build => 1,
);

sub _build_base_probability {
    my $self = shift;

    my $bet          = $self->bet;
    my $pricing_args = $bet->_pricing_args;

    my %args = (
        ticks                => $self->ticks_for_trend,
        strikes              => [$pricing_args->{barrier1}],
        vol                  => $pricing_args->{iv},
        contract_type        => $bet->pricing_code,
        payout_type          => 'binary',
        underlying_symbol    => $bet->underlying->symbol,
        long_term_prediction => $self->long_term_prediction->amount,
        discount_rate        => 0,
        mu                   => 0,
        (map { $_ => $pricing_args->{$_} } qw(spot t payouttime_code)));

    my $engine = Pricing::Engine::Intraday::Forex::Base->new(%args,);
    return $engine->base_probability;
}

=head1 probability

The final theoretical probability after corrections.  Math::Util::CalculatedValue::Validatable

=cut

sub _build_probability {
    my ($self) = @_;

    my $bet  = $self->bet;
    my $args = $bet->_pricing_args;

    my $ifx_prob = Math::Util::CalculatedValue::Validatable->new({
        name        => lc($bet->code) . '_theoretical_probability',
        description => 'BS pricing based on realized vols',
        set_by      => __PACKAGE__,
        minimum     => 0,
        maximum     => 1,
    });

    $ifx_prob->include_adjustment('reset', $self->base_probability);
    $ifx_prob->include_adjustment('add',   $self->risk_markup);

    return $ifx_prob;
}

sub economic_events_markup {
    my $self = shift;
    my $bet  = $self->bet;
    my $markup;

    $markup = Math::Util::CalculatedValue::Validatable->new({
        name        => 'economic_events_markup',
        description => 'the maximum of spot or volatility risk markup of economic events',
        set_by      => __PACKAGE__,
        base_amount => max($self->economic_events_volatility_risk_markup->amount, $self->economic_events_spot_risk_markup->amount),
    });

    $markup->include_adjustment('info', $self->economic_events_volatility_risk_markup);
    $markup->include_adjustment('info', $self->economic_events_spot_risk_markup);

    return $markup;
}

sub _tentative_events_markup {
    my $self = shift;
    my $bet  = $self->bet;

    # Don't calculate tentative event shfit if contract is ATM
    # In this case, economic events markup will be calculated using normal formula
    if ($bet->is_atm_bet) {
        return Math::Util::CalculatedValue::Validatable->new({
            name        => 'economic_events_volatility_risk_markup',
            description => 'markup to account for volatility risk of economic events',
            set_by      => __PACKAGE__,
            base_amount => 0,
        });
    }

    my $pricing_args = $bet->_pricing_args;
    return Pricing::Engine::Markup::TentativeEvents->new(
        tentative_events       => $bet->tentative_events,
        ticks                  => $self->ticks_for_trend,
        barrier                => $pricing_args->{barrier1},
        contract_type          => $bet->pricing_code,
        underlying_symbol      => $bet->underlying->symbol,
        asset_symbol           => $bet->underlying->asset_symbol,
        quoted_currency_symbol => $bet->underlying->quoted_currency_symbol,
        long_term_prediction   => $self->long_term_prediction->amount,
        vol                    => $pricing_args->{iv},
        map { $_ => $pricing_args->{$_} } qw(spot t payouttime_code)
    )->markup;
}

has ticks_for_trend => (
    is         => 'ro',
    lazy_build => 1,
);

sub _build_ticks_for_trend {
    my $self = shift;

    my $bet              = $self->bet;
    my $duration_in_secs = $bet->timeindays->amount * 86400;
    my $lookback_secs    = $duration_in_secs * 2;              # lookback twice the duration
    my $period_start     = $bet->date_pricing->epoch;

    my $remaining_interval = Time::Duration::Concise::Localize->new(interval => $lookback_secs);

    my $ticks;
    my $backprice = ($bet->underlying->for_date) ? 1 : 0;
    $ticks = $self->tick_source->get({
        underlying  => $bet->underlying,
        start_epoch => $bet->date_pricing->epoch - $remaining_interval->seconds,
        end_epoch   => $bet->date_pricing->epoch,
        backprice   => $backprice,
        decimate    => $self->more_than_short_term_cutoff,
    });

    return $ticks;
}

has more_than_short_term_cutoff => (
    is         => 'ro',
    lazy_build => 1,
);

sub _build_more_than_short_term_cutoff {
    my $self = shift;

    return ($self->bet->get_time_to_expiry->minutes >= 15) ? 1 : 0;
}

=head1 intraday_vanilla_delta

The delta for a vanilla call with the same parameters as this bet.

=cut

sub _build_intraday_vanilla_delta {
    my $self = shift;

    my $bet           = $self->bet;
    my $args          = $bet->_pricing_args;
    my $barrier_delta = get_delta_for_strike({
        strike           => $args->{barrier1},
        atm_vol          => $args->{iv},
        spot             => $args->{spot},
        t                => $bet->timeinyears->amount,
        r_rate           => 0,
        q_rate           => 0,
        premium_adjusted => $bet->underlying->market_convention->{delta_premium_adjusted},
    });

    return Math::Util::CalculatedValue::Validatable->new({
        name        => 'intraday_vanilla_delta',
        description => 'The delta of a vanilla call with the same parameters as this bet',
        set_by      => __PACKAGE__,
        base_amount => $barrier_delta,
    });
}

my $iv_risk_interpolator = Math::Function::Interpolator->new(
    points => {
        0.05 => 0.15,
        0.5  => 0,
        0.95 => 0.15,
    });

my $shortterm_risk_interpolator = Math::Function::Interpolator->new(
    points => {
        0  => 0.15,
        15 => 0,
    });

=head1 risk_markup

Markup added to accommdate for pricing uncertainty

=cut

sub _build_risk_markup {
    my $self = shift;

    my $bet         = $self->bet;
    my $risk_markup = Math::Util::CalculatedValue::Validatable->new({
        name        => 'risk_markup',
        description => 'A set of markups added to accommodate for pricing risk',
        set_by      => __PACKAGE__,
        minimum     => 0,
        base_amount => 0,
    });

    $risk_markup->include_adjustment('add', $self->economic_events_markup);

    if ($bet->is_path_dependent) {
        my $iv_risk = Math::Util::CalculatedValue::Validatable->new({
            name        => 'intraday_historical_iv_risk',
            description => 'Intraday::Forex markup for IV contracts only.',
            set_by      => __PACKAGE__,
            base_amount => $iv_risk_interpolator->linear($self->intraday_vanilla_delta->amount),
        });
        $risk_markup->include_adjustment('add', $iv_risk);
    }

    if ($bet->underlying->calendar->is_open_at($bet->date_start) and $bet->underlying->is_in_quiet_period($bet->date_pricing)) {
        my $quiet_period_markup = Math::Util::CalculatedValue::Validatable->new({
            name        => 'quiet_period_markup',
            description => 'Intraday::Forex markup factor for underlyings in the quiet period',
            set_by      => __PACKAGE__,
            base_amount => 0.01,
        });
        $risk_markup->include_adjustment('add', $quiet_period_markup);
    }

    if ($bet->market->name eq 'commodities') {
        my $illiquid_market_markup = Math::Util::CalculatedValue::Validatable->new({
            name        => 'illiquid_market_markup',
            description => 'Intraday::Forex markup factor for commodities',
            set_by      => __PACKAGE__,
            base_amount => 0.015,
        });
        $risk_markup->include_adjustment('add', $illiquid_market_markup);
    }

    if ($bet->is_atm_bet) {
        $risk_markup->include_adjustment(
            'add',
            Math::Util::CalculatedValue::Validatable->new({
                    name        => 'intraday_eod_markup',
                    description => '5% markup for inefficient period',
                    set_by      => __PACKAGE__,
                    base_amount => 0.05,
                })) if $self->inefficient_period;
    } else {
        $risk_markup->include_adjustment('add', $self->vol_spread_markup);
        $risk_markup->include_adjustment(
            'add',
            Math::Util::CalculatedValue::Validatable->new({
                    name        => 'intraday_eod_markup',
                    description => '10% markup for inefficient period',
                    set_by      => __PACKAGE__,
                    base_amount => 0.1,
                })) if $self->inefficient_period;
        $risk_markup->include_adjustment(
            'add',
            Math::Util::CalculatedValue::Validatable->new({
                    name        => 'short_term_kurtosis_risk_markup',
                    description => 'shortterm markup added for kurtosis risk for contract less than 15 minutes',
                    set_by      => __PACKAGE__,
                    base_amount => $shortterm_risk_interpolator->linear($bet->remaining_time->minutes),
                })) if $bet->remaining_time->minutes <= 15;
    }

    return $risk_markup;
}

sub economic_events_volatility_risk_markup {
    my $self = shift;

    # Tentative event markup takes precedence
    if ((my $tentative_events_markup = $self->_tentative_events_markup)->amount) {
        return $tentative_events_markup;
    }

    my $bet          = $self->bet;
    my $pricing_args = $self->bet->_pricing_args;
    return Pricing::Engine::Markup::EconomicEventsVolRisk->new(
        iv                   => $pricing_args->{iv},
        iv_with_news         => $pricing_args->{iv_with_news},
        ticks                => $self->ticks_for_trend,
        strikes              => [$pricing_args->{barrier1}],
        contract_type        => $bet->pricing_code,
        underlying_symbol    => $bet->underlying->symbol,
        long_term_prediction => $self->long_term_prediction->amount,
        map { $_ => $pricing_args->{$_} } qw(spot t payouttime_code)
    )->markup;
}

sub economic_events_spot_risk_markup {
    my $self = shift;

<<<<<<< HEAD
    my $bet   = $self->bet;
    my $start = $bet->effective_start;
    my $end   = $bet->date_expiry;

    my $five_minutes = 5 * 60;
    my @news_array =
        grep { $_->{magnitude} > 1 && $_->{release_epoch} >= $start->epoch - $five_minutes && $_->{release_epoch} <= $end->epoch + $five_minutes }
        @{Volatility::Seasonality::categorize_events($bet->underlying->symbol, $self->economic_events)};

    my $base_amount = @news_array ? 0.01 : 0;
    my $spot_risk_markup = Math::Util::CalculatedValue::Validatable->new({
        name        => 'economic_events_spot_risk_markup',
        description => 'flat 1% markup to account for spot risk if there\'s applicable economic events',
        set_by      => __PACKAGE__,
        base_amount => $base_amount,
    });

    return $spot_risk_markup;
=======
    my $bet = $self->bet;
    return Pricing::Engine::Markup::EconomicEventsSpotRisk->new(
        effective_start   => $bet->effective_start,
        date_expiry       => $bet->date_expiry,
        economic_events   => $self->economic_events,
        underlying_symbol => $bet->underlying->symbol,
    )->markup;
>>>>>>> f0ac7bbc
}

has volatility_scaling_factor => (
    is      => 'ro',
    lazy    => 1,
    builder => '_build_volatility_scaling_factor',
);

sub _build_volatility_scaling_factor {
    return shift->bet->_pricing_args->{volatility_scaling_factor};
}

has vol_spread => (
    is      => 'ro',
    lazy    => 1,
    builder => '_build_vol_spread',
);

sub _build_vol_spread {
    my $self = shift;

    my $vol_spread = Math::Util::CalculatedValue::Validatable->new({
        name        => 'vol_spread',
        set_by      => __PACKAGE__,
        description => 'markup added to account for variable ticks interval for volatility calculation.',
        minimum     => 0,
        maximum     => 0.1,
        base_amount => 0,
    });

    return $vol_spread;
}

no Moose;
__PACKAGE__->meta->make_immutable;
1;<|MERGE_RESOLUTION|>--- conflicted
+++ resolved
@@ -354,26 +354,6 @@
 sub economic_events_spot_risk_markup {
     my $self = shift;
 
-<<<<<<< HEAD
-    my $bet   = $self->bet;
-    my $start = $bet->effective_start;
-    my $end   = $bet->date_expiry;
-
-    my $five_minutes = 5 * 60;
-    my @news_array =
-        grep { $_->{magnitude} > 1 && $_->{release_epoch} >= $start->epoch - $five_minutes && $_->{release_epoch} <= $end->epoch + $five_minutes }
-        @{Volatility::Seasonality::categorize_events($bet->underlying->symbol, $self->economic_events)};
-
-    my $base_amount = @news_array ? 0.01 : 0;
-    my $spot_risk_markup = Math::Util::CalculatedValue::Validatable->new({
-        name        => 'economic_events_spot_risk_markup',
-        description => 'flat 1% markup to account for spot risk if there\'s applicable economic events',
-        set_by      => __PACKAGE__,
-        base_amount => $base_amount,
-    });
-
-    return $spot_risk_markup;
-=======
     my $bet = $self->bet;
     return Pricing::Engine::Markup::EconomicEventsSpotRisk->new(
         effective_start   => $bet->effective_start,
@@ -381,7 +361,6 @@
         economic_events   => $self->economic_events,
         underlying_symbol => $bet->underlying->symbol,
     )->markup;
->>>>>>> f0ac7bbc
 }
 
 has volatility_scaling_factor => (
