--- conflicted
+++ resolved
@@ -399,14 +399,10 @@
         });
         $risk_markup->include_adjustment('add', $iv_risk);
     }
-<<<<<<< HEAD
-    my $open_at_start = $bet->trading_calendar->is_open_at($bet->underlying->exchange, $bet->date_start);
-
-    if ($open_at_start and $bet->trading_calendar->is_in_quiet_period($bet->underlying, $bet->date_pricing)) {
-=======
-
-    if ($bet->underlying->calendar->is_open_at($bet->date_start) and $bet->underlying->is_in_quiet_period($bet->date_pricing)) {
->>>>>>> 9bd8f2e2
+
+    if (    $bet->trading_calendar->is_open_at($bet->underlying->exchange, $bet->date_start)
+        and $bet->trading_calendar->is_in_quiet_period($bet->underlying, $bet->date_pricing))
+    {
         my $quiet_period_markup = Math::Util::CalculatedValue::Validatable->new({
             name        => 'quiet_period_markup',
             description => 'Intraday::Forex markup factor for underlyings in the quiet period',
