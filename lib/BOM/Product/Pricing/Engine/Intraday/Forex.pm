package BOM::Product::Pricing::Engine::Intraday::Forex;

use Moose;
extends 'BOM::Product::Pricing::Engine';
with 'BOM::Product::Pricing::Engine::Role::StandardMarkup';

use List::Util qw(max min sum first);
use Array::Utils qw(:all);

use BOM::Market::DataDecimate;
use Volatility::Seasonality;
use VolSurface::Utils qw( get_delta_for_strike );
use Math::Function::Interpolator;
use Pricing::Engine::Intraday::Forex::Base;

=head2 tick_source

The source of the ticks used for this pricing. 

=cut

has tick_source => (
    is      => 'ro',
    default => sub {
        BOM::Market::DataDecimate->new;
    },
);

has inefficient_period => (
    is      => 'ro',
    default => 0,
);

has economic_events => (
    is => 'ro',
);

has long_term_prediction => (
    is         => 'ro',
    lazy_build => 1,
);

sub _build_long_term_prediction {
    return Math::Util::CalculatedValue::Validatable->new({
            name        => 'long_term_prediction',
            description => 'long term prediction for intraday historical model',
            set_by      => __PACKAGE__,
            base_amount => shift->bet->_pricing_args->{long_term_prediction}});
}

has _supported_types => (
    is      => 'ro',
    isa     => 'HashRef',
    default => sub {
        return {
            CALL     => 1,
            PUT      => 1,
            ONETOUCH => 1,
            NOTOUCH  => 1,
        };
    },
);

has [qw(base_probability probability long_term_prediction economic_events_markup intraday_vanilla_delta risk_markup)] => (
    is         => 'ro',
    lazy_build => 1,
);

sub _build_base_probability {
    my $self = shift;

    my $bet          = $self->bet;
    my $pricing_args = $bet->_pricing_args;

    my %args = (
        ticks                => $self->ticks_for_trend,
        strikes              => [$pricing_args->{barrier1}],
        vol                  => $pricing_args->{iv},
        contract_type        => $bet->pricing_code,
        payout_type          => 'binary',
        underlying_symbol    => $bet->underlying->symbol,
        long_term_prediction => $self->long_term_prediction->amount,
        discount_rate        => 0,
        mu                   => 0,
        (map { $_ => $pricing_args->{$_} } qw(spot t payouttime_code)));

    my $engine = Pricing::Engine::Intraday::Forex::Base->new(%args,);
    return $engine->base_probability;
}

=head1 probability

The final theoretical probability after corrections.  Math::Util::CalculatedValue::Validatable

=cut

sub _build_probability {
    my ($self) = @_;

    my $bet  = $self->bet;
    my $args = $bet->_pricing_args;

    my $ifx_prob = Math::Util::CalculatedValue::Validatable->new({
        name        => lc($bet->code) . '_theoretical_probability',
        description => 'BS pricing based on realized vols',
        set_by      => __PACKAGE__,
        minimum     => 0,
        maximum     => 1,
    });

    $ifx_prob->include_adjustment('reset', $self->base_probability);
    $ifx_prob->include_adjustment('add',   $self->risk_markup);

    return $ifx_prob;
}

sub _build_economic_events_markup {
    my $self = shift;
    my $bet  = $self->bet;
    my $markup;

    $markup = Math::Util::CalculatedValue::Validatable->new({
        name        => 'economic_events_markup',
        description => 'the maximum of spot or volatility risk markup of economic events',
        set_by      => __PACKAGE__,
        base_amount => max($self->economic_events_volatility_risk_markup->amount, $self->economic_events_spot_risk_markup->amount),
    });

    $markup->include_adjustment('info', $self->economic_events_volatility_risk_markup);
    $markup->include_adjustment('info', $self->economic_events_spot_risk_markup);

    return $markup;
}

=head2 _tentative_events_markup

As part of the Japanese regulatory requirement, we are required to provide bid and ask prices at all times during 
trading hours. One of our backoffice controls, namely the tentative blackout period tool which stops sales of 
**non-ATM** intraday contracts spanning a tentative period does not to fulfill this requirement. 

This branch aims to the generalise the blackout period tool, by introducing a new measure called ‘expected returns’ 
to control the range of option prices (of all types) across strike/barrier prices. 

For an x% expected return input, all **non-ATM** intraday contracts (< 5 hours) spanning a tentative period are re-priced as follow:
 
-   Binary calls at strike prices K will be priced as binary calls at strike prices K*(1-x%)
 
-   Binary puts at strike prices K will be priced as binary puts at strike prices K*(1+x%)
 
-   Touch options with upper barriers K will be priced as touch options with upper barriers K*(1-x%)

-   Touch options with lower barriers K will be priced as touch options with lower barriers K*(1+x%)
 
-   No-touch options with upper barriers K will be priced as no-touch options with upper barrier K*(1+x%)
 
-   No-touch options with lower barriers K will be priced as no-touch options with lower barriers K*(1-x%)

Note: The tool does not affect intraday **ATM** contracts.

=cut

sub _tentative_events_markup {
    my $self = shift;
    my $bet  = $self->bet;

    #Don't calculate tentative event shfit if contract is ATM
    #In this case, economic events markup will be calculated using normal formula
    if ($bet->is_atm_bet) {
        return Math::Util::CalculatedValue::Validatable->new({
            name        => 'economic_events_volatility_risk_markup',
            description => 'markup to account for volatility risk of economic events',
            set_by      => __PACKAGE__,
            base_amount => 0,
        });
    }

    my $barrier          = $bet->barrier->as_absolute;
    my $adjusted_barrier = $self->_get_barrier_for_tentative_events($barrier);

    return Math::Util::CalculatedValue::Validatable->new({
            name        => 'economic_events_volatility_risk_markup',
            description => 'markup to account for volatility risk of economic events',
            set_by      => __PACKAGE__,
            base_amount => 0,
        }) if $barrier == $adjusted_barrier;

    # There is a change needed in the barriers due to tentative events:
    my $type = $bet->code;
    #For one-touch and no-touch, If barrier crosses the spot because of our barrier adjustments, just make sure prob will be 100%
    if ($type eq 'ONETOUCH' or $type eq 'NOTOUCH') {
        if (   ($barrier < $bet->pricing_spot and $adjusted_barrier >= $bet->pricing_spot)
            or ($barrier > $bet->pricing_spot and $adjusted_barrier <= $bet->pricing_spot))
        {
            return Math::Util::CalculatedValue::Validatable->new({
                name        => 'economic_events_volatility_risk_markup',
                description => 'markup to account for volatility risk of economic events',
                set_by      => __PACKAGE__,
                base_amount => 1.0,
            });
        }
    }

    my %args = (map { $_ => $bet->_pricing_args->{$_} } qw(spot t payouttime_code));

    my $vol    = $bet->_pricing_args->{iv};
    my $engine = Pricing::Engine::Intraday::Forex::Base->new(
        ticks                => $self->ticks_for_trend,
        strikes              => [$adjusted_barrier],
        vol                  => $vol,
        contract_type        => $bet->pricing_code,
        payout_type          => 'binary',
        underlying_symbol    => $bet->underlying->symbol,
        long_term_prediction => $self->long_term_prediction->amount,
        discount_rate        => 0,
        mu                   => 0,
        %args,
    );
    my $new_prob = $engine->base_probability;

    $new_prob = $new_prob->amount if Scalar::Util::blessed($new_prob) && $new_prob->isa('Math::Util::CalculatedValue::Validatable');

    return Math::Util::CalculatedValue::Validatable->new({
        name        => 'economic_events_volatility_risk_markup',
        description => 'markup to account for volatility risk of economic events',
        set_by      => __PACKAGE__,
        base_amount => max(0, $new_prob - $self->base_probability->amount),
    });
}

sub _get_barrier_for_tentative_events {
    my $self    = shift;
    my $barrier = shift;

    my $bet = $self->bet;

    #When pricing options during the news event period, the tentative event  shifts the strikes/barriers so that prices are marked up. Here are examples for each contract type:
    #A binary call strike = 105 and an tentative event  of 2% will be priced as a binary call strike = 105/(1+2%)
    #A binary put strike = 105 and an tentative event shift of 2% will be priced as a binary put strike = 105*(1+2%)
    #A touch (upper) barrier = 105 and an tentative event shift of 2% will be priced as a touch barrier = 105/(1+2%)
    #A touch (lower) barrier = 105 and an tentative event shift of 2% will be priced as a touch barrier = 105*(1+2%)
    #A no-touch (upper) barrier = 105 and an tentative event shift of 2% will be priced as a no-touch barrier = 105*(1+2%)
    #A no-touch (lower) barrier = 105 and an tentative event shift of 2% will be priced as a no-touch barrier = 105/(1+2%)
    #get a list of applicable tentative economic events
    my $tentative_events = $bet->tentative_events;

    my $tentative_event_shift = 0;

    foreach my $event (@{$tentative_events}) {
        my $shift = $event->{tentative_event_shift} // 0;

        #We add-up all tentative event shfit  applicable for any of symbols of the currency pair
        if ($event->{symbol} eq $bet->underlying->asset_symbol) {
            $tentative_event_shift += $shift;
        } elsif ($event->{symbol} eq $bet->underlying->quoted_currency_symbol) {
            $tentative_event_shift += $shift;
        }
    }

    #quickly return if there is no shift
    return $barrier if $tentative_event_shift == 0;

    $tentative_event_shift /= 100;

    my $er_factor = 1 + $tentative_event_shift;
    my $barrier_u = $barrier >= $bet->pricing_spot;
    my $barrier_d = $barrier <= $bet->pricing_spot;
    my $type      = $bet->code;

    #final barrier is either "Barrier * (1+ER)" or "Barrier * (1-ER)"
    if ((
               $type eq 'CALL'
            or $type eq 'CALLE'
        )
        or ($type eq 'ONETOUCH'     && $barrier_u)
        or ($type eq 'NOTOUCH'      && $barrier_d)
        or ($type eq 'EXPIRYRANGE'  && $barrier_u)
        or ($type eq 'EXPIRYRANGEE' && $barrier_u)
        or ($type eq 'EXPIRYMISS'   && $barrier_d)
        or ($type eq 'EXPIRYMISSE'  && $barrier_d)
        or ($type eq 'RANGE'        && $barrier_d)
        or ($type eq 'UPORDOWN'     && $barrier_u))
    {

        $er_factor = 1 - $tentative_event_shift;
    }

    $barrier *= $er_factor;

    return $barrier;
}

has ticks_for_trend => (
    is         => 'ro',
    lazy_build => 1,
);

sub _build_ticks_for_trend {
    my $self = shift;

    my $bet              = $self->bet;
    my $duration_in_secs = $bet->timeindays->amount * 86400;
    my $lookback_secs    = $duration_in_secs * 2;              # lookback twice the duration
    my $period_start     = $bet->date_pricing->epoch;

    my $remaining_interval = Time::Duration::Concise::Localize->new(interval => $lookback_secs);

    my $ticks;
    my $backprice = ($bet->underlying->for_date) ? 1 : 0;
    $ticks = $self->tick_source->get({
        underlying  => $bet->underlying,
        start_epoch => $bet->date_pricing->epoch - $remaining_interval->seconds,
        end_epoch   => $bet->date_pricing->epoch,
        backprice   => $backprice,
        decimate    => $self->more_than_short_term_cutoff,
    });

    return $ticks;
}

has more_than_short_term_cutoff => (
    is         => 'ro',
    lazy_build => 1,
);

sub _build_more_than_short_term_cutoff {
    my $self = shift;

    return ($self->bet->get_time_to_expiry->minutes >= 15) ? 1 : 0;
}

=head1 intraday_vanilla_delta

The delta for a vanilla call with the same parameters as this bet.

=cut

sub _build_intraday_vanilla_delta {
    my $self = shift;

    my $bet           = $self->bet;
    my $args          = $bet->_pricing_args;
    my $barrier_delta = get_delta_for_strike({
        strike           => $args->{barrier1},
        atm_vol          => $args->{iv},
        spot             => $args->{spot},
        t                => $bet->timeinyears->amount,
        r_rate           => 0,
        q_rate           => 0,
        premium_adjusted => $bet->underlying->market_convention->{delta_premium_adjusted},
    });

    return Math::Util::CalculatedValue::Validatable->new({
        name        => 'intraday_vanilla_delta',
        description => 'The delta of a vanilla call with the same parameters as this bet',
        set_by      => __PACKAGE__,
        base_amount => $barrier_delta,
    });
}

my $iv_risk_interpolator = Math::Function::Interpolator->new(
    points => {
        0.05 => 0.15,
        0.5  => 0,
        0.95 => 0.15,
    });

my $shortterm_risk_interpolator = Math::Function::Interpolator->new(
    points => {
        0  => 0.15,
        15 => 0,
    });

=head1 risk_markup

Markup added to accommdate for pricing uncertainty

=cut

sub _build_risk_markup {
    my $self = shift;

    my $bet         = $self->bet;
    my $risk_markup = Math::Util::CalculatedValue::Validatable->new({
        name        => 'risk_markup',
        description => 'A set of markups added to accommodate for pricing risk',
        set_by      => __PACKAGE__,
        minimum     => 0,
        base_amount => 0,
    });

    $risk_markup->include_adjustment('add', $self->economic_events_markup);

    if ($bet->is_path_dependent) {
        my $iv_risk = Math::Util::CalculatedValue::Validatable->new({
            name        => 'intraday_historical_iv_risk',
            description => 'Intraday::Forex markup for IV contracts only.',
            set_by      => __PACKAGE__,
            base_amount => $iv_risk_interpolator->linear($self->intraday_vanilla_delta->amount),
        });
        $risk_markup->include_adjustment('add', $iv_risk);
    }

    if ($bet->underlying->calendar->is_open_at($bet->date_start) and $bet->underlying->is_in_quiet_period($bet->date_pricing)) {
        my $quiet_period_markup = Math::Util::CalculatedValue::Validatable->new({
            name        => 'quiet_period_markup',
            description => 'Intraday::Forex markup factor for underlyings in the quiet period',
            set_by      => __PACKAGE__,
            base_amount => 0.01,
        });
        $risk_markup->include_adjustment('add', $quiet_period_markup);
    }

    if ($bet->market->name eq 'commodities') {
        my $illiquid_market_markup = Math::Util::CalculatedValue::Validatable->new({
            name        => 'illiquid_market_markup',
            description => 'Intraday::Forex markup factor for commodities',
            set_by      => __PACKAGE__,
            base_amount => 0.015,
        });
        $risk_markup->include_adjustment('add', $illiquid_market_markup);
    }

    if ($bet->is_atm_bet) {
        $risk_markup->include_adjustment(
            'add',
            Math::Util::CalculatedValue::Validatable->new({
                    name        => 'intraday_eod_markup',
                    description => '5% markup for inefficient period',
                    set_by      => __PACKAGE__,
                    base_amount => 0.05,
                })) if $self->inefficient_period;
    } else {
        $risk_markup->include_adjustment('add', $self->vol_spread_markup);
        $risk_markup->include_adjustment(
            'add',
            Math::Util::CalculatedValue::Validatable->new({
                    name        => 'intraday_eod_markup',
                    description => '10% markup for inefficient period',
                    set_by      => __PACKAGE__,
                    base_amount => 0.1,
                })) if $self->inefficient_period;
        $risk_markup->include_adjustment(
            'add',
            Math::Util::CalculatedValue::Validatable->new({
                    name        => 'short_term_kurtosis_risk_markup',
                    description => 'shortterm markup added for kurtosis risk for contract less than 15 minutes',
                    set_by      => __PACKAGE__,
                    base_amount => $shortterm_risk_interpolator->linear($bet->remaining_time->minutes),
                })) if $bet->remaining_time->minutes <= 15;
    }

    return $risk_markup;
}

has [qw(economic_events_volatility_risk_markup economic_events_spot_risk_markup)] => (
    is         => 'ro',
    lazy_build => 1,
);

sub _build_economic_events_volatility_risk_markup {
    my $self = shift;

    # Tentative event markup takes precedence
    if ((my $tentative_events_markup = $self->_tentative_events_markup)->amount) {
        return $tentative_events_markup;
    }

    my $markup_base_amount = 0;

    # since we are parsing in both vols now, we just check for difference in vol to determine if there's a markup
    my $pricing_args              = $self->bet->_pricing_args;
    my $news_adjusted_pricing_vol = $pricing_args->{iv_with_news};
    return Math::Util::CalculatedValue::Validatable->new({
            name        => 'economic_events_volatility_risk_markup',
            description => 'markup to account for volatility risk of economic events',
            set_by      => __PACKAGE__,
            base_amount => 0,
        }) if $pricing_args->{iv} == $news_adjusted_pricing_vol;

    # Otherwise, we fall back to news-adjusted probability
    my $tv_without_news = $self->base_probability->amount;

    # Re-calculate  base probability using the news_adjusted_pricing_vol

    my %args = (map { $_ => $pricing_args->{$_} } qw(spot t payouttime_code));

    my $engine = Pricing::Engine::Intraday::Forex::Base->new(
        ticks                => $self->ticks_for_trend,
        strikes              => [$pricing_args->{barrier1}],
        vol                  => $news_adjusted_pricing_vol,
        contract_type        => $self->bet->pricing_code,
        payout_type          => 'binary',
        underlying_symbol    => $self->bet->underlying->symbol,
        long_term_prediction => $self->long_term_prediction->amount,
        discount_rate        => 0,
        mu                   => 0,
        %args,
    );
    my $tv_with_news = $engine->base_probability->amount;

    return Math::Util::CalculatedValue::Validatable->new({
        name        => 'economic_events_volatility_risk_markup',
        description => 'markup to account for volatility risk of economic events',
        set_by      => __PACKAGE__,
        base_amount => max(0, $tv_with_news - $tv_without_news),
    });
}

sub _build_economic_events_spot_risk_markup {
    my $self = shift;

    my $bet   = $self->bet;
    my $start = $bet->effective_start;
    my $end   = $bet->date_expiry;
    my @time_samples;
    for (my $i = $start->epoch; $i <= $end->epoch; $i += 15) {
        push @time_samples, $i;
    }

    my $contract_duration = $bet->remaining_time->seconds;
    my $lookback          = $start->minus_time_interval($contract_duration + 3600);
    my $news_array        = $self->_get_economic_events;

    my @combined = (0) x scalar(@time_samples);
    foreach my $news (@$news_array) {
        my $effective_news_time = _get_effective_news_time($news->{release_epoch}, $start->epoch, $contract_duration);
        # +1e-9 is added to prevent a division by zero error if news magnitude is 1
        my $decay_coef = -log(2 / ($news->{magnitude} + 1e-9)) / $news->{duration};
        my $bias = $news->{bias};
        my @triangle;
        foreach my $time (@time_samples) {
            if ($time < $effective_news_time) {
                push @triangle, 0;
            } else {
                my $chunk = $bias * exp(-$decay_coef * ($time - $effective_news_time));
                push @triangle, $chunk;
            }
        }
        @combined = map { max($triangle[$_], $combined[$_]) } (0 .. $#time_samples);
    }

    my $spot_risk_markup = Math::Util::CalculatedValue::Validatable->new({
        name        => 'economic_events_spot_risk_markup',
        description => 'markup to account for spot risk of economic events',
        set_by      => __PACKAGE__,
        maximum     => 0.15,
        base_amount => sum(@combined) / scalar(@combined),
    });

    return $spot_risk_markup;
}

sub _get_economic_events {
    my ($self) = @_;

    my $qfs = Volatility::Seasonality->new;
    my $events = $qfs->categorize_events($self->bet->underlying->symbol, $self->economic_events);

    return $events;
}

sub _get_effective_news_time {
    my ($news_time, $contract_start, $contract_duration) = @_;

    my $five_minutes_in_seconds = 5 * 60;
    my $shift_seconds           = 0;
    my $contract_end            = $contract_start + $contract_duration;
    if ($news_time > $contract_start - $five_minutes_in_seconds and $news_time < $contract_start) {
        $shift_seconds = $contract_start - $news_time;
    } elsif ($news_time < $contract_end + $five_minutes_in_seconds and $news_time > $contract_end - $five_minutes_in_seconds) {
        # Always shifts to the contract start time if duration is less than 5 minutes.
        my $max_shift = min($five_minutes_in_seconds, $contract_duration);
        my $desired_start = $contract_end - $max_shift;
        $shift_seconds = $desired_start - $news_time;
    }

    my $effective_time = $news_time + $shift_seconds;

    return $effective_time;
}

<<<<<<< HEAD
=======
sub volatility_scaling_factor {
    return shift->bet->_pricing_args->{volatility_scaling_factor};
}

>>>>>>> 61baf6ac
has vol_spread => (
    is      => 'ro',
    lazy    => 1,
    builder => '_build_vol_spread',
);

sub _build_vol_spread {
    my $self = shift;

    my $vol_spread = Math::Util::CalculatedValue::Validatable->new({
        name        => 'vol_spread',
        set_by      => __PACKAGE__,
        description => 'markup added to account for variable ticks interval for volatility calculation.',
        minimum     => 0,
        maximum     => 0.1,
        base_amount => 0,
    });

    return $vol_spread;
}

no Moose;
__PACKAGE__->meta->make_immutable;
1;<|MERGE_RESOLUTION|>--- conflicted
+++ resolved
@@ -579,13 +579,6 @@
     return $effective_time;
 }
 
-<<<<<<< HEAD
-=======
-sub volatility_scaling_factor {
-    return shift->bet->_pricing_args->{volatility_scaling_factor};
-}
-
->>>>>>> 61baf6ac
 has vol_spread => (
     is      => 'ro',
     lazy    => 1,
