package BOM::Product::Pricing::Engine::Role::RiskMarkup;

=head1 NAME

BOM::Product::Pricing::Engine::Role::RiskMarkup

=head1 DESCRIPTION

A Moose role which provides a standard markup for exotic options.

=cut

use 5.010;
use Moose::Role;
requires 'bet';

use List::Util qw(first);
use Math::Function::Interpolator;

use BOM::Product::Pricing::Greeks::BlackScholes;
use BOM::Platform::Config;
use Quant::Framework::VolSurface::Utils;
use Quant::Framework::EconomicEventCalendar;

use Pricing::Engine::Markup::SpotSpread;
use Pricing::Engine::Markup::VolSpread;

<<<<<<< HEAD
has [
    qw(smile_uncertainty_markup butterfly_markup risk_markup forward_starting_markup economic_events_markup)
    ] => (
=======
has [qw(smile_uncertainty_markup butterfly_markup vol_spread vol_spread_markup risk_markup forward_starting_markup economic_events_markup)] => (
>>>>>>> b1da34d4
    is         => 'ro',
    isa        => 'Math::Util::CalculatedValue::Validatable',
    lazy_build => 1,
);

has [qw(uses_dst_shifted_seasonality)] => (
    is         => 'ro',
    isa        => 'Str',
    lazy_build => 1,

has _volatility_seasonality_step_size => (
    is      => 'ro',
    isa     => 'Num',
    default => 100,
);

sub vol_spread_markup {
    my $self = shift;

    my $bet = $self->bet;
    return Pricing::Engine::Markup::VolSpread->new(
        bet_vega   => $bet->vega,
        vol_spread => $bet->volsurface->get_spread({
                sought_point => 'max',
                day          => $bet->timeindays->amount
            }
        ),
    )->markup;
}

sub _build_butterfly_markup {
    my $self = shift;

    # Increase spreads if the butterfly is greater than 1%
    my $butterfly_cutoff          = 0.01;
    my $butterfly_cutoff_breached = 0;

    my $comm = Math::Util::CalculatedValue::Validatable->new({
        name        => 'butterfly_markup',
        description => 'high butterfly adjustment',
        set_by      => 'Role::RiskMarkup',
        base_amount => 0,
        minimum     => 0,
        maximum     => 0.1,
    });

    my $bet     = $self->bet;
    my $surface = $bet->volsurface;

    if (
            $bet->market->markups->apply_butterfly_markup
        and $bet->timeindays->amount <= $surface->_ON_day                  # only apply butterfly markup to overnight contracts
        and $surface->original_term_for_smile->[0] == $surface->_ON_day    # does the surface have an ON tenor?
        and $surface->get_market_rr_bf($surface->original_term_for_smile->[0])->{BF_25} > $butterfly_cutoff
        )
    {
        $butterfly_cutoff_breached = 1;
    }

    # Boolean indicator of butterfly greater than cutoff condition
    my $butterfly_greater_than_cutoff = Math::Util::CalculatedValue::Validatable->new({
        name        => 'butterfly_greater_than_cutoff',
        description => 'Boolean indicator of a butterfly greater than the cutoff',
        set_by      => 'Role::RiskMarkup',
        base_amount => $butterfly_cutoff_breached,
    });
    $comm->include_adjustment('reset', $butterfly_greater_than_cutoff);

    if ($butterfly_cutoff_breached == 1) {

        # theo probability, priced at the current value
        my $actual_theoretical_value_amount = $bet->pricing_engine->base_probability->amount;
        my $actual_theoretical_value        = Math::Util::CalculatedValue::Validatable->new({
            name        => 'actual_theoretical_value',
            description => 'The theoretical value with the actual butterfly',
            set_by      => 'BOM::Product::Contract',
            base_amount => $actual_theoretical_value_amount,
        });

        # theo probability, priced at the butterfly_cutoff
        my $butterfly_cutoff_theoretical_value_amount = $self->butterfly_cutoff_theoretical_value_amount($butterfly_cutoff);
        my $butterfly_cutoff_theoretical_value        = Math::Util::CalculatedValue::Validatable->new({
            name        => 'butterfly_cutoff_theoretical_value',
            description => 'The theoretical value at the butterfly_cutoff',
            set_by      => 'BOM::Product::Contract',
            base_amount => $butterfly_cutoff_theoretical_value_amount,
        });

        # difference between the two theo probabilities
        my $difference_of_theoretical_values = Math::Util::CalculatedValue::Validatable->new({
            name        => 'difference_of_theoretical_values',
            description => 'The difference of theoretical values',
            set_by      => 'Role::RiskMarkup',
        });

        $difference_of_theoretical_values->include_adjustment('reset',    $actual_theoretical_value);
        $difference_of_theoretical_values->include_adjustment('subtract', $butterfly_cutoff_theoretical_value);

        # absolute difference between the two theo probabilities
        my $absolute_difference_of_theoretical_values = Math::Util::CalculatedValue::Validatable->new({
            name        => 'absoute_difference_of_theoretical_values',
            description => 'The absolute difference of theoretical values',
            set_by      => 'Role::RiskMarkup',
            base_amount => abs($actual_theoretical_value_amount - $butterfly_cutoff_theoretical_value_amount),
        });

        $absolute_difference_of_theoretical_values->include_adjustment('absolute', $difference_of_theoretical_values);
        $comm->include_adjustment('multiply', $absolute_difference_of_theoretical_values);
    }

    return $comm;
}

=head2 butterfly_cutoff_theoretical_value_amount

Returns the theo probability of the same bet, but with the vol surface
modified to reflect an ON butterfly equal to a specified butterfly_cutoff.

=cut

sub butterfly_cutoff_theoretical_value_amount {
    my ($self, $butterfly_cutoff) = @_;
    my $bet = $self->bet;

    # obtain a copy of the ON smile from the current surface
    my $surface_original  = $bet->volsurface;
    my $surface_copy_data = $surface_original->surface;
    my $first_tenor       = $surface_original->original_term_for_smile->[0];

# determine the new 25 and 75 vols based on the original surface's ATM and RR, and the new butterfly_cutoff
    my $bf_original  = $surface_original->get_market_rr_bf($first_tenor)->{BF_25};
    my $rr_original  = $surface_original->get_market_rr_bf($first_tenor)->{RR_25};
    my $atm_original = $surface_copy_data->{$first_tenor}->{smile}{50};
    my $c25_original = $surface_copy_data->{$first_tenor}->{smile}{25};
    my $c75_original = $surface_copy_data->{$first_tenor}->{smile}{75};
    my $bf_modified  = $butterfly_cutoff;
    my $c25_modified = $bf_modified + $atm_original + 0.5 * $rr_original;
    my $c75_modified = $c25_modified - $rr_original;

# genrate a new bet price based off of the modified surface, and insert the new 25 and 75 vols back into the smile
    my $surface_modified = $surface_original->clone();
    $surface_modified->surface->{$first_tenor}{smile}{25} = $c25_modified;
    $surface_modified->surface->{$first_tenor}{smile}{75} = $c75_modified;
    my $butterfly_cutoff_bet = BOM::Product::ContractFactory::make_similar_contract($bet, {volsurface => $surface_modified});

    return $butterfly_cutoff_bet->pricing_engine->base_probability->amount;
}

sub spot_spread_markup {
    my $self      = shift;
    my $ss_markup = Pricing::Engine::Markup::SpotSpread->new(
        bet_delta   => $self->bet->delta,
        spot_spread => $self->bet->underlying->spot_spread,
    );
    return $ss_markup->markup;
}

# Hard-coded values to interpolate against
# days => factor
my $dsp_interp = Math::Function::Interpolator->new(
    points => {
        0   => 1.5,
        1   => 1.5,
        10  => 1.2,
        20  => 1,
        365 => 1,
    });

=head2 risk_markup

Markup added to accommdate for pricing uncertainty

=cut

sub _build_risk_markup {
    my $self = shift;

    my $risk_markup = Math::Util::CalculatedValue::Validatable->new({
        name        => 'risk_markup',
        description => 'A set of markups added to accommodate for pricing risk',
        set_by      => __PACKAGE__,
        minimum     => 0,
        base_amount => 0,
    });
    if ($self->bet->market->markups->apply_traded_markets_markup) {
        $risk_markup->include_adjustment('add', $self->vol_spread_markup)  if not $self->bet->is_atm_bet;
        $risk_markup->include_adjustment('add', $self->spot_spread_markup) if (not $self->bet->is_intraday);
        $risk_markup->include_adjustment('subtract', $self->forward_starting_markup);

        if (not $self->bet->is_atm_bet and grep { $self->bet->market->name eq $_ } qw(indices stocks) and $self->bet->timeindays->amount < 7) {
            $risk_markup->include_adjustment('add', $self->smile_uncertainty_markup);
        }
    }

    if ($self->bet->market->markups->apply_butterfly_markup) {
        $risk_markup->include_adjustment('add', $self->butterfly_markup);
    }

    my $spread_to_markup = Math::Util::CalculatedValue::Validatable->new({
        name        => 'spread_to_markup',
        description => 'Apply half of spread to each side',
        set_by      => __PACKAGE__,
        base_amount => 2,
    });

    $risk_markup->include_adjustment('divide', $spread_to_markup);

    return $risk_markup;
}

sub _build_forward_starting_markup {
    my $self = shift;

    my $bet = $self->bet;
    my $fs  = Math::Util::CalculatedValue::Validatable->new({
        name        => 'forward_start',
        description => 'Adjustment to price based on forward-startingness',
        set_by      => __PACKAGE__,
        minimum     => 0,
        maximum     => 0.02,
        base_amount => 0,
    });

    if ($bet->is_forward_starting) {
        my $is_fs = Math::Util::CalculatedValue::Validatable->new({
            name        => 'is_forward_starting',
            description => 'Adjustment because this is a forward-starting option',
            set_by      => 'quants.commission.adjustment.forward_start_factor',
            base_amount => (BOM::Platform::Config::quants->{commission}->{adjustment}->{forward_start_factor} / 100),
        });
        $fs->include_adjustment('reset', $is_fs);
    }

    return $fs;
}

=head2 economic_events_markup

During a news event the market can make a sudden jump. When clients place
a straddle during this event, they can make a good profit. We need to increase
vol_spread during this event.

The commission added is based on the following:

- Impact of news events on applicable currencies during duration of bet and 15 minutes before.
This impact is defined throught the backoffice. We take the event with the highest impact.

This markup should be built respectively by its engine or it will take zero as default.

=cut

has economic_events_markup => (
    is         => 'ro',
    lazy_build => 1,
);

sub _build_economic_events_markup {
    my $self = shift;

    my $economic_events_markup = Math::Util::CalculatedValue::Validatable->new({
        name        => 'economic_events_markup',
        description => 'the maximum of spot or volatility risk markup of economic events',
        set_by      => __PACKAGE__,
        base_amount => 0,
    });

    return $economic_events_markup;
}

# Generally for indices and stocks the minimum available tenor for smile is 30 days.
# We use this to price short term contracts, so adding a 5% markup for the volatility uncertainty.
sub _build_smile_uncertainty_markup {
    my $self = shift;

    return Math::Util::CalculatedValue::Validatable->new({
        name        => 'smile_uncertainty_markup',
        description => 'markup to account for volatility uncertainty for short term contracts on indices and stocks',
        set_by      => __PACKAGE__,
        base_amount => 0.05,
    });
}

1;<|MERGE_RESOLUTION|>--- conflicted
+++ resolved
@@ -25,13 +25,9 @@
 use Pricing::Engine::Markup::SpotSpread;
 use Pricing::Engine::Markup::VolSpread;
 
-<<<<<<< HEAD
 has [
     qw(smile_uncertainty_markup butterfly_markup risk_markup forward_starting_markup economic_events_markup)
     ] => (
-=======
-has [qw(smile_uncertainty_markup butterfly_markup vol_spread vol_spread_markup risk_markup forward_starting_markup economic_events_markup)] => (
->>>>>>> b1da34d4
     is         => 'ro',
     isa        => 'Math::Util::CalculatedValue::Validatable',
     lazy_build => 1,
