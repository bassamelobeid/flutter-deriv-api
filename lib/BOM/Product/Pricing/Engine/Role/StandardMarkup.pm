--- conflicted
+++ resolved
@@ -538,15 +538,7 @@
         push @events, $news_parameters;
     }
 
-<<<<<<< HEAD
     return \@events;
-=======
-    if (first { $_->symbol eq 'USD' and $_->impact eq 5 } @applicable_news) {
-        $self->double_volatility_risk_markup(1);
-    }
-
-    return @applicable_news;
->>>>>>> 6ddb54a0
 }
 
 # a flag to double the volatility_risk_markup in case of USD level 5 news
