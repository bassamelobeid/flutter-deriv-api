--- conflicted
+++ resolved
@@ -4,26 +4,20 @@
 use strict;
 use warnings;
 
-<<<<<<< HEAD
 use Cache::RedisDB;
 use List::MoreUtils qw(uniq);
 use List::Util qw(sum min max);
-=======
-use BOM::Market::AggTicks;
-use Math::Util::CalculatedValue::Validatable;
-use List::Util qw(sum);
->>>>>>> 1b914a55
 use YAML::XS qw(Load);
 use YAML::CacheLoader qw(LoadFile);
 use Date::Utility;
 
+use BOM::Market::AggTicks;
 use BOM::Market::Underlying;
 use BOM::MarketData::Fetcher::EconomicEvent;
 
 sub probability {
     my $args = shift;
 
-<<<<<<< HEAD
     # input check
     my $err;
     my @required = qw(underlying_symbol pricing_date contract_type);
@@ -38,58 +32,6 @@
     if (not $allowed_contract_type{$args->{contract_type}}) {
         $err = "Could not calculate probability for $args->{contract_type}";
     }
-=======
-sub _build_coeff {
-    my $self = shift;
-    return YAML::CacheLoader::LoadFile('/home/git/regentmarkets/bom/config/files/tick_trade_coefficients.yml')->{$self->bet->underlying->symbol};
-}
-
-has _latest_ticks => (
-    is         => 'ro',
-    lazy_build => 1,
-);
-
-has tick_source => (
-    is      => 'ro',
-    default => sub { BOM::Market::AggTicks->new; },
-);
-
-sub _build__latest_ticks {
-    my $self = shift;
-
-    my $bet = $self->bet;
-
-    return $self->tick_source->retrieve({
-        underlying   => $bet->underlying,
-        tick_count   => 20,
-        ending_epoch => $bet->date_pricing->epoch
-    });
-}
-
-has [qw(model_markup commission_markup risk_markup tie_factor vol_proxy trend_proxy probability trend_adjustment)] => (
-    is         => 'ro',
-    lazy_build => 1,
-);
-
-sub _build_trend_adjustment {
-    my $self = shift;
-
-    #A,B,C,D are paramters that defines the pricing "surface."  The values are obtained emperically.
-    my $coeff = $self->coeff;
-    my $f1    = $coeff->{A} * sqrt($self->vol_proxy->amount) + $coeff->{B} * $self->vol_proxy->amount + $coeff->{C};
-    my $f2    = 1 + exp($coeff->{D} * $self->trend_proxy->amount);
-
-    return Math::Util::CalculatedValue::Validatable->new({
-        name        => 'trend_adjustment',
-        description => 'Trend adjustment for tick expiry contracts',
-        set_by      => __PACKAGE__,
-        base_amount => $f1 * (1 / $f2 - 0.5),
-    });
-}
-
-sub _build_probability {
-    my $self = shift;
->>>>>>> 1b914a55
 
     my (%debug_information, $latest);
     my $coef  = LoadFile('/home/git/regentmarkets/bom/config/files/tick_trade_coefficients.yml')->{$args->{underlying_symbol}};
@@ -114,8 +56,13 @@
         $trend_proxy = 0;      # no trend
     }
 
-    $vol_proxy   = min($coef->{y_max},       max($coef->{y_min},       $vol_proxy));
-    $trend_proxy = min($coef->{x_prime_max}, max($coef->{x_prime_min}, $trend_proxy));
+    my $x_min = $coef->{x_prime_min};
+    my $x_max = $coef->{x_prime_max};
+    my $y_min = $coef->{y_min};
+    my $y_max = $coef->{y_max};
+
+    $vol_proxy   = min($y_max,       max($y_min,       $vol_proxy));
+    $trend_proxy = min($x_max, max($x_min, $trend_proxy));
 
     # calculates trend adjustment
     # A,B,C,D are paramters that defines the pricing "surface".  The values are obtained emperically.
@@ -142,9 +89,13 @@
         my @economic_events = _get_applicable_economic_events($args->{underlying_symbol}, $start_period, $end_period);
         my $tie_factor      = (@economic_events) ? 0 : 0.75;
         $risk_markup .= $tie_factor;
+
+        if (($debug_information{trend_proxy} > $x_max) or ($debug_information{trend_proxy} < $x_min) or ($debug_information{vol_proxy} > $y_max) or ($debug_information{vol_proxy} < $y_min)) {
+            $risk_markup += 0.03;
+        }
         $debug_information{risk_markup} = $risk_markup;
     } else {
-        $err = "Missing coefficients for $underlying_symbol";
+        $err = "Missing coefficients for $args->{underlying_symbol}";
     }
 
     # commission_markup
@@ -170,29 +121,10 @@
 sub _get_applicable_economic_events {
     my ($underlying_symbol, $start, $end) = @_;
 
-<<<<<<< HEAD
     my $underlying = BOM::Market::Underlying->new($underlying_symbol);
     my $news       = BOM::MarketData::Fetcher::EconomicEvent->new->get_latest_events_for_period({
         from => $start,
         to   => $end
-=======
-    my @latest = @{$self->_latest_ticks};
-    my $proxy;
-    if (@latest and @latest == 20 and abs($self->bet->date_start->epoch - $latest[0]->{epoch}) < 300) {
-        my $sum = 0;
-        for (1 .. 19) {
-            $sum += log($latest[$_]->{quote} / $latest[$_ - 1]->{quote})**2;
-        }
-        $proxy = sqrt($sum / 19);
-    }
-    my $proxy_cv = Math::Util::CalculatedValue::Validatable->new({
-        name        => 'vol_proxy',
-        description => 'volatility approximation base on last 20 ticks',
-        set_by      => __PACKAGE__,
-        minimum     => $self->coeff->{y_min},
-        maximum     => $self->coeff->{y_max},
-        defined $proxy ? (base_amount => $proxy) : (base_amount => 0.2),    # 20% vol if it ever goes wrong
->>>>>>> 1b914a55
     });
     my @influential_currencies = ('USD', 'AUD', 'CAD', 'CNY', 'NZD');
     my @applicable_symbols = uniq($underlying->quoted_currency_symbol, $underlying->asset_symbol, @influential_currencies);
@@ -230,62 +162,7 @@
         $err = 'Do not have latest ticks to calculate volatility';
     }
 
-<<<<<<< HEAD
     return (\@ticks, $err);
-=======
-    my $risk_markup = Math::Util::CalculatedValue::Validatable->new({
-        name        => 'risk_markup',
-        description => 'A markup for the probability of a tie in entry and exit ticks',
-        set_by      => __PACKAGE__,
-        minimum     => -0.1,
-        # ties work in BOM's favor, so we are giving clients a slightly cheaper price.
-        base_amount => -$tie_adj / 2,
-    });
-
-    $risk_markup->include_adjustment('multiply', $self->tie_factor);
-
-    #add 3% to the markup in case the (x=trend,y=vol) is outside boundaries of the surface
-    my $x_base_amount = $self->trend_proxy->base_amount;
-    my $y_base_amount = $self->vol_proxy->base_amount;
-
-    my $x_min = $coef->{x_prime_min};
-    my $x_max = $coef->{x_prime_max};
-    my $y_min = $coef->{y_min};
-    my $y_max = $coef->{y_max};
-
-    if (($x_base_amount > $x_max) or ($x_base_amount < $x_min) or ($y_base_amount > $y_max) or ($y_base_amount < $y_min)) {
-        my $risk_adj = Math::Util::CalculatedValue::Validatable->new({
-            name        => 'risk_markup_adjustment',
-            description => 'A markup adjustment for the probability of extreme cases where trend/vol are outside pre-specified surface',
-            set_by      => __PACKAGE__,
-            minimum     => 0.03,
-            base_amount => 0.03,
-        });
-
-        $risk_markup->include_adjustment('add', $risk_adj);
-    }
-
-    return $risk_markup;
-}
-
-sub _build_tie_factor {
-    my $self = shift;
-
-    my $ten_minutes_int = Time::Duration::Concise->new(interval => '10m');
-    my $contract_start  = $self->bet->effective_start;
-    my $start_period    = $contract_start->minus_time_interval($ten_minutes_int->seconds);
-    my $end_period      = $contract_start->plus_time_interval($ten_minutes_int->seconds);
-    my @economic_events = $self->get_applicable_economic_events($start_period, $end_period);
-    my $factor_base     = (@economic_events) ? 0 : 0.75;
-
-    return Math::Util::CalculatedValue::Validatable->new({
-        #This is the fraction of tie value that we return to clients.
-        name        => 'tie_factor',
-        description => 'A constant multiplier to ties coefficient',
-        set_by      => __PACKAGE__,
-        base_amount => $factor_base,
-    });
->>>>>>> 1b914a55
 }
 
 1;