package BOM::Product::Pricing::Engine::Slope;

use 5.010;
use Moose;

use Storable qw(dclone);
use List::Util qw(min max sum);
use YAML::CacheLoader qw(LoadFile);
use Finance::Asset;
use Math::Function::Interpolator;
use Math::Business::BlackScholes::Binaries;
use Math::Business::BlackScholes::Binaries::Greeks::Vega;
use Math::Business::BlackScholes::Binaries::Greeks::Delta;

has [
    qw(contract_type spot strikes date_start date_pricing date_expiry discount_rate mu vol payouttime_code q_rate r_rate priced_with underlying_symbol)
    ] => (
    is       => 'ro',
    required => 1,
    );

# required for now since market data and convention are still
# very much intact to BOM code
has [qw(market_data market_convention)] => (
    is       => 'ro',
    required => 1,
);

has debug_information => (
    is      => 'rw',
    default => sub { {} },
);

has error => (
    is       => 'rw',
    init_arg => undef,
    default  => '',
);

has supported_contract_types => (
    is      => 'ro',
    default => sub {
        return {
            CALL        => 1,
            PUT         => 1,
            EXPIRYMISS  => 1,
            EXPIRYRANGE => 1
        };
    },
);

sub BUILD {
    my $self = shift;

    my $contract_type = $self->contract_type;
    unless ($self->supported_contract_types->{$contract_type}) {
        $self->error('Unsupported contract type [' . $contract_type . '] for ' . __PACKAGE__);
    }

    my @strikes = @{$self->strikes};
    my $err     = 'Barrier error for contract type [' . $contract_type . ']';
    if ($self->_two_barriers) {
        $self->error($err) if @strikes != 2;
    } else {
        $self->error($err) if @strikes != 1;
    }

    if ($self->date_expiry->is_before($self->date_start)) {
        $self->error('Date expiry is before date start');
    }

    return;
}

has underlying_config => (
    is      => 'ro',
    lazy    => 1,
    builder => '_build_underlying_config',
);

sub _build_underlying_config {
    my $self = shift;
    return Finance::Asset->instance->get_parameters_for($self->underlying_symbol);
}

has timeindays => (
    is      => 'ro',
    lazy    => 1,
    builder => '_build_timeindays',
);

sub _build_timeindays {
    my $self = shift;

    # The FX convention for duration and volatility is to use integer number of days.
    # We are following this convention partially, < 1 day uses decimal number of days, > 1 uses integer number of days.
    # We will fix this as we refacter the volsurface.
    my $ind;
    if ($self->underlying_config->{market} eq 'forex') {
        $ind = $self->market_convention->{calculate_expiry}->($self->date_start, $self->date_expiry);
    }

    $ind ||= ($self->date_expiry->epoch - $self->date_start->epoch) / 86400;

    return $ind;
}

has timeinyears => (
    is      => 'ro',
    lazy    => 1,
    builder => '_build_timeinyears',
);

sub _build_timeinyears {
    my $self = shift;
    return $self->timeindays / 365;
}

has is_forward_starting => (
    is      => 'ro',
    lazy    => 1,
    builder => '_build_is_forward_starting',
);

sub _build_is_forward_starting {
    my $self = shift;
    # 5 seconds is used as the threshold.
    # if pricing takes more than that, we are in trouble.
    return ($self->date_start->epoch - $self->date_pricing->epoch > 5) ? 1 : 0;
}

has _two_barriers => (
    is      => 'ro',
    lazy    => 1,
    builder => '_build_two_barriers',
);

sub _build_two_barriers {
    my $self = shift;
    return (grep { $self->contract_type eq $_ } qw(EXPIRYMISS EXPIRYRANGE)) ? 1 : 0;
}

has is_intraday => (
    is      => 'ro',
    lazy    => 1,
    builder => '_build_is_intraday',
);

sub _build_is_intraday {
    my $self = shift;
    return ($self->timeindays > 1) ? 0 : 1;
}

has is_atm_contract => (
    is      => 'ro',
    lazy    => 1,
    builder => '_build_is_atm_contract',
);

sub _build_is_atm_contract {
    my $self = shift;
    return ($self->_two_barriers or $self->spot != $self->strikes->[0]) ? 0 : 1;
}

has _formula_args => (
    is      => 'ro',
    default => sub { [qw(spot strikes timeinyears discount_rate mu vol payouttime_code)] },
);

sub required_args {
    return [
        qw(contract_type spot strikes date_start date_pricing date_expiry discount_rate mu vol payouttime_code q_rate r_rate priced_with underlying_symbol market_data market_convention)
    ];
}

sub bs_probability {
    my $self = shift;

    return 1 if $self->error;
    my $bs_formula = _bs_formula_for($self->contract_type);
    return $bs_formula->($self->_to_array($self->_pricing_args));
}

sub probability {
    my $self = shift;

    return 1 if $self->error;
    return $self->_calculate_probability;
}

sub risk_markup {
    my $self = shift;

    return 0 if $self->error;

    my $market        = $self->underlying_config->{market};
    my $markup_config = _markup_config($market);
    my $is_intraday   = $self->is_intraday;

    my $risk_markup = 0;
    if ($markup_config->{'traded_market_markup'}) {
        # risk_markup is zero for forward_starting contracts due to complaints from Australian affiliates.
        return $risk_markup if ($self->is_forward_starting);

        my %greek_params = %{$self->_pricing_args};
        $greek_params{vol} = $self->market_data->{get_atm_volatility}->($self->_get_vol_expiry);
        # vol_spread_markup
        my $spread_type = $self->is_atm_contract ? 'atm' : 'max';
        my $vol_spread = $self->market_data->{get_vol_spread}->($spread_type, $self->timeindays);
        my $bs_vega_formula   = _greek_formula_for('vega', $self->contract_type);
        my $bs_vega           = abs($bs_vega_formula->($self->_to_array(\%greek_params)));
        my $vol_spread_markup = max($vol_spread * $bs_vega, 0.07);
        $risk_markup += $vol_spread_markup;
        $self->debug_information->{risk_markup}{vol_spread_markup} = $vol_spread_markup;

        # spot_spread_markup
        if (not $is_intraday) {
            my $spot_spread_size   = $self->underlying_config->{spot_spread_size} // 50;
            my $spot_spread_base   = $spot_spread_size * $self->underlying_config->{pip_size};
            my $bs_delta_formula   = _greek_formula_for('delta', $self->contract_type);
            my $bs_delta           = abs($bs_delta_formula->($self->_to_array(\%greek_params)));
            my $spot_spread_markup = max($spot_spread_base * $bs_delta, 0.01);
            $risk_markup += $spot_spread_markup;
            $self->debug_information->{risk_markup}{spot_spread_markup} = $spot_spread_markup;
        }

        # economic_events_markup
        if ($markup_config->{'economic_event_markup'} and $is_intraday and $self->timeindays * 86400 > 10) {
            my $secs_to_expiry  = $self->timeindays * 86400;
            my $start           = $self->date_start->minus_time_interval('20m');
            my $end             = $self->date_expiry->plus_time_interval('10m');
            my @economic_events = $self->market_data->{get_economic_event}->($self->underlying_symbol, $start, $end);

            my $step_size = 100;
            my @triangle_sum = (0) x ($step_size + 1);
            foreach my $event (@economic_events) {
                my $release_date = $event->release_date;
                my $scale = $event->get_scaling_factor($self->underlying_symbol, 'spot');
                next if not defined $scale;
                my $x1                 = $release_date->epoch;
                my $x2                 = $release_date->plus_time_interval('20m')->epoch;
                my $y1                 = $scale;
                my $y2                 = 0;
                my $triangle_slope     = ($y1 - $y2) / ($x1 - $x2);
                my $intercept          = $y1 - $triangle_slope * $x1;
                my $epsilon            = $secs_to_expiry / $step_size;
                my $t                  = $self->date_start->epoch;
                my $primary_sum        = (3 / 4 * $scale * 600) / $epsilon;
                my $primary_sum_index  = 0;
                my $ten_minutes_after  = $release_date->plus_time_interval('10m');
                my $ten_minutes_before = $release_date->plus_time_interval('10m');

                my @triangle;
# for intervals between $bet->effective_start->epoch and $bet->date_expiry->epoch
                for (0 .. $step_size) {
                    my $height = 0;
                    $primary_sum_index++ if $t <= $x1;
                    if ($t >= $ten_minutes_after->epoch and $t <= $x2) {
                        $height = $triangle_slope * $t + $intercept;
                    }
                    push @triangle, $height;
                    $t += $epsilon;
                }

                if (    $self->date_start->epoch <= $ten_minutes_after->epoch
                    and $self->date_expiry->epoch >= $ten_minutes_before->epoch)
                {
                    $primary_sum_index = min($primary_sum_index, $#triangle);
                    $triangle[$primary_sum_index] = $primary_sum;
                }

                @triangle_sum = map { max($triangle_sum[$_], $triangle[$_]) } (0 .. $#triangle);
            }

            my $eco_events_spot_risk_markup = sum(@triangle_sum) / $step_size;
            $risk_markup += $eco_events_spot_risk_markup;
            $self->debug_information->{risk_markup}{economic_event_markup} = $eco_events_spot_risk_markup;
        }

        # end of day market risk markup
        # This is added for uncertainty in volatilities during rollover period.
        # The rollover time for volsurface is set at NY 1700. However, we are not sure when the actual rollover
        # will happen. Hence we add a 5% markup to the price.
        # if forex or commodities and duration <= 3
        if ($markup_config->{'end_of_day_markup'} and $self->timeindays <= 3) {
            my $ny_1600 = $self->market_convention->{get_rollover_time}->($self->date_start)->minus_time_interval('1h');
            if ($ny_1600->is_before($self->date_start) or ($is_intraday and $ny_1600->is_before($self->date_expiry))) {
                my $eod_market_risk_markup = 0.05;    # flat 5%
                $risk_markup += $eod_market_risk_markup;
                $self->debug_information->{risk_markup}{eod_market_risk_markup} = $eod_market_risk_markup;
            }
        }

        # This is added for the high butterfly condition where the butterfly is higher than threshold (0.01),
        # then we add the difference between then original probability and adjusted butterfly probability as markup.
        if ($markup_config->{'butterfly_markup'} and $self->timeindays == $self->market_data->{get_overnight_days}->()) {
            my $butterfly_cutoff = 0.01;
            my $original_surface = $self->market_data->{get_volsurface_data}->($self->underlying_symbol);
            my $first_term       = (sort { $a <=> $b } keys %$original_surface)[0];
            my $market_rr_bf     = $self->market_data->{get_market_rr_bf}->($first_term);
            if ($first_term == $self->market_data->{get_overnight_days}->() and $market_rr_bf->{BF_25} > $butterfly_cutoff) {
                my $original_bf = $market_rr_bf->{BF_25};
                my $original_rr = $market_rr_bf->{RR_25};
                my ($atm, $c25, $c75) = map { $original_surface->{$first_term}{smile}{$_} } qw(50 25 75);
                my $c25_mod             = $butterfly_cutoff + $atm + 0.5 * $original_rr;
                my $c75_mod             = $c25 - $original_rr;
                my $cloned_surface_data = dclone($original_surface);
                $cloned_surface_data->{$first_term}{smile}{25} = $c25_mod;
                $cloned_surface_data->{$first_term}{smile}{75} = $c75_mod;
                my $vol_args = {
                    strike => $self->_two_barriers ? $self->spot : $self->strikes->[0],
                    %{$self->_get_vol_expiry},
                };
                my $vol_after_butterfly_adjustment = $self->market_data->{get_volatility}->($vol_args, $cloned_surface_data);
                my $butterfly_adjusted_prob = $self->_calculate_probability({vol => $vol_after_butterfly_adjustment});
                my $butterfly_markup = abs($self->probability - $butterfly_adjusted_prob);
                $risk_markup += $butterfly_markup;
                $self->debug_information->{risk_markup}{butterfly_markup} = $butterfly_markup;
            }
        }

        # risk_markup divided equally on both sides.
        $risk_markup /= 2;
    }

    return $risk_markup;
}

<<<<<<< HEAD
sub commission_markup {
    my $self = shift;

    return 0    if $self->error;
    return 0.03 if $self->is_forward_starting;

    my $comm_file        = LoadFile('/home/git/regentmarkets/bom/lib/BOM/Product/Pricing/Engine/commission.yml');
    my $commission_level = $comm_file->{commission_level}->{$self->underlying_symbol};
    my $dsp_amount       = $comm_file->{digital_spread_base}->{$self->underlying_config->{market}}->{$self->contract_type} // 0;
    $dsp_amount /= 100;
    # this is added so that we match the commission of tick trades
    $dsp_amount /= 2 if $self->timeindays * 86400 <= 20 and $self->is_atm_contract;
    # 1.4 is the hard-coded level multiplier
    my $level_multiplier          = 1.4**($commission_level - 1);
    my $digital_spread_percentage = $dsp_amount * $level_multiplier;
    my $fixed_scaling             = $comm_file->{digital_scaling_factor}->{$self->underlying_symbol};
    my $dsp_interp                = Math::Function::Interpolator->new(
        points => {
            0   => 1.5,
            1   => 1.5,
            10  => 1.2,
            20  => 1,
            365 => 1,
        });
    my $dsp_scaling           = $fixed_scaling || $dsp_interp->linear($self->timeinyears);
    my $digital_spread_markup = $digital_spread_percentage * $dsp_scaling;
    my $commission_markup     = $digital_spread_markup / 2;

    return $commission_markup;
}

sub _calculate_probability {
    my ($self, $modified) = @_;
=======
around '_build_commission_markup' => sub {
    my $orig = shift;
    my $self = shift;
>>>>>>> 5703f748

    my $contract_type = delete $modified->{contract_type} || $self->contract_type;

    my $probability;
    if ($contract_type eq 'EXPIRYMISS') {
        $probability = $self->_two_barrier_probability($modified);
    } elsif ($contract_type eq 'EXPIRYRANGE') {
        my $discounted_probability = exp(-$self->discount_rate * $self->timeinyears);
        $self->debug_information->{discounted_probability} = $discounted_probability;
        $probability = $discounted_probability - $self->_two_barrier_probability($modified);
    } else {
        my $priced_with = $self->priced_with;
        my $params      = $self->_pricing_args;
        $params->{$_} = $modified->{$_} foreach keys %$modified;

        my (%debug_information, $calc_parameters);
        if ($priced_with eq 'numeraire') {
            ($probability, $calc_parameters) = $self->_calculate($contract_type, $params);
            $debug_information{theo_probability}{amount}     = $probability;
            $debug_information{theo_probability}{parameters} = $calc_parameters;
        } elsif ($priced_with eq 'quanto') {
            $params->{mu} = $self->r_rate - $self->q_rate;
            ($probability, $calc_parameters) = $self->_calculate($contract_type, $params);
            $debug_information{theo_probability}{amount}     = $probability;
            $debug_information{theo_probability}{parameters} = $calc_parameters;
        } elsif ($priced_with eq 'base') {
            my %cloned_params = %$params;
            $cloned_params{mu}            = $self->r_rate - $self->q_rate;
            $cloned_params{discount_rate} = $self->r_rate;
            my $numeraire_prob;
            ($numeraire_prob, $calc_parameters) = $self->_calculate($contract_type, \%cloned_params);
            $debug_information{theo_probability}{parameters}{numeraire_probability}{amount}     = $numeraire_prob;
            $debug_information{theo_probability}{parameters}{numeraire_probability}{parameters} = $calc_parameters;
            my $vanilla_formula          = _bs_formula_for('vanilla_' . $contract_type);
            my $base_vanilla_probability = $vanilla_formula->($self->_to_array($params));
            $debug_information{theo_probability}{parameters}{base_vanilla_probability}{amount}     = $base_vanilla_probability;
            $debug_information{theo_probability}{parameters}{base_vanilla_probability}{parameters} = $params;
            my $which_way = $contract_type eq 'CALL' ? 1 : -1;
            my $strike = $params->{strikes}->[0];
            $debug_information{theo_probability}{parameters}{spot}{amount}   = $self->spot;
            $debug_information{theo_probability}{parameters}{strike}{amount} = $strike;
            $probability = ($numeraire_prob * $strike + $base_vanilla_probability * $which_way) / $self->spot;
            $debug_information{theo_probability}{amount} = $probability;
        } else {
            $self->error('Unrecognized priced_with[' . $priced_with . ']');
            $probability = 1;
        }

        $self->debug_information->{$contract_type} = \%debug_information;
    }

    return $probability;
}

sub _two_barrier_probability {
    my ($self, $modified) = @_;

    my ($low_strike, $high_strike) = sort { $a <=> $b } @{$self->strikes};

    my $vol_args = $self->_get_vol_expiry;
    $vol_args->{strike} = $high_strike;
    my $high_vol  = $self->market_data->{get_volatility}->($vol_args);
    my $call_prob = $self->_calculate_probability({
        contract_type => 'CALL',
        strikes       => [$high_strike],
        vol           => $high_vol,
        %$modified
    });

    $vol_args->{strike} = $low_strike;
    my $low_vol  = $self->market_data->{get_volatility}->($vol_args);
    my $put_prob = $self->_calculate_probability({
        contract_type => 'PUT',
        strikes       => [$low_strike],
        vol           => $low_vol,
        %$modified
    });

    return $call_prob + $put_prob;
}

sub _calculate {
    my ($self, $contract_type, $params) = @_;

    my %debug_information;
    my $bs_formula     = _bs_formula_for($contract_type);
    my @pricing_args   = $self->_to_array($params);
    my $bs_probability = $bs_formula->(@pricing_args);
    $debug_information{bs_probability}{amount}     = $bs_probability;
    $debug_information{bs_probability}{parameters} = $params;

    my $slope_adjustment = 0;
    unless ($self->is_forward_starting) {
        my $vanilla_vega_formula = _greek_formula_for('vega', 'vanilla_' . $contract_type);
        my $vanilla_vega = $vanilla_vega_formula->(@pricing_args);
        $debug_information{slope_adjustment}{parameters}{vanilla_vega}{amount}     = $vanilla_vega;
        $debug_information{slope_adjustment}{parameters}{vanilla_vega}{parameters} = $params;
        my $strike   = $params->{strikes}->[0];
        my $vol_args = {
            spot   => $self->spot,
            q_rate => $self->q_rate,
            r_rate => $self->r_rate,
            %{$self->_get_vol_expiry}};
        my $pip_size = $self->underlying_config->{pip_size};
        # Move by pip size either way.
        $vol_args->{strike} = $strike - $pip_size;
        my $down_vol = $self->market_data->{get_volatility}->($vol_args);
        $vol_args->{strike} = $strike + $pip_size;
        my $up_vol = $self->market_data->{get_volatility}->($vol_args);
        my $slope = ($up_vol - $down_vol) / (2 * $pip_size);
        $debug_information{slope_adjustment}{parameters}{slope} = $slope;
        my $base_amount = $contract_type eq 'CALL' ? -1 : 1;
        $slope_adjustment = $base_amount * $vanilla_vega * $slope;

        if ($self->_get_first_tenor_on_surface() > 7 and $self->is_intraday) {
            $slope_adjustment = max(-0.03, min(0.03, $slope_adjustment));
        }
        $debug_information{slope_adjustment}{amount} = $slope_adjustment;
    }

    my $prob = $bs_probability + $slope_adjustment;

    return ($prob, \%debug_information);
}

sub _bs_formula_for {
    my $contract_type = shift;
    my $formula_path  = 'Math::Business::BlackScholes::Binaries::' . lc $contract_type;
    return \&$formula_path;
}

sub _greek_formula_for {
    my ($greek, $contract_type) = @_;
    my $formula_path = 'Math::Business::BlackScholes::Binaries::Greeks::' . ucfirst lc $greek . '::' . lc $contract_type;
    return \&$formula_path;
}

sub _pricing_args {
    my $self = shift;
    my %args = map { $_ => $self->$_ } @{$self->_formula_args};
    return \%args;
}

sub _to_array {
    my ($self, $params) = @_;
    my @array = map { ref $params->{$_} eq 'ARRAY' ? @{$params->{$_}} : $params->{$_} } @{$self->_formula_args};
    return @array;
}

sub _markup_config {
    my $market = shift;

    my $config = {
        forex       => [qw(traded_market_markup economic_event_markup end_of_day_markup butterfly_markup)],
        commodities => [qw(traded_market_markup economic_event_markup end_of_day_markup)],
        stocks      => [qw(traded_market_markup)],
        indices     => [qw(traded_market_markup)],
        futures     => [qw(traded_market_markup)],
        sectors     => [qw(traded_market_markup)],
    };

    my $markups = $config->{$market} // [];

    return {map { $_ => 1 } @$markups};
}

sub _get_first_tenor_on_surface {
    my $self = shift;

    my $original_surface = $self->market_data->{get_volsurface_data}->($self->underlying_symbol);
    my $first_term = (sort { $a <=> $b } keys %$original_surface)[0];
    return $first_term;
}

sub _get_vol_expiry {
    my $self = shift;

    return {expiry_date => $self->date_expiry} if $self->underlying_config->{market} eq 'forex';
    return {days => $self->timeindays};
}

no Moose;
__PACKAGE__->meta->make_immutable;
1;<|MERGE_RESOLUTION|>--- conflicted
+++ resolved
@@ -326,45 +326,9 @@
     return $risk_markup;
 }
 
-<<<<<<< HEAD
-sub commission_markup {
-    my $self = shift;
-
-    return 0    if $self->error;
-    return 0.03 if $self->is_forward_starting;
-
-    my $comm_file        = LoadFile('/home/git/regentmarkets/bom/lib/BOM/Product/Pricing/Engine/commission.yml');
-    my $commission_level = $comm_file->{commission_level}->{$self->underlying_symbol};
-    my $dsp_amount       = $comm_file->{digital_spread_base}->{$self->underlying_config->{market}}->{$self->contract_type} // 0;
-    $dsp_amount /= 100;
-    # this is added so that we match the commission of tick trades
-    $dsp_amount /= 2 if $self->timeindays * 86400 <= 20 and $self->is_atm_contract;
-    # 1.4 is the hard-coded level multiplier
-    my $level_multiplier          = 1.4**($commission_level - 1);
-    my $digital_spread_percentage = $dsp_amount * $level_multiplier;
-    my $fixed_scaling             = $comm_file->{digital_scaling_factor}->{$self->underlying_symbol};
-    my $dsp_interp                = Math::Function::Interpolator->new(
-        points => {
-            0   => 1.5,
-            1   => 1.5,
-            10  => 1.2,
-            20  => 1,
-            365 => 1,
-        });
-    my $dsp_scaling           = $fixed_scaling || $dsp_interp->linear($self->timeinyears);
-    my $digital_spread_markup = $digital_spread_percentage * $dsp_scaling;
-    my $commission_markup     = $digital_spread_markup / 2;
-
-    return $commission_markup;
-}
-
-sub _calculate_probability {
-    my ($self, $modified) = @_;
-=======
 around '_build_commission_markup' => sub {
     my $orig = shift;
     my $self = shift;
->>>>>>> 5703f748
 
     my $contract_type = delete $modified->{contract_type} || $self->contract_type;
 
