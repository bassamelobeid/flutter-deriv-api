package BOM::Product::ContractFactory;

use strict;
use warnings;

use Cache::RedisDB;
use List::Util qw( first );
use Time::Duration::Concise;
use VolSurface::Utils qw(get_strike_for_spot_delta);
use YAML::XS qw(LoadFile);
use File::ShareDir;
use Try::Tiny;

use Postgres::FeedDB::Spot::Tick;

use BOM::Platform::Context qw(request);
use BOM::Product::Categorizer;
use BOM::Product::ContractFactory::Parser qw(
    shortcode_to_parameters
);

require UNIVERSAL::require;

use BOM::MarketData qw(create_underlying_db);
use BOM::MarketData qw(create_underlying);
use BOM::MarketData::Types;

use base qw( Exporter );
<<<<<<< HEAD
our @EXPORT_OK = qw( produce_contract make_similar_contract );
=======
our @EXPORT_OK = qw( produce_contract make_similar_contract simple_contract_info produce_batch_contract );
>>>>>>> dda5116a

# pre-load modules
require BOM::Product::Contract::BatchContract;
require BOM::Product::Contract::Asiand;
require BOM::Product::Contract::Asianu;
require BOM::Product::Contract::Call;
require BOM::Product::Contract::Calle;
require BOM::Product::Contract::Pute;
require BOM::Product::Contract::Digitdiff;
require BOM::Product::Contract::Digiteven;
require BOM::Product::Contract::Digitmatch;
require BOM::Product::Contract::Digitodd;
require BOM::Product::Contract::Digitover;
require BOM::Product::Contract::Digitunder;
require BOM::Product::Contract::Expirymisse;
require BOM::Product::Contract::Expiryrangee;
require BOM::Product::Contract::Expirymiss;
require BOM::Product::Contract::Expiryrange;
require BOM::Product::Contract::Invalid;
require BOM::Product::Contract::Notouch;
require BOM::Product::Contract::Onetouch;
require BOM::Product::Contract::Put;
require BOM::Product::Contract::Range;
require BOM::Product::Contract::Spreadd;
require BOM::Product::Contract::Spreadu;
require BOM::Product::Contract::Upordown;
require BOM::Product::Contract::Vanilla_call;
require BOM::Product::Contract::Vanilla_put;

=head2 produce_contract

Produce a Contract Object from a set of parameters

=cut

my $contract_type_config = LoadFile(File::ShareDir::dist_file('LandingCompany', 'contract_types.yml'));
{
    my %loaded = ();

    sub produce_contract {
        my ($build_arg, $maybe_currency, $maybe_sold) = @_;

        my $params_ref = {%{_args_to_ref($build_arg, $maybe_currency, $maybe_sold)}};

        unless ($params_ref->{processed}) {
            $params_ref = BOM::Product::Categorizer->new(parameters => $params_ref)->process();
        }

        # load it first
        my $landing_company = $params_ref->{landing_company};
        # We have 'japan-virtual' as one of the landing companies: remap this to a valid Perl class name
        # Can't change the name to 'japanvirtual' because we have db functions tie to the original name.
        $landing_company =~ s/-//;
        my $role = 'BOM::Product::Role::' . ucfirst lc $landing_company;
        # We'll cache positive + negative results here, and we don't expect files to appear/disappear
        # after startup so we don't ever clear the cache.
        unless (exists $loaded{$role}) {
            # Ignoring the return of try on purpose: we just want to know whether the file exists
            $loaded{$role} = try { $role->require } || 0;
        }
        $params_ref->{build_parameters}{role} = $role if $loaded{$role};

        # This occurs after to hopefully make it more annoying to bypass the Factory.
        $params_ref->{'_produce_contract_ref'} = \&produce_contract;

        my $contract_class = 'BOM::Product::Contract::' . ucfirst lc $params_ref->{bet_type};
        my $contract_obj   = $contract_class->new($params_ref);
        # apply it here.
        $role->meta->apply($contract_obj) if $loaded{$role};

        return $contract_obj;
    }

    sub produce_batch_contract {
        my $build_args = shift;

        $build_args->{_produce_contract_ref} = \&produce_contract;
        return BOM::Product::Contract::BatchContract->new(parameters => $build_args);
    }
}

sub _args_to_ref {
    my ($build_arg, $maybe_currency, $maybe_sold) = @_;

    my $params_ref =
          (ref $build_arg eq 'HASH') ? $build_arg
        : (defined $build_arg) ? shortcode_to_parameters($build_arg, $maybe_currency, $maybe_sold)
        :                        undef;

    # After all of that, we should have gotten a hash reference.
    die 'Improper arguments to produce_contract.' unless (ref $params_ref eq 'HASH');

    return $params_ref;
}

=head2 make_similar_contract

Produce a Contract Object from an example contract with one or more parameters changed.

The second argument should be the contract for which you wish to produce a similar contract.
The changes should be in a hashref as the second argument.

Set 'as_new' to create a similar contract which starts "now"
Set 'priced_at' to move to a particular point in the contract lifetime. 'now' and 'start' are short-cuts.
Otherwise, the changes should be attribute to fill on the contract as with produce_contract
=cut

sub make_similar_contract {
    my ($orig_contract, $changes) = @_;

    # Start by making a copy of the parameters we used to build this bet.
    my %build_parameters = %{$orig_contract->build_parameters};

    if ($changes->{as_new}) {
        if (!$orig_contract->is_spread) {
            if ($orig_contract->two_barriers) {
                $build_parameters{high_barrier} = $orig_contract->high_barrier->supplied_barrier if $orig_contract->high_barrier;
                $build_parameters{low_barrier}  = $orig_contract->low_barrier->supplied_barrier  if $orig_contract->low_barrier;
            } else {
                $build_parameters{barrier} = $orig_contract->barrier->supplied_barrier if (defined $orig_contract->barrier);
            }
        }
        delete $build_parameters{date_start};
    }
    delete $changes->{as_new};
    if (my $when = $changes->{priced_at}) {
        if ($when eq 'now') {
            delete $build_parameters{date_pricing};
        } else {
            $when = $orig_contract->date_start if ($when eq 'start');
            $build_parameters{date_pricing} = $when;
        }
    }
    delete $changes->{priced_at};

    # Sooner or later this should have some more knowledge of what can and
    # should be built, but for now we use this naive parameter switching.
    foreach my $key (%$changes) {
        $build_parameters{$key} = $changes->{$key};
    }

    return produce_contract(\%build_parameters);
}

1;<|MERGE_RESOLUTION|>--- conflicted
+++ resolved
@@ -26,11 +26,8 @@
 use BOM::MarketData::Types;
 
 use base qw( Exporter );
-<<<<<<< HEAD
-our @EXPORT_OK = qw( produce_contract make_similar_contract );
-=======
-our @EXPORT_OK = qw( produce_contract make_similar_contract simple_contract_info produce_batch_contract );
->>>>>>> dda5116a
+
+our @EXPORT_OK = qw( produce_contract make_similar_contract produce_batch_contract );
 
 # pre-load modules
 require BOM::Product::Contract::BatchContract;
