--- conflicted
+++ resolved
@@ -64,16 +64,12 @@
     use BOM::Product::Contract::Upordown;
     use BOM::Product::Contract::Vanilla_call;
     use BOM::Product::Contract::Vanilla_put;
-<<<<<<< HEAD
     use BOM::Product::Contract::Lbfixedcall;
     use BOM::Product::Contract::Lbfixedput;
     use BOM::Product::Contract::Lbfloatcall;
     use BOM::Product::Contract::Lbfloatput;
     use BOM::Product::Contract::Lbhighlow;
-=======
     use BOM::Product::Contract::Binaryico;
-
->>>>>>> 57b9e597
 }
 
 =head2 produce_contract
