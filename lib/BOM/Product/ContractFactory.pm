package BOM::Product::ContractFactory;

use strict;
use warnings;

use Cache::RedisDB;
use List::Util qw( first );
use Time::Duration::Concise;
use VolSurface::Utils qw(get_strike_for_spot_delta);
use YAML::XS qw(LoadFile);
use File::ShareDir;
use Try::Tiny;

use Postgres::FeedDB::Spot::Tick;

use BOM::Platform::Context qw(request);
use BOM::Product::Categorizer;
use BOM::Product::ContractFactory::Parser qw(
    shortcode_to_parameters
);

require UNIVERSAL::require;

use BOM::MarketData qw(create_underlying_db);
use BOM::MarketData qw(create_underlying);
use BOM::MarketData::Types;

use base qw( Exporter );
our @EXPORT_OK = qw( produce_contract make_similar_contract simple_contract_info produce_batch_contract );

# pre-load modules
require BOM::Product::Contract::BatchContract;
require BOM::Product::Contract::Asiand;
require BOM::Product::Contract::Asianu;
require BOM::Product::Contract::Call;
require BOM::Product::Contract::Calle;
require BOM::Product::Contract::Pute;
require BOM::Product::Contract::Digitdiff;
require BOM::Product::Contract::Digiteven;
require BOM::Product::Contract::Digitmatch;
require BOM::Product::Contract::Digitodd;
require BOM::Product::Contract::Digitover;
require BOM::Product::Contract::Digitunder;
require BOM::Product::Contract::Expirymisse;
require BOM::Product::Contract::Expiryrangee;
require BOM::Product::Contract::Expirymiss;
require BOM::Product::Contract::Expiryrange;
require BOM::Product::Contract::Invalid;
require BOM::Product::Contract::Notouch;
require BOM::Product::Contract::Onetouch;
require BOM::Product::Contract::Put;
require BOM::Product::Contract::Range;
require BOM::Product::Contract::Spreadd;
require BOM::Product::Contract::Spreadu;
require BOM::Product::Contract::Upordown;
require BOM::Product::Contract::Vanilla_call;
require BOM::Product::Contract::Vanilla_put;

=head2 produce_contract

Produce a Contract Object from a set of parameters

=cut

my $contract_type_config = LoadFile(File::ShareDir::dist_file('LandingCompany', 'contract_types.yml'));
{
    my %loaded = ();

    sub produce_contract {
        my ($build_arg, $maybe_currency, $maybe_sold) = @_;

        my $params_ref = {%{_args_to_ref($build_arg, $maybe_currency, $maybe_sold)}};

        unless ($params_ref->{processed}) {
            $params_ref = BOM::Product::Categorizer->new(parameters => $params_ref)->process();
        }

        # load it first
        my $landing_company = $params_ref->{landing_company};
        # We have 'japan-virtual' as one of the landing companies: remap this to a valid Perl class name
        # Can't change the name to 'japanvirtual' because we have db functions tie to the original name.
        $landing_company =~ s/-//;
        my $role = 'BOM::Product::Role::' . ucfirst lc $landing_company;
        # We'll cache positive + negative results here, and we don't expect files to appear/disappear
        # after startup so we don't ever clear the cache.
        unless (exists $loaded{$role}) {
            # Ignoring the return of try on purpose: we just want to know whether the file exists
            $loaded{$role} = try { $role->require } || 0;
        }
<<<<<<< HEAD
        $input_params{role} = $role if $loaded{$role};

        my $contract_obj;
        if ($input_params{category} eq 'spreads') {
            $input_params{date_start} = Date::Utility->new if not $input_params{date_start};
            for (grep { defined $input_params{$_} } qw(stop_loss stop_profit)) {
                # copy them to supplied, we will build stop_loss & stop_profit later
                $input_params{'supplied_' . $_} = $input_params{$_};
                delete $input_params{$_};
            }
            $input_params{build_parameters} = {%input_params};
            $contract_obj = $contract_class->new(\%input_params);
        } else {
            delete $input_params{expiry_daily};
            if (not $input_params{date_start}) {
                # An undefined or missing date_start implies that we want a bet which starts now.
                $input_params{date_start} = Date::Utility->new;
                # Force date_pricing to be similarly set, but make sure we know below that we did this, for speed reasons.
                $input_params{pricing_new} = 1;
            }
            # Still need the available amount_types somewhere visible.
            my @available_amount_types = qw(payout stake);
            foreach my $at (@available_amount_types) {
                delete $input_params{$at} if ($input_params{amount_type});    # looks like ambiguous hash ref reuse.
                                                                              # Use the amount_type and make them work it out.
                if ($input_params{$at}) {
                    # Support pre-stake parameters and how people might think it should work.
                    $input_params{amount_type} = $at;                         # Replace these wholesale.
                    $input_params{amount}      = $input_params{$at};
                    delete $input_params{$at};
                }
            }
            if (defined $input_params{amount} && first { $_ eq $input_params{amount_type} } (@available_amount_types)) {
                if ($input_params{amount_type} eq 'payout') {
                    $input_params{payout} = $input_params{amount};
                } elsif ($input_params{amount_type} eq 'stake') {
                    $input_params{ask_price} = $input_params{amount};
                }
            } else {
                # Dunno what this is, so set the payout to zero and let it fail validation.
                $input_params{payout} = 0;
            }

            $input_params{date_start} = Date::Utility->new($input_params{date_start});

            if (defined $input_params{tick_expiry}) {
                $input_params{date_expiry} = $input_params{date_start}->plus_time_interval(2 * $input_params{tick_count});
            }

            if (defined $input_params{duration}) {
                if (my ($number_of_ticks) = $input_params{duration} =~ /(\d+)t$/) {
                    $input_params{tick_expiry} = 1;
                    $input_params{tick_count}  = $number_of_ticks;
                    $input_params{date_expiry} = $input_params{date_start}->plus_time_interval(2 * $input_params{tick_count});
                } else {
                    # The thinking here is that duration is only added on purpose, but
                    # date_expiry might be hanging around from a poorly reused hashref.
                    my $duration    = $input_params{duration};
                    my $underlying  = $input_params{underlying};
                    my $start_epoch = $input_params{date_start}->epoch;
                    my $expiry;
                    if ($duration =~ /d$/) {
                        # Since we return the day AFTER, we pass one day ahead of expiry.
                        my $expiry_date = Date::Utility->new($start_epoch)->plus_time_interval($duration);
                        # Daily bet expires at the end of day, so here you go
                        if (my $closing = $underlying->calendar->closing_on($underlying->exchange, $expiry_date)) {
                            $expiry = $closing->epoch;
                        } else {
                            $expiry = $expiry_date->epoch;
                            my $regular_day   = $underlying->calendar->regular_trading_day_after($underlying->exchange, $expiry_date);
                            my $regular_close = $underlying->calendar->closing_on($underlying->exchange, $regular_day);
                            $expiry = Date::Utility->new($expiry_date->date_yyyymmdd . ' ' . $regular_close->time_hhmmss)->epoch;
                        }
                    } else {
                        $expiry = $start_epoch + Time::Duration::Concise->new(interval => $duration)->seconds;
                    }
                    $input_params{date_expiry} = Date::Utility->new($expiry);
                }
            }
            $input_params{date_start}  //= 1;    # Error conditions if it's not legacy or run, I guess.
            $input_params{date_expiry} //= 1;

            my @barriers = qw(barrier high_barrier low_barrier);
            foreach my $barrier_name (grep { defined $input_params{$_} } @barriers) {
                # if barrier is parsed by intention or by mistake, delete it.
                if ($input_params{asian}) {
                    delete $input_params{$barrier_name};
                    next;
                }

                my $possible = $input_params{$barrier_name};

                if (ref($possible) !~ /BOM::Product::Contract::Strike/) {
                    # Some sort of string which Strike can presumably use.
                    $input_params{'supplied_' . $barrier_name} = $possible;
                    delete $input_params{$barrier_name};
                }
            }
=======
        $params_ref->{build_parameters}{role} = $role if $loaded{$role};
>>>>>>> dda5116a

        # This occurs after to hopefully make it more annoying to bypass the Factory.
        $params_ref->{'_produce_contract_ref'} = \&produce_contract;

        my $contract_class = 'BOM::Product::Contract::' . ucfirst lc $params_ref->{bet_type};
        my $contract_obj   = $contract_class->new($params_ref);
        # apply it here.
        $role->meta->apply($contract_obj) if $loaded{$role};

        return $contract_obj;
    }

    sub produce_batch_contract {
        my $build_args = shift;

        $build_args->{_produce_contract_ref} = \&produce_contract;
        return BOM::Product::Contract::BatchContract->new(parameters => $build_args);
    }
}

sub _args_to_ref {
    my ($build_arg, $maybe_currency, $maybe_sold) = @_;

    my $params_ref =
          (ref $build_arg eq 'HASH') ? $build_arg
        : (defined $build_arg) ? shortcode_to_parameters($build_arg, $maybe_currency, $maybe_sold)
        :                        undef;

    # After all of that, we should have gotten a hash reference.
    die 'Improper arguments to produce_contract.' unless (ref $params_ref eq 'HASH');

    return $params_ref;
}

=head2 simple_contract_info

To avoid doing a bunch of extra work hitting the FeedDB, this fakes up an entry tick and returns a description,
tick_expiry status and spread status only. These values are cached when accessed via a shortcode.

This whole thing needs to be reconsidered, eventually.

=cut

{
    my $sci_keyspace = 'SIMPLE_CONTRACT_INFO';
    my $sci_ttl      = 5 * 60;                   # Tune for cache retention to manage space/time trade-off.

    sub simple_contract_info {
        my ($build_arg, $maybe_currency) = @_;

        # If this looks like it may be a shortcode (which is the most common case)
        # we can try to use the cache.
        my $cache_key =
            ($maybe_currency && !ref($build_arg))
            ? join(';', $build_arg, $maybe_currency, BOM::Platform::Context::request()->language)
            : undef;
        my $result = ($cache_key) ? Cache::RedisDB->get($sci_keyspace, $cache_key) : undef;

        if (not $result) {
            # Uncacheable or cache miss, so we do the full routine.
            my $params = _args_to_ref($build_arg, $maybe_currency);
            $params->{entry_tick} = Postgres::FeedDB::Spot::Tick->new({
                quote => 1,
                epoch => 1,
            });
            my $contract_analogue = produce_contract($params);
            $result = [$contract_analogue->longcode, $contract_analogue->tick_expiry, $contract_analogue->is_spread];
            Cache::RedisDB->set($sci_keyspace, $cache_key, $result, $sci_ttl) if ($cache_key);
        }

        return ($result) ? @$result : undef;
    }
}

=head2 make_similar_contract

Produce a Contract Object from an example contract with one or more parameters changed.

The second argument should be the contract for which you wish to produce a similar contract.
The changes should be in a hashref as the second argument.

Set 'as_new' to create a similar contract which starts "now"
Set 'priced_at' to move to a particular point in the contract lifetime. 'now' and 'start' are short-cuts.
Otherwise, the changes should be attribute to fill on the contract as with produce_contract
=cut

sub make_similar_contract {
    my ($orig_contract, $changes) = @_;

    # Start by making a copy of the parameters we used to build this bet.
    my %build_parameters = %{$orig_contract->build_parameters};

    if ($changes->{as_new}) {
        if (!$orig_contract->is_spread) {
            if ($orig_contract->two_barriers) {
                $build_parameters{high_barrier} = $orig_contract->high_barrier->supplied_barrier if $orig_contract->high_barrier;
                $build_parameters{low_barrier}  = $orig_contract->low_barrier->supplied_barrier  if $orig_contract->low_barrier;
            } else {
                $build_parameters{barrier} = $orig_contract->barrier->supplied_barrier if (defined $orig_contract->barrier);
            }
        }
        delete $build_parameters{date_start};
    }
    delete $changes->{as_new};
    if (my $when = $changes->{priced_at}) {
        if ($when eq 'now') {
            delete $build_parameters{date_pricing};
        } else {
            $when = $orig_contract->date_start if ($when eq 'start');
            $build_parameters{date_pricing} = $when;
        }
    }
    delete $changes->{priced_at};

    # Sooner or later this should have some more knowledge of what can and
    # should be built, but for now we use this naive parameter switching.
    foreach my $key (%$changes) {
        $build_parameters{$key} = $changes->{$key};
    }

    return produce_contract(\%build_parameters);
}

1;<|MERGE_RESOLUTION|>--- conflicted
+++ resolved
@@ -87,108 +87,7 @@
             # Ignoring the return of try on purpose: we just want to know whether the file exists
             $loaded{$role} = try { $role->require } || 0;
         }
-<<<<<<< HEAD
-        $input_params{role} = $role if $loaded{$role};
-
-        my $contract_obj;
-        if ($input_params{category} eq 'spreads') {
-            $input_params{date_start} = Date::Utility->new if not $input_params{date_start};
-            for (grep { defined $input_params{$_} } qw(stop_loss stop_profit)) {
-                # copy them to supplied, we will build stop_loss & stop_profit later
-                $input_params{'supplied_' . $_} = $input_params{$_};
-                delete $input_params{$_};
-            }
-            $input_params{build_parameters} = {%input_params};
-            $contract_obj = $contract_class->new(\%input_params);
-        } else {
-            delete $input_params{expiry_daily};
-            if (not $input_params{date_start}) {
-                # An undefined or missing date_start implies that we want a bet which starts now.
-                $input_params{date_start} = Date::Utility->new;
-                # Force date_pricing to be similarly set, but make sure we know below that we did this, for speed reasons.
-                $input_params{pricing_new} = 1;
-            }
-            # Still need the available amount_types somewhere visible.
-            my @available_amount_types = qw(payout stake);
-            foreach my $at (@available_amount_types) {
-                delete $input_params{$at} if ($input_params{amount_type});    # looks like ambiguous hash ref reuse.
-                                                                              # Use the amount_type and make them work it out.
-                if ($input_params{$at}) {
-                    # Support pre-stake parameters and how people might think it should work.
-                    $input_params{amount_type} = $at;                         # Replace these wholesale.
-                    $input_params{amount}      = $input_params{$at};
-                    delete $input_params{$at};
-                }
-            }
-            if (defined $input_params{amount} && first { $_ eq $input_params{amount_type} } (@available_amount_types)) {
-                if ($input_params{amount_type} eq 'payout') {
-                    $input_params{payout} = $input_params{amount};
-                } elsif ($input_params{amount_type} eq 'stake') {
-                    $input_params{ask_price} = $input_params{amount};
-                }
-            } else {
-                # Dunno what this is, so set the payout to zero and let it fail validation.
-                $input_params{payout} = 0;
-            }
-
-            $input_params{date_start} = Date::Utility->new($input_params{date_start});
-
-            if (defined $input_params{tick_expiry}) {
-                $input_params{date_expiry} = $input_params{date_start}->plus_time_interval(2 * $input_params{tick_count});
-            }
-
-            if (defined $input_params{duration}) {
-                if (my ($number_of_ticks) = $input_params{duration} =~ /(\d+)t$/) {
-                    $input_params{tick_expiry} = 1;
-                    $input_params{tick_count}  = $number_of_ticks;
-                    $input_params{date_expiry} = $input_params{date_start}->plus_time_interval(2 * $input_params{tick_count});
-                } else {
-                    # The thinking here is that duration is only added on purpose, but
-                    # date_expiry might be hanging around from a poorly reused hashref.
-                    my $duration    = $input_params{duration};
-                    my $underlying  = $input_params{underlying};
-                    my $start_epoch = $input_params{date_start}->epoch;
-                    my $expiry;
-                    if ($duration =~ /d$/) {
-                        # Since we return the day AFTER, we pass one day ahead of expiry.
-                        my $expiry_date = Date::Utility->new($start_epoch)->plus_time_interval($duration);
-                        # Daily bet expires at the end of day, so here you go
-                        if (my $closing = $underlying->calendar->closing_on($underlying->exchange, $expiry_date)) {
-                            $expiry = $closing->epoch;
-                        } else {
-                            $expiry = $expiry_date->epoch;
-                            my $regular_day   = $underlying->calendar->regular_trading_day_after($underlying->exchange, $expiry_date);
-                            my $regular_close = $underlying->calendar->closing_on($underlying->exchange, $regular_day);
-                            $expiry = Date::Utility->new($expiry_date->date_yyyymmdd . ' ' . $regular_close->time_hhmmss)->epoch;
-                        }
-                    } else {
-                        $expiry = $start_epoch + Time::Duration::Concise->new(interval => $duration)->seconds;
-                    }
-                    $input_params{date_expiry} = Date::Utility->new($expiry);
-                }
-            }
-            $input_params{date_start}  //= 1;    # Error conditions if it's not legacy or run, I guess.
-            $input_params{date_expiry} //= 1;
-
-            my @barriers = qw(barrier high_barrier low_barrier);
-            foreach my $barrier_name (grep { defined $input_params{$_} } @barriers) {
-                # if barrier is parsed by intention or by mistake, delete it.
-                if ($input_params{asian}) {
-                    delete $input_params{$barrier_name};
-                    next;
-                }
-
-                my $possible = $input_params{$barrier_name};
-
-                if (ref($possible) !~ /BOM::Product::Contract::Strike/) {
-                    # Some sort of string which Strike can presumably use.
-                    $input_params{'supplied_' . $barrier_name} = $possible;
-                    delete $input_params{$barrier_name};
-                }
-            }
-=======
         $params_ref->{build_parameters}{role} = $role if $loaded{$role};
->>>>>>> dda5116a
 
         # This occurs after to hopefully make it more annoying to bypass the Factory.
         $params_ref->{'_produce_contract_ref'} = \&produce_contract;
