--- conflicted
+++ resolved
@@ -89,10 +89,7 @@
 
         register($name, set_subname("RPC[$name]" => $code), %opts);
 
-<<<<<<< HEAD
-=======
         # Install the new RPC function into the caller's symbol table
->>>>>>> 3f103cf7
         no strict 'refs';
         *{"${caller}::$name"} = $code;
 
