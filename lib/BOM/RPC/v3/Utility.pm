package BOM::RPC::v3::Utility;

use strict;
use warnings;

use RateLimitations;
use Date::Utility;

use BOM::Database::Model::AccessToken;
use BOM::Database::Model::OAuth;
use BOM::Platform::Context qw (localize);
use BOM::Platform::Runtime;
use BOM::Platform::SessionCookie;
<<<<<<< HEAD

sub token_to_loginid {
    my $token = shift;

    if ($token) {
        if (length $token == 15) {    # access token
            return BOM::Database::Model::AccessToken->new->get_loginid_by_token($token);
        } elsif (length $token == 32 && $token =~ /^a1-/) {
            return BOM::Database::Model::OAuth->new->get_loginid_by_access_token($token);
        } else {
            my $session = BOM::Platform::SessionCookie->new(token => $token);
            return unless $session and $session->validate_session;
            return $session->loginid;
        }
    }
    return;
}
=======
>>>>>>> 73288ccf

sub create_error {
    my $args = shift;
    return {
        error => {
            code              => $args->{code},
            message_to_client => $args->{message_to_client},
            $args->{message} ? (message => $args->{message}) : (),
            $args->{details} ? (details => $args->{details}) : ()}};
}

sub invalid_token_error {
    return create_error({
            code              => 'InvalidToken',
            message_to_client => localize('The token is invalid.')});
}

sub permission_error {
    return create_error({
            code              => 'PermissionDenied',
            message_to_client => localize('Permission denied.')});
}

sub ping {
    return 'pong';
}

sub server_time {
    return time;
}

sub site_limits {
    my @services = RateLimitations::rate_limited_services;
    my $limits;
    $limits->{max_proposal_subscription} = {
        'applies_to' => 'subscribing to proposal concurrently',
        'max'        => 5
    };
    my @l = RateLimitations::rate_limits_for_service('websocket_call');
    $limits->{'max_requestes_general'} = {
        'applies_to' => 'rest of calls',
        'minutely'   => $l[0]->[1],
        'hourly'     => $l[1]->[1]};
    @l = RateLimitations::rate_limits_for_service('websocket_call_expensive');
    $limits->{'max_requests_outcome'} = {
        'applies_to' => 'portfolio, statement and proposal',
        'minutely'   => $l[0]->[1],
        'hourly'     => $l[1]->[1]};
    @l = RateLimitations::rate_limits_for_service('websocket_call_pricing');
    $limits->{'max_requests_pricing'} = {
        'applies_to' => 'proposal and proposal_open_contract',
        'minutely'   => $l[0]->[1],
        'hourly'     => $l[1]->[1]};
    return $limits;
}

sub website_status {

    return {
        terms_conditions_version => BOM::Platform::Runtime->instance->app_config->cgi->terms_conditions_version,
        api_call_limits          => site_limits
    };
}

sub check_authorization {
    my $client = shift;

    return create_error({
            code              => 'AuthorizationRequired',
            message_to_client => localize('Please log in.')}) unless $client;

    return create_error({
            code              => 'DisabledClient',
            message_to_client => localize('This account is unavailable.')}) if $client->get_status('disabled');

    my $self_excl = $client->get_self_exclusion;
    my $lim;
    if (    $self_excl
        and $lim = $self_excl->exclude_until
        and Date::Utility->new->is_before(Date::Utility->new($lim)))
    {
        return create_error({
                code              => 'ClientSelfExclusion',
                message_to_client => localize('Sorry, you have excluded yourself until [_1].', $lim)});
    }

    return;
}

sub is_verification_token_valid {
    my ($token, $email) = @_;

    my $session = BOM::Platform::SessionCookie->new({token => $token});
    return unless $session;
    my $response;
    if ($session->email and $session->email eq $email) {
        $response = 1;
    }
    $session->end_session;

    return $response;
}

1;<|MERGE_RESOLUTION|>--- conflicted
+++ resolved
@@ -11,7 +11,6 @@
 use BOM::Platform::Context qw (localize);
 use BOM::Platform::Runtime;
 use BOM::Platform::SessionCookie;
-<<<<<<< HEAD
 
 sub token_to_loginid {
     my $token = shift;
@@ -29,8 +28,6 @@
     }
     return;
 }
-=======
->>>>>>> 73288ccf
 
 sub create_error {
     my $args = shift;
