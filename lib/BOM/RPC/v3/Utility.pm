--- conflicted
+++ resolved
@@ -352,10 +352,6 @@
 
     # Get all the currencies (as per the landing company) and from client
     my $legal_allowed_currencies = LandingCompany::Registry::get($landing_company_name)->legal_allowed_currencies;
-<<<<<<< HEAD
-    my $lc_num_crypto = grep { (LandingCompany::Registry::get_currency_type($_) // '') eq 'crypto'; }
-        keys %{$legal_allowed_currencies};
-=======
     my @client_currencies = map { $siblings->{$_}->{currency} } keys %$siblings;
 
     # Get available currencies for this landing company
@@ -364,7 +360,6 @@
     # Check if client has a fiat currency or not
     # If yes, then remove all fiat currencies
     my $has_fiat = any { (LandingCompany::Registry::get_currency_type($_) // '') eq 'fiat' } @client_currencies;
->>>>>>> 24c68248
 
     if ($has_fiat) {
         @available_currencies = grep { $legal_allowed_currencies->{$_} ne 'fiat' } @available_currencies;
@@ -495,7 +490,10 @@
                     localize('Please set the currency for your existing account [_1], in order to create more accounts.', $loginid_no_curr)});
     }
 
-    return _currency_type_error() if ($request_data->{currency} and not _is_currency_allowed($siblings, $request_data->{currency}));
+    if ($request_data->{currency}) {
+        my $is_currency_allowed = _is_currency_allowed($client, $siblings, $request_data->{currency});
+        return _currency_type_error($is_currency_allowed->{message}) unless $is_currency_allowed->{allowed};
+    }
 
     # check if all currencies are exhausted i.e.
     # - if client has one type of fiat currency don't allow them to open another
@@ -519,42 +517,51 @@
 
     $siblings = filter_siblings_by_landing_company($client->landing_company->short, $siblings);
 
-    return _currency_type_error() unless _is_currency_allowed($siblings, $currency);
+    my $is_currency_allowed = _is_currency_allowed($client, $siblings, $currency);
+    return _currency_type_error($is_currency_allowed->{message}) unless $is_currency_allowed->{allowed};
 
     return undef;
 }
 
 sub _currency_type_error {
+    my $message = shift;
     return create_error({
             code              => 'CurrencyTypeNotAllowed',
-            message_to_client => localize('Please note that you are limited to one account per currency type.')});
+            message_to_client => localize($message)});
 }
 
 sub _is_currency_allowed {
+    my $client   = shift;
     my $siblings = shift;
     my $currency = shift;
 
+    my $result = {
+        allowed => 0,
+        message => 'Please note that you are limited to one account per currency type.'
+    };
+
     # check if currency is fiat or crypto
     my $type = LandingCompany::Registry::get_currency_type($currency);
 
     # if fiat then check if client has already any fiat, if yes then don't allow
-    return 0
+    return $result
         if ($type eq 'fiat'
         and grep { (LandingCompany::Registry::get_currency_type($siblings->{$_}->{currency}) // '') eq 'fiat' } keys %$siblings);
     # if crypto check if client has same crypto, if yes then don't allow
-<<<<<<< HEAD
-    return $error if ($type eq 'crypto' and grep { $currency eq ($siblings->{$_}->{currency} // '') } keys %$siblings);
+    return $result if ($type eq 'crypto' and grep { $currency eq ($siblings->{$_}->{currency} // '') } keys %$siblings);
     # if currency is experimental and client is not allowed to use such currencies we don't allow
-    $error->{error}->{message_to_client} = localize('Please note that the selected currency is allowed for limited accounts only');
+
     my $allowed_accounts = BOM::Platform::Runtime->instance->app_config->payments->experimental_currencies_allowed;
     my $client_email     = $client->email;
-    return $error if (LandingCompany::Registry::is_currency_experimental($currency)
+    $result->{message} = 'Please note that the selected currency is allowed for limited accounts only';
+
+    return $result
+        if (LandingCompany::Registry::is_currency_experimental($currency)
         and not any { /\Q$client_email\E/i } @$allowed_accounts);
-=======
-    return 0 if ($type eq 'crypto' and grep { $currency eq ($siblings->{$_}->{currency} // '') } keys %$siblings);
->>>>>>> 24c68248
-
-    return 1;
+
+    $result->{allowed} = 1;
+
+    return $result;
 }
 
 sub validate_uri {
