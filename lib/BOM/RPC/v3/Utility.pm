--- conflicted
+++ resolved
@@ -10,25 +10,6 @@
 use BOM::Database::Model::OAuth;
 use BOM::Platform::Context qw (localize);
 use BOM::Platform::Runtime;
-<<<<<<< HEAD
-use BOM::Database::Model::AccessToken;
-use BOM::Database::Model::OAuth;
-use BOM::Platform::SessionCookie;
-
-sub token_to_loginid {
-    my $token = shift;
-
-    if (length $token == 15) {    # access token
-        return BOM::Database::Model::AccessToken->new->get_loginid_by_token($token);
-    } elsif (length $token == 32 && $token =~ /^a1-/) {
-        return BOM::Database::Model::OAuth->new->get_loginid_by_access_token($token);
-    } else {
-        my $session = BOM::Platform::SessionCookie->new(token => $token);
-        return unless $session and $session->validate_session;
-        return $session->loginid;
-    }
-    return;
-=======
 use BOM::Platform::SessionCookie;
 use BOM::Platform::Token::Verification;
 
@@ -63,7 +44,6 @@
         scopes  => \@scopes,
         epoch   => $epoch,
     };
->>>>>>> 2be6ea70
 }
 
 sub create_error {
