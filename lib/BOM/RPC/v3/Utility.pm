package BOM::RPC::v3::Utility;

use strict;
use warnings;

use Date::Utility;
use YAML::XS qw(LoadFile);
use DataDog::DogStatsd::Helper qw(stats_inc);
use List::MoreUtils qw(any);
use Brands;
use URI;
use Domain::PublicSuffix;

use BOM::Database::Model::AccessToken;
use BOM::Database::Model::OAuth;
use BOM::Platform::Context qw (localize request);
use BOM::Platform::Runtime;
use BOM::Platform::Token;
use utf8;

# Seconds between reloads of the rate_limitations.yml file.
# We don't want to reload too frequently, since we may see a lot of `website_status` calls.
# However, it's a config file held outside the repo, so we also don't want to let it get too old.
use constant RATES_FILE_CACHE_TIME => 120;

sub get_token_details {
    my $token = shift;

    return unless $token;

    my ($loginid, $creation_time, $epoch, $ua_fingerprint, $scopes, $valid_for_ip);
    if (length $token == 15) {    # access token
        my $m = BOM::Database::Model::AccessToken->new;
        ($loginid, $creation_time, $scopes, $valid_for_ip) = @{$m->get_token_details($token)}{qw/loginid creation_time scopes valid_for_ip/};
        return unless $loginid;
        $epoch = Date::Utility->new($creation_time)->epoch if $creation_time;
    } elsif (length $token == 32 && $token =~ /^a1-/) {
        my $m = BOM::Database::Model::OAuth->new;
        ($loginid, $creation_time, $ua_fingerprint, $scopes) =
            @{$m->get_token_details($token)}{qw/loginid creation_time ua_fingerprint scopes/};
        return unless $loginid;
        $epoch = Date::Utility->new($creation_time)->epoch if $creation_time;
    } else {
        # invalid token type
        return;
    }

    return {
        loginid        => $loginid,
        scopes         => $scopes,
        epoch          => $epoch,
        ua_fingerprint => $ua_fingerprint,
        ($valid_for_ip) ? (valid_for_ip => $valid_for_ip) : (),
    };
}

sub create_error {
    my $args = shift;
    stats_inc("bom_rpc.v_3.error", {tags => ['code:' . $args->{code},]});
    return {
        error => {
            code              => $args->{code},
            message_to_client => $args->{message_to_client},
            $args->{message} ? (message => $args->{message}) : (),
            $args->{details} ? (details => $args->{details}) : ()}};
}

sub invalid_token_error {
    return create_error({
            code              => 'InvalidToken',
            message_to_client => localize('The token is invalid.')});
}

sub permission_error {
    return create_error({
            code              => 'PermissionDenied',
            message_to_client => localize('Permission denied.')});
}

# Start this at zero to ensure we always load on first call.
my $rates_file_last_load = 0;
my $rates_file_content;

sub site_limits {

    my $now = time;
    if ($now - $rates_file_last_load > RATES_FILE_CACHE_TIME) {
        $rates_file_content = LoadFile($ENV{BOM_TEST_RATE_LIMITATIONS} // '/etc/rmg/perl_rate_limitations.yml');
        $rates_file_last_load = $now;
    }

    my $limits;
    $limits->{max_proposal_subscription} = {
        'applies_to' => 'subscribing to proposal concurrently',
        'max'        => 5
    };
    $limits->{'max_requestes_general'} = {
        'applies_to' => 'rest of calls',
        'minutely'   => $rates_file_content->{websocket_call}->{'1m'},
        'hourly'     => $rates_file_content->{websocket_call}->{'1h'}};
    $limits->{'max_requests_outcome'} = {
        'applies_to' => 'portfolio, statement and proposal',
        'minutely'   => $rates_file_content->{websocket_call_expensive}->{'1m'},
        'hourly'     => $rates_file_content->{websocket_call_expensive}->{'1h'}};
    $limits->{'max_requests_pricing'} = {
        'applies_to' => 'proposal and proposal_open_contract',
        'minutely'   => $rates_file_content->{websocket_call_pricing}->{'1m'},
        'hourly'     => $rates_file_content->{websocket_call_pricing}->{'1h'}};
    return $limits;
}

sub website_name {
    my $server_name = shift;

    return "Binary$server_name.com" if ($server_name =~ /^qa\d+$/);

    return Brands->new(name => request()->brand)->website_name;
}

sub check_authorization {
    my $client = shift;

    return create_error({
            code              => 'AuthorizationRequired',
            message_to_client => localize('Please log in.')}) unless $client;

    return create_error({
            code              => 'DisabledClient',
            message_to_client => localize('This account is unavailable.')}) if $client->get_status('disabled');

    if (my $lim = $client->get_self_exclusion_until_dt) {
        return create_error({
                code              => 'ClientSelfExclusion',
                message_to_client => localize('Sorry, you have excluded yourself until [_1].', $lim)});
    }

    return;
}

sub is_verification_token_valid {
    my ($token, $email, $created_for) = @_;

    my $verification_token = BOM::Platform::Token->new({token => $token});
    my $response = create_error({
            code              => "InvalidToken",
            message_to_client => localize('Your token has expired or is invalid.')});

    return $response unless ($verification_token and $verification_token->token);

    unless ($verification_token->{created_for} eq $created_for) {
        $verification_token->delete_token;
        return $response;
    }

    if ($verification_token->email and $verification_token->email eq $email) {
        $response = {status => 1};
    } else {
        $response = create_error({
                code              => 'InvalidEmail',
                message_to_client => localize('Email address is incorrect.')});
    }
    $verification_token->delete_token;

    return $response;
}

sub _check_password {
    my $args         = shift;
    my $new_password = $args->{new_password};
    if (keys %$args == 3) {
        my $old_password = $args->{old_password};
        my $user_pass    = $args->{user_pass};

        return BOM::RPC::v3::Utility::create_error({
                code              => 'PasswordError',
                message_to_client => localize('Old password is wrong.')}) if (not BOM::Platform::Password::checkpw($old_password, $user_pass));

        return BOM::RPC::v3::Utility::create_error({
                code              => 'PasswordError',
                message_to_client => localize('New password is same as old password.')}) if ($new_password eq $old_password);
    }
    return BOM::RPC::v3::Utility::create_error({
            code              => 'PasswordError',
            message_to_client => localize('Password is not strong enough.')}) if (not Data::Password::Meter->new(14)->strong($new_password));

    return BOM::RPC::v3::Utility::create_error({
            code              => 'PasswordError',
            message_to_client => localize('Password should be at least six characters, including lower and uppercase letters with numbers.')}
    ) if (length($new_password) < 6 or $new_password !~ /[0-9]+/ or $new_password !~ /[a-z]+/ or $new_password !~ /[A-Z]+/);

    return;
}

sub login_env {
    my $params = shift;

    my $now                = Date::Utility->new->datetime_ddmmmyy_hhmmss_TZ;
    my $ip_address         = $params->{client_ip} || '';
    my $ip_address_country = $params->{country_code} ? uc $params->{country_code} : '';
    my $lang               = $params->{language} ? uc $params->{language} : '';
    my $ua                 = $params->{user_agent} || '';
    my $environment        = "$now IP=$ip_address IP_COUNTRY=$ip_address_country User_AGENT=$ua LANG=$lang";
    return $environment;
}

sub mask_app_id {
    my ($id, $time) = @_;

    # this is the date when we started populating source with app_id, before this
    # there were random numbers so don't want to send them back
    $id = undef if ($time and Date::Utility->new($time)->is_before(Date::Utility->new("2016-03-01")));

    return $id;
}

sub error_map {
    return {
        'email unverified'    => localize('Your email address is unverified.'),
        'no residence'        => localize('Your account has no country of residence.'),
        'invalid'             => localize('Sorry, account opening is unavailable.'),
        'invalid residence'   => localize('Sorry, our service is not available for your country of residence.'),
        'invalid UK postcode' => localize('Postcode is required for UK residents.'),
        'invalid PO Box'      => localize('P.O. Box is not accepted in address.'),
        'invalid DOB'         => localize('Your date of birth is invalid.'),
        'duplicate email'     => localize(
            'Your provided email address is already in use by another Login ID. According to our terms and conditions, you may only register once through our site.'
        ),
        'duplicate name DOB' => localize(
            'Sorry, you seem to already have a real money account with us. Perhaps you have used a different email address when you registered it. For legal reasons we are not allowed to open multiple real money accounts per person.'
        ),
        'too young'            => localize('Sorry, you are too young to open an account.'),
        'show risk disclaimer' => localize('Please agree to the risk disclaimer before proceeding.'),
        'insufficient score'   => localize(
            'Unfortunately your answers to the questions above indicate that you do not have sufficient financial resources or trading experience to be eligible to open a trading account at this time.'
        ),
        'InvalidDateOfBirth'         => localize('Date of birth is invalid'),
        'InsufficientAccountDetails' => localize('Please provide complete details for account opening.')};
}

sub get_real_acc_opening_type {
    my $args        = shift;
    my $from_client = $args->{from_client};

    return unless ($from_client->residence);
    my $countries_instance = Brands->new(name => request()->brand)->countries_instance;
    my $gaming_company     = $countries_instance->gaming_company_for_country($from_client->residence);
    my $financial_company  = $countries_instance->financial_company_for_country($from_client->residence);

    if ($from_client->is_virtual) {
        return 'real' if ($gaming_company);

        if ($financial_company) {
            # Eg: Germany, Japan
            return $financial_company if (any { $_ eq $financial_company } qw(maltainvest japan));

            # Eg: Singapore has no gaming_company
            return 'real';
        }
    } else {
        # MLT upgrade to MF
        return $financial_company if ($financial_company eq 'maltainvest');
    }
    return;
}

sub paymentagent_default_min_max {
    return {
        minimum => 10,
        maximum => 2000
    };
}

<<<<<<< HEAD
sub validate_uri {
    my $originalUrl = shift;
    my $url         = URI->new($originalUrl);

    if (!$url->isa('URI::http') || !($url->scheme =~ /^https?$/)) {
        return localize('The given URL is not http(s)');
    }
    if ($url->userinfo) {
        return localize('URL should not have user info');
    }
    if ($url->port != 80 && $url->port != 443) {
        return localize('Only ports 80 and 443 are allowed');
    }
    if ($url->fragment) {
        return localize('URL should not have fragment');
    }
    if ($url->query) {
        return localize('URL should not have query');
    }
    my $host = $url->host;
    if (!$host || $originalUrl =~ /https?:\/\/.*(\:|\@|\#|\?)+/) {
        return localize('Invalid URL');
    }
    if (!($originalUrl =~ /$host/)) {
        return localize('IDN URL is not allowed');
    }
    my $suffix = Domain::PublicSuffix->new();
    if (!$suffix->get_root_domain($host)) {
        return localize('Unknown domain name');
    }

    return undef;
=======
# FIXME: remove this sub when move of client details to user db is done
sub should_update_account_details {
    my ($current_client, $sibling_loginid) = @_;

    my $allow_omnibus = $current_client->{allow_omnibus};
    if (!$allow_omnibus) {
        my $sub_account_of = $current_client->sub_account_of;
        if ($sub_account_of) {
            my $client = Client::Account->new({loginid => $sub_account_of});
            $allow_omnibus = $client->allow_omnibus;
        }
    }

    if ($allow_omnibus and $sibling_loginid ne $current_client->loginid) {
        return 0;
    }
    return 1;
>>>>>>> 5c3a0e3f
}

1;<|MERGE_RESOLUTION|>--- conflicted
+++ resolved
@@ -270,7 +270,6 @@
     };
 }
 
-<<<<<<< HEAD
 sub validate_uri {
     my $originalUrl = shift;
     my $url         = URI->new($originalUrl);
@@ -303,7 +302,8 @@
     }
 
     return undef;
-=======
+}
+
 # FIXME: remove this sub when move of client details to user db is done
 sub should_update_account_details {
     my ($current_client, $sibling_loginid) = @_;
@@ -321,7 +321,6 @@
         return 0;
     }
     return 1;
->>>>>>> 5c3a0e3f
 }
 
 1;