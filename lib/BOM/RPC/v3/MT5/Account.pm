package BOM::RPC::v3::MT5::Account;

use strict;
use warnings;

no indirect;

use Guard;
use YAML::XS;
use Date::Utility;
use List::Util qw(any first);
use Try::Tiny;
use File::ShareDir;
use Locale::Country::Extra;
use LandingCompany::Registry;
use WebService::MyAffiliates;
use Future::Utils qw(fmap1);
use Format::Util::Numbers qw/financialrounding formatnumber/;
use ExchangeRates::CurrencyConverter qw/convert_currency/;
use JSON::MaybeXS;
use DataDog::DogStatsd::Helper qw(stats_inc);

use BOM::RPC::Registry '-dsl';

use BOM::RPC::v3::MT5::Errors;
use BOM::RPC::v3::Utility;
use BOM::RPC::v3::Cashier;
use BOM::RPC::v3::Accounts;
use BOM::Config;
use BOM::Platform::Context qw (localize request);
use BOM::Platform::Email qw(send_email);
use BOM::User;
use BOM::User::Client;
use BOM::MT5::User::Async;
use BOM::Database::ClientDB;
use BOM::Config::Runtime;
use BOM::Platform::Email;
use BOM::Transaction;
use BOM::User::FinancialAssessment qw(is_section_complete decode_fa);

requires_auth();

use constant MT5_ACCOUNT_THROTTLE_KEY_PREFIX => 'MT5ACCOUNT::THROTTLE::';

use constant MT5_MALTAINVEST_MOCK_LEVERAGE => 33;
use constant MT5_MALTAINVEST_REAL_LEVERAGE => 30;

use constant MT5_VANUATU_STANDARD_MOCK_LEVERAGE => 1;
use constant MT5_VANUATU_STANDARD_REAL_LEVERAGE => 1000;

# Defines mt5 account rights combination when trading is enabled
use constant MT5_ACCOUNT_TRADING_ENABLED_RIGHTS_ENUM => qw(
    483 1503 2527 3555
);

my $error_registry = BOM::RPC::v3::MT5::Errors->new();

sub create_error_future {
    my ($error_code, $details, @extra) = @_;
    if (ref $details eq 'HASH' and ref $details->{message} eq 'HASH') {
        return Future->done({error => $details->{message}});
    }
    return Future->done($error_registry->format_error($error_code, $details, @extra));

}

=head2 mt5_login_list

    $mt5_logins = mt5_login_list({ client => $client })

Takes a client object and returns all possible MT5 login IDs
associated with that client. Otherwise, returns an error message indicating
that MT5 is suspended.

Takes the following (named) parameters:

=over 4

=item * C<params> hashref that contains a BOM::User::Client object under the key C<client>.

=back

Returns any of the following:

=over 4

=item * A hashref that contains the following keys:

=over 4

=item * C<code> stating C<MT5APISuspendedError>.

=item * C<message_to_client> that says C<MT5 API calls are suspended.>.

=back

=item * An arrayref that contains hashrefs. Each hashref contains:

=over 4

=item * C<login> - The MT5 loginID of the client.

=item * C<group> - (optional) The group the loginID belongs to.

=back

=cut

async_rpc "mt5_login_list",
    category => 'mt5',
    sub {
    my $params = shift;

    my $client = $params->{client};

    return create_error_future('MT5APISuspendedError') if _is_mt5_suspended();

    return get_mt5_logins($client)->then(
        sub {
            my (@logins) = @_;
            return Future->done(\@logins);
        });
    };

sub get_mt5_logins {
    my ($client, $user) = @_;

    $user ||= $client->user;

    my $f = fmap1 {
        shift =~ /^MT(\d+)$/;
        my $login = $1;
        return mt5_get_settings({
                client => $client,
                args   => {login => $login}}
            )->then(
            sub {
                my ($setting) = @_;
                $setting = _filter_settings($setting, qw/balance display_balance country currency email group leverage login name/);
                return Future->needs_all(
                    mt5_mamm({
                            client => $client,
                            args   => {login => $login}}
                    ),
                    Future->done($setting));
            }
            )->then(
            sub {
                my ($mamm, $setting) = @_;
                @{$setting}{keys %$mamm} = values %$mamm;
                $setting->{mamm_status} = delete $setting->{status};
                return Future->done($setting);
            });
    }
    foreach        => [$user->mt5_logins],
        concurrent => 4;
# purely to keep perlcritic+perltidy happy :(
    return $f;
}

# limit number of requests to once per minute
sub _throttle {
    my $loginid = shift;
    my $key     = MT5_ACCOUNT_THROTTLE_KEY_PREFIX . $loginid;

    return 1 if BOM::Config::RedisReplicated::redis_read()->get($key);

    BOM::Config::RedisReplicated::redis_write()->set($key, 1, 'EX', 60);

    return 0;
}

# removes the database entry that limit requests to 1/minute
# returns 1 if entry was present, 0 otherwise
sub reset_throttler {
    my $loginid = shift;
    my $key     = MT5_ACCOUNT_THROTTLE_KEY_PREFIX . $loginid;

    return BOM::Config::RedisReplicated::redis_write()->del($key);
}

sub _mt5_group {
    # account_type:     demo|gaming|financial
    # sub_account_type: standard|advanced
    my ($company_name, $account_type, $sub_account_type, $manager_id, $currency) = @_;

    # for Maltainvest if the client uses GBP as currency we should add this to the group name
    my $GBP = ($currency eq 'GBP' and $company_name eq 'maltainvest') ? '_GBP' : '';

    # for demo accounts we recognize company type if sub_account_type is available or not
    if ($account_type eq 'demo') {
        return "demo\\${company_name}_$sub_account_type${GBP}" if length $sub_account_type;
        return "demo\\$company_name";
    } else {
        $sub_account_type = "_${sub_account_type}" if $account_type eq 'financial';

        return "real\\${company_name}${sub_account_type}${GBP}" unless $manager_id;
        return "real\\${company_name}_mamm${sub_account_type}${GBP}_${manager_id}";
    }
}

<<<<<<< HEAD
async_rpc "mt5_new_account",
    category => 'mt5',
    sub {
    my $params        = shift;
    my $mt5_suspended = _is_mt5_suspended();
    return Future->done($mt5_suspended) if $mt5_suspended;
=======
async_rpc mt5_new_account => sub {
    my $params = shift;
    return create_error_future('MT5APISuspendedError') if _is_mt5_suspended();

    my $error_code = 'MT5CreateUserError';
>>>>>>> e52c072b

    my ($client, $args) = @{$params}{qw/client args/};

    # extract request parameters
    my $account_type     = delete $args->{account_type};
    my $mt5_account_type = delete $args->{mt5_account_type} // '';
    my $manager_id       = delete $args->{manager_id};

    # input validation
    return create_error_future('SetExistingAccountCurrency') unless $client->default_account;

    my $invalid_account_type_error = create_error_future('InvalidAccountType');
    return $invalid_account_type_error if (not $account_type or $account_type !~ /^demo|gaming|financial$/);

    return create_error_future('NoCitizen')
        if not $client->is_virtual()
        and $account_type ne "demo"
        and not $client->citizen();

    $mt5_account_type = '' if $account_type eq 'gaming';

    return create_error_future('MT5SamePassword') if (($args->{mainPassword} // '') eq ($args->{investPassword} // ''));

    return create_error_future('InvalidSubAccountType')
        if ($mt5_account_type and $mt5_account_type !~ /^standard|advanced$/)
        or ($account_type eq 'financial' and $mt5_account_type eq '');

    # legal validation
    my $residence = $client->residence;

    my $brand              = request()->brand;
    my $countries_instance = $brand->countries_instance;
    my $countries_list     = $countries_instance->countries_list;

    return create_error_future('permission') unless $countries_list->{$residence};

    # demo account is not allowed for mamm account
    return $invalid_account_type_error if $manager_id and $account_type eq 'demo';

    my $user = $client->user;

    # demo accounts type determined if this parameter exists or not
    my $company_type = $mt5_account_type eq '' ? 'gaming' : 'financial';
    my $company_name = $countries_instance->mt_company_for_country(
        country          => $residence,
        account_type     => $company_type,
        sub_account_type => $mt5_account_type
    );

    # MT5 is not allowed in client country
    return create_error_future('MT5NotAllowed', {params => $company_type}) if $company_name eq 'none';

    my $binary_company_name = $countries_list->{$residence}->{"${company_type}_company"};

    my $source_client = $client;

    # Binary.com front-end will pass whichever client is currently selected
    # in the top-right corner, so check if this user has a qualifying account and switch if they do.
    if ($account_type ne 'demo' and $client->landing_company->short ne $binary_company_name) {
        my @clients = $user->clients_for_landing_company($binary_company_name);
        $client = (@clients > 0) ? $clients[0] : undef;
    }

    unless ($client) {
        if (scalar($user->clients) == 1 and $source_client->is_virtual() and $account_type ne 'demo') {
            return create_error_future('RealAccountMissing');
        } elsif ($account_type eq 'financial') {
            return create_error_future('FinancialAccountMissing');
        } elsif ($account_type eq 'gaming') {
            return create_error_future('GamingAccountMissing');
        }

        return create_error_future('permission');
    }

    return create_error_future('permission') if ($client->is_virtual() and $account_type ne 'demo');

    my $requirements = LandingCompany::Registry->new->get($company_name)->requirements->{signup};
    my @missing_fields = grep { !$client->$_ } @$requirements;

    return create_error_future(
        'MissingSignupDetails',
        {
            override_code => 'ASK_FIX_DETAILS',
            details       => {missing => [@missing_fields]}}) if ($account_type ne "demo" and @missing_fields);

    my $group = _mt5_group($company_name, $account_type, $mt5_account_type, $manager_id, $client->currency);
    return create_error_future('permission') if $group eq '';

    if ($client->residence eq 'gb' and not $client->status->age_verification) {
        return ($client->is_virtual() and $user->clients == 1)
            ? create_error_future('RealAccountMissing')
            : create_error_future('NoAgeVerification');
    }

    return create_error_future('FinancialAssessmentMandatory') unless (_is_financial_assessment_complete($client, $group));

    if ($account_type eq 'financial') {
        # As per the following document: Automatic Exchange of Information,
        # Guide for Reporting Financial Institutions by the Vanuatu Competent Authority
        # we need to ask for tax details for selected countries
        # if client wants to open financial account
        return create_error_future('TINDetailsMandatory')
            if ($countries_instance->is_tax_detail_mandatory($residence) and not $client->status->crs_tin_information);
    }

    # Check if client is throttled before sending MT5 request
    if (_throttle($client->loginid)) {
        return create_error_future('Throttle', {override_code => $error_code});
    }

    return get_mt5_logins($client, $user)->then(
        sub {
            my (@logins) = @_;

            foreach (@logins) {
                if (($_->{group} // '') eq $group) {
                    my $login = $_->{login};

                    return create_error_future(
                        'MT5Duplicate',
                        {
                            override_code => $error_code,
                            params        => [$account_type, $login]});
                }
            }

            # TODO(leonerd): This has to nest because of the `Future->done` in the
            #   foreach loop above. A better use of errors-as-failures might avoid
            #   this.
            return BOM::MT5::User::Async::get_group($group)->then(
                sub {
                    my ($group_details) = @_;
                    if (ref $group_details eq 'HASH' and my $error = $group_details->{error}) {
                        if ($error =~ /Not enough permissions/ && defined $manager_id) {
                            return create_error_future($error_code);
                        } else {
                            return create_error_future($error_code, {message => $error});
                        }
                    }
                    # some MT5 groups should have leverage as 30
                    # but MT5 only support 33
                    if ($group_details->{leverage} == MT5_MALTAINVEST_MOCK_LEVERAGE) {
                        $group_details->{leverage} = MT5_MALTAINVEST_REAL_LEVERAGE;
                    } elsif ($group_details->{leverage} == MT5_VANUATU_STANDARD_MOCK_LEVERAGE) {
                        # MT5 bug it should be solved by MetaQuote
                        $group_details->{leverage} = MT5_VANUATU_STANDARD_REAL_LEVERAGE;
                    }

                    my $client_info = $client->get_mt5_details();
                    $client_info->{name} = $args->{name} if $client->is_virtual;
                    @{$args}{keys %$client_info} = values %$client_info;
                    $args->{group}    = $group;
                    $args->{leverage} = $group_details->{leverage};
                    $args->{currency} = $group_details->{currency};

                    # populate mt5 agent account from manager id if applicable
                    # else get one associated with affiliate token
                    if ($manager_id) {
                        $args->{agent} = $manager_id;
                    } elsif ($client->myaffiliates_token and $account_type ne 'demo') {
                        my $agent_login = _get_mt5_account_from_affiliate_token($client->myaffiliates_token);
                        $args->{agent} = $agent_login if $agent_login;
                        warn "Failed to link " . $client->loginid . " MT5 account with myaffiliates token " . $client->myaffiliates_token
                            unless $agent_login;
                    }

                    return BOM::MT5::User::Async::create_user($args);
                }
                )->then(
                sub {
                    my ($status) = @_;

                    if ($status->{error}) {
                        return create_error_future('permission') if $status->{error} =~ /Not enough permissions/;
                        return create_error_future($error_code, {message => $status->{error}});
                    }
                    my $mt5_login = $status->{login};

                    # eg: MT5 login: 1000, we store MT1000
                    $user->add_loginid('MT' . $mt5_login);

                    BOM::Platform::Event::Emitter::emit(
                        'new_mt5_signup',
                        {
                            loginid      => $client->loginid,
                            account_type => $account_type,
                            mt5_group    => $group,
                            mt5_login_id => $mt5_login,
                            cs_email     => $brand->emails('support'),
                            language     => $params->{language}});

                    # Compliance team must be notified if a client under Binary (Europe) Limited
                    #   opens an MT5 account while having limitations on their account.
                    if ($client->landing_company->short eq 'malta' && $account_type ne 'demo') {
                        my $self_exclusion = BOM::RPC::v3::Accounts::get_self_exclusion({client => $client});
                        if (keys %$self_exclusion) {
                            warn 'Compliance email regarding Binary (Europe) Limited user with MT5 account(s) failed to send.'
                                unless BOM::RPC::v3::Accounts::send_self_exclusion_notification($client, 'malta_with_mt5', $self_exclusion);
                        }
                    }

                    my $balance = 0;
                    # TODO(leonerd): This other somewhat-ugly structure implements
                    #   conditional execution of a Future-returning block. It's a bit
                    #   messy. See also
                    #     https://rt.cpan.org/Ticket/Display.html?id=124040
                    return (
                        do {
                            if ($account_type eq 'demo') {
                                # funds in Virtual money
                                $balance = 10000;
                                do_mt5_deposit($mt5_login, $balance, 'Binary MT5 Virtual Money deposit.')->on_done(
                                    sub {
                                        # TODO(leonerd): It'd be nice to turn these into failed
                                        #   Futures from BOM::MT5::User::Async also.
                                        my ($status) = @_;

                                        # deposit failed
                                        if ($status->{error}) {
                                            warn "MT5: deposit failed for virtual account with error " . $status->{error};
                                            $balance = 0;
                                        }
                                    });
                            } else {
                                Future->done;
                            }
                            }
                        )->then(
                        sub {
                            # Get currency from MT5 group
                            return BOM::MT5::User::Async::get_group($group);
                        }
                        )->then(
                        sub {
                            my ($group_details) = @_;
                            return create_error_future('MT5CreateUserError', {message => $group_details->{error}})
                                if ref $group_details eq 'HASH' and $group_details->{error};

                            return Future->done({
                                    login           => $mt5_login,
                                    balance         => $balance,
                                    display_balance => formatnumber('amount', $args->{currency}, $balance),
                                    currency        => $args->{currency},
                                    account_type    => $account_type,
                                    agent           => $args->{agent},
                                    ($mt5_account_type) ? (mt5_account_type => $mt5_account_type) : ()});
                        });
                });
        });
    };

=head2 _is_financial_assessment_complete

Checks the financial assessment requirements of creating an account in an MT5 group.

Takes two argument:

=over 4

=item * $client: an instance of C<BOM::User::Client> representing a binary client onject.

=item * $group: the target MT5 group.

Returns 1 of the financial assemssments meet the requirements; otherwise returns 0.

=cut

sub _is_financial_assessment_complete {
    my ($client, $mt5_group) = @_;

    return 1 if $mt5_group =~ /^demo/;

    # this case doesn't follow the general rule (labuan and vanuatu are exclusively mt5 landing companies).
    if ($mt5_group =~ /labuan|vanuatu/) {
        my $financial_assessment = decode_fa($client->financial_assessment());
        my $is_FI                = is_section_complete($financial_assessment, 'financial_information');
        my $is_TE                = is_section_complete($financial_assessment, 'trading_experience');
        ($is_FI and $is_TE) ? return 1 : return 0;
    }

    return $client->is_financial_assessment_complete();
}

sub _check_logins {
    my ($client, $logins) = @_;
    my $user = $client->user;

    foreach my $login (@{$logins}) {
        return unless (any { $login eq $_ } ($user->loginids));
    }
    return 1;
}

=head2 mt5_get_settings

    $user_mt5_settings = mt5_get_settings({
        client  => $client,
        args    => $args
    })

Takes a client object and a hash reference as inputs and returns the details of
the MT5 user, based on the MT5 login id passed.

Takes the following (named) parameters as inputs:

=over 4

=item * C<params> hashref that contains:

=over 4

=item * A BOM::User::Client object under the key C<client>.

=item * A hash reference under the key C<args> that contains the MT5 login id
under C<login> key.

=back

=back

Returns any of the following:

=over 4

=item * A hashref error message that contains the following keys, based on the given error:

=over 4

=item * MT5 suspended

=over 4

=item * C<code> stating C<MT5APISuspendedError>.

=back

=item * Permission denied

=over 4

=item * C<code> stating C<PermissionDenied>.

=back

=item * Retrieval Error

=over 4

=item * C<code> stating C<MT5GetUserError>.

=back

=back

=item * A hashref that contains the details of the user's MT5 account.

=back

=cut

async_rpc "mt5_get_settings",
    category => 'mt5',
    sub {
    my $params = shift;

    return create_error_future('MT5APISuspendedError') if _is_mt5_suspended();

    my $client = $params->{client};
    my $args   = $params->{args};
    my $login  = $args->{login};

    # MT5 login not belongs to user
    return create_error_future('permission') unless _check_logins($client, ['MT' . $login]);

    return BOM::MT5::User::Async::get_user($login)->then(
        sub {
            my ($settings) = @_;
            return create_error_future('MT5GetUserError', {message => $settings->{error}}) if (ref $settings eq 'HASH' and $settings->{error});
            if (my $country = $settings->{country}) {
                my $country_code = Locale::Country::Extra->new()->code_from_country($country);
                if ($country_code) {
                    $settings->{country} = $country_code;
                } else {
                    warn "Invalid country name $country for mt5 settings, can't extract code from Locale::Country::Extra";
                }
            }
            return Future->done($settings);
        }
        )->then(
        sub {
            my ($settings) = @_;
            return BOM::MT5::User::Async::get_group($settings->{group})->then(
                sub {
                    my ($group_details) = @_;
                    return create_error_future('MT5GetGroupError', {message => $group_details->{error}})
                        if (ref $group_details eq 'HASH' and $group_details->{error});
                    $settings->{currency}        = $group_details->{currency};
                    $settings->{landing_company} = $group_details->{company};
                    $settings->{display_balance} = formatnumber('amount', $settings->{currency}, $settings->{balance});
                    $settings                    = _filter_settings($settings,
                        qw/address balance city company country currency email group leverage login name phone phonePassword state zipCode landing_company display_balance/
                    );
                    return Future->done($settings);
                });
        });
    };

sub _filter_settings {
    my ($settings, @allowed_keys) = @_;
    my $filtered_settings = {};
    @{$filtered_settings}{@allowed_keys} = @{$settings}{@allowed_keys};
    return $filtered_settings;
}

=head2 mt5_password_check

    $mt5_pass_check = mt5_password_check({
        client  => $client,
        args    => $args
    })

Takes a client object and a hash reference as inputs and returns 1 upon
successful validation of the user's password.

Takes the following (named) parameters as inputs:

=over 4

=item * C<params> hashref that contains:

=over 4

=item * A BOM::User::Client object under the key C<client>.

=item * A hash reference under the key C<args> that contains the MT5 login id
under C<login> key.

=back

=back

Returns any of the following:

=over 4

=item * A hashref error message that contains the following keys, based on the given error:

=over 4

=item * MT5 suspended

=over 4

=item * C<code> stating C<MT5APISuspendedError>.

=back

=item * Permission denied

=over 4

=item * C<code> stating C<PermissionDenied>.

=back

=item * Retrieval Error

=over 4

=item * C<code> stating C<MT5PasswordCheckError>.

=back

=back

=item * Returns 1, indicating successful validation.

=back

=cut

async_rpc "mt5_password_check",
    category => 'mt5',
    sub {
    my $params = shift;

    return create_error_future('MT5APISuspendedError') if _is_mt5_suspended();

    my $client = $params->{client};
    my $args   = $params->{args};
    my $login  = $args->{login};

    # MT5 login not belongs to user
    return create_error_future('permission') unless _check_logins($client, ['MT' . $login]);

    return BOM::MT5::User::Async::password_check({
            login    => $args->{login},
            password => $args->{password},
            type     => $args->{password_type} // 'main'
        }
        )->then(
        sub {
            my ($status) = @_;

            if ($status->{error}) {
                return create_error_future('MT5PasswordCheckError', {message => $status->{error}});
            }
            return Future->done(1);
        });
    };

=head2 mt5_password_change

    $mt5_pass_change = mt5_password_change({
        client  => $client,
        args    => $args
    })

Takes a client object and a hash reference as inputs and returns 1 upon
successful change of the user's MT5 account password.

Takes the following (named) parameters as inputs:

=over 4

=item * C<params> hashref that contains:

=over 4

=item * A BOM::User::Client object under the key C<client>.

=item * A hash reference under the key C<args> that contains:

=over 4

=item * C<login> that contains the MT5 login id.

=item * C<old_password> that contains the user's current password.

=item * C<new_password> that contains the user's new password.

=back

=back

=back

Returns any of the following:

=over 4

=item * A hashref error message that contains the following keys, based on the given error:

=over 4

=item * MT5 suspended

=over 4

=item * C<code> stating C<MT5APISuspendedError>.

=back

=item * Permission denied

=over 4

=item * C<code> stating C<PermissionDenied>.

=back

=item * Retrieval Error

=over 4

=item * C<code> stating C<MT5PasswordChangeError>.

=back

=back

=item * Returns 1, indicating successful change.

=back

=cut

async_rpc "mt5_password_change",
    category => 'mt5',
    sub {
    my $params = shift;

    return create_error_future('MT5APISuspendedError') if _is_mt5_suspended();

    my $client = $params->{client};
    my $args   = $params->{args};
    my $login  = $args->{login};

    return create_error_future('MT5PasswordChangeError') if ($args->{new_password} eq $args->{old_password});

    # MT5 login not belongs to user
    return create_error_future('permission') unless _check_logins($client, ['MT' . $login]);

    if (_throttle($client->loginid)) {
        return create_error_future('Throttle', {override_code => 'MT5PasswordChangeError'});
    }

    return BOM::MT5::User::Async::password_check({
            login    => $login,
            password => $args->{old_password},
            type     => $args->{password_type} // 'main',
        }
        )->then(
        sub {
            my ($status) = @_;

            if ($status->{error}) {
                return create_error_future($status->{code}, {override_code => 'MT5PasswordChangeError'});
            }

            return BOM::MT5::User::Async::password_change({
                    login        => $login,
                    new_password => $args->{new_password},
                    type         => $args->{password_type} // 'main',
                })->then_done(1);
        });
    };

=head2 mt5_password_reset

    $mt5_pass_reset = mt5_password_reset({
        client  => $client,
        args    => $args
    })

Takes a client object and a hash reference as inputs and returns 1 upon
successful reset the user's MT5 account password.

Takes the following (named) parameters as inputs:

=over 3

=item * C<params> hashref that contains:

=over 3

=item * A BOM::User::Client object under the key C<client>.

=item * A hash reference under the key C<args> that contains:

=over 3

=item * C<login> that contains the MT5 login id.

=item * C<new_password> that contains the user's new password.

=back

=back

=back

Returns any of the following:

=over 3

=item * A hashref error message that contains the following keys, based on the given error:

=over 3

=item * MT5 suspended

=over 4

=item * C<code> stating C<MT5APISuspendedError>.

=back

=item * Permission denied

=over 3

=item * C<code> stating C<PermissionDenied>.

=back

=item * Retrieval Error

=over 3

=item * C<code> stating C<MT5PasswordChangeError>.

=back

=back

=item * Returns 1, indicating successful reset.

=back

=cut

async_rpc "mt5_password_reset",
    category => 'mt5',
    sub {
    my $params = shift;

    return create_error_future('MT5APISuspendedError') if _is_mt5_suspended();

    my $client = $params->{client};
    my $args   = $params->{args};
    my $login  = $args->{login};

    my $email = BOM::Platform::Token->new({token => $args->{verification_code}})->email;

    if (my $err = BOM::RPC::v3::Utility::is_verification_token_valid($args->{verification_code}, $email, 'mt5_password_reset')->{error}) {
        return create_error_future($err);
    }

    # MT5 login not belongs to user
    return create_error_future('permission')
        unless _check_logins($client, ['MT' . $login]);

    return BOM::MT5::User::Async::password_change({
            login        => $login,
            new_password => $args->{new_password},
            type         => $args->{password_type} // 'main',
        }
        )->then(
        sub {
            my ($status) = @_;

            if ($status->{error}) {
                return create_error_future($status->{code}, {override_code => 'MT5PasswordChangeError'});
            }

            send_email({
                    from    => Brands->new(name => request()->brand)->emails('support'),
                    to      => $email,
                    subject => localize('Your MT5 password has been reset.'),
                    message => [
                        localize(
                            'The password for your MT5 account [_1] has been reset. If this request was not performed by you, please immediately contact Customer Support.',
                            $email
                        )
                    ],
                    use_email_template    => 1,
                    email_content_is_html => 1,
                    template_loginid      => $login,
                });

            return Future->done(1);
        });
    };

sub _send_email {
    my %args = @_;
    my ($loginid, $mt5_id, $amount, $action, $error) = @args{qw(loginid mt5_id amount action error)};
    my $brand = Brands->new(name => request()->brand);
    my $message =
        $action eq 'deposit'
        ? "Error happened when doing MT5 deposit after withdrawal from client account:"
        : "Error happened when doing deposit to client account after withdrawal from MT5 account:";
    return BOM::Platform::Email::send_email({
        from                  => $brand->emails('system'),
        to                    => $brand->emails('payments'),
        subject               => "MT5 $action error",
        message               => [$message, "Client login id: $loginid", "MT5 login: $mt5_id", "Amount: $amount", "error: $error"],
        use_email_template    => 1,
        email_content_is_html => 1,
        template_loginid      => $loginid,
    });
}

async_rpc "mt5_deposit",
    category => 'mt5',
    sub {
    my $params = shift;

    my ($client, $args, $source) = @{$params}{qw/client args source/};
    my ($fm_loginid, $to_mt5, $amount, $return_mt5_details) =
        @{$args}{qw/from_binary to_mt5 amount return_mt5_details/};

    my $error_code = 'MT5DepositError';
    my $app_config = BOM::Config::Runtime->instance->app_config;

    # no need to throttle this call only limited numbers of transfers are allowed

    if (_is_mt5_suspended('deposits')) {
        return create_error_future('MT5DepositSuspended', {override_code => $error_code});
    }

    return _mt5_validate_and_get_amount($client, $fm_loginid, $to_mt5, $amount, $error_code)->then(
        sub {
            my ($response) = @_;
            return Future->done($response) if (ref $response eq 'HASH' and $response->{error});

            if ($response->{top_up_virtual}) {

                my $amount_to_topup = 10000;

                return do_mt5_deposit($to_mt5, $amount_to_topup, 'Binary MT5 Virtual Money deposit.')->then(
                    sub {
                        my ($status) = @_;

                        if ($status->{error}) {
                            return create_error_future($status->{code});
                        }

                        reset_throttler($to_mt5);

                        return Future->done({status => 1});
                    });
            }

            # withdraw from Binary a/c
            my $fm_client_db = BOM::Database::ClientDB->new({
                client_loginid => $fm_loginid,
            });
            return create_error_future(
                'ClientFrozen',
                {
                    override_code => $error_code,
                    params        => $fm_loginid
                }) if (not $fm_client_db->freeze);

            scope_guard {
                $fm_client_db->unfreeze;
            };

            my $fm_client = BOM::User::Client->new({loginid => $fm_loginid});

            # From the point of view of our system, we're withdrawing
            # money to deposit into MT5
            my $withdraw_error;
            try {
                $fm_client->validate_payment(
                    currency => $fm_client->default_account->currency_code(),
                    amount   => -$amount,
                );
            }
            catch {
                $withdraw_error = $_;
            };

            if ($withdraw_error) {
                return create_error_future(
                    $error_code,
                    {
                        message => BOM::RPC::v3::Cashier::__client_withdrawal_notes({
                                client => $fm_client,
                                amount => $amount,
                                error  => $withdraw_error
                            })});
            }

            my $fees              = $response->{fees};
            my $fees_currency     = $response->{fees_currency};
            my $fees_percent      = $response->{fees_percent};
            my $mt5_currency_code = $response->{mt5_currency_code};
            my ($txn, $comment, $error);
            try {
                my $fee_calculated_by_percent = $response->{calculated_fee};
                my $min_fee                   = $response->{min_fee};

                $comment = "Transfer from $fm_loginid to MT5 account $to_mt5.";
                my $additional_comment = BOM::RPC::v3::Cashier::get_transfer_fee_remark(
                    fees                      => $fees,
                    fee_percent               => $fees_percent,
                    currency                  => $fees_currency,
                    minimum_fee               => $min_fee,
                    fee_calculated_by_percent => $fee_calculated_by_percent
                );
                $comment = "$comment $additional_comment" if $additional_comment;

                ($txn) = $fm_client->payment_mt5_transfer(
                    amount   => -$amount,
                    currency => $fm_client->currency,
                    staff    => $fm_loginid,
                    remark   => $comment,
                    fees     => $fees,
                    source   => $source,
                );

                _record_mt5_transfer($fm_client->db->dbic, $txn->payment_id, -$response->{mt5_amount}, $to_mt5, $response->{mt5_currency_code});
            }
            catch {
                $error = BOM::Transaction->format_error(err => $_);
            };

            return create_error_future($error_code, {message => $error->{-message_to_client}}) if $error;

            _store_transaction_redis({
                    loginid       => $fm_loginid,
                    mt5_id        => $to_mt5,
                    action        => 'deposit',
                    amount_in_USD => convert_currency($amount, $fm_client->currency, 'USD'),
                }) if ($response->{mt5_data}->{group} eq 'real\vanuatu_standard');

            my $txn_id = $txn->transaction_id;
            # 31 character limit for MT5 comments
            my $mt5_comment = "${fm_loginid}_${to_mt5}#$txn_id";

            # deposit to MT5 a/c
            return do_mt5_deposit($to_mt5, $response->{mt5_amount}, $mt5_comment, $txn_id)->then(
                sub {
                    my ($status) = @_;

                    if ($status->{error}) {
                        _send_email(
                            loginid => $fm_loginid,
                            mt5_id  => $to_mt5,
                            amount  => $amount,
                            action  => 'deposit',
                            error   => $status->{error},
                        );
                        return create_error_future($status->{code});
                    }

                    return Future->done({
                            status                => 1,
                            binary_transaction_id => $txn_id,
                            $return_mt5_details ? (mt5_data => $response->{mt5_data}) : ()});
                });
        });
    };

async_rpc "mt5_withdrawal",
    category => 'mt5',
    sub {
    my $params = shift;

    my ($client, $args, $source) = @{$params}{qw/client args source/};
    my ($fm_mt5, $to_loginid, $amount, $currency_check) =
        @{$args}{qw/from_mt5 to_binary amount currency_check/};

    my $error_code = 'MT5WithdrawalError';
    my $app_config = BOM::Config::Runtime->instance->app_config;

    # no need to throttle this call only limited numbers of transfers are allowed

    if (_is_mt5_suspended('withdrawals')) {
        return create_error_future('MT5WithdrawalSuspended', {override_code => $error_code});
    }

    return create_error_future('WithdrawalLocked', {override_code => $error_code}) if $client->status->mt5_withdrawal_locked;

    return _mt5_validate_and_get_amount($client, $to_loginid, $fm_mt5, $amount, $error_code, $currency_check)->then(
        sub {
            my ($response) = @_;
            return Future->done($response) if (ref $response eq 'HASH' and $response->{error});

            my $to_client_db = BOM::Database::ClientDB->new({
                client_loginid => $to_loginid,
            });

            return create_error_future(
                'ClientFrozen',
                {
                    override_code => $error_code,
                    params        => $to_loginid
                }) if (not $to_client_db->freeze);

            scope_guard {
                $to_client_db->unfreeze;
            };

            my $fees                      = $response->{fees};
            my $fees_currency             = $response->{fees_currency};
            my $fees_in_client_currency   = $response->{fees_in_client_currency};
            my $mt5_amount                = $response->{mt5_amount};
            my $fees_percent              = $response->{fees_percent};
            my $mt5_currency_code         = $response->{mt5_currency_code};
            my $fee_calculated_by_percent = $response->{calculated_fee};
            my $min_fee                   = $response->{min_fee};

            my $comment            = "Transfer from MT5 account $fm_mt5 to $to_loginid.";
            my $additional_comment = BOM::RPC::v3::Cashier::get_transfer_fee_remark(
                fees                      => $fees,
                fee_percent               => $fees_percent,
                currency                  => $fees_currency,
                minimum_fee               => $min_fee,
                fee_calculated_by_percent => $fee_calculated_by_percent
            );

            $comment = "$comment $additional_comment" if $additional_comment;

            # 31 character limit for MT5 comments
            my $mt5_comment = "${fm_mt5}_${to_loginid}";

            my $mt5_group = $response->{mt5_data}->{group};
            #MT5 expect this value to be negative.
            # withdraw from MT5 a/c
            return do_mt5_withdrawal($fm_mt5, (($amount > 0) ? $amount * -1 : $amount), $mt5_comment)->then(
                sub {
                    my ($status) = @_;
                    return create_error_future($status->{code}) if (ref $status eq 'HASH' and $status->{error});

                    my $to_client = BOM::User::Client->new({loginid => $to_loginid});

                    # TODO(leonerd): This Try::Tiny try block returns a Future in either case.
                    #   We might want to consider using Future->try somehow instead.
                    return try {
                        # deposit to Binary a/c
                        my ($txn) = $to_client->payment_mt5_transfer(
                            amount   => $mt5_amount,
                            currency => $to_client->currency,
                            staff    => $to_loginid,
                            remark   => $comment,
                            fees     => $fees_in_client_currency,
                            source   => $source,
                        );

                        _record_mt5_transfer($to_client->db->dbic, $txn->payment_id, $amount, $fm_mt5, $mt5_currency_code);

                        _store_transaction_redis({
                                loginid       => $to_loginid,
                                mt5_id        => $fm_mt5,
                                action        => 'withdraw',
                                amount_in_USD => $amount,
                            }) if ($mt5_group eq 'real\vanuatu_standard');

                        return Future->done({
                            status                => 1,
                            binary_transaction_id => $txn->transaction_id
                        });
                    }
                    catch {
                        my $error = BOM::Transaction->format_error(err => $_);
                        _send_email(
                            loginid => $to_loginid,
                            mt5_id  => $fm_mt5,
                            amount  => $amount,
                            action  => 'withdraw',
                            error   => $error->get_mesg,
                        );
                        return create_error_future($error_code, {message => $error->{-message_to_client}});
                    };
                });
        });
    };

async_rpc "mt5_mamm",
    category => 'mt5',
    sub {
    my $params = shift;

    return create_error_future('MT5APISuspendedError') if _is_mt5_suspended();

    my ($client, $args)   = @{$params}{qw/client args/};
    my ($login,  $action) = @{$args}{qw/login action/};
    my $error_code = 'PermissionDenied';
    # MT5 login not belongs to client
    return create_error_future('permission')
        unless _check_logins($client, ['MT' . $login]);

    return BOM::MT5::User::Async::get_user($login)->then(
        sub {
            my ($settings) = @_;

            return create_error_future($error_code, {message => $settings->{error}}) if (ref $settings eq 'HASH' and $settings->{error});
            return create_error_future('HaveOpenPositions', {override_code => $error_code})
                if ($action and $action eq 'revoke' and ($settings->{balance} // 0) > 0);

            # to revoke manager we just disable trading for mt5 account
            # we cannot change group else accounting team will have problem during
            # reconciliation.
            # we cannot remove agent fields as thats used for auditing else
            # it would have been a simple check
            #
            # MT5 way to disable trading is not very intuitive, its based on
            # https://support.metaquotes.net/en/docs/mt5/api/reference_user/imtuser/imtuser_enum#enusersrights
            # and rights column from user setting return numbers based on combination
            # of these enumerations,
            #
            # 483  - All options except OTP and change password (default)
            # 1507 - All options except OTP
            # 2531 - All options except change password
            # 3555 - All options enabled
            #
            # 4 is score for disabled trading
            my $current_rights = $settings->{rights} // 0;
            my $has_manager = ($settings->{group} =~ /mamm/ and any { $_ == $current_rights } MT5_ACCOUNT_TRADING_ENABLED_RIGHTS_ENUM) ? 1 : 0;

            return Future->done({
                    status     => 0,
                    manager_id => ''
                }) unless $has_manager;

            # if agent is not set then mt5 returns 0 hence || not //
            return Future->done({
                    status     => 1,
                    manager_id => $settings->{agent} || ''
                }) if (not $action or $action ne 'revoke');

            return _mt5_has_open_positions($login)->then(
                sub {
                    my ($open_positions) = @_;
                    return create_error_future($error_code, {message => $open_positions->{error}})
                        if (ref $open_positions eq 'HASH' and $open_positions->{error});

                    return create_error_future('HaveOpenPositions', {override_code => $error_code}) if $open_positions;

                    $settings->{rights} += 4;
                    return BOM::MT5::User::Async::update_mamm_user($settings)->then(
                        sub {
                            my ($user_updated) = @_;
                            return create_error_future($error_code, {message => $open_positions->{error}})
                                if (ref $user_updated eq 'HASH' and $user_updated->{error});

                            return Future->done({
                                status     => 1,
                                manager_id => ''
                            });
                        });
                });
        }
        )->else(
        sub {
            my ($code, $error) = @_;
            return create_error_future($code, {message => $error});
        });
    };

sub _is_mt5_suspended {
    my ($feature_name) = @_;
    my $app_config = BOM::Config::Runtime->instance->app_config->system->mt5->suspend;

    # always check if all calls are suspended.
    if (($feature_name and $app_config->$feature_name) or $app_config->all) {
        return 1;
    } else {
        return 0;
    }
}

sub _get_mt5_account_from_affiliate_token {
    my $token = shift;

    if ($token) {
        my $aff = WebService::MyAffiliates->new(
            user    => BOM::Config::third_party()->{myaffiliates}->{user},
            pass    => BOM::Config::third_party()->{myaffiliates}->{pass},
            host    => BOM::Config::third_party()->{myaffiliates}->{host},
            timeout => 10
            )
            or do {
            stats_inc('myaffiliates.mt5.failure.connect', 1);
            return 0;
            };

        my $user_id = $aff->get_affiliate_id_from_token($token) or do {
            stats_inc('myaffiliates.mt5.failure.get_aff_id', 1);
            return 0;
        };

        my $user = $aff->get_user($user_id) or do {
            stats_inc('myaffiliates.mt5.failure.get_user', 1);
            return 0;
        };

        my $affiliate_variables = $user->{USER_VARIABLES}->{VARIABLE} or do {
            stats_inc('myaffiliates.mt5.failure.no_info', 1);
            return 0;
        };
        $affiliate_variables = [$affiliate_variables]
            unless ref($affiliate_variables) eq 'ARRAY';

        my ($mt5_account) =
            grep { $_->{NAME} eq 'mt5_account' } @$affiliate_variables;
        return $mt5_account->{VALUE} if $mt5_account;
    }

    return;
}

sub _mt5_validate_and_get_amount {
    my ($authorized_client, $loginid, $mt5_loginid, $amount, $error_code, $currency_check) = @_;

    my $app_config = BOM::Config::Runtime->instance->app_config;
    return create_error_future('PaymentsSuspended', {override_code => $error_code})
        if ($app_config->system->suspend->payments);

    # MT5 login or binary loginid not belongs to user
    my @loginids_list = ('MT' . $mt5_loginid);
    push @loginids_list, $loginid if $loginid;

    return create_error_future('permission') unless _check_logins($authorized_client, \@loginids_list);

    return mt5_get_settings({
            client => $authorized_client,
            args   => {login => $mt5_loginid}}
        )->then(
        sub {

            my ($setting) = @_;

            return create_error_future(
                'NoAccountDetails',
                {
                    override_code => $error_code,
                    params        => $mt5_loginid
                }) if (ref $setting eq 'HASH' && $setting->{error});

            my $action = ($error_code =~ /Withdrawal/) ? 'withdrawal' : 'deposit';

            my $mt5_group    = $setting->{group};
            my $mt5_lc       = _fetch_mt5_lc($setting);
            my $mt5_currency = $setting->{currency};

            return create_error_future('CurrencyConflict', {override_code => $error_code})
                if $currency_check && $currency_check ne $mt5_currency;

            # Check if id is a demo account
            # If yes, then no need to validate client
            if (_is_account_demo($mt5_group)) {
                return create_error_future('NoDemoWithdrawals', {override_code => $error_code})
                    if $action eq 'withdrawal';

                return create_error_future('TransferBetweenAccountsError', {override_code => $error_code})
                    if $action eq 'deposit' and $loginid;

                my $max_balance_before_topup = BOM::Config::payment_agent()->{minimum_topup_balance}->{DEFAULT};

                return create_error_future(
                    'DemoTopupBalance',
                    {
                        override_code => $error_code,
                        params        => [$mt5_currency, formatnumber('amount', $mt5_currency, $max_balance_before_topup)]}
                ) if ($setting->{balance} > $max_balance_before_topup);

                if (_throttle($mt5_loginid)) {
                    return create_error_future('DemoTopupThrottle', {override_code => $error_code});
                }

                return Future->done({top_up_virtual => 1});

            }

            return create_error_future('MissingID', {override_code => $error_code}) unless $loginid;

            return create_error_future('MissingAmount', {override_code => $error_code}) unless $amount;

            return create_error_future('WrongAmount', {override_code => $error_code}) if ($amount <= 0);

            my $client;
            try {
                $client = BOM::User::Client->new({
                    loginid      => $loginid,
                    db_operation => 'replica'
                });
            }
            catch {

                }
                or return create_error_future(
                'InvalidLoginid',
                {
                    override_code => $error_code,
                    params        => $loginid
                });

            # Validate the binary client
            my ($err, $params) = _validate_client($client, $mt5_lc);
            return create_error_future(
                $err,
                {
                    override_code => $error_code,
                    params        => $params
                }) if $err;

            my $client_currency = $client->account ? $client->account->currency_code() : undef;
            my $brand = Brands->new(name => request()->brand);

            $err = BOM::RPC::v3::Cashier::validate_amount($amount, $client_currency);
            return create_error_future($error_code, {message => $err}) if $err;

            # master groups are real\svg_mamm_master and
            # real\vanuatu_mamm_advanced_master
            return create_error_future('NoManagerAccountWithdraw', {override_code => $error_code})

                if ($action eq 'withdrawal' and ($mt5_group // '') =~ /^real\\[a-z]*_mamm(?:_[a-z]*)?_master$/);

            # check for fully authenticated only if it's not gaming account
            # as of now we only support gaming for binary brand, in future if we
            # support for champion please revisit this
            return create_error_future('AuthenticateAccount', {override_code => $error_code})
                if ($action eq 'withdrawal'
                and ($mt5_group // '') !~ /^real\\svg/
                and not $client->fully_authenticated);

            return create_error_future(
                'WithdrawalLocked',
                {
                    override_code => $error_code,
                    params        => $brand->emails('support')})
                if ($action eq 'deposit'
                and ($client->status->no_withdrawal_or_trading or $client->status->withdrawal_locked));

            # Actual USD or EUR amount that will be deposited into the MT5 account.
            # We have a currency conversion fees when transferring between currencies.
            my $mt5_amount = undef;
            my ($min, $max) = (1, 20000);

            my $source_currency = $client_currency;

            my $mt5_currency_type    = LandingCompany::Registry::get_currency_type($mt5_currency);
            my $source_currency_type = LandingCompany::Registry::get_currency_type($source_currency);

            return create_error_future('TransferSuspended', {override_code => $error_code})
                if BOM::Config::Runtime->instance->app_config->system->suspend->transfer_between_accounts
                and (($source_currency_type // '') ne ($mt5_currency_type // ''));

            my $fees                    = 0;
            my $fees_percent            = 0;
            my $fees_in_client_currency = 0;    #when a withdrawal is done record the fee in the local amount
            my ($min_fee, $fee_calculated_by_percent);

            if ($client_currency eq $mt5_currency) {
                $mt5_amount = $amount;
            } else {

                # we don't allow transfer between these two currencies
                my $disabled_for_transfer_currencies = BOM::Config::Runtime->instance->app_config->system->suspend->transfer_currencies;

                return create_error_future(
                    'CurrencySuspended',
                    {
                        override_code => $error_code,
                        params        => [$source_currency, $mt5_currency]}
                ) if first { $_ eq $source_currency or $_ eq $mt5_currency } @$disabled_for_transfer_currencies;

                if ($action eq 'deposit') {

                    try {

                        $min = convert_currency(1,     'USD', $client_currency);
                        $max = convert_currency(20000, 'USD', $client_currency);

                        ($mt5_amount, $fees, $fees_percent, $min_fee, $fee_calculated_by_percent) =
                            BOM::Platform::Client::CashierValidation::calculate_to_amount_with_fees($amount, $client_currency, $mt5_currency);

                        $mt5_amount = financialrounding('amount', $mt5_currency, $mt5_amount);
                    }

                    catch {
                        # usually we get here when convert_currency() fails to find a rate within $rate_expiry, $mt5_amount is too low, or no transfer fee are defined (invalid currency pair).
                        $err        = $_;
                        $mt5_amount = undef;
                    };

                } elsif ($action eq 'withdrawal') {

                    try {

                        $source_currency = $mt5_currency;

                        $min = convert_currency(1,     'USD', $mt5_currency);
                        $max = convert_currency(20000, 'USD', $mt5_currency);

                        ($mt5_amount, $fees, $fees_percent, $min_fee, $fee_calculated_by_percent) =
                            BOM::Platform::Client::CashierValidation::calculate_to_amount_with_fees($amount, $mt5_currency, $client_currency);

                        $mt5_amount = financialrounding('amount', $client_currency, $mt5_amount);

                        # if last rate is expiered calculate_to_amount_with_fees would fail.
                        $fees_in_client_currency =
                            financialrounding('amount', $client_currency, convert_currency($fees, $mt5_currency, $client_currency));
                    }
                    catch {
                        # same as previous catch
                        $err = $_;
                    };
                }
            }

            if ($err) {
                return create_error_future('NoExchangeRates', {override_code => $error_code})
                    if ($err =~ /No rate available to convert/);

                return create_error_future(
                    'NoTransferFee',
                    {
                        override_code => $error_code,
                        params        => [$client_currency, $mt5_currency]}) if ($err =~ /No transfer fee/);

                # Lower than min_unit in the receiving currency. The lower-bounds are not uptodate, otherwise we should not accept the amount in sending currency.
                # To update them, transfer_between_accounts_fees is called again with force_refresh on.
                return create_error_future(
                    'AmountNotAllowed',
                    {
                        override_code => $error_code,
                        params => [BOM::Config::CurrencyConfig::transfer_between_accounts_limits(1)->{$source_currency}->{min}, $source_currency]}
                ) if ($err =~ /The amount .* is below the minimum allowed amount/);

                #default error:
                return create_error_future($error_code);
            }

            return create_error_future(
                'InvalidMinAmount',
                {
                    override_code => $error_code,
                    params        => [$source_currency, formatnumber('amount', $source_currency, $min)]}
            ) if $amount < financialrounding('amount', $source_currency, $min);

            return create_error_future(
                'InvalidMaxAmount',
                {
                    override_code => $error_code,
                    params        => [$source_currency, formatnumber('amount', $source_currency, $max)]}
            ) if $amount > financialrounding('amount', $source_currency, $max);

            return Future->done({
                mt5_amount              => $mt5_amount,
                fees                    => $fees,
                fees_currency           => $source_currency,
                fees_percent            => $fees_percent,
                fees_in_client_currency => $fees_in_client_currency,
                mt5_currency_code       => $mt5_currency,
                min_fee                 => $min_fee,
                calculated_fee          => $fee_calculated_by_percent,
                mt5_data                => $setting
            });
        });
}

sub _fetch_mt5_lc {
    my $settings = shift;

    my $lc_short;

    # This extracts the landing company name from the mt5 group name
    # E.g. real\labuan -> labuan , real\vanuatu_standard -> vanuatu
    if ($settings->{group} =~ m/[a-zA-Z]+\\([a-zA-Z]+)($|_.+)/) {
        $lc_short = $1;
    }

    # check if lc exists
    return create_error_future('InvalidMT5Group') unless $lc_short and LandingCompany::Registry::get($lc_short);

    return $lc_short;
}

sub _mt5_has_open_positions {
    my $login = shift;

    return BOM::MT5::User::Async::get_open_positions_count($login)->then(
        sub {
            my ($response) = @_;
            return create_error_future('CannotGetOpenPositions')
                if (ref $response eq 'HASH' and $response->{error});

            return Future->done($response->{total} ? 1 : 0);
        });
}

sub _notify_for_locked_mt5 {
    my ($client, $mt5_login) = @_;
    my $brand = Brands->new(name => request()->brand);
    my $msg = "${\$client->loginid} MT5 Account MT$mt5_login is locked, balance is below 0.";

    try {
        send_email({
            from                  => $brand->emails('system'),
            to                    => $brand->emails('support'),
            subject               => 'MT5 Withdrawal Locked',
            message               => [$msg],
            use_email_template    => 0,
            email_content_is_html => 0,
        });
    }
    catch {
        warn "Failed to notify cs team about MT5 locked account MT$mt5_login";
    };
    return 1;
}

=head2 _record_mt5_transfer

Writes an entry into the mt5_transfer table
Takes the following arguments as named parameters

=over 4

=item * DBIC  Database handle
=item * payment_id Primary key of the payment table entry
=item * mt5_amount   Amount sent to MT5 in the MT5 currency
=item * mt5_account_id the clients MT5 account id
=item * mt5_currency_code  Currency Code of the lcients MT5 account.

=back

Returns 1

=cut

sub _record_mt5_transfer {
    my ($dbic, $payment_id, $mt5_amount, $mt5_account_id, $mt5_currency_code) = @_;

    $dbic->run(
        fixup => sub {
            my $sth = $_->prepare(
                'INSERT INTO payment.mt5_transfer
            (payment_id, mt5_amount, mt5_account_id, mt5_currency_code)
            VALUES (?,?,?,?)'
            );
            $sth->execute($payment_id, $mt5_amount, $mt5_account_id, $mt5_currency_code);
        });
    return 1;
}

sub _store_transaction_redis {
    my $data = shift;
    BOM::Platform::Event::Emitter::emit('store_mt5_transaction', $data);
    return;
}

=head2 _validate_client

Validate the client account, which is involved in real-money deposit/withdrawal

=cut

sub _validate_client {
    my ($client_obj, $mt5_lc) = @_;

    my $loginid = $client_obj->loginid;

    # only for real money account
    return 'permission' if ($client_obj->is_virtual);

    my $lc = $client_obj->landing_company->short;

    # Landing companies listed below are an exception for this check as
    # they have mutual agreement and it is allowed to transfer funds
    # through gaming/financial MT5 accounts:
    # - transfers between maltainvest and malta
    # - svg, vanuatu, and labuan

    unless (($lc eq 'svg' and ($mt5_lc eq 'vanuatu' or $mt5_lc eq 'labuan'))
        or ($lc eq 'maltainvest' and $mt5_lc eq 'malta')
        or ($lc eq 'malta'       and $mt5_lc eq 'maltainvest')
        or $mt5_lc eq $lc)
    {
        # Otherwise, Financial accounts should not be able to deposit to, or withdraw from, gaming MT5
        return 'SwitchAccount';
    }

    # Deposits and withdrawals are blocked for non-authenticated MF clients
    return 'AuthenticateAccount'
        if ($lc eq 'maltainvest' and not $client_obj->fully_authenticated);

    return ('AccountDisabled', $loginid) if ($client_obj->status->disabled);

    return ('CashierLocked', $loginid)
        if ($client_obj->status->cashier_locked || $client_obj->documents_expired);

    my $client_currency = $client_obj->account ? $client_obj->account->currency_code() : undef;
    return ('SetExistingAccountCurrency', $loginid) unless $client_currency;

    my $daily_transfer_limit  = BOM::Config::Runtime->instance->app_config->payments->transfer_between_accounts->limits->MT5;
    my $client_today_transfer = $client_obj->get_today_transfer_summary('mt5_transfer');

    return ('MaximumTransfers', $daily_transfer_limit)
        unless $client_today_transfer->{count} < $daily_transfer_limit;

    return undef;
}

sub _is_account_demo {
    my ($group) = @_;
    return $group =~ /demo/;
}

sub do_mt5_deposit {
    my ($login, $amount, $comment, $txn_id) = @_;
    my $deposit_sub = \&BOM::MT5::User::Async::deposit;
    if (!_is_mt5_suspended('manager_api')) {
        $deposit_sub = \&BOM::MT5::User::Async::manager_api_deposit;
    }

    return $deposit_sub->({
        login   => $login,
        amount  => $amount,
        comment => $comment,
        txn_id  => $txn_id,
    });
}

sub do_mt5_withdrawal {
    my ($login, $amount, $comment) = @_;
    my $withdrawal_sub = \&BOM::MT5::User::Async::withdrawal;
    if (!_is_mt5_suspended('manager_api')) {
        $withdrawal_sub = \&BOM::MT5::User::Async::manager_api_withdrawal;
    }

    return $withdrawal_sub->({
        login   => $login,
        amount  => $amount,
        comment => $comment,
    });
}

1;<|MERGE_RESOLUTION|>--- conflicted
+++ resolved
@@ -199,20 +199,13 @@
     }
 }
 
-<<<<<<< HEAD
 async_rpc "mt5_new_account",
     category => 'mt5',
     sub {
     my $params        = shift;
-    my $mt5_suspended = _is_mt5_suspended();
-    return Future->done($mt5_suspended) if $mt5_suspended;
-=======
-async_rpc mt5_new_account => sub {
-    my $params = shift;
     return create_error_future('MT5APISuspendedError') if _is_mt5_suspended();
 
     my $error_code = 'MT5CreateUserError';
->>>>>>> e52c072b
 
     my ($client, $args) = @{$params}{qw/client args/};
 
