package BOM::RPC::v3::MT5::Account;

use strict;
use warnings;

no indirect;

use Guard;
use YAML::XS;
use List::Util qw(any first);
use Try::Tiny;
use File::ShareDir;
use Locale::Country::Extra;
use Brands;
use WebService::MyAffiliates;
use Future::Utils qw(fmap1);
use Format::Util::Numbers qw/ financialrounding roundcommon/;
use Postgres::FeedDB::CurrencyConverter qw/amount_from_to_currency/;

use BOM::RPC::Registry '-dsl';

use BOM::RPC::v3::Utility;
use BOM::RPC::v3::Cashier;
use BOM::RPC::v3::Accounts;
use BOM::Platform::Config;
use BOM::Platform::Context qw (localize request);
use BOM::Platform::Email qw(send_email);
use BOM::User;
use BOM::User::Client;
use BOM::MT5::User::Async;
use BOM::Database::ClientDB;
use BOM::Platform::Runtime;
use BOM::Platform::Email;
use BOM::Transaction;

requires_auth();

use constant MT5_ACCOUNT_THROTTLE_KEY_PREFIX => 'MT5ACCOUNT::THROTTLE::';

# Defines mt5 account rights combination when trading is enabled
use constant MT5_ACCOUNT_TRADING_ENABLED_RIGHTS_ENUM => qw(
    483 1503 2527 3555
);

# Defines the oldest data we'll allow for conversion rates, anything past this
# (including when markets are closed) will be rejected.
use constant CURRENCY_CONVERSION_MAX_AGE => 3600;

# TODO(leonerd):
#   These helpers exist mostly to coördinate the idea of error management in
#   Future-chained async RPC methods. This logic would probably be a lot neater
#   if Future failure was used to indicate RPC-level errors as well, as its
#   shortcircuiting behaviour would be useful here.

sub permission_error_future {
    return Future->done(BOM::RPC::v3::Utility::permission_error());
}

sub create_error_future {
    my ($details) = @_;
    return Future->done(BOM::RPC::v3::Utility::create_error($details));
}

# TODO(leonerd):
#   Try to neaten up the dual use of this + create_error_future(); having two
#   different functions for minor different calling styles seems silly.
sub _make_error {
    my ($error_code, $msg_client, $msg) = @_;

    my $generic_message = localize('There was an error processing the request.');
    return create_error_future({
        code              => $error_code,
        message_to_client => $msg_client
        ? $generic_message . ' ' . $msg_client
        : $generic_message,
        ($msg) ? (message => $msg) : (),
    });
}

=head2 mt5_login_list

    $mt5_logins = mt5_login_list({ client => $client })

Takes a client object and returns all possible MT5 login IDs
associated with that client. Otherwise, returns an error message indicating
that MT5 is suspended.

Takes the following (named) parameters:

=over 4

=item * C<params> hashref that contains a BOM::User::Client object under the key C<client>.

=back

Returns any of the following:

=over 4

=item * A hashref that contains the following keys:

=over 4

=item * C<code> stating C<MT5APISuspendedError>.

=item * C<message_to_client> that says C<MT5 API calls are suspended.>.

=back

=item * An arrayref that contains hashrefs. Each hashref contains:

=over 4

=item * C<login> - The MT5 loginID of the client.

=item * C<group> - (optional) The group the loginID belongs to.

=back

=cut

sub get_mt5_logins {
    my ($client, $user) = @_;

    $user ||= $client->user;

    my $f = fmap1 {
        shift =~ /^MT(\d+)$/;
        my $login = $1;

        return mt5_get_settings({
                client => $client,
                args   => {login => $login}}
            )->then(
            sub {
                my ($setting) = @_;

                my $acc = {login => $login};
                if (ref $setting eq 'HASH' && $setting->{group}) {
                    $acc->{group} = $setting->{group};
                }

                return Future->done($acc);
            });
    }
    foreach        => [$user->mt5_logins],
        concurrent => 4;
    # purely to keep perlcritic+perltidy happy :(
    return $f;
}

async_rpc mt5_login_list => sub {
    my $params = shift;

    my $client = $params->{client};

    my $mt5_suspended = _is_mt5_suspended();
    return Future->done($mt5_suspended) if $mt5_suspended;

    return get_mt5_logins($client)->then(
        sub {
            my (@logins) = @_;
            return Future->done(\@logins);
        });
};

# limit number of requests to once per minute
sub _throttle {
    my $loginid = shift;
    my $key     = MT5_ACCOUNT_THROTTLE_KEY_PREFIX . $loginid;

    return 1 if BOM::Platform::RedisReplicated::redis_read()->get($key);

    BOM::Platform::RedisReplicated::redis_write()->set($key, 1, 'EX', 60);

    return 0;
}

# removes the database entry that limit requests to 1/minute
# returns 1 if entry was present, 0 otherwise
sub reset_throttler {
    my $loginid = shift;
    my $key     = MT5_ACCOUNT_THROTTLE_KEY_PREFIX . $loginid;

    return BOM::Platform::RedisReplicated::redis_write->del($key);
}

async_rpc mt5_new_account => sub {
    my $params        = shift;
    my $mt5_suspended = _is_mt5_suspended();
    return Future->done($mt5_suspended) if $mt5_suspended;

    my ($client, $args) = @{$params}{qw/client args/};
<<<<<<< HEAD
    my $account_type = delete $args->{account_type};
=======
    my $account_type     = delete $args->{account_type};
    my $mt5_account_type = delete $args->{mt5_account_type} // '';
    my $brand            = Brands->new(name => request()->brand);
    my $user             = $client->user;
>>>>>>> 80fdd17b

    my $invalid_account_type_error = create_error_future({
            code              => 'InvalidAccountType',
            message_to_client => localize('Invalid account type.')});
    return $invalid_account_type_error if (not $account_type or $account_type !~ /^demo|gaming|financial$/);

    my $residence = $client->residence;
    return create_error_future({
            code              => 'NoResidence',
            message_to_client => localize('Please set your country of residence.')}) unless $residence;

    my $brand = Brands->new(name => request()->brand);
    my $countries_list = $brand->countries_instance->countries_list;
    return permission_error_future()
        unless $countries_list->{$residence};

    return create_error_future({
            code              => 'MT5SamePassword',
            message_to_client => localize('Investor password cannot be same as main password.')}
    ) if (($args->{mainPassword} // '') eq ($args->{investPassword} // ''));

    my $invalid_sub_type_error = BOM::RPC::v3::Utility::create_error({
            code              => 'InvalidSubAccountType',
            message_to_client => localize('Invalid sub account type.')});

    my $mt5_account_type = delete $args->{mt5_account_type} // '';
    return Future->done($invalid_sub_type_error) if ($mt5_account_type and $mt5_account_type !~ /^standard|advanced$/);

    my $manager_id = delete $args->{manager_id} // '';
    # demo account is not allowed for mamm account
    return $invalid_account_type_error if $manager_id and $account_type eq 'demo';

    my $get_company_name = sub {
        my $type = shift;

        $type = 'mt_' . $type . '_company';
        # get MT company from countries.yml
        return $countries_list->{$residence}->{$type} if (defined $countries_list->{$residence}->{$type});

        return 'none';
    };

    my ($mt_company, $group);
    my $user = BOM::User->new({email => $client->email});
    if ($account_type eq 'demo') {
        # demo will have demo for financial and demo for gaming
        if ($mt5_account_type) {
            return permission_error_future() if (($mt_company = $get_company_name->('financial')) eq 'none');

            $group = 'demo\\' . $mt_company . '_' . $mt5_account_type;
        } else {
            return permission_error_future() if (($mt_company = $get_company_name->('gaming')) eq 'none');
            $group = 'demo\\' . $mt_company;
        }
    } elsif ($account_type eq 'gaming' or $account_type eq 'financial') {
        # 4 Jan 2018: only CR, MLT, and Champion can open MT real a/c
        my $eligible_lcs = qr/^costarica|champion|malta$/;
        if ($client->landing_company->short !~ $eligible_lcs && $user) {
            # Binary.com front-end will pass whichever client is currently selected
            #   in the top-right corner, so check if this user has a qualifying
            #   account and switch if they do.
            $client = (first { $_->landing_company->short =~ $eligible_lcs } $user->clients) // $client;
        }

        return permission_error_future() unless ($client->landing_company->short =~ $eligible_lcs);

        return permission_error_future() if (($mt_company = $get_company_name->($account_type)) eq 'none');

        if ($account_type eq 'financial') {
            return Future->done($invalid_sub_type_error) unless $mt5_account_type;

            return create_error_future({
                    code              => 'FinancialAssessmentMandatory',
                    message_to_client => localize('Please complete financial assessment.')}) unless $client->financial_assessment();
        }

        # populate mt5 agent account from manager id if applicable
        # else get one associated with affiliate token
        $args->{agent} = $manager_id // _get_mt5_account_from_affiliate_token($client->myaffiliates_token);

        $group = 'real\\' . $mt_company;
        $group .= '_mamm' if $manager_id;

        $group .= "_$mt5_account_type" if $account_type eq 'financial';
        $group .= "_$residence" if $brand->country_has_own_mt5_group($residence);

        $group .= "_$manager_id" if $manager_id;
    }

    return create_error_future({
            code              => 'MT5CreateUserError',
            message_to_client => localize('Request too frequent. Please try again later.')}) if _throttle($client->loginid);

    return get_mt5_logins($client, $user)->then(
        sub {
            my (@logins) = @_;

            foreach (@logins) {
                if (($_->{group} // '') eq $group) {
                    my $login = $_->{login};

                    return create_error_future({
                            code              => 'MT5CreateUserError',
                            message_to_client => localize('You already have a [_1] account [_2].', $account_type, $login)});
                }
            }

            $args->{group} = $group;

            if ($args->{country}) {
                my $country_name = Locale::Country::Extra->new()->country_from_code($args->{country});
                $args->{country} = $country_name if ($country_name);
            }

            # TODO(leonerd): This has to nest because of the `Future->done` in the
            #   foreach loop above. A better use of errors-as-failures might avoid
            #   this.
            return BOM::MT5::User::Async::create_user($args)->then(
                sub {
                    my ($status) = @_;

                    if ($status->{error}) {
                        return create_error_future({
                                code              => 'MT5CreateUserError',
                                message_to_client => $status->{error}});
                    }
                    my $mt5_login = $status->{login};

                    # eg: MT5 login: 1000, we store MT1000
                    $user->add_loginid({loginid => 'MT' . $mt5_login});
                    $user->save;

                    # Compliance team must be notified if a client under Binary (Europe) Limited
                    #   opens an MT5 account while having limitations on their account.
                    if ($client->landing_company->short eq 'malta' && $account_type ne 'demo') {
                        my $self_exclusion = BOM::RPC::v3::Accounts::get_self_exclusion({client => $client});
                        if (keys %$self_exclusion) {
                            warn 'Compliance email regarding Binary (Europe) Limited user with MT5 account(s) failed to send.'
                                unless BOM::RPC::v3::Accounts::send_self_exclusion_notification($client, 'malta_with_mt5', $self_exclusion);
                        }
                    }

                    my $balance = 0;
                    # TODO(leonerd): This other somewhat-ugly structure implements
                    #   conditional execution of a Future-returning block. It's a bit
                    #   messy. See also
                    #     https://rt.cpan.org/Ticket/Display.html?id=124040
                    return (
                        do {
                            if ($account_type eq 'demo') {
                                # funds in Virtual money
                                $balance = 10000;
                                BOM::MT5::User::Async::deposit({
                                        login   => $mt5_login,
                                        amount  => $balance,
                                        comment => 'Binary MT5 Virtual Money deposit.'
                                    }
                                    )->on_done(
                                    sub {
                                        # TODO(leonerd): It'd be nice to turn these into failed
                                        #   Futures from BOM::MT5::User::Async also.
                                        my ($status) = @_;

                                        # deposit failed
                                        if ($status->{error}) {
                                            warn "MT5: deposit failed for virtual account with error " . $status->{error};
                                            $balance = 0;
                                        }
                                    });
                            } elsif ($account_type eq 'financial' && $client->landing_company->short eq 'costarica') {
                                _send_notification_email($client, $mt5_login, $brand, $params->{language}) unless $client->client_fully_authenticated;
                                Future->done;
                            } else {
                                Future->done;
                            }
                            }
                        )->then(
                        sub {
                            return Future->done({
                                    login        => $mt5_login,
                                    balance      => $balance,
                                    currency     => ($mt_company =~ /vanuatu|costarica|demo/ ? 'USD' : 'EUR'),
                                    account_type => $account_type,
                                    ($mt5_account_type) ? (mt5_account_type => $mt5_account_type) : ()});
                        });
                });
        });
};

sub _check_logins {
    my ($client, $logins) = @_;
    my $user = $client->user;

    foreach my $login (@{$logins}) {
        return unless (any { $login eq $_->loginid } ($user->loginid));
    }
    return 1;
}

sub _send_notification_email {
    my ($client, $mt5_login, $brand, $language) = @_;
    $language = 'en' unless defined $language;
    #language in params is in upper form.
    $language = lc $language;
    my $client_email_template = localize(
        "\
Dear [_1],

Thank you for registering your MetaTrader 5 account.

We are legally required to verify each client's identity and address. Therefore, we kindly request that you authenticate your account by submitting the following documents:

Valid driving licence, identity card, or passport
Utility bill or bank statement issued within the past six months

Please <a href='//www.binary.com/[_2]/user/authenticate.html'>upload scanned copies</a> of the above documents, or email them to support\@binary.com within five days of receipt of this email to keep your account active.

We look forward to hearing from you soon.

Regard,

Binary.com
", $client->full_name, $language
    );

    try {
        send_email({
            from                  => $brand->emails('support'),
            to                    => $client->email,
            subject               => localize('Authenticate your account to continue trading on MT5'),
            message               => [$client_email_template],
            use_email_template    => 1,
            email_content_is_html => 1
        });
    }
    catch {
        warn "Failed to notify customer about verification process";
    };

    try {
        send_email({
                from    => $brand->emails('system'),
                to      => $brand->emails('support'),
                subject => 'Asked for authentication documents',
                message => [
                    "${\$client->loginid} created MT5 Financial Account MT$mt5_login.\nIf client has not submitted document within five days please disable account and inform compliance"
                ],
                use_email_template    => 0,
                email_content_is_html => 0,
            });
    }
    catch {
        warn "Failed to notify cs team about new CR Financial account MT$mt5_login";
    };
    return 1;
}

=head2 mt5_get_settings

    $user_mt5_settings = mt5_get_settings({
        client  => $client,
        args    => $args
    })

Takes a client object and a hash reference as inputs and returns the details of
the MT5 user, based on the MT5 login id passed.

Takes the following (named) parameters as inputs:

=over 4

=item * C<params> hashref that contains:

=over 4

=item * A BOM::User::Client object under the key C<client>.

=item * A hash reference under the key C<args> that contains the MT5 login id
under C<login> key.

=back

=back

Returns any of the following:

=over 4

=item * A hashref error message that contains the following keys, based on the given error:

=over 4

=item * MT5 suspended

=over 4

=item * C<code> stating C<MT5APISuspendedError>.

=back

=item * Permission denied

=over 4

=item * C<code> stating C<PermissionDenied>.

=back

=item * Retrieval Error

=over 4

=item * C<code> stating C<MT5GetUserError>.

=back

=back

=item * A hashref that contains the details of the user's MT5 account.

=back

=cut

async_rpc mt5_get_settings => sub {
    my $params = shift;

    my $mt5_suspended = _is_mt5_suspended();
    return Future->done($mt5_suspended) if $mt5_suspended;

    my $client = $params->{client};
    my $args   = $params->{args};
    my $login  = $args->{login};

    # MT5 login not belongs to user
    return permission_error_future() unless _check_logins($client, ['MT' . $login]);

    return BOM::MT5::User::Async::get_user($login)->then(
        sub {
            my ($settings) = @_;

            return create_error_future({
                    code              => 'MT5GetUserError',
                    message_to_client => $settings->{error}}) if (ref $settings eq 'HASH' and $settings->{error});

            if (my $country = $settings->{country}) {
                my $country_code = Locale::Country::Extra->new()->code_from_country($country);
                if ($country_code) {
                    $settings->{country} = $country_code;
                } else {
                    warn "Invalid country name $country for mt5 settings, can't extract code from Locale::Country::Extra";
                }
            }

            $settings->{currency} = $settings->{group} =~ /vanuatu|costarica|demo/ ? 'USD' : 'EUR';

            # we don't want to send this field back
            delete $settings->{rights};
            delete $settings->{agent};

            return Future->done($settings);
        });
};

=head2 mt5_set_settings

$user_mt5_settings = mt5_set_settings({
        client  => $client,
        args    => $args
    })

Takes a client object and a hash reference as inputs and returns the updated
details of the MT5 user, based on the MT5 login id passed, upon success.

Takes the following (named) parameters as inputs:

=over 4

=item * C<params> hashref that contains:

=over 4

=item * A BOM::User::Client object under the key C<client>.

=item * A hash reference under the key C<args> that contains some of the following keys:

=over 4

=item * C<login> that contains the MT5 login id.

=item * C<country> that contains the country code.

=back

=back

=back

Returns any of the following:

=over 4

=item * A hashref error message that contains the following keys, based on the given error:

=over 4

=item * MT5 suspended

=over 4

=item * C<code> stating C<MT5APISuspendedError>.

=back

=item * Permission denied

=over 4

=item * C<code> stating C<PermissionDenied>.

=back

=item * Update Error

=over 4

=item * C<code> stating C<MT5UpdateUserError>.

=back

=back

=item * A hashref that contains the updated details of the user's MT5 account.

=back

=cut

async_rpc mt5_set_settings => sub {
    my $params = shift;

    my $mt5_suspended = _is_mt5_suspended();
    return Future->done($mt5_suspended) if $mt5_suspended;

    my $client = $params->{client};
    my $args   = $params->{args};
    my $login  = $args->{login};

    # MT5 login not belongs to user
    return permission_error_future() unless _check_logins($client, ['MT' . $login]);

    my $country_code = $args->{country};
    my $country_name = Locale::Country::Extra->new()->country_from_code($country_code);
    $args->{country} = $country_name if ($country_name);

    return BOM::MT5::User::Async::update_user($args)->then(
        sub {
            my ($settings) = @_;

            return BOM::RPC::v3::Utility::create_error({
                    code              => 'MT5UpdateUserError',
                    message_to_client => $settings->{error}}) if (ref $settings eq 'HASH' and $settings->{error});

            $settings->{country} = $country_code;
            return Future->done($settings);
        });
};

=head2 mt5_password_check

    $mt5_pass_check = mt5_password_check({
        client  => $client,
        args    => $args
    })

Takes a client object and a hash reference as inputs and returns 1 upon
successful validation of the user's password.

Takes the following (named) parameters as inputs:

=over 4

=item * C<params> hashref that contains:

=over 4

=item * A BOM::User::Client object under the key C<client>.

=item * A hash reference under the key C<args> that contains the MT5 login id
under C<login> key.

=back

=back

Returns any of the following:

=over 4

=item * A hashref error message that contains the following keys, based on the given error:

=over 4

=item * MT5 suspended

=over 4

=item * C<code> stating C<MT5APISuspendedError>.

=back

=item * Permission denied

=over 4

=item * C<code> stating C<PermissionDenied>.

=back

=item * Retrieval Error

=over 4

=item * C<code> stating C<MT5PasswordCheckError>.

=back

=back

=item * Returns 1, indicating successful validation.

=back

=cut

async_rpc mt5_password_check => sub {
    my $params = shift;

    my $mt5_suspended = _is_mt5_suspended();
    return Future->done($mt5_suspended) if $mt5_suspended;

    my $client = $params->{client};
    my $args   = $params->{args};
    my $login  = $args->{login};

    # MT5 login not belongs to user
    return permission_error_future() unless _check_logins($client, ['MT' . $login]);

    return BOM::MT5::User::Async::password_check({
            login    => $args->{login},
            password => $args->{password},
            type     => $args->{password_type} // 'main'
        }
        )->then(
        sub {
            my ($status) = @_;

            if ($status->{error}) {
                return create_error_future({
                        code              => 'MT5PasswordCheckError',
                        message_to_client => $status->{error}});
            }
            return Future->done(1);
        });
};

=head2 mt5_password_change

    $mt5_pass_change = mt5_password_change({
        client  => $client,
        args    => $args
    })

Takes a client object and a hash reference as inputs and returns 1 upon
successful change of the user's MT5 account password.

Takes the following (named) parameters as inputs:

=over 4

=item * C<params> hashref that contains:

=over 4

=item * A BOM::User::Client object under the key C<client>.

=item * A hash reference under the key C<args> that contains:

=over 4

=item * C<login> that contains the MT5 login id.

=item * C<old_password> that contains the user's current password.

=item * C<new_password> that contains the user's new password. 

=back

=back

=back

Returns any of the following:

=over 4

=item * A hashref error message that contains the following keys, based on the given error:

=over 4

=item * MT5 suspended

=over 4

=item * C<code> stating C<MT5APISuspendedError>.

=back

=item * Permission denied

=over 4

=item * C<code> stating C<PermissionDenied>.

=back

=item * Retrieval Error

=over 4

=item * C<code> stating C<MT5PasswordChangeError>.

=back

=back

=item * Returns 1, indicating successful change.

=back

=cut

async_rpc mt5_password_change => sub {
    my $params = shift;

    my $mt5_suspended = _is_mt5_suspended();
    return Future->done($mt5_suspended) if $mt5_suspended;

    my $client = $params->{client};
    my $args   = $params->{args};
    my $login  = $args->{login};

    # MT5 login not belongs to user
    return permission_error_future() unless _check_logins($client, ['MT' . $login]);

    return BOM::MT5::User::Async::password_check({
            login    => $login,
            password => $args->{old_password},
            type     => $args->{password_type} // 'main',
        }
        )->then(
        sub {
            my ($status) = @_;

            if ($status->{error}) {
                return create_error_future({
                        code              => 'MT5PasswordChangeError',
                        message_to_client => $status->{error}});
            }

            return BOM::MT5::User::Async::password_change({
                    login        => $login,
                    new_password => $args->{new_password},
                    type         => $args->{password_type} // 'main',
                })->then_done(1);
        });
};

=head2 mt5_password_reset

    $mt5_pass_reset = mt5_password_reset({
        client  => $client,
        args    => $args
    })

Takes a client object and a hash reference as inputs and returns 1 upon
successful reset the user's MT5 account password.

Takes the following (named) parameters as inputs:

=over 3

=item * C<params> hashref that contains:

=over 3

=item * A BOM::User::Client object under the key C<client>.

=item * A hash reference under the key C<args> that contains:

=over 3

=item * C<login> that contains the MT5 login id.

=item * C<new_password> that contains the user's new password. 

=back

=back

=back

Returns any of the following:

=over 3

=item * A hashref error message that contains the following keys, based on the given error:

=over 3

=item * MT5 suspended

=over 4

=item * C<code> stating C<MT5APISuspendedError>.

=back

=item * Permission denied

=over 3

=item * C<code> stating C<PermissionDenied>.

=back

=item * Retrieval Error

=over 3

=item * C<code> stating C<MT5PasswordChangeError>.

=back

=back

=item * Returns 1, indicating successful reset.

=back

=cut

async_rpc mt5_password_reset => sub {
    my $params = shift;

    my $mt5_suspended = _is_mt5_suspended();
    return Future->done($mt5_suspended) if $mt5_suspended;

    my $client = $params->{client};
    my $args   = $params->{args};
    my $login  = $args->{login};

    my $email = BOM::Platform::Token->new({token => $args->{verification_code}})->email;

    if (my $err = BOM::RPC::v3::Utility::is_verification_token_valid($args->{verification_code}, $email, 'mt5_password_reset')->{error}) {
        return create_error_future({
                code              => $err->{code},
                message_to_client => $err->{message_to_client}});
    }

    # MT5 login not belongs to user
    return permission_error_future()
        unless _check_logins($client, ['MT' . $login]);

    return BOM::MT5::User::Async::password_change({
            login        => $login,
            new_password => $args->{new_password},
            type         => $args->{password_type} // 'main',
        }
        )->then(
        sub {
            my ($status) = @_;

            if ($status->{error}) {
                return create_error_future({
                        code              => 'MT5PasswordChangeError',
                        message_to_client => $status->{error}});
            }

            send_email({
                    from    => Brands->new(name => request()->brand)->emails('support'),
                    to      => $email,
                    subject => localize('Your MT5 password has been reset.'),
                    message => [
                        localize(
                            'The password for your MT5 account [_1] has been reset. If this request was not performed by you, please immediately contact Customer Support.',
                            $email
                        )
                    ],
                    use_email_template    => 1,
                    email_content_is_html => 1,
                    template_loginid      => $login,
                });

            return Future->done(1);
        });
};

sub _send_email {
    my %args = @_;
    my ($loginid, $mt5_id, $amount, $action, $error) = @args{qw(loginid mt5_id amount action error)};
    my $brand = Brands->new(name => request()->brand);
    my $message =
        $action eq 'deposit'
        ? "Error happened when doing MT5 deposit after withdrawal from client account:"
        : "Error happened when doing deposit to client account after withdrawal from MT5 account:";
    return BOM::Platform::Email::send_email({
        from                  => $brand->emails('system'),
        to                    => $brand->emails('payments'),
        subject               => "MT5 $action error",
        message               => [$message, "Client login id: $loginid", "MT5 login: $mt5_id", "Amount: $amount", "error: $error"],
        use_email_template    => 1,
        email_content_is_html => 1,
        template_loginid      => $loginid,
    });
}

async_rpc mt5_deposit => sub {
    my $params = shift;

    my ($client, $args, $source) = @{$params}{qw/client args source/};
    my ($fm_loginid, $to_mt5, $amount) =
        @{$args}{qw/from_binary to_mt5 amount/};

    my $error_code = 'MT5DepositError';

    return _mt5_validate_and_get_amount($client, $fm_loginid, $to_mt5, $amount, $error_code)->then(
        sub {
            my ($response) = @_;
            return Future->done($response) if (ref $response eq 'HASH' and $response->{error});

            my $mt5_amount = $response;

            # withdraw from Binary a/c
            my $fm_client_db = BOM::Database::ClientDB->new({
                client_loginid => $fm_loginid,
            });

            return _make_error($error_code, localize('Please try again after one minute.'), "Account stuck in previous transaction $fm_loginid")
                if (not $fm_client_db->freeze);

            scope_guard {
                $fm_client_db->unfreeze;
            };

            my $fm_client = BOM::User::Client->new({loginid => $fm_loginid});

            # From the point of view of our system, we're withdrawing
            # money to deposit into MT5
            my $withdraw_error;
            try {
                $fm_client->validate_payment(
                    currency => $fm_client->default_account->currency_code,
                    amount   => -$amount,
                );
            }
            catch {
                $withdraw_error = $_;
            };

            if ($withdraw_error) {
                return _make_error(
                    $error_code,
                    BOM::RPC::v3::Cashier::__client_withdrawal_notes({
                            client => $fm_client,
                            amount => $amount,
                            error  => $withdraw_error
                        }));
            }

            my $comment   = "Transfer from $fm_loginid to MT5 account $to_mt5.";
            my $account   = $fm_client->set_default_account($fm_client->currency);
            my ($payment) = $account->add_payment({
                amount               => -$amount,
                payment_gateway_code => 'account_transfer',
                payment_type_code    => 'internal_transfer',
                status               => 'OK',
                staff_loginid        => $fm_loginid,
                remark               => $comment,
            });
            my ($txn) = $payment->add_transaction({
                account_id    => $account->id,
                amount        => -$amount,
                staff_loginid => $fm_loginid,
                referrer_type => 'payment',
                action_type   => 'withdrawal',
                quantity      => 1,
                source        => $source,
            });
            $account->save(cascade => 1);
            $payment->save(cascade => 1);

            # deposit to MT5 a/c
            return BOM::MT5::User::Async::deposit({
                    login   => $to_mt5,
                    amount  => $mt5_amount,
                    comment => $comment
                }
                )->then(
                sub {
                    my ($status) = @_;

                    if ($status->{error}) {
                        _send_email(
                            loginid => $fm_loginid,
                            mt5_id  => $to_mt5,
                            amount  => $amount,
                            action  => 'deposit',
                            error   => $status->{error},
                        );
                        return _make_error($error_code, $status->{error});
                    }

                    return Future->done({
                        status                => 1,
                        binary_transaction_id => $txn->id
                    });
                });
        });
};

async_rpc mt5_withdrawal => sub {
    my $params = shift;

    my ($client, $args, $source) = @{$params}{qw/client args source/};
    my ($fm_mt5, $to_loginid, $amount) =
        @{$args}{qw/from_mt5 to_binary amount/};

    my $error_code = 'MT5WithdrawalError';
    return _mt5_validate_and_get_amount($client, $to_loginid, $fm_mt5, $amount, $error_code)->then(
        sub {
            my ($response) = @_;
            return Future->done($response) if (ref $response eq 'HASH' and $response->{error});

            my $mt5_amount = $response;

            my $to_client_db = BOM::Database::ClientDB->new({
                client_loginid => $to_loginid,
            });

            return _make_error($error_code, localize('Please try again after one minute.'), "Account stuck in previous transaction $to_loginid")
                if (not $to_client_db->freeze);

            scope_guard {
                $to_client_db->unfreeze;
            };

            my $comment = "Transfer from MT5 account $fm_mt5 to $to_loginid.";
            # withdraw from MT5 a/c
            return BOM::MT5::User::Async::withdrawal({
                    login   => $fm_mt5,
                    amount  => $amount,
                    comment => $comment
                }
                )->then(
                sub {
                    my ($status) = @_;

                    if ($status->{error}) {
                        return _make_error($error_code, $status->{error});
                    }

                    my $to_client = BOM::User::Client->new({loginid => $to_loginid});

                    # TODO(leonerd): This Try::Tiny try block returns a Future in either case.
                    #   We might want to consider using Future->try somehow instead.
                    return try {
                        # deposit to Binary a/c
                        my $account = $to_client->default_account;
                        my ($payment) = $account->add_payment({
                            amount               => $mt5_amount,
                            payment_gateway_code => 'account_transfer',
                            payment_type_code    => 'internal_transfer',
                            status               => 'OK',
                            staff_loginid        => $to_loginid,
                            remark               => $comment,
                        });
                        my ($txn) = $payment->add_transaction({
                            account_id    => $account->id,
                            amount        => $mt5_amount,
                            staff_loginid => $to_loginid,
                            referrer_type => 'payment',
                            action_type   => 'deposit',
                            quantity      => 1,
                            source        => $source,
                        });
                        $account->save(cascade => 1);
                        $payment->save(cascade => 1);

                        return Future->done({
                            status                => 1,
                            binary_transaction_id => $txn->id
                        });
                    }
                    catch {
                        my $error = BOM::Transaction->format_error(err => $_);
                        _send_email(
                            loginid => $to_loginid,
                            mt5_id  => $fm_mt5,
                            amount  => $amount,
                            action  => 'withdraw',
                            error   => $error->get_mesg,
                        );
                        return _make_error($error_code, $error->{-message_to_client});
                    };
                });
        });
};

async_rpc mt5_mamm => sub {
    my $params = shift;

    my $mt5_suspended = _is_mt5_suspended();
    return Future->done($mt5_suspended) if $mt5_suspended;

    my ($client, $args)   = @{$params}{qw/client args/};
    my ($login,  $action) = @{$args}{qw/login action/};

    # MT5 login not belongs to client
    return permission_error_future()
        unless _check_logins($client, ['MT' . $login]);

    return BOM::MT5::User::Async::get_user($login)->then(
        sub {
            my ($settings) = @_;

            return Future->fail('MT5Error', $settings->{error}) if (ref $settings eq 'HASH' and $settings->{error});

            # to revoke manager we just disable trading for mt5 account
            # we cannot change group else accounting team will have problem during
            # reconciliation.
            # we cannot remove agent fields as thats used for auditing else
            # it would have been a simple check
            #
            # MT5 way to disable trading is not very intuitive, its based on
            # https://support.metaquotes.net/en/docs/mt5/api/reference_user/imtuser/imtuser_enum#enusersrights
            # and rights column from user setting return numbers based on combination
            # of these enumerations,
            #
            # 483  - All options except OTP and change password (default)
            # 1507 - All options except OTP
            # 2531 - All options except change password
            # 3555 - All options enabled
            #
            # 4 is score for disabled trading
            my $current_rights = $settings->{rights} // 0;
            my $has_manager = ($settings->{group} =~ /mamm/ and any { $_ == $current_rights } MT5_ACCOUNT_TRADING_ENABLED_RIGHTS_ENUM) ? 1 : 0;

            return Future->done({
                    status     => 0,
                    manager_id => ''
                }) unless $has_manager;

            # if agent is not set then mt5 returns 0 hence || not //
            return Future->done({
                    status     => 1,
                    manager_id => $settings->{agent} || ''
                }) if (not $action or $action ne 'revoke');

            return _mt5_has_open_positions($login)->then(
                sub {
                    my ($open_positions) = @_;
                    return Future->fail('MT5Error', $open_positions->{error})
                        if (ref $open_positions eq 'HASH' and $open_positions->{error});

                    return Future->fail('PermissionDenied',
                        localize('Please close out all open positions before revoking manager associated with your account.'))
                        if $open_positions;

                    $settings->{rights} += 4;
                    return BOM::MT5::User::Async::update_mamm_user($settings)->then(
                        sub {
                            my ($user_updated) = @_;
                            return Future->fail('MT5Error', $user_updated->{error})
                                if (ref $user_updated eq 'HASH' and $user_updated->{error});

                            return Future->done({
                                status     => 1,
                                manager_id => ''
                            });
                        });
                });
        }
        )->else(
        sub {
            my ($code, $error) = @_;
            return _make_error($code, $error);
        });
};

sub _is_mt5_suspended {
    my $app_config = BOM::Platform::Runtime->instance->app_config;

    if ($app_config->system->suspend->mt5) {
        return BOM::RPC::v3::Utility::create_error({
                code              => 'MT5APISuspendedError',
                message_to_client => localize('MT5 API calls are suspended.')});
    }
    return undef;
}

sub _get_mt5_account_from_affiliate_token {
    my $token = shift;

    if ($token) {
        my $aff = WebService::MyAffiliates->new(
            user    => BOM::Platform::Config::third_party->{myaffiliates}->{user},
            pass    => BOM::Platform::Config::third_party->{myaffiliates}->{pass},
            host    => BOM::Platform::Config::third_party->{myaffiliates}->{host},
            timeout => 10
        ) or return;

        my $user_id = $aff->get_affiliate_id_from_token($token) or return;
        my $user = $aff->get_user($user_id) or return;

        my $affiliate_variables = $user->{USER_VARIABLES}->{VARIABLE} or return;
        $affiliate_variables = [$affiliate_variables]
            unless ref($affiliate_variables) eq 'ARRAY';

        my ($mt5_account) =
            grep { $_->{NAME} eq 'mt5_account' } @$affiliate_variables;
        return $mt5_account->{VALUE} if $mt5_account;
    }

    return;
}

sub _mt5_validate_and_get_amount {
    my ($authorized_client, $loginid, $mt5_loginid, $amount, $error_code) = @_;

    my $mt5_suspended = _is_mt5_suspended();
    return Future->done($mt5_suspended) if $mt5_suspended;

    my $app_config = BOM::Platform::Runtime->instance->app_config;
    return _make_error($error_code, localize('Payments are suspended.'))
        if ($app_config->system->suspend->payments or $app_config->system->suspend->system);

    return _make_error($error_code, localize("Amount must be greater than zero.")) if ($amount <= 0);

    # MT5 login or binary loginid not belongs to user
    return permission_error_future() unless _check_logins($authorized_client, ['MT' . $mt5_loginid, $loginid]);

    my $client_obj;
    try {
        $client_obj = BOM::User::Client->new({
            loginid      => $loginid,
            db_operation => 'replica'
        });
    } or return _make_error($error_code, localize('Invalid loginid - [_1].', $loginid));

    # only for real money account
    return permission_error_future() if ($client_obj->is_virtual);

    return _make_error($error_code, localize('Your account [_1] is disabled.', $loginid))
        if ($client_obj->get_status('disabled'));

    return _make_error($error_code, localize('Your account [_1] cashier section is locked.', $loginid))
        if ($client_obj->get_status('cashier_locked') || $client_obj->documents_expired);

    my $client_currency = $client_obj->default_account ? $client_obj->default_account->currency_code : undef;
    return _make_error($error_code, localize('Please set currency for existsing account [_1].', $loginid))
        unless $client_currency;

    return _make_error(
        $error_code,
        localize(
            'Invalid amount. Amount provided can not have more than [_1] decimal places.',
            Format::Util::Numbers::get_precision_config()->{amount}->{$client_currency})
    ) if ($amount != financialrounding('amount', $client_currency, $amount));

    return mt5_get_settings({
            client => $authorized_client,
            args   => {login => $mt5_loginid}}
        )->then(
        sub {
            my ($setting) = @_;

            return _make_error($error_code, localize('Unable to get account details for your MT5 account [_1].', $mt5_loginid))
                if (ref $setting eq 'HASH' && $setting->{error});

            # check if mt5 account is real
            return permission_error_future() unless ($setting->{group} // '') =~ /^real\\/;

            my $action = ($error_code =~ /Withdrawal/) ? 'withdrawal' : 'deposit';

            return _make_error($error_code,
                localize('Permission error. MAMM manager accounts are not allowed to withdraw as payments are processed manually.'))
                if ($action eq 'withdrawal' and ($setting->{group} // '') =~ /^real\\mamm_/);

            # check for fully authenticated only if it's not gaming account
            # as of now we only support gaming for binary brand, in future if we
            # support for champion please revisit this
            return _make_error($error_code, localize('Please authenticate your account.'))
                if ($action eq 'withdrawal'
                and ($setting->{group} // '') !~ /^real\\costarica$/
                and not $authorized_client->client_fully_authenticated);

            my $mt5_currency = $setting->{currency};
            return _make_error($error_code, localize('Invalid MT5 currency - had [_1] and should be USD or EUR.', $mt5_currency))
                unless $mt5_currency =~ /^USD|EUR$/;

            my $mt5_amount = undef;
            if ($client_currency eq $mt5_currency) {
                $mt5_amount = $amount;
                # Actual USD or EUR amount that will be deposited into the MT5 account. We have
                # a fixed 1% fee on all conversions, but this is only ever applied when converting
                # between currencies - we do not apply for USD -> USD transfers for example.
            } elsif ($action eq 'deposit') {
                $mt5_amount = try {
                    financialrounding('amount', $client_currency,
                        amount_from_to_currency($amount, $client_currency, $mt5_currency, CURRENCY_CONVERSION_MAX_AGE) * 0.99)
                }
                catch {
                    warn "Conversion failed for mt5_$action: $_";
                    return undef;
                };
            } elsif ($action eq 'withdrawal') {
                $mt5_amount = try {
                    financialrounding('amount', $client_currency,
                        amount_from_to_currency($amount, $mt5_currency, $client_currency, CURRENCY_CONVERSION_MAX_AGE) * 0.99);
                }
                catch {
                    warn "Conversion failed for mt5_$action: $_";
                    return undef;
                };
            }

            return _make_error($error_code, localize("Conversion rate not available for this currency."))
                unless defined $mt5_amount;

            return _make_error($error_code, localize("Amount must be greater than 1 [_1].", $mt5_currency))
                if $mt5_amount < 1;
            return _make_error($error_code, localize("Amount must be less than 20000 [_1].", $mt5_currency))
                if $mt5_amount > 20000;

            return Future->done($mt5_amount);
        });
}

sub _mt5_has_open_positions {
    my $login = shift;

    return BOM::MT5::User::Async::get_open_positions_count($login)->then(
        sub {
            my ($response) = @_;

            return Future->done({error => localize('We cannot get open positions for this account.')})
                if (ref $response eq 'HASH' and $response->{error});

            return Future->done($response->{total} ? 1 : 0);
        });
}

1;<|MERGE_RESOLUTION|>--- conflicted
+++ resolved
@@ -191,14 +191,7 @@
     return Future->done($mt5_suspended) if $mt5_suspended;
 
     my ($client, $args) = @{$params}{qw/client args/};
-<<<<<<< HEAD
     my $account_type = delete $args->{account_type};
-=======
-    my $account_type     = delete $args->{account_type};
-    my $mt5_account_type = delete $args->{mt5_account_type} // '';
-    my $brand            = Brands->new(name => request()->brand);
-    my $user             = $client->user;
->>>>>>> 80fdd17b
 
     my $invalid_account_type_error = create_error_future({
             code              => 'InvalidAccountType',
@@ -242,7 +235,7 @@
     };
 
     my ($mt_company, $group);
-    my $user = BOM::User->new({email => $client->email});
+    my $user = $client->user;
     if ($account_type eq 'demo') {
         # demo will have demo for financial and demo for gaming
         if ($mt5_account_type) {
