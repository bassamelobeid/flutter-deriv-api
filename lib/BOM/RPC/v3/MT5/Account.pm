package BOM::RPC::v3::MT5::Account;

use strict;
use warnings;

no indirect;

use Guard;
use YAML::XS;
use List::Util qw(any first);
use Try::Tiny;
use File::ShareDir;
use Locale::Country::Extra;
use Brands;
use WebService::MyAffiliates;
use Future::Utils qw(fmap1);
use Format::Util::Numbers qw/ financialrounding roundcommon/;
use Postgres::FeedDB::CurrencyConverter qw/amount_from_to_currency/;

use BOM::RPC::Registry '-dsl';

use BOM::RPC::v3::Utility;
use BOM::RPC::v3::Cashier;
use BOM::Platform::Config;
use BOM::Platform::Context qw (localize request);
use BOM::Platform::Email qw(send_email);
use BOM::User;
use BOM::User::Client;
use BOM::MT5::User::Async;
use BOM::Database::ClientDB;
use BOM::Platform::Runtime;
use BOM::Platform::Email;
use BOM::Transaction;

requires_auth();

use constant MT5_ACCOUNT_THROTTLE_KEY_PREFIX => 'MT5ACCOUNT::THROTTLE::';

# Defines the oldest data we'll allow for conversion rates, anything past this
# (including when markets are closed) will be rejected.
use constant CURRENCY_CONVERSION_MAX_AGE => 3600;

# TODO(leonerd):
#   These helpers exist mostly to coördinate the idea of error management in
#   Future-chained async RPC methods. This logic would probably be a lot neater
#   if Future failure was used to indicate RPC-level errors as well, as its
#   shortcircuiting behaviour would be useful here.

sub permission_error_future {
    return Future->done(BOM::RPC::v3::Utility::permission_error());
}

sub create_error_future {
    my ($details) = @_;
    return Future->done(BOM::RPC::v3::Utility::create_error($details));
}

<<<<<<< HEAD
=======
# TODO(leonerd):
#   Try to neaten up the dual use of this + create_error_future(); having two
#   different functions for minor different calling styles seems silly.
sub _make_error {
    my ($error_code, $msg_client, $msg) = @_;

    my $generic_message = localize('There was an error processing the request.');
    return create_error_future({
        code              => $error_code,
        message_to_client => $msg_client
        ? $generic_message . ' ' . $msg_client
        : $generic_message,
        ($msg) ? (message => $msg) : (),
    });
}

>>>>>>> 3f103cf7
=head2 mt5_login_list

    $mt5_logins = mt5_login_list({ client => $client })

Takes a client object and returns all possible MT5 login IDs
associated with that client. Otherwise, returns an error message indicating
that MT5 is suspended.

Takes the following (named) parameters:

=over 4

=item * C<params> hashref that contains a BOM::User::Client object under the key C<client>.

=back

Returns any of the following:

=over 4

=item * A hashref that contains the following keys:

=over 4

=item * C<code> stating C<MT5APISuspendedError>.

=item * C<message_to_client> that says C<MT5 API calls are suspended.>.

=back

=item * An arrayref that contains hashrefs. Each hashref contains:

=over 4

=item * C<login> - The MT5 loginID of the client.

=item * C<group> - (optional) The group the loginID belongs to.

=back

=cut

sub get_mt5_logins {
    my ($client, $user) = @_;

    $user ||= BOM::User->new({email => $client->email});

    my $f = fmap1 {
        shift =~ /^MT(\d+)$/;
        my $login = $1;

        return mt5_get_settings({
                client => $client,
                args   => {login => $login}}
            )->then(
            sub {
                my ($setting) = @_;

                my $acc = {login => $login};
                if (ref $setting eq 'HASH' && $setting->{group}) {
                    $acc->{group} = $setting->{group};
                }

                return Future->done($acc);
            });
    }
    foreach        => [$user->mt5_logins],
        concurrent => 4;
    # purely to keep perlcritic+perltidy happy :(
    return $f;
}

async_rpc mt5_login_list => sub {
    my $params = shift;

    my $client = $params->{client};

    my $mt5_suspended = _is_mt5_suspended();
    return Future->done($mt5_suspended) if $mt5_suspended;

    return get_mt5_logins($client)->then(
        sub {
            my (@logins) = @_;
            return Future->done(\@logins);
        });
};

# limit number of requests to once per minute
sub _throttle {
    my $loginid = shift;
    my $key     = MT5_ACCOUNT_THROTTLE_KEY_PREFIX . $loginid;

    return 1 if BOM::Platform::RedisReplicated::redis_read()->get($key);

    BOM::Platform::RedisReplicated::redis_write()->set($key, 1, 'EX', 60);

    return 0;
}

# removes the database entry that limit requests to 1/minute
# returns 1 if entry was present, 0 otherwise
sub reset_throttler {
    my $loginid = shift;
    my $key     = MT5_ACCOUNT_THROTTLE_KEY_PREFIX . $loginid;

    return BOM::Platform::RedisReplicated::redis_write->del($key);
}

async_rpc mt5_new_account => sub {
    my $params = shift;

    my $mt5_suspended = _is_mt5_suspended();
    return Future->done($mt5_suspended) if $mt5_suspended;

    my ($client, $args) = @{$params}{qw/client args/};
    my $account_type = delete $args->{account_type};

<<<<<<< HEAD
    my $invalid_account_type_error = BOM::RPC::v3::Utility::create_error({
=======
    return create_error_future({
>>>>>>> 3f103cf7
            code              => 'InvalidAccountType',
            message_to_client => localize('Invalid account type.')});
    return Future->done($invalid_account_type_error) if (not $account_type or $account_type !~ /^demo|gaming|financial$/);

    my $residence = $client->residence;
    return create_error_future({
            code              => 'NoResidence',
            message_to_client => localize('Please set your country of residence.')}) unless $residence;

    my $brand = Brands->new(name => request()->brand);
    my $countries_list = $brand->countries_instance->countries_list;
    return permission_error_future()
        unless $countries_list->{$residence};

    return create_error_future({
            code              => 'MT5SamePassword',
            message_to_client => localize('Investor password cannot be same as main password.')}
    ) if (($args->{mainPassword} // '') eq ($args->{investPassword} // ''));

    my $invalid_sub_type_error = BOM::RPC::v3::Utility::create_error({
            code              => 'InvalidSubAccountType',
            message_to_client => localize('Invalid sub account type.')});

<<<<<<< HEAD
    my $mt5_account_type = delete $args->{mt5_account_type} // '';
    return Future->done($invalid_sub_type_error) if ($mt5_account_type and $mt5_account_type !~ /^standard|advanced$/);

    my $manager_id = delete $args->{manager_id} // '';
    # demo account is not allowed for mamm account
    return Future->done($invalid_account_type_error) if $account_type eq 'demo';
=======
    return Future->done($invalid_sub_type_error) if ($mt5_account_type and $mt5_account_type !~ /^standard|advanced$/);
>>>>>>> 3f103cf7

    my $get_company_name = sub {
        my $type = shift;

        $type = 'mt_' . $type . '_company';
        # get MT company from countries.yml
        return $countries_list->{$residence}->{$type} if (defined $countries_list->{$residence}->{$type});

        return 'none';
    };

    my ($mt_company, $group);
    if ($account_type eq 'demo') {
        # demo will have demo for financial and demo for gaming
        if ($mt5_account_type) {
            return permission_error_future() if (($mt_company = $get_company_name->('financial')) eq 'none');

            $group = 'demo\\' . $mt_company . '_' . $mt5_account_type;
        } else {
            return permission_error_future() if (($mt_company = $get_company_name->('gaming')) eq 'none');
            $group = 'demo\\' . $mt_company;
        }
    } elsif ($account_type eq 'gaming' or $account_type eq 'financial') {
        # 4 Jan 2018: only CR, MLT, and Champion can open MT real a/c
        return permission_error_future() unless ($client->landing_company->short =~ /^costarica|champion|malta$/);

        return permission_error_future() if (($mt_company = $get_company_name->($account_type)) eq 'none');

        if ($account_type eq 'financial') {
            return Future->done($invalid_sub_type_error) unless $mt5_account_type;

            return create_error_future({
                    code              => 'FinancialAssessmentMandatory',
                    message_to_client => localize('Please complete financial assessment.')}) unless $client->financial_assessment();
        }

        # populate mt5 agent account from manager id if applicable
        # else get one associated with affiliate token
        $args->{agent} = $manager_id // _get_mt5_account_from_affiliate_token($client->myaffiliates_token);

        $group = 'real\\';
        if ($manager_id) {
            $group .= "${manager_id}_mamm_$account_type";
        } else {
            $group .= $mt_company;
            $group .= "_$mt5_account_type" if $account_type eq 'financial';
            $group .= "_$residence"
                if (first { $residence eq $_ } @{$brand->countries_with_own_mt5_group});
        }
    }

    return create_error_future({
            code              => 'MT5CreateUserError',
            message_to_client => localize('Request too frequent. Please try again later.')}) if _throttle($client->loginid);

    # client can have only 1 MT demo & 1 MT real a/c
    my $user = BOM::User->new({email => $client->email});

    return get_mt5_logins($client, $user)->then(
        sub {
            my (@logins) = @_;

            foreach (@logins) {
                if (($_->{group} // '') eq $group) {
                    my $login = $_->{login};

                    return create_error_future({
                            code              => 'MT5CreateUserError',
                            message_to_client => localize('You already have a [_1] account [_2].', $account_type, $login)});
                }
            }

            $args->{group} = $group;

            if ($args->{country}) {
                my $country_name = Locale::Country::Extra->new()->country_from_code($args->{country});
                $args->{country} = $country_name if ($country_name);
            }

            # TODO(leonerd): This has to nest because of the `Future->done` in the
            #   foreach loop above. A better use of errors-as-failures might avoid
            #   this.
            return BOM::MT5::User::Async::create_user($args)->then(
                sub {
                    my ($status) = @_;

                    if ($status->{error}) {
                        return create_error_future({
                                code              => 'MT5CreateUserError',
                                message_to_client => $status->{error}});
                    }
                    my $mt5_login = $status->{login};

                    # eg: MT5 login: 1000, we store MT1000
                    $user->add_loginid({loginid => 'MT' . $mt5_login});
                    $user->save;

                    my $balance = 0;
                    # TODO(leonerd): This other somewhat-ugly structure implements
                    #   conditional execution of a Future-returning block. It's a bit
                    #   messy. See also
                    #     https://rt.cpan.org/Ticket/Display.html?id=124040
                    return (
                        do {
                            if ($account_type eq 'demo') {
                                # funds in Virtual money
                                $balance = 10000;
                                BOM::MT5::User::Async::deposit({
                                        login   => $mt5_login,
                                        amount  => $balance,
                                        comment => 'Binary MT5 Virtual Money deposit.'
                                    }
                                    )->on_done(
                                    sub {
                                        # TODO(leonerd): It'd be nice to turn these into failed
                                        #   Futures from BOM::MT5::User::Async also.
                                        my ($status) = @_;

                                        # deposit failed
                                        if ($status->{error}) {
                                            warn "MT5: deposit failed for virtual account with error " . $status->{error};
                                            $balance = 0;
                                        }
                                    });
                            } else {
                                Future->done;
                            }
                            }
                        )->then(
                        sub {
                            return Future->done({
                                    login        => $mt5_login,
                                    balance      => $balance,
                                    currency     => ($mt_company =~ /vanuatu|costarica|demo/ ? 'USD' : 'EUR'),
                                    account_type => $account_type,
                                    ($mt5_account_type) ? (mt5_account_type => $mt5_account_type) : ()});
                        });
                });
        });
};

sub _check_logins {
    my ($client, $logins) = @_;
    my $user = BOM::User->new({email => $client->email});

    foreach my $login (@{$logins}) {
        return unless (any { $login eq $_->loginid } ($user->loginid));
    }
    return 1;
}

=head2 mt5_get_settings

    $user_mt5_settings = mt5_get_settings({
        client  => $client,
        args    => $args
    })

Takes a client object and a hash reference as inputs and returns the details of
the MT5 user, based on the MT5 login id passed.

Takes the following (named) parameters as inputs:

=over 4

=item * C<params> hashref that contains:

=over 4

=item * A BOM::User::Client object under the key C<client>.

=item * A hash reference under the key C<args> that contains the MT5 login id
under C<login> key.

=back

=back

Returns any of the following:

=over 4

=item * A hashref error message that contains the following keys, based on the given error:

=over 4

=item * MT5 suspended

=over 4

=item * C<code> stating C<MT5APISuspendedError>.

=back

=item * Permission denied

=over 4

=item * C<code> stating C<PermissionDenied>.

=back

=item * Retrieval Error

=over 4

=item * C<code> stating C<MT5GetUserError>.

=back

=back

=item * A hashref that contains the details of the user's MT5 account.

=back

=cut

async_rpc mt5_get_settings => sub {
    my $params = shift;

    my $mt5_suspended = _is_mt5_suspended();
    return Future->done($mt5_suspended) if $mt5_suspended;

    my $client = $params->{client};
    my $args   = $params->{args};
    my $login  = $args->{login};

    # MT5 login not belongs to user
    return permission_error_future() unless _check_logins($client, ['MT' . $login]);

    return BOM::MT5::User::Async::get_user($login)->then(
        sub {
            my ($settings) = @_;

            if (ref $settings eq 'HASH' and $settings->{error}) {
                return create_error_future({
                        code              => 'MT5GetUserError',
                        message_to_client => $settings->{error}});
            }

            if (my $country = $settings->{country}) {
                my $country_code = Locale::Country::Extra->new()->code_from_country($country);
                if ($country_code) {
                    $settings->{country} = $country_code;
                } else {
                    warn "Invalid country name $country for mt5 settings, can't extract code from Locale::Country::Extra";
                }
            }

            $settings->{currency} = $settings->{group} =~ /vanuatu|costarica|demo/ ? 'USD' : 'EUR';

<<<<<<< HEAD
            # we don't want to send this field back
            delete $settings->{rights};
            delete $settings->{agent};

=======
>>>>>>> 3f103cf7
            return Future->done($settings);
        });
};

=head2 mt5_set_settings

$user_mt5_settings = mt5_set_settings({
        client  => $client,
        args    => $args
    })

Takes a client object and a hash reference as inputs and returns the updated
details of the MT5 user, based on the MT5 login id passed, upon success.

Takes the following (named) parameters as inputs:

=over 4

=item * C<params> hashref that contains:

=over 4

=item * A BOM::User::Client object under the key C<client>.

=item * A hash reference under the key C<args> that contains some of the following keys:

=over 4

=item * C<login> that contains the MT5 login id.

=item * C<country> that contains the country code.

=back

=back

=back

Returns any of the following:

=over 4

=item * A hashref error message that contains the following keys, based on the given error:

=over 4

=item * MT5 suspended

=over 4

=item * C<code> stating C<MT5APISuspendedError>.

=back

=item * Permission denied

=over 4

=item * C<code> stating C<PermissionDenied>.

=back

=item * Update Error

=over 4

=item * C<code> stating C<MT5UpdateUserError>.

=back

=back

=item * A hashref that contains the updated details of the user's MT5 account.

=back

=cut

async_rpc mt5_set_settings => sub {
    my $params = shift;

    my $mt5_suspended = _is_mt5_suspended();
    return Future->done($mt5_suspended) if $mt5_suspended;

    my $client = $params->{client};
    my $args   = $params->{args};
    my $login  = $args->{login};

    # MT5 login not belongs to user
    return permission_error_future() unless _check_logins($client, ['MT' . $login]);

    my $country_code = $args->{country};
    my $country_name = Locale::Country::Extra->new()->country_from_code($country_code);
    $args->{country} = $country_name if ($country_name);

    return BOM::MT5::User::Async::update_user($args)->then(
        sub {
            my ($settings) = @_;
<<<<<<< HEAD

            if (ref $settings eq 'HASH' and $settings->{error}) {
                return BOM::RPC::v3::Utility::create_error({
                        code              => 'MT5UpdateUserError',
                        message_to_client => $settings->{error}});
            }

=======

            if (ref $settings eq 'HASH' and $settings->{error}) {
                return BOM::RPC::v3::Utility::create_error({
                        code              => 'MT5UpdateUserError',
                        message_to_client => $settings->{error}});
            }

>>>>>>> 3f103cf7
            $settings->{country} = $country_code;
            return Future->done($settings);
        });
};

=head2 mt5_password_check

    $mt5_pass_check = mt5_password_check({
        client  => $client,
        args    => $args
    })

Takes a client object and a hash reference as inputs and returns 1 upon
successful validation of the user's password.

Takes the following (named) parameters as inputs:

=over 4

=item * C<params> hashref that contains:

=over 4

=item * A BOM::User::Client object under the key C<client>.

=item * A hash reference under the key C<args> that contains the MT5 login id
under C<login> key.

=back

=back

Returns any of the following:

=over 4

=item * A hashref error message that contains the following keys, based on the given error:

=over 4

=item * MT5 suspended

=over 4

=item * C<code> stating C<MT5APISuspendedError>.

=back

=item * Permission denied

=over 4

=item * C<code> stating C<PermissionDenied>.

=back

=item * Retrieval Error

=over 4

=item * C<code> stating C<MT5PasswordCheckError>.

=back

=back

=item * Returns 1, indicating successful validation.

=back

=cut

async_rpc mt5_password_check => sub {
    my $params = shift;

    my $mt5_suspended = _is_mt5_suspended();
    return Future->done($mt5_suspended) if $mt5_suspended;

    my $client = $params->{client};
    my $args   = $params->{args};
    my $login  = $args->{login};

    # MT5 login not belongs to user
    return permission_error_future() unless _check_logins($client, ['MT' . $login]);

    return BOM::MT5::User::Async::password_check({
            login    => $args->{login},
            password => $args->{password},
            type     => $args->{password_type} // 'main'
        }
        )->then(
        sub {
            my ($status) = @_;

            if ($status->{error}) {
                return create_error_future({
                        code              => 'MT5PasswordCheckError',
                        message_to_client => $status->{error}});
            }
            return Future->done(1);
        });
};

=head2 mt5_password_change

    $mt5_pass_change = mt5_password_change({
        client  => $client,
        args    => $args
    })

Takes a client object and a hash reference as inputs and returns 1 upon
successful change of the user's MT5 account password.

Takes the following (named) parameters as inputs:

=over 4

=item * C<params> hashref that contains:

=over 4

=item * A BOM::User::Client object under the key C<client>.

=item * A hash reference under the key C<args> that contains:

=over 4

=item * C<login> that contains the MT5 login id.

=item * C<old_password> that contains the user's current password.

=item * C<new_password> that contains the user's new password. 

=back

=back

=back

Returns any of the following:

=over 4

=item * A hashref error message that contains the following keys, based on the given error:

=over 4

=item * MT5 suspended

=over 4

=item * C<code> stating C<MT5APISuspendedError>.

=back

=item * Permission denied

=over 4

=item * C<code> stating C<PermissionDenied>.

=back

=item * Retrieval Error

=over 4

=item * C<code> stating C<MT5PasswordChangeError>.

=back

=back

=item * Returns 1, indicating successful change.

=back

=cut

async_rpc mt5_password_change => sub {
    my $params = shift;

    my $mt5_suspended = _is_mt5_suspended();
    return Future->done($mt5_suspended) if $mt5_suspended;

    my $client = $params->{client};
    my $args   = $params->{args};
    my $login  = $args->{login};

    # MT5 login not belongs to user
    return permission_error_future() unless _check_logins($client, ['MT' . $login]);

    return BOM::MT5::User::Async::password_check({
            login    => $login,
            password => $args->{old_password},
            type     => $args->{password_type} // 'main',
        }
        )->then(
        sub {
            my ($status) = @_;

            if ($status->{error}) {
                return create_error_future({
                        code              => 'MT5PasswordChangeError',
                        message_to_client => $status->{error}});
            }

            return BOM::MT5::User::Async::password_change({
                login        => $login,
                new_password => $args->{new_password},
                type         => $args->{password_type} // 'main',
            });
        }
        )->then(
        sub {
            my ($status) = @_;

            if ($status->{error}) {
                return create_error_future({
                        code              => 'MT5PasswordChangeError',
                        message_to_client => $status->{error}});
            }
            return Future->done(1);
        });
};

=head2 mt5_password_reset

    $mt5_pass_reset = mt5_password_reset({
        client  => $client,
        args    => $args
    })

Takes a client object and a hash reference as inputs and returns 1 upon
successful reset the user's MT5 account password.

Takes the following (named) parameters as inputs:

=over 3

=item * C<params> hashref that contains:

=over 3

=item * A BOM::User::Client object under the key C<client>.

=item * A hash reference under the key C<args> that contains:

=over 3

=item * C<login> that contains the MT5 login id.

=item * C<new_password> that contains the user's new password. 

=back

=back

=back

Returns any of the following:

=over 3

=item * A hashref error message that contains the following keys, based on the given error:

=over 3

=item * MT5 suspended

=over 4

=item * C<code> stating C<MT5APISuspendedError>.

=back

=item * Permission denied

=over 3

=item * C<code> stating C<PermissionDenied>.

=back

=item * Retrieval Error

=over 3

=item * C<code> stating C<MT5PasswordChangeError>.

=back

=back

=item * Returns 1, indicating successful reset.

=back

=cut

async_rpc mt5_password_reset => sub {
    my $params = shift;

    my $mt5_suspended = _is_mt5_suspended();
    return $mt5_suspended if $mt5_suspended;

    my $client = $params->{client};
    my $args   = $params->{args};
    my $login  = $args->{login};

    my $email = BOM::Platform::Token->new({token => $args->{verification_code}})->email;

    if (my $err = BOM::RPC::v3::Utility::is_verification_token_valid($args->{verification_code}, $email, 'mt5_password_reset')->{error}) {
        return create_error_future({
                code              => $err->{code},
                message_to_client => $err->{message_to_client}});
    }

    # MT5 login not belongs to user
    return permission_error_future()
        unless _check_logins($client, ['MT' . $login]);

    return BOM::MT5::User::Async::password_change({
            login        => $login,
            new_password => $args->{new_password},
            type         => $args->{password_type} // 'main',
        }
        )->then(
        sub {
            my ($status) = @_;

            if ($status->{error}) {
                return create_error_future({
                        code              => 'MT5PasswordChangeError',
                        message_to_client => $status->{error}});
            }

            send_email({
                    from    => Brands->new(name => request()->brand)->emails('support'),
                    to      => $email,
                    subject => localize('Your MT5 password has been reset.'),
                    message => [
                        localize(
                            'The password for your MT5 account [_1] has been reset. If this request was not performed by you, please immediately contact Customer Support.',
                            $email
                        )
                    ],
                    use_email_template    => 1,
                    email_content_is_html => 1,
                    template_loginid      => $login,
                });

            return Future->done(1);
        });
};

sub _send_email {
    my %args = @_;
    my ($loginid, $mt5_id, $amount, $action, $error) = @args{qw(loginid mt5_id amount action error)};
    my $brand = Brands->new(name => request()->brand);
    my $message =
        $action eq 'deposit'
        ? "Error happened when doing MT5 deposit after withdrawal from client account:"
        : "Error happened when doing deposit to client account after withdrawal from MT5 account:";
    return BOM::Platform::Email::send_email({
        from                  => $brand->emails('system'),
        to                    => $brand->emails('payments'),
        subject               => "MT5 $action error",
        message               => [$message, "Client login id: $loginid", "MT5 login: $mt5_id", "Amount: $amount", "error: $error"],
        use_email_template    => 1,
        email_content_is_html => 1,
        template_loginid      => $loginid,
    });
}

async_rpc mt5_deposit => sub {
    my $params = shift;

    my ($client, $args, $source) = @{$params}{qw/client args source/};
    my ($fm_loginid, $to_mt5, $amount) =
        @{$args}{qw/from_binary to_mt5 amount/};

    my $error_code = 'MT5DepositError';

    return _mt5_validate_and_get_amount($client, $fm_loginid, $to_mt5, $amount, $error_code)->then(
        sub {
            my ($response) = @_;
            return Future->done($response) if (ref $response eq 'HASH' and $response->{error});

            my $mt5_amount = $response;

            # withdraw from Binary a/c
            my $fm_client_db = BOM::Database::ClientDB->new({
                client_loginid => $fm_loginid,
            });

<<<<<<< HEAD
            return Future->done(
                _make_error($error_code, localize('Please try again after one minute.'), "Account stuck in previous transaction $fm_loginid"))
=======
            return _make_error($error_code, localize('Please try again after one minute.'), "Account stuck in previous transaction $fm_loginid")
>>>>>>> 3f103cf7
                if (not $fm_client_db->freeze);

            scope_guard {
                $fm_client_db->unfreeze;
            };

            my $fm_client = BOM::User::Client->new({loginid => $fm_loginid});

            # From the point of view of our system, we're withdrawing
            # money to deposit into MT5
            my $withdraw_error;
            try {
                $fm_client->validate_payment(
                    currency => $fm_client->default_account->currency_code,
                    amount   => -$amount,
                );
            }
            catch {
                $withdraw_error = $_;
            };

            if ($withdraw_error) {
<<<<<<< HEAD
                return Future->done(
                    _make_error(
                        $error_code,
                        BOM::RPC::v3::Cashier::__client_withdrawal_notes({
                                client => $fm_client,
                                amount => $amount,
                                error  => $withdraw_error
                            })));
=======
                return _make_error(
                    $error_code,
                    BOM::RPC::v3::Cashier::__client_withdrawal_notes({
                            client => $fm_client,
                            amount => $amount,
                            error  => $withdraw_error
                        }));
>>>>>>> 3f103cf7
            }

            my $comment   = "Transfer from $fm_loginid to MT5 account $to_mt5.";
            my $account   = $fm_client->set_default_account($fm_client->currency);
            my ($payment) = $account->add_payment({
                amount               => -$amount,
                payment_gateway_code => 'account_transfer',
                payment_type_code    => 'internal_transfer',
                status               => 'OK',
                staff_loginid        => $fm_loginid,
                remark               => $comment,
            });
            my ($txn) = $payment->add_transaction({
                account_id    => $account->id,
                amount        => -$amount,
                staff_loginid => $fm_loginid,
                referrer_type => 'payment',
                action_type   => 'withdrawal',
                quantity      => 1,
                source        => $source,
            });
            $account->save(cascade => 1);
            $payment->save(cascade => 1);

            # deposit to MT5 a/c
            return BOM::MT5::User::Async::deposit({
                    login   => $to_mt5,
                    amount  => $mt5_amount,
                    comment => $comment
                }
                )->then(
                sub {
                    my ($status) = @_;

                    if ($status->{error}) {
                        _send_email(
                            loginid => $fm_loginid,
                            mt5_id  => $to_mt5,
                            amount  => $amount,
                            action  => 'deposit',
                            error   => $status->{error},
                        );
<<<<<<< HEAD
                        return Future->done(_make_error($status->{error}));
=======
                        return _make_error($error_code, $status->{error});
>>>>>>> 3f103cf7
                    }

                    return Future->done({
                        status                => 1,
                        binary_transaction_id => $txn->id
                    });
                });
        });
};

async_rpc mt5_withdrawal => sub {
    my $params = shift;

    my ($client, $args, $source) = @{$params}{qw/client args source/};
    my ($fm_mt5, $to_loginid, $amount) =
        @{$args}{qw/from_mt5 to_binary amount/};

    my $error_code = 'MT5WithdrawalError';
    return _mt5_validate_and_get_amount($client, $to_loginid, $fm_mt5, $amount, $error_code)->then(
        sub {
            my ($response) = @_;
            return Future->done($response) if (ref $response eq 'HASH' and $response->{error});

            my $mt5_amount = $response;

            my $to_client_db = BOM::Database::ClientDB->new({
                client_loginid => $to_loginid,
            });

<<<<<<< HEAD
            return Future->done(
                _make_error($error_code, localize('Please try again after one minute.'), "Account stuck in previous transaction $to_loginid"))
=======
            return _make_error($error_code, localize('Please try again after one minute.'), "Account stuck in previous transaction $to_loginid")
>>>>>>> 3f103cf7
                if (not $to_client_db->freeze);

            scope_guard {
                $to_client_db->unfreeze;
            };

            my $comment = "Transfer from MT5 account $fm_mt5 to $to_loginid.";
            # withdraw from MT5 a/c
            return BOM::MT5::User::Async::withdrawal({
                    login   => $fm_mt5,
                    amount  => $amount,
                    comment => $comment
                }
                )->then(
                sub {
                    my ($status) = @_;

                    if ($status->{error}) {
<<<<<<< HEAD
                        return Future->done(_make_error($error_code, $status->{error}));
=======
                        return _make_error($error_code, $status->{error});
>>>>>>> 3f103cf7
                    }

                    my $to_client = BOM::User::Client->new({loginid => $to_loginid});

                    # TODO(leonerd): This Try::Tiny try block returns a Future in either case.
                    #   We might want to consider using Future->try somehow instead.
                    return try {
                        # deposit to Binary a/c
                        my $account = $to_client->default_account;
                        my ($payment) = $account->add_payment({
                            amount               => $mt5_amount,
                            payment_gateway_code => 'account_transfer',
                            payment_type_code    => 'internal_transfer',
                            status               => 'OK',
                            staff_loginid        => $to_loginid,
                            remark               => $comment,
                        });
                        my ($txn) = $payment->add_transaction({
                            account_id    => $account->id,
                            amount        => $mt5_amount,
                            staff_loginid => $to_loginid,
                            referrer_type => 'payment',
                            action_type   => 'deposit',
                            quantity      => 1,
                            source        => $source,
                        });
                        $account->save(cascade => 1);
                        $payment->save(cascade => 1);

                        return Future->done({
                            status                => 1,
                            binary_transaction_id => $txn->id
                        });
                    }
                    catch {
                        my $error = BOM::Transaction->format_error(err => $_);
                        _send_email(
                            loginid => $to_loginid,
                            mt5_id  => $fm_mt5,
                            amount  => $amount,
                            action  => 'withdraw',
                            error   => $error->get_mesg,
                        );
<<<<<<< HEAD
                        return Future->done(_make_error($error_code, $error->{-message_to_client}));
                    };
                });
        });
};

rpc mt5_mamm => sub {
    my $params = shift;

    my $mt5_suspended = _is_mt5_suspended();
    return $mt5_suspended if $mt5_suspended;

    my ($client, $args)   = @{$params}{qw/client args/};
    my ($login,  $action) = @{$args}{qw/login action/};

    # MT5 login not belongs to client
    return BOM::RPC::v3::Utility::permission_error()
        unless _check_logins($client, ['MT' . $login]);

    my $settings = BOM::MT5::User::get_user($login);
    return _mt5_error_sub() if (ref $settings eq 'HASH' and $settings->{error});

    # to revoke manager we just disable trading for mt5 account
    # we cannot change group else accounting team will have problem during
    # reconciliation.
    # we cannot remove agent fields as thats used for auditing else
    # it would have been a simple check
    #
    # MT5 way to disable trading is not very intuitive, its based on
    # https://support.metaquotes.net/en/docs/mt5/api/reference_user/imtuser/imtuser_enum#enusersrights
    # and rights column from user setting return numbers based on combination
    # of these enumerations,
    #
    # 483  - All options except OTP and change password (default)
    # 1507 - All options except OTP
    # 2531 - All options except change password
    # 3555 - All options enabled
    #
    # 4 is score for disabled trading
    my $current_rights = $settings->{rights};
    my $has_manager = (grep { $_ == $current_rights } qw/483 1503 2527 3555/) ? 1 : 0;

    if ($action) {
        if ($action eq 'revoke' and $has_manager) {
            my $response = _mt5_has_open_positions($login);
            return _mt5_error_sub() if (ref $response eq 'HASH' and $response->{error});

            return _mt5_error_sub('PermissionDenied',
                localize('Please close out all open positions before revoking manager associated with your account.'))
                if $response;

            $settings->{rights} += 4;
            BOM::MT5::User::update_mamm_user($settings);
            return _mt5_error_sub() if (ref $settings eq 'HASH' and $settings->{error});

            return {
                status     => 1,
                manager_id => ''
            };
        }
    } else {
        return $has_manager
            ? {
            status     => 1,
            manager_id => $settings->{agent} || ''
            }
            : {
            status     => 1,
            manager_id => ''
            };
    }

    return {
        status     => 0,
        manager_id => ''
    };
=======
                        return _make_error($error_code, $error->{-message_to_client});
                    };
                });
        });
>>>>>>> 3f103cf7
};

sub _is_mt5_suspended {
    my $app_config = BOM::Platform::Runtime->instance->app_config;

    if ($app_config->system->suspend->mt5) {
        return BOM::RPC::v3::Utility::create_error({
                code              => 'MT5APISuspendedError',
                message_to_client => localize('MT5 API calls are suspended.')});
    }
    return undef;
}

sub _get_mt5_account_from_affiliate_token {
    my $token = shift;

    if ($token) {
        my $aff = WebService::MyAffiliates->new(
            user    => BOM::Platform::Config::third_party->{myaffiliates}->{user},
            pass    => BOM::Platform::Config::third_party->{myaffiliates}->{pass},
            host    => BOM::Platform::Config::third_party->{myaffiliates}->{host},
            timeout => 10
        ) or return;

        my $user_id = $aff->get_affiliate_id_from_token($token) or return;
        my $user = $aff->get_user($user_id) or return;

        my $affiliate_variables = $user->{USER_VARIABLES}->{VARIABLE} or return;
        $affiliate_variables = [$affiliate_variables]
            unless ref($affiliate_variables) eq 'ARRAY';

        my ($mt5_account) =
            grep { $_->{NAME} eq 'mt5_account' } @$affiliate_variables;
        return $mt5_account->{VALUE} if $mt5_account;
    }

    return;
}

sub _mt5_validate_and_get_amount {
    my ($authorized_client, $loginid, $mt5_loginid, $amount, $error_code) = @_;

    my $mt5_suspended = _is_mt5_suspended();
    return Future->done($mt5_suspended) if $mt5_suspended;

    my $app_config = BOM::Platform::Runtime->instance->app_config;
    return _make_error($error_code, localize('Payments are suspended.'))
        if ($app_config->system->suspend->payments or $app_config->system->suspend->system);

    return _make_error($error_code, localize("Amount must be greater than zero.")) if ($amount <= 0);

    # MT5 login or binary loginid not belongs to user
    return permission_error_future() unless _check_logins($authorized_client, ['MT' . $mt5_loginid, $loginid]);

    my $client_obj;
    try {
        $client_obj = BOM::User::Client->new({
            loginid      => $loginid,
            db_operation => 'replica'
        });
    } or return _make_error($error_code, localize('Invalid loginid - [_1].', $loginid));

    # only for real money account
    return permission_error_future() if ($client_obj->is_virtual);

    return _make_error($error_code, localize('Your account [_1] is disabled.', $loginid))
        if ($client_obj->get_status('disabled'));

    return _make_error($error_code, localize('Your account [_1] cashier section is locked.', $loginid))
        if ($client_obj->get_status('cashier_locked') || $client_obj->documents_expired);

    my $client_currency = $client_obj->default_account ? $client_obj->default_account->currency_code : undef;
    return _make_error($error_code, localize('Please set currency for existsing account [_1].', $loginid))
        unless $client_currency;

    return _make_error(
        $error_code,
        localize(
            'Invalid amount. Amount provided can not have more than [_1] decimal places.',
            Format::Util::Numbers::get_precision_config()->{amount}->{$client_currency})
    ) if ($amount != financialrounding('amount', $client_currency, $amount));

    return mt5_get_settings({
            client => $authorized_client,
            args   => {login => $mt5_loginid}}
        )->then(
        sub {
            my ($setting) = @_;

            return _make_error($error_code, localize('Unable to get account details for your MT5 account [_1].', $mt5_loginid))
                if (ref $setting eq 'HASH' && $setting->{error});

            # check if mt5 account is real
            return permission_error_future() unless ($setting->{group} // '') =~ /^real\\/;

            my $action = ($error_code =~ /Withdrawal/) ? 'withdrawal' : 'deposit';
<<<<<<< HEAD

            return _make_error($error_code,
                localize('Permission error. MAMM manager accounts are not allowed to withdraw as payments are processed manually.'))
                if ($action eq 'withdrawal' and ($setting->{group} // '') =~ /^real\\mamm_/);

=======
>>>>>>> 3f103cf7
            # check for fully authenticated only if it's not gaming account
            # as of now we only support gaming for binary brand, in future if we
            # support for champion please revisit this
            return _make_error($error_code, localize('Please authenticate your account.'))
                if ($action eq 'withdrawal'
                and ($setting->{group} // '') !~ /^real\\costarica$/
                and not $authorized_client->client_fully_authenticated);

            my $mt5_currency = $setting->{currency};
            return _make_error($error_code, localize('Invalid MT5 currency - had [_1] and should be USD or EUR.', $mt5_currency))
                unless $mt5_currency =~ /^USD|EUR$/;

            my $mt5_amount = undef;
            if ($client_currency eq $mt5_currency) {
                $mt5_amount = $amount;
                # Actual USD or EUR amount that will be deposited into the MT5 account. We have
                # a fixed 1% fee on all conversions, but this is only ever applied when converting
                # between currencies - we do not apply for USD -> USD transfers for example.
            } elsif ($action eq 'deposit') {
                $mt5_amount = try {
                    financialrounding('amount', $client_currency,
                        amount_from_to_currency($amount, $client_currency, $mt5_currency, CURRENCY_CONVERSION_MAX_AGE) * 0.99)
                }
                catch {
                    warn "Conversion failed for mt5_$action: $_";
                    return undef;
                };
            } elsif ($action eq 'withdrawal') {
                $mt5_amount = try {
                    financialrounding('amount', $client_currency,
                        amount_from_to_currency($amount, $mt5_currency, $client_currency, CURRENCY_CONVERSION_MAX_AGE) * 0.99);
                }
                catch {
                    warn "Conversion failed for mt5_$action: $_";
                    return undef;
                };
            }

<<<<<<< HEAD
            return _make_error(localize("Conversion rate not available for this currency."))
                unless defined $mt5_amount;

            return _make_error(localize("Amount must be greater than 1 [_1].", $mt5_currency))
                if $mt5_amount < 1;
            return _make_error(localize("Amount must be less than 20000 [_1].", $mt5_currency))
=======
            return _make_error($error_code, localize("Conversion rate not available for this currency."))
                unless defined $mt5_amount;

            return _make_error($error_code, localize("Amount must be greater than 1 [_1].", $mt5_currency))
                if $mt5_amount < 1;
            return _make_error($error_code, localize("Amount must be less than 20000 [_1].", $mt5_currency))
>>>>>>> 3f103cf7
                if $mt5_amount > 20000;

            return Future->done($mt5_amount);
        });
<<<<<<< HEAD
}

sub _make_error {
    my ($error_code, $msg_client, $msg) = @_;

    my $generic_message = localize('There was an error processing the request.');
    return BOM::RPC::v3::Utility::create_error({
        code => $error_code // 'MT5Error',
        message_to_client => $msg_client
        ? $generic_message . ' ' . $msg_client
        : $generic_message,
        ($msg) ? (message => $msg) : (),
    });
=======
>>>>>>> 3f103cf7
}

sub _mt5_has_open_positions {
    my $login = shift;

    my $response = BOM::MT5::User::get_open_positions_count({login => $login});
    return _mt5_error_sub() if $response->{error};

    return $response->{total} ? 1 : 0;
}

1;<|MERGE_RESOLUTION|>--- conflicted
+++ resolved
@@ -55,8 +55,6 @@
     return Future->done(BOM::RPC::v3::Utility::create_error($details));
 }
 
-<<<<<<< HEAD
-=======
 # TODO(leonerd):
 #   Try to neaten up the dual use of this + create_error_future(); having two
 #   different functions for minor different calling styles seems silly.
@@ -73,7 +71,6 @@
     });
 }
 
->>>>>>> 3f103cf7
 =head2 mt5_login_list
 
     $mt5_logins = mt5_login_list({ client => $client })
@@ -191,11 +188,7 @@
     my ($client, $args) = @{$params}{qw/client args/};
     my $account_type = delete $args->{account_type};
 
-<<<<<<< HEAD
     my $invalid_account_type_error = BOM::RPC::v3::Utility::create_error({
-=======
-    return create_error_future({
->>>>>>> 3f103cf7
             code              => 'InvalidAccountType',
             message_to_client => localize('Invalid account type.')});
     return Future->done($invalid_account_type_error) if (not $account_type or $account_type !~ /^demo|gaming|financial$/);
@@ -219,16 +212,12 @@
             code              => 'InvalidSubAccountType',
             message_to_client => localize('Invalid sub account type.')});
 
-<<<<<<< HEAD
     my $mt5_account_type = delete $args->{mt5_account_type} // '';
     return Future->done($invalid_sub_type_error) if ($mt5_account_type and $mt5_account_type !~ /^standard|advanced$/);
 
     my $manager_id = delete $args->{manager_id} // '';
     # demo account is not allowed for mamm account
     return Future->done($invalid_account_type_error) if $account_type eq 'demo';
-=======
-    return Future->done($invalid_sub_type_error) if ($mt5_account_type and $mt5_account_type !~ /^standard|advanced$/);
->>>>>>> 3f103cf7
 
     my $get_company_name = sub {
         my $type = shift;
@@ -481,13 +470,10 @@
 
             $settings->{currency} = $settings->{group} =~ /vanuatu|costarica|demo/ ? 'USD' : 'EUR';
 
-<<<<<<< HEAD
             # we don't want to send this field back
             delete $settings->{rights};
             delete $settings->{agent};
 
-=======
->>>>>>> 3f103cf7
             return Future->done($settings);
         });
 };
@@ -586,7 +572,6 @@
     return BOM::MT5::User::Async::update_user($args)->then(
         sub {
             my ($settings) = @_;
-<<<<<<< HEAD
 
             if (ref $settings eq 'HASH' and $settings->{error}) {
                 return BOM::RPC::v3::Utility::create_error({
@@ -594,15 +579,6 @@
                         message_to_client => $settings->{error}});
             }
 
-=======
-
-            if (ref $settings eq 'HASH' and $settings->{error}) {
-                return BOM::RPC::v3::Utility::create_error({
-                        code              => 'MT5UpdateUserError',
-                        message_to_client => $settings->{error}});
-            }
-
->>>>>>> 3f103cf7
             $settings->{country} = $country_code;
             return Future->done($settings);
         });
@@ -999,12 +975,7 @@
                 client_loginid => $fm_loginid,
             });
 
-<<<<<<< HEAD
-            return Future->done(
-                _make_error($error_code, localize('Please try again after one minute.'), "Account stuck in previous transaction $fm_loginid"))
-=======
             return _make_error($error_code, localize('Please try again after one minute.'), "Account stuck in previous transaction $fm_loginid")
->>>>>>> 3f103cf7
                 if (not $fm_client_db->freeze);
 
             scope_guard {
@@ -1027,16 +998,6 @@
             };
 
             if ($withdraw_error) {
-<<<<<<< HEAD
-                return Future->done(
-                    _make_error(
-                        $error_code,
-                        BOM::RPC::v3::Cashier::__client_withdrawal_notes({
-                                client => $fm_client,
-                                amount => $amount,
-                                error  => $withdraw_error
-                            })));
-=======
                 return _make_error(
                     $error_code,
                     BOM::RPC::v3::Cashier::__client_withdrawal_notes({
@@ -1044,7 +1005,6 @@
                             amount => $amount,
                             error  => $withdraw_error
                         }));
->>>>>>> 3f103cf7
             }
 
             my $comment   = "Transfer from $fm_loginid to MT5 account $to_mt5.";
@@ -1087,11 +1047,7 @@
                             action  => 'deposit',
                             error   => $status->{error},
                         );
-<<<<<<< HEAD
-                        return Future->done(_make_error($status->{error}));
-=======
                         return _make_error($error_code, $status->{error});
->>>>>>> 3f103cf7
                     }
 
                     return Future->done({
@@ -1121,12 +1077,7 @@
                 client_loginid => $to_loginid,
             });
 
-<<<<<<< HEAD
-            return Future->done(
-                _make_error($error_code, localize('Please try again after one minute.'), "Account stuck in previous transaction $to_loginid"))
-=======
             return _make_error($error_code, localize('Please try again after one minute.'), "Account stuck in previous transaction $to_loginid")
->>>>>>> 3f103cf7
                 if (not $to_client_db->freeze);
 
             scope_guard {
@@ -1145,11 +1096,7 @@
                     my ($status) = @_;
 
                     if ($status->{error}) {
-<<<<<<< HEAD
-                        return Future->done(_make_error($error_code, $status->{error}));
-=======
                         return _make_error($error_code, $status->{error});
->>>>>>> 3f103cf7
                     }
 
                     my $to_client = BOM::User::Client->new({loginid => $to_loginid});
@@ -1193,8 +1140,7 @@
                             action  => 'withdraw',
                             error   => $error->get_mesg,
                         );
-<<<<<<< HEAD
-                        return Future->done(_make_error($error_code, $error->{-message_to_client}));
+                        return _make_error($error_code, $error->{-message_to_client});
                     };
                 });
         });
@@ -1270,12 +1216,6 @@
         status     => 0,
         manager_id => ''
     };
-=======
-                        return _make_error($error_code, $error->{-message_to_client});
-                    };
-                });
-        });
->>>>>>> 3f103cf7
 };
 
 sub _is_mt5_suspended {
@@ -1372,14 +1312,11 @@
             return permission_error_future() unless ($setting->{group} // '') =~ /^real\\/;
 
             my $action = ($error_code =~ /Withdrawal/) ? 'withdrawal' : 'deposit';
-<<<<<<< HEAD
 
             return _make_error($error_code,
                 localize('Permission error. MAMM manager accounts are not allowed to withdraw as payments are processed manually.'))
                 if ($action eq 'withdrawal' and ($setting->{group} // '') =~ /^real\\mamm_/);
 
-=======
->>>>>>> 3f103cf7
             # check for fully authenticated only if it's not gaming account
             # as of now we only support gaming for binary brand, in future if we
             # support for champion please revisit this
@@ -1418,41 +1355,16 @@
                 };
             }
 
-<<<<<<< HEAD
-            return _make_error(localize("Conversion rate not available for this currency."))
-                unless defined $mt5_amount;
-
-            return _make_error(localize("Amount must be greater than 1 [_1].", $mt5_currency))
-                if $mt5_amount < 1;
-            return _make_error(localize("Amount must be less than 20000 [_1].", $mt5_currency))
-=======
             return _make_error($error_code, localize("Conversion rate not available for this currency."))
                 unless defined $mt5_amount;
 
             return _make_error($error_code, localize("Amount must be greater than 1 [_1].", $mt5_currency))
                 if $mt5_amount < 1;
             return _make_error($error_code, localize("Amount must be less than 20000 [_1].", $mt5_currency))
->>>>>>> 3f103cf7
                 if $mt5_amount > 20000;
 
             return Future->done($mt5_amount);
         });
-<<<<<<< HEAD
-}
-
-sub _make_error {
-    my ($error_code, $msg_client, $msg) = @_;
-
-    my $generic_message = localize('There was an error processing the request.');
-    return BOM::RPC::v3::Utility::create_error({
-        code => $error_code // 'MT5Error',
-        message_to_client => $msg_client
-        ? $generic_message . ' ' . $msg_client
-        : $generic_message,
-        ($msg) ? (message => $msg) : (),
-    });
-=======
->>>>>>> 3f103cf7
 }
 
 sub _mt5_has_open_positions {
@@ -1463,5 +1375,4 @@
 
     return $response->{total} ? 1 : 0;
 }
-
 1;