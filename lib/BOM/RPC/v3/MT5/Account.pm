package BOM::RPC::v3::MT5::Account;

use strict;
use warnings;

no indirect;

use Guard;
use YAML::XS;
use List::Util qw(any first);
use Try::Tiny;
use File::ShareDir;
use Locale::Country::Extra;
use Brands;
use WebService::MyAffiliates;
use Future::Utils qw(fmap1);
use Format::Util::Numbers qw/ financialrounding roundcommon/;
use Postgres::FeedDB::CurrencyConverter qw/amount_from_to_currency/;

use BOM::RPC::Registry '-dsl';

use BOM::RPC::v3::Utility;
use BOM::RPC::v3::Cashier;
use BOM::Platform::Config;
use BOM::Platform::Context qw (localize request);
use BOM::Platform::Email qw(send_email);
use BOM::User;
use BOM::User::Client;
use BOM::MT5::User::Async;
use BOM::Database::ClientDB;
use BOM::Platform::Runtime;
use BOM::Platform::Email;
use BOM::Transaction;

requires_auth();

use constant MT5_ACCOUNT_THROTTLE_KEY_PREFIX => 'MT5ACCOUNT::THROTTLE::';

# Defines the oldest data we'll allow for conversion rates, anything past this
# (including when markets are closed) will be rejected.
use constant CURRENCY_CONVERSION_MAX_AGE => 3600;

# TODO(leonerd):
#   These helpers exist mostly to coördinate the idea of error management in
#   Future-chained async RPC methods. This logic would probably be a lot neater
#   if Future failure was used to indicate RPC-level errors as well, as its
#   shortcircuiting behaviour would be useful here.

sub permission_error_future {
    return Future->done(BOM::RPC::v3::Utility::permission_error());
}

sub create_error_future {
    my ($details) = @_;
    return Future->done(BOM::RPC::v3::Utility::create_error($details));
}

# TODO(leonerd):
#   Try to neaten up the dual use of this + create_error_future(); having two
#   different functions for minor different calling styles seems silly.
sub _make_error {
    my ($error_code, $msg_client, $msg) = @_;

    my $generic_message = localize('There was an error processing the request.');
    return create_error_future({
        code              => $error_code,
        message_to_client => $msg_client
        ? $generic_message . ' ' . $msg_client
        : $generic_message,
        ($msg) ? (message => $msg) : (),
    });
}

=head2 mt5_login_list

    $mt5_logins = mt5_login_list({ client => $client })

Takes a client object and returns all possible MT5 login IDs
associated with that client. Otherwise, returns an error message indicating
that MT5 is suspended.

Takes the following (named) parameters:

=over 4

=item * C<params> hashref that contains a BOM::User::Client object under the key C<client>.

=back

Returns any of the following:

=over 4

=item * A hashref that contains the following keys:

=over 4

=item * C<code> stating C<MT5APISuspendedError>.

=item * C<message_to_client> that says C<MT5 API calls are suspended.>.

=back

=item * An arrayref that contains hashrefs. Each hashref contains:

=over 4

=item * C<login> - The MT5 loginID of the client.

=item * C<group> - (optional) The group the loginID belongs to.

=back

=cut

sub get_mt5_logins {
    my ($client, $user) = @_;

    $user ||= BOM::User->new({email => $client->email});

    my $f = fmap1 {
        shift =~ /^MT(\d+)$/;
        my $login = $1;

        return mt5_get_settings({
                client => $client,
                args   => {login => $login}}
            )->then(
            sub {
                my ($setting) = @_;

                my $acc = {login => $login};
                if (ref $setting eq 'HASH' && $setting->{group}) {
                    $acc->{group} = $setting->{group};
                }

                return Future->done($acc);
            });
    }
    foreach        => [$user->mt5_logins],
        concurrent => 4;
    # purely to keep perlcritic+perltidy happy :(
    return $f;
}

async_rpc mt5_login_list => sub {
    my $params = shift;

    my $client = $params->{client};

    my $mt5_suspended = _is_mt5_suspended();
    return Future->done($mt5_suspended) if $mt5_suspended;

    return get_mt5_logins($client)->then(
        sub {
            my (@logins) = @_;
            return Future->done(\@logins);
        });
};

# limit number of requests to once per minute
sub _throttle {
    my $loginid = shift;
    my $key     = MT5_ACCOUNT_THROTTLE_KEY_PREFIX . $loginid;

    return 1 if BOM::Platform::RedisReplicated::redis_read()->get($key);

    BOM::Platform::RedisReplicated::redis_write()->set($key, 1, 'EX', 60);

    return 0;
}

# removes the database entry that limit requests to 1/minute
# returns 1 if entry was present, 0 otherwise
sub reset_throttler {
    my $loginid = shift;
    my $key     = MT5_ACCOUNT_THROTTLE_KEY_PREFIX . $loginid;

    return BOM::Platform::RedisReplicated::redis_write->del($key);
}

async_rpc mt5_new_account => sub {
    my $params = shift;

    my $mt5_suspended = _is_mt5_suspended();
    return Future->done($mt5_suspended) if $mt5_suspended;

    my ($client, $args) = @{$params}{qw/client args/};
    my $account_type = delete $args->{account_type};

<<<<<<< HEAD
    my $invalid_account_type_error = BOM::RPC::v3::Utility::create_error({
=======
    return create_error_future({
>>>>>>> e04a1e0d
            code              => 'InvalidAccountType',
            message_to_client => localize('Invalid account type.')});
    return Future->done($invalid_account_type_error) if (not $account_type or $account_type !~ /^demo|gaming|financial$/);

    my $residence = $client->residence;
    return create_error_future({
            code              => 'NoResidence',
            message_to_client => localize('Please set your country of residence.')}) unless $residence;

    my $brand = Brands->new(name => request()->brand);
    my $countries_list = $brand->countries_instance->countries_list;
    return permission_error_future()
        unless $countries_list->{$residence};

    return create_error_future({
            code              => 'MT5SamePassword',
            message_to_client => localize('Investor password cannot be same as main password.')}
    ) if (($args->{mainPassword} // '') eq ($args->{investPassword} // ''));

    my $invalid_sub_type_error = BOM::RPC::v3::Utility::create_error({
            code              => 'InvalidSubAccountType',
            message_to_client => localize('Invalid sub account type.')});

<<<<<<< HEAD
    my $mt5_account_type = delete $args->{mt5_account_type} // '';
    return Future->done($invalid_sub_type_error) if ($mt5_account_type and $mt5_account_type !~ /^standard|advanced$/);

    my $manager_id = delete $args->{manager_id} // '';
    # demo account is not allowed for mamm account
    return Future->done($invalid_account_type_error) if $account_type eq 'demo';
=======
    return Future->done($invalid_sub_type_error) if ($mt5_account_type and $mt5_account_type !~ /^standard|advanced$/);
>>>>>>> e04a1e0d

    my $get_company_name = sub {
        my $type = shift;

        $type = 'mt_' . $type . '_company';
        # get MT company from countries.yml
        return $countries_list->{$residence}->{$type} if (defined $countries_list->{$residence}->{$type});

        return 'none';
    };

    my ($mt_company, $group);
    if ($account_type eq 'demo') {
        # demo will have demo for financial and demo for gaming
        if ($mt5_account_type) {
            return permission_error_future() if (($mt_company = $get_company_name->('financial')) eq 'none');

            $group = 'demo\\' . $mt_company . '_' . $mt5_account_type;
        } else {
            return permission_error_future() if (($mt_company = $get_company_name->('gaming')) eq 'none');
            $group = 'demo\\' . $mt_company;
        }
    } elsif ($account_type eq 'gaming' or $account_type eq 'financial') {
        # 4 Jan 2018: only CR, MLT, and Champion can open MT real a/c
        return permission_error_future() unless ($client->landing_company->short =~ /^costarica|champion|malta$/);

        return permission_error_future() if (($mt_company = $get_company_name->($account_type)) eq 'none');

        if ($account_type eq 'financial') {
            return Future->done($invalid_sub_type_error) unless $mt5_account_type;

            return create_error_future({
                    code              => 'FinancialAssessmentMandatory',
                    message_to_client => localize('Please complete financial assessment.')}) unless $client->financial_assessment();
        }

        # populate mt5 agent account from manager id if applicable
        # else get one associated with affiliate token
        $args->{agent} = $manager_id // _get_mt5_account_from_affiliate_token($client->myaffiliates_token);

        $group = 'real\\';
        if ($manager_id) {
            $group .= "${manager_id}_mamm_$account_type";
        } else {
            $group .= $mt_company;
            $group .= "_$mt5_account_type" if $account_type eq 'financial';
            $group .= "_$residence"
                if (first { $residence eq $_ } @{$brand->countries_with_own_mt5_group});
        }
    }

    return create_error_future({
            code              => 'MT5CreateUserError',
            message_to_client => localize('Request too frequent. Please try again later.')}) if _throttle($client->loginid);

    # client can have only 1 MT demo & 1 MT real a/c
    my $user = BOM::User->new({email => $client->email});

    return get_mt5_logins($client, $user)->then(
        sub {
            my (@logins) = @_;

            foreach (@logins) {
                if (($_->{group} // '') eq $group) {
                    my $login = $_->{login};

                    return create_error_future({
                            code              => 'MT5CreateUserError',
                            message_to_client => localize('You already have a [_1] account [_2].', $account_type, $login)});
                }
            }

            $args->{group} = $group;

            if ($args->{country}) {
                my $country_name = Locale::Country::Extra->new()->country_from_code($args->{country});
                $args->{country} = $country_name if ($country_name);
            }

            # TODO(leonerd): This has to nest because of the `Future->done` in the
            #   foreach loop above. A better use of errors-as-failures might avoid
            #   this.
            return BOM::MT5::User::Async::create_user($args)->then(
                sub {
                    my ($status) = @_;

                    if ($status->{error}) {
                        return create_error_future({
                                code              => 'MT5CreateUserError',
                                message_to_client => $status->{error}});
                    }
                    my $mt5_login = $status->{login};

                    # eg: MT5 login: 1000, we store MT1000
                    $user->add_loginid({loginid => 'MT' . $mt5_login});
                    $user->save;

                    my $balance = 0;
                    # TODO(leonerd): This other somewhat-ugly structure implements
                    #   conditional execution of a Future-returning block. It's a bit
                    #   messy. See also
                    #     https://rt.cpan.org/Ticket/Display.html?id=124040
                    return (
                        do {
                            if ($account_type eq 'demo') {
                                # funds in Virtual money
                                $balance = 10000;
                                BOM::MT5::User::Async::deposit({
                                        login   => $mt5_login,
                                        amount  => $balance,
                                        comment => 'Binary MT5 Virtual Money deposit.'
                                    }
                                    )->on_done(
                                    sub {
                                        # TODO(leonerd): It'd be nice to turn these into failed
                                        #   Futures from BOM::MT5::User::Async also.
                                        my ($status) = @_;

                                        # deposit failed
                                        if ($status->{error}) {
                                            warn "MT5: deposit failed for virtual account with error " . $status->{error};
                                            $balance = 0;
                                        }
                                    });
                            } else {
                                Future->done;
                            }
                            }
                        )->then(
                        sub {
                            return Future->done({
                                    login        => $mt5_login,
                                    balance      => $balance,
                                    currency     => ($mt_company =~ /vanuatu|costarica|demo/ ? 'USD' : 'EUR'),
                                    account_type => $account_type,
                                    ($mt5_account_type) ? (mt5_account_type => $mt5_account_type) : ()});
                        });
                });
        });
};

sub _check_logins {
    my ($client, $logins) = @_;
    my $user = BOM::User->new({email => $client->email});

    foreach my $login (@{$logins}) {
        return unless (any { $login eq $_->loginid } ($user->loginid));
    }
    return 1;
}

=head2 mt5_get_settings

    $user_mt5_settings = mt5_get_settings({
        client  => $client,
        args    => $args
    })

Takes a client object and a hash reference as inputs and returns the details of
the MT5 user, based on the MT5 login id passed.

Takes the following (named) parameters as inputs:

=over 4

=item * C<params> hashref that contains:

=over 4

=item * A BOM::User::Client object under the key C<client>.

=item * A hash reference under the key C<args> that contains the MT5 login id
under C<login> key.

=back

=back

Returns any of the following:

=over 4

=item * A hashref error message that contains the following keys, based on the given error:

=over 4

=item * MT5 suspended

=over 4

=item * C<code> stating C<MT5APISuspendedError>.

=back

=item * Permission denied

=over 4

=item * C<code> stating C<PermissionDenied>.

=back

=item * Retrieval Error

=over 4

=item * C<code> stating C<MT5GetUserError>.

=back

=back

=item * A hashref that contains the details of the user's MT5 account.

=back

=cut

async_rpc mt5_get_settings => sub {
    my $params = shift;

    my $mt5_suspended = _is_mt5_suspended();
    return Future->done($mt5_suspended) if $mt5_suspended;

    my $client = $params->{client};
    my $args   = $params->{args};
    my $login  = $args->{login};

    # MT5 login not belongs to user
    return permission_error_future() unless _check_logins($client, ['MT' . $login]);

    return BOM::MT5::User::Async::get_user($login)->then(
        sub {
            my ($settings) = @_;

<<<<<<< HEAD
            return create_error_future({
                    code              => 'MT5GetUserError',
                    message_to_client => $settings->{error}}) if (ref $settings eq 'HASH' and $settings->{error});
=======
            if (ref $settings eq 'HASH' and $settings->{error}) {
                return create_error_future({
                        code              => 'MT5GetUserError',
                        message_to_client => $settings->{error}});
            }
>>>>>>> e04a1e0d

            if (my $country = $settings->{country}) {
                my $country_code = Locale::Country::Extra->new()->code_from_country($country);
                if ($country_code) {
                    $settings->{country} = $country_code;
                } else {
                    warn "Invalid country name $country for mt5 settings, can't extract code from Locale::Country::Extra";
                }
            }

            $settings->{currency} = $settings->{group} =~ /vanuatu|costarica|demo/ ? 'USD' : 'EUR';

<<<<<<< HEAD
            # we don't want to send this field back
            delete $settings->{rights};
            delete $settings->{agent};

=======
>>>>>>> e04a1e0d
            return Future->done($settings);
        });
};

=head2 mt5_set_settings

$user_mt5_settings = mt5_set_settings({
        client  => $client,
        args    => $args
    })

Takes a client object and a hash reference as inputs and returns the updated
details of the MT5 user, based on the MT5 login id passed, upon success.

Takes the following (named) parameters as inputs:

=over 4

=item * C<params> hashref that contains:

=over 4

=item * A BOM::User::Client object under the key C<client>.

=item * A hash reference under the key C<args> that contains some of the following keys:

=over 4

=item * C<login> that contains the MT5 login id.

=item * C<country> that contains the country code.

=back

=back

=back

Returns any of the following:

=over 4

=item * A hashref error message that contains the following keys, based on the given error:

=over 4

=item * MT5 suspended

=over 4

=item * C<code> stating C<MT5APISuspendedError>.

=back

=item * Permission denied

=over 4

=item * C<code> stating C<PermissionDenied>.

=back

=item * Update Error

=over 4

=item * C<code> stating C<MT5UpdateUserError>.

=back

=back

=item * A hashref that contains the updated details of the user's MT5 account.

=back

=cut

async_rpc mt5_set_settings => sub {
    my $params = shift;

    my $mt5_suspended = _is_mt5_suspended();
    return Future->done($mt5_suspended) if $mt5_suspended;

    my $client = $params->{client};
    my $args   = $params->{args};
    my $login  = $args->{login};

    # MT5 login not belongs to user
    return permission_error_future() unless _check_logins($client, ['MT' . $login]);

    my $country_code = $args->{country};
    my $country_name = Locale::Country::Extra->new()->country_from_code($country_code);
    $args->{country} = $country_name if ($country_name);

    return BOM::MT5::User::Async::update_user($args)->then(
        sub {
            my ($settings) = @_;
<<<<<<< HEAD

            if (ref $settings eq 'HASH' and $settings->{error}) {
                return BOM::RPC::v3::Utility::create_error({
                        code              => 'MT5UpdateUserError',
                        message_to_client => $settings->{error}});
            }

=======

            if (ref $settings eq 'HASH' and $settings->{error}) {
                return BOM::RPC::v3::Utility::create_error({
                        code              => 'MT5UpdateUserError',
                        message_to_client => $settings->{error}});
            }

>>>>>>> e04a1e0d
            $settings->{country} = $country_code;
            return Future->done($settings);
        });
};

=head2 mt5_password_check

    $mt5_pass_check = mt5_password_check({
        client  => $client,
        args    => $args
    })

Takes a client object and a hash reference as inputs and returns 1 upon
successful validation of the user's password.

Takes the following (named) parameters as inputs:

=over 4

=item * C<params> hashref that contains:

=over 4

=item * A BOM::User::Client object under the key C<client>.

=item * A hash reference under the key C<args> that contains the MT5 login id
under C<login> key.

=back

=back

Returns any of the following:

=over 4

=item * A hashref error message that contains the following keys, based on the given error:

=over 4

=item * MT5 suspended

=over 4

=item * C<code> stating C<MT5APISuspendedError>.

=back

=item * Permission denied

=over 4

=item * C<code> stating C<PermissionDenied>.

=back

=item * Retrieval Error

=over 4

=item * C<code> stating C<MT5PasswordCheckError>.

=back

=back

=item * Returns 1, indicating successful validation.

=back

=cut

async_rpc mt5_password_check => sub {
    my $params = shift;

    my $mt5_suspended = _is_mt5_suspended();
    return Future->done($mt5_suspended) if $mt5_suspended;

    my $client = $params->{client};
    my $args   = $params->{args};
    my $login  = $args->{login};

    # MT5 login not belongs to user
    return permission_error_future() unless _check_logins($client, ['MT' . $login]);

    return BOM::MT5::User::Async::password_check({
            login    => $args->{login},
            password => $args->{password},
            type     => $args->{password_type} // 'main'
        }
        )->then(
        sub {
            my ($status) = @_;

            if ($status->{error}) {
                return create_error_future({
                        code              => 'MT5PasswordCheckError',
                        message_to_client => $status->{error}});
            }
            return Future->done(1);
        });
};

=head2 mt5_password_change

    $mt5_pass_change = mt5_password_change({
        client  => $client,
        args    => $args
    })

Takes a client object and a hash reference as inputs and returns 1 upon
successful change of the user's MT5 account password.

Takes the following (named) parameters as inputs:

=over 4

=item * C<params> hashref that contains:

=over 4

=item * A BOM::User::Client object under the key C<client>.

=item * A hash reference under the key C<args> that contains:

=over 4

=item * C<login> that contains the MT5 login id.

=item * C<old_password> that contains the user's current password.

=item * C<new_password> that contains the user's new password. 

=back

=back

=back

Returns any of the following:

=over 4

=item * A hashref error message that contains the following keys, based on the given error:

=over 4

=item * MT5 suspended

=over 4

=item * C<code> stating C<MT5APISuspendedError>.

=back

=item * Permission denied

=over 4

=item * C<code> stating C<PermissionDenied>.

=back

=item * Retrieval Error

=over 4

=item * C<code> stating C<MT5PasswordChangeError>.

=back

=back

=item * Returns 1, indicating successful change.

=back

=cut

async_rpc mt5_password_change => sub {
    my $params = shift;

    my $mt5_suspended = _is_mt5_suspended();
    return Future->done($mt5_suspended) if $mt5_suspended;

    my $client = $params->{client};
    my $args   = $params->{args};
    my $login  = $args->{login};

    # MT5 login not belongs to user
    return permission_error_future() unless _check_logins($client, ['MT' . $login]);

    return BOM::MT5::User::Async::password_check({
            login    => $login,
            password => $args->{old_password},
            type     => $args->{password_type} // 'main',
        }
        )->then(
        sub {
            my ($status) = @_;

            if ($status->{error}) {
                return create_error_future({
                        code              => 'MT5PasswordChangeError',
                        message_to_client => $status->{error}});
            }

            return BOM::MT5::User::Async::password_change({
                login        => $login,
                new_password => $args->{new_password},
                type         => $args->{password_type} // 'main',
            });
        }
        )->then(
        sub {
            my ($status) = @_;

            if ($status->{error}) {
                return create_error_future({
                        code              => 'MT5PasswordChangeError',
                        message_to_client => $status->{error}});
            }
            return Future->done(1);
        });
};

=head2 mt5_password_reset

    $mt5_pass_reset = mt5_password_reset({
        client  => $client,
        args    => $args
    })

Takes a client object and a hash reference as inputs and returns 1 upon
successful reset the user's MT5 account password.

Takes the following (named) parameters as inputs:

=over 3

=item * C<params> hashref that contains:

=over 3

=item * A BOM::User::Client object under the key C<client>.

=item * A hash reference under the key C<args> that contains:

=over 3

=item * C<login> that contains the MT5 login id.

=item * C<new_password> that contains the user's new password. 

=back

=back

=back

Returns any of the following:

=over 3

=item * A hashref error message that contains the following keys, based on the given error:

=over 3

=item * MT5 suspended

=over 4

=item * C<code> stating C<MT5APISuspendedError>.

=back

=item * Permission denied

=over 3

=item * C<code> stating C<PermissionDenied>.

=back

=item * Retrieval Error

=over 3

=item * C<code> stating C<MT5PasswordChangeError>.

=back

=back

=item * Returns 1, indicating successful reset.

=back

=cut

async_rpc mt5_password_reset => sub {
    my $params = shift;

    my $mt5_suspended = _is_mt5_suspended();
    return Future->done($mt5_suspended) if $mt5_suspended;

    my $client = $params->{client};
    my $args   = $params->{args};
    my $login  = $args->{login};

    my $email = BOM::Platform::Token->new({token => $args->{verification_code}})->email;

    if (my $err = BOM::RPC::v3::Utility::is_verification_token_valid($args->{verification_code}, $email, 'mt5_password_reset')->{error}) {
        return create_error_future({
                code              => $err->{code},
                message_to_client => $err->{message_to_client}});
    }

    # MT5 login not belongs to user
    return permission_error_future()
        unless _check_logins($client, ['MT' . $login]);

    return BOM::MT5::User::Async::password_change({
            login        => $login,
            new_password => $args->{new_password},
            type         => $args->{password_type} // 'main',
        }
        )->then(
        sub {
            my ($status) = @_;

            if ($status->{error}) {
                return create_error_future({
                        code              => 'MT5PasswordChangeError',
                        message_to_client => $status->{error}});
            }

            send_email({
                    from    => Brands->new(name => request()->brand)->emails('support'),
                    to      => $email,
                    subject => localize('Your MT5 password has been reset.'),
                    message => [
                        localize(
                            'The password for your MT5 account [_1] has been reset. If this request was not performed by you, please immediately contact Customer Support.',
                            $email
                        )
                    ],
                    use_email_template    => 1,
                    email_content_is_html => 1,
                    template_loginid      => $login,
                });

            return Future->done(1);
        });
};

sub _send_email {
    my %args = @_;
    my ($loginid, $mt5_id, $amount, $action, $error) = @args{qw(loginid mt5_id amount action error)};
    my $brand = Brands->new(name => request()->brand);
    my $message =
        $action eq 'deposit'
        ? "Error happened when doing MT5 deposit after withdrawal from client account:"
        : "Error happened when doing deposit to client account after withdrawal from MT5 account:";
    return BOM::Platform::Email::send_email({
        from                  => $brand->emails('system'),
        to                    => $brand->emails('payments'),
        subject               => "MT5 $action error",
        message               => [$message, "Client login id: $loginid", "MT5 login: $mt5_id", "Amount: $amount", "error: $error"],
        use_email_template    => 1,
        email_content_is_html => 1,
        template_loginid      => $loginid,
    });
}

async_rpc mt5_deposit => sub {
    my $params = shift;

    my ($client, $args, $source) = @{$params}{qw/client args source/};
    my ($fm_loginid, $to_mt5, $amount) =
        @{$args}{qw/from_binary to_mt5 amount/};

    my $error_code = 'MT5DepositError';

    return _mt5_validate_and_get_amount($client, $fm_loginid, $to_mt5, $amount, $error_code)->then(
        sub {
            my ($response) = @_;
            return Future->done($response) if (ref $response eq 'HASH' and $response->{error});

            my $mt5_amount = $response;

            # withdraw from Binary a/c
            my $fm_client_db = BOM::Database::ClientDB->new({
                client_loginid => $fm_loginid,
            });

            return _make_error($error_code, localize('Please try again after one minute.'), "Account stuck in previous transaction $fm_loginid")
                if (not $fm_client_db->freeze);

            scope_guard {
                $fm_client_db->unfreeze;
            };

            my $fm_client = BOM::User::Client->new({loginid => $fm_loginid});

            # From the point of view of our system, we're withdrawing
            # money to deposit into MT5
            my $withdraw_error;
            try {
                $fm_client->validate_payment(
                    currency => $fm_client->default_account->currency_code,
                    amount   => -$amount,
                );
            }
            catch {
                $withdraw_error = $_;
            };

            if ($withdraw_error) {
                return _make_error(
                    $error_code,
                    BOM::RPC::v3::Cashier::__client_withdrawal_notes({
                            client => $fm_client,
                            amount => $amount,
                            error  => $withdraw_error
                        }));
            }

            my $comment   = "Transfer from $fm_loginid to MT5 account $to_mt5.";
            my $account   = $fm_client->set_default_account($fm_client->currency);
            my ($payment) = $account->add_payment({
                amount               => -$amount,
                payment_gateway_code => 'account_transfer',
                payment_type_code    => 'internal_transfer',
                status               => 'OK',
                staff_loginid        => $fm_loginid,
                remark               => $comment,
            });
            my ($txn) = $payment->add_transaction({
                account_id    => $account->id,
                amount        => -$amount,
                staff_loginid => $fm_loginid,
                referrer_type => 'payment',
                action_type   => 'withdrawal',
                quantity      => 1,
                source        => $source,
            });
            $account->save(cascade => 1);
            $payment->save(cascade => 1);

            # deposit to MT5 a/c
            return BOM::MT5::User::Async::deposit({
                    login   => $to_mt5,
                    amount  => $mt5_amount,
                    comment => $comment
                }
                )->then(
                sub {
                    my ($status) = @_;

                    if ($status->{error}) {
                        _send_email(
                            loginid => $fm_loginid,
                            mt5_id  => $to_mt5,
                            amount  => $amount,
                            action  => 'deposit',
                            error   => $status->{error},
                        );
                        return _make_error($error_code, $status->{error});
                    }

                    return Future->done({
                        status                => 1,
                        binary_transaction_id => $txn->id
                    });
                });
        });
};

async_rpc mt5_withdrawal => sub {
    my $params = shift;

    my ($client, $args, $source) = @{$params}{qw/client args source/};
    my ($fm_mt5, $to_loginid, $amount) =
        @{$args}{qw/from_mt5 to_binary amount/};

    my $error_code = 'MT5WithdrawalError';
    return _mt5_validate_and_get_amount($client, $to_loginid, $fm_mt5, $amount, $error_code)->then(
        sub {
            my ($response) = @_;
            return Future->done($response) if (ref $response eq 'HASH' and $response->{error});

            my $mt5_amount = $response;

            my $to_client_db = BOM::Database::ClientDB->new({
                client_loginid => $to_loginid,
            });

            return _make_error($error_code, localize('Please try again after one minute.'), "Account stuck in previous transaction $to_loginid")
                if (not $to_client_db->freeze);

            scope_guard {
                $to_client_db->unfreeze;
            };

            my $comment = "Transfer from MT5 account $fm_mt5 to $to_loginid.";
            # withdraw from MT5 a/c
            return BOM::MT5::User::Async::withdrawal({
                    login   => $fm_mt5,
                    amount  => $amount,
                    comment => $comment
                }
                )->then(
                sub {
                    my ($status) = @_;

                    if ($status->{error}) {
                        return _make_error($error_code, $status->{error});
                    }

                    my $to_client = BOM::User::Client->new({loginid => $to_loginid});

                    # TODO(leonerd): This Try::Tiny try block returns a Future in either case.
                    #   We might want to consider using Future->try somehow instead.
                    return try {
                        # deposit to Binary a/c
                        my $account = $to_client->default_account;
                        my ($payment) = $account->add_payment({
                            amount               => $mt5_amount,
                            payment_gateway_code => 'account_transfer',
                            payment_type_code    => 'internal_transfer',
                            status               => 'OK',
                            staff_loginid        => $to_loginid,
                            remark               => $comment,
                        });
                        my ($txn) = $payment->add_transaction({
                            account_id    => $account->id,
                            amount        => $mt5_amount,
                            staff_loginid => $to_loginid,
                            referrer_type => 'payment',
                            action_type   => 'deposit',
                            quantity      => 1,
                            source        => $source,
                        });
                        $account->save(cascade => 1);
                        $payment->save(cascade => 1);

                        return Future->done({
                            status                => 1,
                            binary_transaction_id => $txn->id
                        });
                    }
                    catch {
                        my $error = BOM::Transaction->format_error(err => $_);
                        _send_email(
                            loginid => $to_loginid,
                            mt5_id  => $fm_mt5,
                            amount  => $amount,
                            action  => 'withdraw',
                            error   => $error->get_mesg,
                        );
                        return _make_error($error_code, $error->{-message_to_client});
                    };
                });
        });
<<<<<<< HEAD
};

async_rpc mt5_mamm => sub {
    my $params = shift;

    my $mt5_suspended = _is_mt5_suspended();
    return Future->done($mt5_suspended) if $mt5_suspended;

    my ($client, $args)   = @{$params}{qw/client args/};
    my ($login,  $action) = @{$args}{qw/login action/};

    # MT5 login not belongs to client
    return permission_error_future()
        unless _check_logins($client, ['MT' . $login]);

    return BOM::MT5::User::Async::get_user($login)->then(
        sub {
            my ($settings) = @_;

            return Future->fail($settings->{error}) if (ref $settings eq 'HASH' and $settings->{error});

            # to revoke manager we just disable trading for mt5 account
            # we cannot change group else accounting team will have problem during
            # reconciliation.
            # we cannot remove agent fields as thats used for auditing else
            # it would have been a simple check
            #
            # MT5 way to disable trading is not very intuitive, its based on
            # https://support.metaquotes.net/en/docs/mt5/api/reference_user/imtuser/imtuser_enum#enusersrights
            # and rights column from user setting return numbers based on combination
            # of these enumerations,
            #
            # 483  - All options except OTP and change password (default)
            # 1507 - All options except OTP
            # 2531 - All options except change password
            # 3555 - All options enabled
            #
            # 4 is score for disabled trading
            my $current_rights = $settings->{rights};
            my $has_manager = (grep { $_ == $current_rights } qw/483 1503 2527 3555/) ? 1 : 0;

            if ($action) {
                if ($action eq 'revoke' and $has_manager) {
                    return _mt5_has_open_positions($login)->then(
                        sub {
                            my ($open_positions) = @_;
                            return Future->fail('MT5_error', $open_positions->{error})
                                if (ref $open_positions eq 'HASH' and $open_positions->{error});
                            return Future->fail('PermissionDenied',
                                localize('Please close out all open positions before revoking manager associated with your account.'))
                                if $open_positions;

                            $settings->{rights} += 4;
                            return BOM::MT5::User::Async::update_mamm_user($settings)->then(
                                sub {
                                    my ($user_updated) = @_;
                                    return Future->fail('MT5_error', $user_updated->{error})
                                        if (ref $user_updated eq 'HASH' and $user_updated->{error});

                                    return Future->done({
                                        status     => 1,
                                        manager_id => ''
                                    });
                                });
                        });
                }
            } else {
                return Future->done({
                    status     => 1,
                    manager_id => $settings->{agent} || ''
                });
            }

            return Future->done({
                status     => 0,
                manager_id => ''
            });
        }
        )->else(
        sub {
            my ($code, $error) = @_;
            return _make_error($code, $error);
        });
=======
>>>>>>> e04a1e0d
};

sub _is_mt5_suspended {
    my $app_config = BOM::Platform::Runtime->instance->app_config;

    if ($app_config->system->suspend->mt5) {
        return BOM::RPC::v3::Utility::create_error({
                code              => 'MT5APISuspendedError',
                message_to_client => localize('MT5 API calls are suspended.')});
    }
    return undef;
}

sub _get_mt5_account_from_affiliate_token {
    my $token = shift;

    if ($token) {
        my $aff = WebService::MyAffiliates->new(
            user    => BOM::Platform::Config::third_party->{myaffiliates}->{user},
            pass    => BOM::Platform::Config::third_party->{myaffiliates}->{pass},
            host    => BOM::Platform::Config::third_party->{myaffiliates}->{host},
            timeout => 10
        ) or return;

        my $user_id = $aff->get_affiliate_id_from_token($token) or return;
        my $user = $aff->get_user($user_id) or return;

        my $affiliate_variables = $user->{USER_VARIABLES}->{VARIABLE} or return;
        $affiliate_variables = [$affiliate_variables]
            unless ref($affiliate_variables) eq 'ARRAY';

        my ($mt5_account) =
            grep { $_->{NAME} eq 'mt5_account' } @$affiliate_variables;
        return $mt5_account->{VALUE} if $mt5_account;
    }

    return;
}

sub _mt5_validate_and_get_amount {
    my ($authorized_client, $loginid, $mt5_loginid, $amount, $error_code) = @_;

    my $mt5_suspended = _is_mt5_suspended();
    return Future->done($mt5_suspended) if $mt5_suspended;

    my $app_config = BOM::Platform::Runtime->instance->app_config;
    return _make_error($error_code, localize('Payments are suspended.'))
        if ($app_config->system->suspend->payments or $app_config->system->suspend->system);

    return _make_error($error_code, localize("Amount must be greater than zero.")) if ($amount <= 0);

    # MT5 login or binary loginid not belongs to user
    return permission_error_future() unless _check_logins($authorized_client, ['MT' . $mt5_loginid, $loginid]);

    my $client_obj;
    try {
        $client_obj = BOM::User::Client->new({
            loginid      => $loginid,
            db_operation => 'replica'
        });
    } or return _make_error($error_code, localize('Invalid loginid - [_1].', $loginid));

    # only for real money account
    return permission_error_future() if ($client_obj->is_virtual);

    return _make_error($error_code, localize('Your account [_1] is disabled.', $loginid))
        if ($client_obj->get_status('disabled'));

    return _make_error($error_code, localize('Your account [_1] cashier section is locked.', $loginid))
        if ($client_obj->get_status('cashier_locked') || $client_obj->documents_expired);

    my $client_currency = $client_obj->default_account ? $client_obj->default_account->currency_code : undef;
    return _make_error($error_code, localize('Please set currency for existsing account [_1].', $loginid))
        unless $client_currency;

    return _make_error(
        $error_code,
        localize(
            'Invalid amount. Amount provided can not have more than [_1] decimal places.',
            Format::Util::Numbers::get_precision_config()->{amount}->{$client_currency})
    ) if ($amount != financialrounding('amount', $client_currency, $amount));

    return mt5_get_settings({
            client => $authorized_client,
            args   => {login => $mt5_loginid}}
        )->then(
        sub {
            my ($setting) = @_;

            return _make_error($error_code, localize('Unable to get account details for your MT5 account [_1].', $mt5_loginid))
                if (ref $setting eq 'HASH' && $setting->{error});

            # check if mt5 account is real
            return permission_error_future() unless ($setting->{group} // '') =~ /^real\\/;

            my $action = ($error_code =~ /Withdrawal/) ? 'withdrawal' : 'deposit';
<<<<<<< HEAD

            return _make_error($error_code,
                localize('Permission error. MAMM manager accounts are not allowed to withdraw as payments are processed manually.'))
                if ($action eq 'withdrawal' and ($setting->{group} // '') =~ /^real\\mamm_/);

=======
>>>>>>> e04a1e0d
            # check for fully authenticated only if it's not gaming account
            # as of now we only support gaming for binary brand, in future if we
            # support for champion please revisit this
            return _make_error($error_code, localize('Please authenticate your account.'))
                if ($action eq 'withdrawal'
                and ($setting->{group} // '') !~ /^real\\costarica$/
                and not $authorized_client->client_fully_authenticated);

            my $mt5_currency = $setting->{currency};
            return _make_error($error_code, localize('Invalid MT5 currency - had [_1] and should be USD or EUR.', $mt5_currency))
                unless $mt5_currency =~ /^USD|EUR$/;

            my $mt5_amount = undef;
            if ($client_currency eq $mt5_currency) {
                $mt5_amount = $amount;
                # Actual USD or EUR amount that will be deposited into the MT5 account. We have
                # a fixed 1% fee on all conversions, but this is only ever applied when converting
                # between currencies - we do not apply for USD -> USD transfers for example.
            } elsif ($action eq 'deposit') {
                $mt5_amount = try {
                    financialrounding('amount', $client_currency,
                        amount_from_to_currency($amount, $client_currency, $mt5_currency, CURRENCY_CONVERSION_MAX_AGE) * 0.99)
                }
                catch {
                    warn "Conversion failed for mt5_$action: $_";
                    return undef;
                };
            } elsif ($action eq 'withdrawal') {
                $mt5_amount = try {
                    financialrounding('amount', $client_currency,
                        amount_from_to_currency($amount, $mt5_currency, $client_currency, CURRENCY_CONVERSION_MAX_AGE) * 0.99);
                }
                catch {
                    warn "Conversion failed for mt5_$action: $_";
                    return undef;
                };
            }

            return _make_error($error_code, localize("Conversion rate not available for this currency."))
                unless defined $mt5_amount;

            return _make_error($error_code, localize("Amount must be greater than 1 [_1].", $mt5_currency))
                if $mt5_amount < 1;
            return _make_error($error_code, localize("Amount must be less than 20000 [_1].", $mt5_currency))
                if $mt5_amount > 20000;

            return Future->done($mt5_amount);
        });
<<<<<<< HEAD
}

sub _mt5_has_open_positions {
    my $login = shift;

    return BOM::MT5::User::Async::get_open_positions_count({login => $login})->then(
        sub {
            my ($response) = @_;

            return _make_error('MT5_error', $response->{error}) if (ref $response eq 'HASH' and $response->{error});

            return Future->done($response->{total} ? 1 : 0);
        });
=======
>>>>>>> e04a1e0d
}

1;<|MERGE_RESOLUTION|>--- conflicted
+++ resolved
@@ -188,11 +188,7 @@
     my ($client, $args) = @{$params}{qw/client args/};
     my $account_type = delete $args->{account_type};
 
-<<<<<<< HEAD
     my $invalid_account_type_error = BOM::RPC::v3::Utility::create_error({
-=======
-    return create_error_future({
->>>>>>> e04a1e0d
             code              => 'InvalidAccountType',
             message_to_client => localize('Invalid account type.')});
     return Future->done($invalid_account_type_error) if (not $account_type or $account_type !~ /^demo|gaming|financial$/);
@@ -216,16 +212,12 @@
             code              => 'InvalidSubAccountType',
             message_to_client => localize('Invalid sub account type.')});
 
-<<<<<<< HEAD
     my $mt5_account_type = delete $args->{mt5_account_type} // '';
     return Future->done($invalid_sub_type_error) if ($mt5_account_type and $mt5_account_type !~ /^standard|advanced$/);
 
     my $manager_id = delete $args->{manager_id} // '';
     # demo account is not allowed for mamm account
     return Future->done($invalid_account_type_error) if $account_type eq 'demo';
-=======
-    return Future->done($invalid_sub_type_error) if ($mt5_account_type and $mt5_account_type !~ /^standard|advanced$/);
->>>>>>> e04a1e0d
 
     my $get_company_name = sub {
         my $type = shift;
@@ -461,17 +453,9 @@
         sub {
             my ($settings) = @_;
 
-<<<<<<< HEAD
             return create_error_future({
                     code              => 'MT5GetUserError',
                     message_to_client => $settings->{error}}) if (ref $settings eq 'HASH' and $settings->{error});
-=======
-            if (ref $settings eq 'HASH' and $settings->{error}) {
-                return create_error_future({
-                        code              => 'MT5GetUserError',
-                        message_to_client => $settings->{error}});
-            }
->>>>>>> e04a1e0d
 
             if (my $country = $settings->{country}) {
                 my $country_code = Locale::Country::Extra->new()->code_from_country($country);
@@ -484,13 +468,10 @@
 
             $settings->{currency} = $settings->{group} =~ /vanuatu|costarica|demo/ ? 'USD' : 'EUR';
 
-<<<<<<< HEAD
             # we don't want to send this field back
             delete $settings->{rights};
             delete $settings->{agent};
 
-=======
->>>>>>> e04a1e0d
             return Future->done($settings);
         });
 };
@@ -589,23 +570,11 @@
     return BOM::MT5::User::Async::update_user($args)->then(
         sub {
             my ($settings) = @_;
-<<<<<<< HEAD
-
-            if (ref $settings eq 'HASH' and $settings->{error}) {
-                return BOM::RPC::v3::Utility::create_error({
-                        code              => 'MT5UpdateUserError',
-                        message_to_client => $settings->{error}});
-            }
-
-=======
-
-            if (ref $settings eq 'HASH' and $settings->{error}) {
-                return BOM::RPC::v3::Utility::create_error({
-                        code              => 'MT5UpdateUserError',
-                        message_to_client => $settings->{error}});
-            }
-
->>>>>>> e04a1e0d
+
+            return BOM::RPC::v3::Utility::create_error({
+                    code              => 'MT5UpdateUserError',
+                    message_to_client => $settings->{error}}) if (ref $settings eq 'HASH' and $settings->{error});
+
             $settings->{country} = $country_code;
             return Future->done($settings);
         });
@@ -1171,7 +1140,6 @@
                     };
                 });
         });
-<<<<<<< HEAD
 };
 
 async_rpc mt5_mamm => sub {
@@ -1255,8 +1223,6 @@
             my ($code, $error) = @_;
             return _make_error($code, $error);
         });
-=======
->>>>>>> e04a1e0d
 };
 
 sub _is_mt5_suspended {
@@ -1353,14 +1319,11 @@
             return permission_error_future() unless ($setting->{group} // '') =~ /^real\\/;
 
             my $action = ($error_code =~ /Withdrawal/) ? 'withdrawal' : 'deposit';
-<<<<<<< HEAD
 
             return _make_error($error_code,
                 localize('Permission error. MAMM manager accounts are not allowed to withdraw as payments are processed manually.'))
                 if ($action eq 'withdrawal' and ($setting->{group} // '') =~ /^real\\mamm_/);
 
-=======
->>>>>>> e04a1e0d
             # check for fully authenticated only if it's not gaming account
             # as of now we only support gaming for binary brand, in future if we
             # support for champion please revisit this
@@ -1409,7 +1372,6 @@
 
             return Future->done($mt5_amount);
         });
-<<<<<<< HEAD
 }
 
 sub _mt5_has_open_positions {
@@ -1423,8 +1385,6 @@
 
             return Future->done($response->{total} ? 1 : 0);
         });
-=======
->>>>>>> e04a1e0d
 }
 
 1;