package BOM::RPC::v3::MT5::Account;

use strict;
use warnings;

no indirect;

use Guard;
use YAML::XS;
use List::Util qw(any first);
use Try::Tiny;
use File::ShareDir;
use Locale::Country::Extra;
use Brands;
use WebService::MyAffiliates;
use Future::Utils qw(fmap1);
use Format::Util::Numbers qw/ financialrounding roundcommon/;
use Postgres::FeedDB::CurrencyConverter qw/amount_from_to_currency/;

use BOM::RPC::Registry '-dsl';

use BOM::RPC::v3::Utility;
use BOM::RPC::v3::Cashier;
use BOM::Platform::Config;
use BOM::Platform::Context qw (localize request);
use BOM::Platform::Email qw(send_email);
use BOM::User;
use BOM::User::Client;
use BOM::MT5::User::Async;
use BOM::Database::ClientDB;
use BOM::Platform::Runtime;
use BOM::Platform::Email;
use BOM::Transaction;

requires_auth();

use constant MT5_ACCOUNT_THROTTLE_KEY_PREFIX => 'MT5ACCOUNT::THROTTLE::';

# Defines the oldest data we'll allow for conversion rates, anything past this
# (including when markets are closed) will be rejected.
use constant CURRENCY_CONVERSION_MAX_AGE => 3600;

# TODO(leonerd):
#   These helpers exist mostly to coördinate the idea of error management in
#   Future-chained async RPC methods. This logic would probably be a lot neater
#   if Future failure was used to indicate RPC-level errors as well, as its
#   shortcircuiting behaviour would be useful here.

sub permission_error_future {
    return Future->done(BOM::RPC::v3::Utility::permission_error());
}

sub create_error_future {
    my ($details) = @_;
    return Future->done(BOM::RPC::v3::Utility::create_error($details));
}

=head2 mt5_login_list

    $mt5_logins = mt5_login_list({ client => $client })

Takes a client object and returns all possible MT5 login IDs
associated with that client. Otherwise, returns an error message indicating
that MT5 is suspended.

Takes the following (named) parameters:

=over 4

=item * C<params> hashref that contains a BOM::User::Client object under the key C<client>.

=back

Returns any of the following:

=over 4

=item * A hashref that contains the following keys:

=over 4

=item * C<code> stating C<MT5APISuspendedError>.

=item * C<message_to_client> that says C<MT5 API calls are suspended.>.

=back

=item * An arrayref that contains hashrefs. Each hashref contains:

=over 4

=item * C<login> - The MT5 loginID of the client.

=item * C<group> - (optional) The group the loginID belongs to.

=back

=cut

sub get_mt5_logins {
    my ($client, $user) = @_;

    $user ||= BOM::User->new({email => $client->email});

    my $f = fmap1 {
        shift =~ /^MT(\d+)$/;
        my $login = $1;

        return mt5_get_settings({
                client => $client,
                args   => {login => $login}}
            )->then(
            sub {
                my ($setting) = @_;

                my $acc = {login => $login};
                if (ref $setting eq 'HASH' && $setting->{group}) {
                    $acc->{group} = $setting->{group};
                }

                return Future->done($acc);
            });
    }
    foreach        => [$user->mt5_logins],
        concurrent => 4;
    # purely to keep perlcritic+perltidy happy :(
    return $f;
}

async_rpc mt5_login_list => sub {
    my $params = shift;

    my $client = $params->{client};

    my $mt5_suspended = _is_mt5_suspended();
    return Future->done($mt5_suspended) if $mt5_suspended;

    return get_mt5_logins($client)->then(
        sub {
            my (@logins) = @_;
            return Future->done(\@logins);
        });
};

# limit number of requests to once per minute
sub _throttle {
    my $loginid = shift;
    my $key     = MT5_ACCOUNT_THROTTLE_KEY_PREFIX . $loginid;

    return 1 if BOM::Platform::RedisReplicated::redis_read()->get($key);

    BOM::Platform::RedisReplicated::redis_write()->set($key, 1, 'EX', 60);

    return 0;
}

# removes the database entry that limit requests to 1/minute
# returns 1 if entry was present, 0 otherwise
sub reset_throttler {
    my $loginid = shift;
    my $key     = MT5_ACCOUNT_THROTTLE_KEY_PREFIX . $loginid;

    return BOM::Platform::RedisReplicated::redis_write->del($key);
}

async_rpc mt5_new_account => sub {
    my $params = shift;

    my $mt5_suspended = _is_mt5_suspended();
    return Future->done($mt5_suspended) if $mt5_suspended;

    my ($client, $args) = @{$params}{qw/client args/};
    my $account_type = delete $args->{account_type};

<<<<<<< HEAD
    my $invalid_account_type_error = BOM::RPC::v3::Utility::create_error({
=======
    return create_error_future({
>>>>>>> 14f14a98
            code              => 'InvalidAccountType',
            message_to_client => localize('Invalid account type.')});
    return $invalid_account_type_error if (not $account_type or $account_type !~ /^demo|gaming|financial$/);

    my $residence = $client->residence;
    return create_error_future({
            code              => 'NoResidence',
            message_to_client => localize('Please set your country of residence.')}) unless $residence;

    my $brand = Brands->new(name => request()->brand);
    my $countries_list = $brand->countries_instance->countries_list;
    return permission_error_future()
        unless $countries_list->{$residence};

    return create_error_future({
            code              => 'MT5SamePassword',
            message_to_client => localize('Investor password cannot be same as main password.')}
    ) if (($args->{mainPassword} // '') eq ($args->{investPassword} // ''));

    my $invalid_sub_type_error = BOM::RPC::v3::Utility::create_error({
            code              => 'InvalidSubAccountType',
            message_to_client => localize('Invalid sub account type.')});

<<<<<<< HEAD
    my $mt5_account_type = delete $args->{mt5_account_type} // '';
    return $invalid_sub_type_error
        if ($mt5_account_type and $mt5_account_type !~ /^standard|advanced$/);
=======
    return Future->done($invalid_sub_type_error) if ($mt5_account_type and $mt5_account_type !~ /^standard|advanced$/);
>>>>>>> 14f14a98

    my $manager_id = delete $args->{manager_id} // '';
    # demo account is not allowed for mamm account
    return $invalid_account_type_error if $account_type eq 'demo';

    my $get_company_name = sub {
        my $type = shift;

        $type = 'mt_' . $type . '_company';
        # get MT company from countries.yml
        return $countries_list->{$residence}->{$type} if (defined $countries_list->{$residence}->{$type});

        return 'none';
    };

    my ($mt_company, $group);
    if ($account_type eq 'demo') {
        # demo will have demo for financial and demo for gaming
        if ($mt5_account_type) {
<<<<<<< HEAD
            return BOM::RPC::v3::Utility::permission_error()
                if (($mt_company = $get_company_name->('financial')) eq 'none');
=======
            return permission_error_future() if (($mt_company = $get_company_name->('financial')) eq 'none');
>>>>>>> 14f14a98

            $group = 'demo\\' . $mt_company . '_' . $mt5_account_type;
        } else {
            return permission_error_future() if (($mt_company = $get_company_name->('gaming')) eq 'none');
            $group = 'demo\\' . $mt_company;
        }
    } elsif ($account_type eq 'gaming' or $account_type eq 'financial') {
        # 4 Jan 2018: only CR, MLT, and Champion can open MT real a/c
        return permission_error_future() unless ($client->landing_company->short =~ /^costarica|champion|malta$/);

        return permission_error_future() if (($mt_company = $get_company_name->($account_type)) eq 'none');

        if ($account_type eq 'financial') {
<<<<<<< HEAD
            return $invalid_sub_type_error unless $mt5_account_type;

            return BOM::RPC::v3::Utility::create_error({
=======
            return Future->done($invalid_sub_type_error) unless $mt5_account_type;

            return create_error_future({
>>>>>>> 14f14a98
                    code              => 'FinancialAssessmentMandatory',
                    message_to_client => localize('Please complete financial assessment.')}) unless $client->financial_assessment();
        }

        # populate mt5 agent account from manager id if applicable
        # else get one associated with affiliate token
        $args->{agent} = $manager_id // _get_mt5_account_from_affiliate_token($client->myaffiliates_token);

        $group = 'real\\';
        if ($manager_id) {
            # $group .= "${manager_id}_mamm_$account_type";
            $group .= "_${manager_id}_clients";
        } else {
            $group .= $mt_company;
            $group .= "_$mt5_account_type" if $account_type eq 'financial';
            $group .= "_$residence"
                if (first { $residence eq $_ } @{$brand->countries_with_own_mt5_group});
        }
    }

    return create_error_future({
            code              => 'MT5CreateUserError',
            message_to_client => localize('Request too frequent. Please try again later.')}) if _throttle($client->loginid);

    # client can have only 1 MT demo & 1 MT real a/c
    my $user = BOM::User->new({email => $client->email});

    return get_mt5_logins($client, $user)->then(
        sub {
            my (@logins) = @_;

            foreach (@logins) {
                if (($_->{group} // '') eq $group) {
                    my $login = $_->{login};

                    return create_error_future({
                            code              => 'MT5CreateUserError',
                            message_to_client => localize('You already have a [_1] account [_2].', $account_type, $login)});
                }
            }

            $args->{group} = $group;

            if ($args->{country}) {
                my $country_name = Locale::Country::Extra->new()->country_from_code($args->{country});
                $args->{country} = $country_name if ($country_name);
            }

            # TODO(leonerd): This has to nest because of the `Future->done` in the
            #   foreach loop above. A better use of errors-as-failures might avoid
            #   this.
            return BOM::MT5::User::Async::create_user($args)->then(
                sub {
                    my ($status) = @_;

                    if ($status->{error}) {
                        return create_error_future({
                                code              => 'MT5CreateUserError',
                                message_to_client => $status->{error}});
                    }
                    my $mt5_login = $status->{login};

                    # eg: MT5 login: 1000, we store MT1000
                    $user->add_loginid({loginid => 'MT' . $mt5_login});
                    $user->save;

                    my $balance = 0;
                    # TODO(leonerd): This other somewhat-ugly structure implements
                    #   conditional execution of a Future-returning block. It's a bit
                    #   messy. See also
                    #     https://rt.cpan.org/Ticket/Display.html?id=124040
                    return (
                        do {
                            if ($account_type eq 'demo') {
                                # funds in Virtual money
                                $balance = 10000;
                                BOM::MT5::User::Async::deposit({
                                        login   => $mt5_login,
                                        amount  => $balance,
                                        comment => 'Binary MT5 Virtual Money deposit.'
                                    }
                                    )->on_done(
                                    sub {
                                        # TODO(leonerd): It'd be nice to turn these into failed
                                        #   Futures from BOM::MT5::User::Async also.
                                        my ($status) = @_;

                                        # deposit failed
                                        if ($status->{error}) {
                                            warn "MT5: deposit failed for virtual account with error " . $status->{error};
                                            $balance = 0;
                                        }
                                    });
                            } else {
                                Future->done;
                            }
                            }
                        )->then(
                        sub {
                            return Future->done({
                                    login        => $mt5_login,
                                    balance      => $balance,
                                    currency     => ($mt_company =~ /vanuatu|costarica|demo/ ? 'USD' : 'EUR'),
                                    account_type => $account_type,
                                    ($mt5_account_type) ? (mt5_account_type => $mt5_account_type) : ()});
                        });
                });
        });
};

sub _check_logins {
    my ($client, $logins) = @_;
    my $user = BOM::User->new({email => $client->email});

    foreach my $login (@{$logins}) {
        return unless (any { $login eq $_->loginid } ($user->loginid));
    }
    return 1;
}

=head2 mt5_get_settings

    $user_mt5_settings = mt5_get_settings({
        client  => $client,
        args    => $args
    })

Takes a client object and a hash reference as inputs and returns the details of
the MT5 user, based on the MT5 login id passed.

Takes the following (named) parameters as inputs:

=over 4

=item * C<params> hashref that contains:

=over 4

=item * A BOM::User::Client object under the key C<client>.

=item * A hash reference under the key C<args> that contains the MT5 login id
under C<login> key.

=back

=back

Returns any of the following:

=over 4

=item * A hashref error message that contains the following keys, based on the given error:

=over 4

=item * MT5 suspended

=over 4

=item * C<code> stating C<MT5APISuspendedError>.

=back

=item * Permission denied

=over 4

=item * C<code> stating C<PermissionDenied>.

=back

=item * Retrieval Error

=over 4

=item * C<code> stating C<MT5GetUserError>.

=back

=back

=item * A hashref that contains the details of the user's MT5 account.

=back

=cut

async_rpc mt5_get_settings => sub {
    my $params = shift;

    my $mt5_suspended = _is_mt5_suspended();
    return Future->done($mt5_suspended) if $mt5_suspended;

    my $client = $params->{client};
    my $args   = $params->{args};
    my $login  = $args->{login};

    # MT5 login not belongs to user
<<<<<<< HEAD
    return BOM::RPC::v3::Utility::permission_error()
        unless _check_logins($client, ['MT' . $login]);

    my $settings = BOM::MT5::User::get_user($login);
    if (ref $settings eq 'HASH' and $settings->{error}) {
        return BOM::RPC::v3::Utility::create_error({
                code              => 'MT5GetUserError',
                message_to_client => $settings->{error}});
    }

    if (my $country = $settings->{country}) {
        my $country_code = Locale::Country::Extra->new()->code_from_country($country);
        if ($country_code) {
            $settings->{country} = $country_code;
        } else {
            warn "Invalid country name $country for mt5 settings, can't extract code from Locale::Country::Extra";
        }
    }

    # we don't want to send this field back
    delete $settings->{rights};
    delete $settings->{agent};

    $settings->{currency} = $settings->{group} =~ /vanuatu|costarica|demo/ ? 'USD' : 'EUR';

    return $settings;
=======
    return permission_error_future() unless _check_logins($client, ['MT' . $login]);

    return BOM::MT5::User::Async::get_user($login)->then(
        sub {
            my ($settings) = @_;

            if (ref $settings eq 'HASH' and $settings->{error}) {
                return create_error_future({
                        code              => 'MT5GetUserError',
                        message_to_client => $settings->{error}});
            }

            if (my $country = $settings->{country}) {
                my $country_code = Locale::Country::Extra->new()->code_from_country($country);
                if ($country_code) {
                    $settings->{country} = $country_code;
                } else {
                    warn "Invalid country name $country for mt5 settings, can't extract code from Locale::Country::Extra";
                }
            }

            $settings->{currency} = $settings->{group} =~ /vanuatu|costarica|demo/ ? 'USD' : 'EUR';

            return Future->done($settings);
        });
>>>>>>> 14f14a98
};

=head2 mt5_set_settings

$user_mt5_settings = mt5_set_settings({
        client  => $client,
        args    => $args
    })

Takes a client object and a hash reference as inputs and returns the updated
details of the MT5 user, based on the MT5 login id passed, upon success.

Takes the following (named) parameters as inputs:

=over 4

=item * C<params> hashref that contains:

=over 4

=item * A BOM::User::Client object under the key C<client>.

=item * A hash reference under the key C<args> that contains some of the following keys:

=over 4

=item * C<login> that contains the MT5 login id.

=item * C<country> that contains the country code.

=back

=back

=back

Returns any of the following:

=over 4

=item * A hashref error message that contains the following keys, based on the given error:

=over 4

=item * MT5 suspended

=over 4

=item * C<code> stating C<MT5APISuspendedError>.

=back

=item * Permission denied

=over 4

=item * C<code> stating C<PermissionDenied>.

=back

=item * Update Error

=over 4

=item * C<code> stating C<MT5UpdateUserError>.

=back

=back

=item * A hashref that contains the updated details of the user's MT5 account.

=back

=cut

async_rpc mt5_set_settings => sub {
    my $params = shift;

    my $mt5_suspended = _is_mt5_suspended();
    return Future->done($mt5_suspended) if $mt5_suspended;

    my $client = $params->{client};
    my $args   = $params->{args};
    my $login  = $args->{login};

    # MT5 login not belongs to user
    return permission_error_future() unless _check_logins($client, ['MT' . $login]);

    my $country_code = $args->{country};
    my $country_name = Locale::Country::Extra->new()->country_from_code($country_code);
    $args->{country} = $country_name if ($country_name);

    return BOM::MT5::User::Async::update_user($args)->then(
        sub {
            my ($settings) = @_;

            if (ref $settings eq 'HASH' and $settings->{error}) {
                return BOM::RPC::v3::Utility::create_error({
                        code              => 'MT5UpdateUserError',
                        message_to_client => $settings->{error}});
            }

            $settings->{country} = $country_code;
            return Future->done($settings);
        });
};

=head2 mt5_password_check

    $mt5_pass_check = mt5_password_check({
        client  => $client,
        args    => $args
    })

Takes a client object and a hash reference as inputs and returns 1 upon
successful validation of the user's password.

Takes the following (named) parameters as inputs:

=over 4

=item * C<params> hashref that contains:

=over 4

=item * A BOM::User::Client object under the key C<client>.

=item * A hash reference under the key C<args> that contains the MT5 login id
under C<login> key.

=back

=back

Returns any of the following:

=over 4

=item * A hashref error message that contains the following keys, based on the given error:

=over 4

=item * MT5 suspended

=over 4

=item * C<code> stating C<MT5APISuspendedError>.

=back

=item * Permission denied

=over 4

=item * C<code> stating C<PermissionDenied>.

=back

=item * Retrieval Error

=over 4

=item * C<code> stating C<MT5PasswordCheckError>.

=back

=back

=item * Returns 1, indicating successful validation.

=back

=cut

async_rpc mt5_password_check => sub {
    my $params = shift;

    my $mt5_suspended = _is_mt5_suspended();
    return Future->done($mt5_suspended) if $mt5_suspended;

    my $client = $params->{client};
    my $args   = $params->{args};
    my $login  = $args->{login};

    # MT5 login not belongs to user
    return permission_error_future() unless _check_logins($client, ['MT' . $login]);

    # TODO: mutate $args??
    $args->{type} = $args->{password_type} // 'MAIN';

    return BOM::MT5::User::Async::password_check($args)->then(
        sub {
            my ($status) = @_;

            if ($status->{error}) {
                return create_error_future({
                        code              => 'MT5PasswordCheckError',
                        message_to_client => $status->{error}});
            }
            return Future->done(1);
        });
};

=head2 mt5_password_change

    $mt5_pass_change = mt5_password_change({
        client  => $client,
        args    => $args
    })

Takes a client object and a hash reference as inputs and returns 1 upon
successful change of the user's MT5 account password.

Takes the following (named) parameters as inputs:

=over 4

=item * C<params> hashref that contains:

=over 4

=item * A BOM::User::Client object under the key C<client>.

=item * A hash reference under the key C<args> that contains:

=over 4

=item * C<login> that contains the MT5 login id.

=item * C<old_password> that contains the user's current password.

=item * C<new_password> that contains the user's new password. 

=back

=back

=back

Returns any of the following:

=over 4

=item * A hashref error message that contains the following keys, based on the given error:

=over 4

=item * MT5 suspended

=over 4

=item * C<code> stating C<MT5APISuspendedError>.

=back

=item * Permission denied

=over 4

=item * C<code> stating C<PermissionDenied>.

=back

=item * Retrieval Error

=over 4

=item * C<code> stating C<MT5PasswordChangeError>.

=back

=back

=item * Returns 1, indicating successful change.

=back

=cut

async_rpc mt5_password_change => sub {
    my $params = shift;

    my $mt5_suspended = _is_mt5_suspended();
    return Future->done($mt5_suspended) if $mt5_suspended;

    my $client = $params->{client};
    my $args   = $params->{args};
    my $login  = $args->{login};

    # MT5 login not belongs to user
    return permission_error_future() unless _check_logins($client, ['MT' . $login]);

    return BOM::MT5::User::Async::password_check({
            login    => $login,
            password => $args->{old_password},
            type     => $args->{password_type} // 'MAIN',
        }
        )->then(
        sub {
            my ($status) = @_;

            if ($status->{error}) {
                return create_error_future({
                        code              => 'MT5PasswordChangeError',
                        message_to_client => $status->{error}});
            }

            return BOM::MT5::User::Async::password_change({
                login        => $login,
                new_password => $args->{new_password},
                type         => $args->{password_type} // 'MAIN',
            });
        }
        )->then(
        sub {
            my ($status) = @_;

            if ($status->{error}) {
                return create_error_future({
                        code              => 'MT5PasswordChangeError',
                        message_to_client => $status->{error}});
            }
            return Future->done(1);
        });
};

=head2 mt5_password_reset

    $mt5_pass_reset = mt5_password_reset({
        client  => $client,
        args    => $args
    })

Takes a client object and a hash reference as inputs and returns 1 upon
successful reset the user's MT5 account password.

Takes the following (named) parameters as inputs:

=over 3

=item * C<params> hashref that contains:

=over 3

=item * A BOM::User::Client object under the key C<client>.

=item * A hash reference under the key C<args> that contains:

=over 3

=item * C<login> that contains the MT5 login id.

=item * C<new_password> that contains the user's new password. 

=back

=back

=back

Returns any of the following:

=over 3

=item * A hashref error message that contains the following keys, based on the given error:

=over 3

=item * MT5 suspended

=over 4

=item * C<code> stating C<MT5APISuspendedError>.

=back

=item * Permission denied

=over 3

=item * C<code> stating C<PermissionDenied>.

=back

=item * Retrieval Error

=over 3

=item * C<code> stating C<MT5PasswordChangeError>.

=back

=back

=item * Returns 1, indicating successful reset.

=back

=cut

async_rpc mt5_password_reset => sub {
    my $params = shift;

    my $mt5_suspended = _is_mt5_suspended();
    return $mt5_suspended if $mt5_suspended;

    my $client = $params->{client};
    my $args   = $params->{args};
    my $login  = $args->{login};

    my $email = BOM::Platform::Token->new({token => $args->{verification_code}})->email;

    if (my $err = BOM::RPC::v3::Utility::is_verification_token_valid($args->{verification_code}, $email, 'mt5_password_reset')->{error}) {
        return create_error_future({
                code              => $err->{code},
                message_to_client => $err->{message_to_client}});
    }

<<<<<<< HEAD
    # MT5 login not belongs to client
    return BOM::RPC::v3::Utility::permission_error()
=======
    my $user = BOM::User->new({email => $email});

    # MT5 login not belongs to user
    return permission_error_future()
>>>>>>> 14f14a98
        unless _check_logins($client, ['MT' . $login]);

    return BOM::MT5::User::Async::password_change({
            login        => $login,
            new_password => $args->{new_password},
            type         => $args->{password_type} // 'MAIN',
        }
        )->then(
        sub {
            my ($status) = @_;

            if ($status->{error}) {
                return create_error_future({
                        code              => 'MT5PasswordChangeError',
                        message_to_client => $status->{error}});
            }

            send_email({
                    from    => Brands->new(name => request()->brand)->emails('support'),
                    to      => $email,
                    subject => localize('Your MT5 password has been reset.'),
                    message => [
                        localize(
                            'The password for your MT5 account [_1] has been reset. If this request was not performed by you, please immediately contact Customer Support.',
                            $email
                        )
                    ],
                    use_email_template    => 1,
                    email_content_is_html => 1,
                    template_loginid      => $login,
                });

            return Future->done(1);
        });
};

sub _send_email {
    my %args = @_;
    my ($loginid, $mt5_id, $amount, $action, $error) = @args{qw(loginid mt5_id amount action error)};
    my $brand = Brands->new(name => request()->brand);
    my $message =
        $action eq 'deposit'
        ? "Error happened when doing MT5 deposit after withdrawal from client account:"
        : "Error happened when doing deposit to client account after withdrawal from MT5 account:";
    return BOM::Platform::Email::send_email({
        from                  => $brand->emails('system'),
        to                    => $brand->emails('payments'),
        subject               => "MT5 $action error",
        message               => [$message, "Client login id: $loginid", "MT5 login: $mt5_id", "Amount: $amount", "error: $error"],
        use_email_template    => 1,
        email_content_is_html => 1,
        template_loginid      => $loginid,
    });
}

async_rpc mt5_deposit => sub {
    my $params = shift;

    my ($client, $args, $source) = @{$params}{qw/client args source/};
    my ($fm_loginid, $to_mt5, $amount) =
        @{$args}{qw/from_binary to_mt5 amount/};

    my $error_code = 'MT5DepositError';

    return _mt5_validate_and_get_amount($client, $fm_loginid, $to_mt5, $amount, $error_code)->then(
        sub {
            my ($response) = @_;
            return Future->done($response) if (ref $response eq 'HASH' and $response->{error});

            my $mt5_amount = $response;

            # withdraw from Binary a/c
            my $fm_client_db = BOM::Database::ClientDB->new({
                client_loginid => $fm_loginid,
            });

            return _make_error($error_code, localize('Please try again after one minute.'), "Account stuck in previous transaction $fm_loginid")
                if (not $fm_client_db->freeze);

            scope_guard {
                $fm_client_db->unfreeze;
            };

            my $fm_client = BOM::User::Client->new({loginid => $fm_loginid});

            # From the point of view of our system, we're withdrawing
            # money to deposit into MT5
            my $withdraw_error;
            try {
                $fm_client->validate_payment(
                    currency => $fm_client->default_account->currency_code,
                    amount   => -$amount,
                );
            }
            catch {
                $withdraw_error = $_;
            };

            if ($withdraw_error) {
                return _make_error(
                    $error_code,
                    BOM::RPC::v3::Cashier::__client_withdrawal_notes({
                            client => $fm_client,
                            amount => $amount,
                            error  => $withdraw_error
                        }));
            }

            my $comment   = "Transfer from $fm_loginid to MT5 account $to_mt5.";
            my $account   = $fm_client->set_default_account($fm_client->currency);
            my ($payment) = $account->add_payment({
                amount               => -$amount,
                payment_gateway_code => 'account_transfer',
                payment_type_code    => 'internal_transfer',
                status               => 'OK',
                staff_loginid        => $fm_loginid,
                remark               => $comment,
            });
            my ($txn) = $payment->add_transaction({
                account_id    => $account->id,
                amount        => -$amount,
                staff_loginid => $fm_loginid,
                referrer_type => 'payment',
                action_type   => 'withdrawal',
                quantity      => 1,
                source        => $source,
            });
            $account->save(cascade => 1);
            $payment->save(cascade => 1);

            # deposit to MT5 a/c
            return BOM::MT5::User::Async::deposit({
                    login   => $to_mt5,
                    amount  => $mt5_amount,
                    comment => $comment
                }
                )->then(
                sub {
                    my ($status) = @_;

                    if ($status->{error}) {
                        _send_email(
                            loginid => $fm_loginid,
                            mt5_id  => $to_mt5,
                            amount  => $amount,
                            action  => 'deposit',
                            error   => $status->{error},
                        );
                        return _make_error($status->{error});
                    }

                    return Future->done({
                        status                => 1,
                        binary_transaction_id => $txn->id
                    });
                });
        });
};

async_rpc mt5_withdrawal => sub {
    my $params = shift;

    my ($client, $args, $source) = @{$params}{qw/client args source/};
    my ($fm_mt5, $to_loginid, $amount) =
        @{$args}{qw/from_mt5 to_binary amount/};

    my $error_code = 'MT5WithdrawalError';
    return _mt5_validate_and_get_amount($client, $to_loginid, $fm_mt5, $amount, $error_code)->then(
        sub {
            my ($response) = @_;
            return Future->done($response) if (ref $response eq 'HASH' and $response->{error});

            my $mt5_amount = $response;

            my $to_client_db = BOM::Database::ClientDB->new({
                client_loginid => $to_loginid,
            });

            return _make_error($error_code, localize('Please try again after one minute.'), "Account stuck in previous transaction $to_loginid")
                if (not $to_client_db->freeze);

            scope_guard {
                $to_client_db->unfreeze;
            };

            my $comment = "Transfer from MT5 account $fm_mt5 to $to_loginid.";
            # withdraw from MT5 a/c
            return BOM::MT5::User::Async::withdrawal({
                    login   => $fm_mt5,
                    amount  => $amount,
                    comment => $comment
                }
                )->then(
                sub {
                    my ($status) = @_;

                    if ($status->{error}) {
                        return _make_error($error_code, $status->{error});
                    }

                    my $to_client = BOM::User::Client->new({loginid => $to_loginid});

                    # TODO(leonerd): This Try::Tiny try block returns a Future in either case.
                    #   We might want to consider using Future->try somehow instead.
                    return try {
                        # deposit to Binary a/c
                        my $account = $to_client->default_account;
                        my ($payment) = $account->add_payment({
                            amount               => $mt5_amount,
                            payment_gateway_code => 'account_transfer',
                            payment_type_code    => 'internal_transfer',
                            status               => 'OK',
                            staff_loginid        => $to_loginid,
                            remark               => $comment,
                        });
                        my ($txn) = $payment->add_transaction({
                            account_id    => $account->id,
                            amount        => $mt5_amount,
                            staff_loginid => $to_loginid,
                            referrer_type => 'payment',
                            action_type   => 'deposit',
                            quantity      => 1,
                            source        => $source,
                        });
                        $account->save(cascade => 1);
                        $payment->save(cascade => 1);

                        return Future->done({
                            status                => 1,
                            binary_transaction_id => $txn->id
                        });
                    }
                    catch {
                        my $error = BOM::Transaction->format_error(err => $_);
                        _send_email(
                            loginid => $to_loginid,
                            mt5_id  => $fm_mt5,
                            amount  => $amount,
                            action  => 'withdraw',
                            error   => $error->get_mesg,
                        );
                        return _make_error($error_code, $error->{-message_to_client});
                    };
                });
        });
};

rpc mt5_mamm => sub {
    my $params = shift;

    my $mt5_suspended = _is_mt5_suspended();
    return $mt5_suspended if $mt5_suspended;

    my ($client, $args)   = @{$params}{qw/client args/};
    my ($login,  $action) = @{$args}{qw/login action/};

    # MT5 login not belongs to client
    return BOM::RPC::v3::Utility::permission_error()
        unless _check_logins($client, ['MT' . $login]);

    my $settings = BOM::MT5::User::get_user($login);
    return _mt5_error_sub() if (ref $settings eq 'HASH' and $settings->{error});

    # to revoke manager we just disable trading for mt5 account
    # we cannot change group else accounting team will have problem during
    # reconciliation.
    # we cannot remove agent fields as thats used for auditing else
    # it would have been a simple check
    #
    # MT5 way to disable trading is not very intuitive, its based on
    # https://support.metaquotes.net/en/docs/mt5/api/reference_user/imtuser/imtuser_enum#enusersrights
    # and rights column from user setting return numbers based on combination
    # of these enumerations,
    #
    # 483  - All options except OTP and change password (default)
    # 1507 - All options except OTP
    # 2531 - All options except change password
    # 3555 - All options enabled
    #
    # 4 is score for disabled trading
    my $current_rights = $settings->{rights};
    my $has_manager = (grep { $_ == $current_rights } qw/483 1503 2527 3555/) ? 1 : 0;

    if ($action) {
        if ($action eq 'revoke' and $has_manager) {
            my $response = _mt5_has_open_positions($login);
            return _mt5_error_sub() if (ref $response eq 'HASH' and $response->{error});

            return _mt5_error_sub('PermissionDenied',
                localize('Please close out all open positions before revoking manager associated with your account.'))
                if $response;

            $settings->{rights} += 4;
            BOM::MT5::User::update_mamm_user($settings);
            return _mt5_error_sub() if (ref $settings eq 'HASH' and $settings->{error});

            return {
                status     => 1,
                manager_id => ''
            };
        }
    } else {
        return $has_manager
            ? {
            status     => 1,
            manager_id => $settings->{agent} || ''
            }
            : {
            status     => 1,
            manager_id => ''
            };
    }

    return {
        status     => 0,
        manager_id => ''
    };
};

sub _is_mt5_suspended {
    my $app_config = BOM::Platform::Runtime->instance->app_config;

    if ($app_config->system->suspend->mt5) {
        return BOM::RPC::v3::Utility::create_error({
                code              => 'MT5APISuspendedError',
                message_to_client => localize('MT5 API calls are suspended.')});
    }
    return undef;
}

sub _get_mt5_account_from_affiliate_token {
    my $token = shift;

    if ($token) {
        my $aff = WebService::MyAffiliates->new(
            user    => BOM::Platform::Config::third_party->{myaffiliates}->{user},
            pass    => BOM::Platform::Config::third_party->{myaffiliates}->{pass},
            host    => BOM::Platform::Config::third_party->{myaffiliates}->{host},
            timeout => 10
        ) or return;

        my $user_id = $aff->get_affiliate_id_from_token($token) or return;
        my $user = $aff->get_user($user_id) or return;

        my $affiliate_variables = $user->{USER_VARIABLES}->{VARIABLE} or return;
        $affiliate_variables = [$affiliate_variables]
            unless ref($affiliate_variables) eq 'ARRAY';

        my ($mt5_account) =
            grep { $_->{NAME} eq 'mt5_account' } @$affiliate_variables;
        return $mt5_account->{VALUE} if $mt5_account;
    }

    return;
}

sub _mt5_validate_and_get_amount {
    my ($authorized_client, $loginid, $mt5_loginid, $amount, $error_code) = @_;

    my $mt5_suspended = _is_mt5_suspended();
    return Future->done($mt5_suspended) if $mt5_suspended;

    my $app_config = BOM::Platform::Runtime->instance->app_config;
    return _make_error($error_code, localize('Payments are suspended.'))
        if ($app_config->system->suspend->payments or $app_config->system->suspend->system);

    return _make_error($error_code, localize("Amount must be greater than zero.")) if ($amount <= 0);

    # MT5 login or binary loginid not belongs to user
    return permission_error_future() unless _check_logins($authorized_client, ['MT' . $mt5_loginid, $loginid]);

    my $client_obj;
    try {
        $client_obj = BOM::User::Client->new({
            loginid      => $loginid,
            db_operation => 'replica'
        });
    } or return _make_error($error_code, localize('Invalid loginid - [_1].', $loginid));

    # only for real money account
    return permission_error_future() if ($client_obj->is_virtual);

    return _make_error($error_code, localize('Your account [_1] is disabled.', $loginid))
        if ($client_obj->get_status('disabled'));

    return _make_error($error_code, localize('Your account [_1] cashier section is locked.', $loginid))
        if ($client_obj->get_status('cashier_locked') || $client_obj->documents_expired);

    my $client_currency = $client_obj->default_account ? $client_obj->default_account->currency_code : undef;
    return _make_error($error_code, localize('Please set currency for existsing account [_1].', $loginid))
        unless $client_currency;

    return _make_error(
        $error_code,
        localize(
            'Invalid amount. Amount provided can not have more than [_1] decimal places.',
            Format::Util::Numbers::get_precision_config()->{amount}->{$client_currency})
    ) if ($amount != financialrounding('amount', $client_currency, $amount));

    return mt5_get_settings({
            client => $authorized_client,
<<<<<<< HEAD
            args   => {login => $mt5_loginid}});
    return _mt5_error_sub($error_code, localize('Unable to get account details for your MT5 account [_1].', $mt5_loginid))
        if (ref $setting eq 'HASH' && $setting->{error});

    # check if mt5 account is real
    return BOM::RPC::v3::Utility::permission_error()
        unless ($setting->{group} // '') =~ /^real\\/;

    my $action = ($error_code =~ /Withdrawal/) ? 'withdrawal' : 'deposit';

    # check for fully authenticated only if it's not gaming account
    # as of now we only support gaming for binary brand, in future if we
    # support for champion please revisit this
    return _mt5_error_sub($error_code, localize('Please authenticate your account.'))
        if ($action eq 'withdrawal'
        and ($setting->{group} // '') !~ /^real\\costarica$/
        and not $authorized_client->client_fully_authenticated);

    my $mt5_currency = $setting->{currency};
    _mt5_error_sub($error_code, localize('Invalid MT5 currency - had [_1] and should be USD or EUR.', $mt5_currency))
        unless $mt5_currency =~ /^USD|EUR$/;

    my $mt5_amount = undef;
    if ($client_currency eq $mt5_currency) {
        $mt5_amount = $amount;

# Actual USD or EUR amount that will be deposited into the MT5 account. We have
# a fixed 1% fee on all conversions, but this is only ever applied when converting
# between currencies - we do not apply for USD -> USD transfers for example.
    } elsif ($action eq 'deposit') {
        $mt5_amount = try {
            financialrounding('amount', $client_currency,
                amount_from_to_currency($amount, $client_currency, $mt5_currency, CURRENCY_CONVERSION_MAX_AGE) * 0.99)
        }
        catch {
            warn "Conversion failed for mt5_$action: $_";
            return undef;
        };
    } elsif ($action eq 'withdrawal') {
        $mt5_amount = try {
            financialrounding('amount', $client_currency,
                amount_from_to_currency($amount, $mt5_currency, $client_currency, CURRENCY_CONVERSION_MAX_AGE) * 0.99);
        }
        catch {
            warn "Conversion failed for mt5_$action: $_";
            return undef;
        };
    }

    return _mt5_error_sub($error_code, localize("Conversion rate not available for this currency."))
        unless defined $mt5_amount;

    return _mt5_error_sub($error_code, localize("Amount must be greater than 1 [_1].", $mt5_currency))
        if $mt5_amount < 1;
    return _mt5_error_sub($error_code, localize("Amount must be less than 20000 [_1].", $mt5_currency))
        if $mt5_amount > 20000;

    return $mt5_amount;
=======
            args   => {login => $mt5_loginid}}
        )->then(
        sub {
            my ($setting) = @_;

            return _make_error($error_code, localize('Unable to get account details for your MT5 account [_1].', $mt5_loginid))
                if (ref $setting eq 'HASH' && $setting->{error});

            # check if mt5 account is real
            return permission_error_future() unless ($setting->{group} // '') =~ /^real\\/;

            my $action = ($error_code =~ /Withdrawal/) ? 'withdrawal' : 'deposit';
            # check for fully authenticated only if it's not gaming account
            # as of now we only support gaming for binary brand, in future if we
            # support for champion please revisit this
            return _make_error($error_code, localize('Please authenticate your account.'))
                if ($action eq 'withdrawal'
                and ($setting->{group} // '') !~ /^real\\costarica$/
                and not $authorized_client->client_fully_authenticated);

            my $mt5_currency = $setting->{currency};
            return _make_error($error_code, localize('Invalid MT5 currency - had [_1] and should be USD or EUR.', $mt5_currency))
                unless $mt5_currency =~ /^USD|EUR$/;

            my $mt5_amount = undef;
            if ($client_currency eq $mt5_currency) {
                $mt5_amount = $amount;
                # Actual USD or EUR amount that will be deposited into the MT5 account. We have
                # a fixed 1% fee on all conversions, but this is only ever applied when converting
                # between currencies - we do not apply for USD -> USD transfers for example.
            } elsif ($action eq 'deposit') {
                $mt5_amount = try {
                    financialrounding('amount', $client_currency,
                        amount_from_to_currency($amount, $client_currency, $mt5_currency, CURRENCY_CONVERSION_MAX_AGE) * 0.99)
                }
                catch {
                    warn "Conversion failed for mt5_$action: $_";
                    return undef;
                };
            } elsif ($action eq 'withdrawal') {
                $mt5_amount = try {
                    financialrounding('amount', $client_currency,
                        amount_from_to_currency($amount, $mt5_currency, $client_currency, CURRENCY_CONVERSION_MAX_AGE) * 0.99);
                }
                catch {
                    warn "Conversion failed for mt5_$action: $_";
                    return undef;
                };
            }

            return _make_error(localize("Conversion rate not available for this currency."))
                unless defined $mt5_amount;

            return _make_error(localize("Amount must be greater than 1 [_1].", $mt5_currency))
                if $mt5_amount < 1;
            return _make_error(localize("Amount must be less than 20000 [_1].", $mt5_currency))
                if $mt5_amount > 20000;

            return Future->done($mt5_amount);
        });
>>>>>>> 14f14a98
}

sub _make_error {
    my ($error_code, $msg_client, $msg) = @_;

    my $generic_message = localize('There was an error processing the request.');
    return BOM::RPC::v3::Utility::create_error({
        code => $error_code // 'MT5Error',
        message_to_client => $msg_client
        ? $generic_message . ' ' . $msg_client
        : $generic_message,
        ($msg) ? (message => $msg) : (),
    });
}

sub _mt5_has_open_positions {
    my $login = shift;

    my $response = BOM::MT5::User::get_open_positions_count({login => $login});
    return _mt5_error_sub() if $response->{error};

    return $response->{total} ? 1 : 0;
}

1;<|MERGE_RESOLUTION|>--- conflicted
+++ resolved
@@ -172,14 +172,10 @@
     my ($client, $args) = @{$params}{qw/client args/};
     my $account_type = delete $args->{account_type};
 
-<<<<<<< HEAD
     my $invalid_account_type_error = BOM::RPC::v3::Utility::create_error({
-=======
-    return create_error_future({
->>>>>>> 14f14a98
             code              => 'InvalidAccountType',
             message_to_client => localize('Invalid account type.')});
-    return $invalid_account_type_error if (not $account_type or $account_type !~ /^demo|gaming|financial$/);
+    return Future->done($invalid_account_type_error) if (not $account_type or $account_type !~ /^demo|gaming|financial$/);
 
     my $residence = $client->residence;
     return create_error_future({
@@ -200,17 +196,12 @@
             code              => 'InvalidSubAccountType',
             message_to_client => localize('Invalid sub account type.')});
 
-<<<<<<< HEAD
     my $mt5_account_type = delete $args->{mt5_account_type} // '';
-    return $invalid_sub_type_error
-        if ($mt5_account_type and $mt5_account_type !~ /^standard|advanced$/);
-=======
     return Future->done($invalid_sub_type_error) if ($mt5_account_type and $mt5_account_type !~ /^standard|advanced$/);
->>>>>>> 14f14a98
 
     my $manager_id = delete $args->{manager_id} // '';
     # demo account is not allowed for mamm account
-    return $invalid_account_type_error if $account_type eq 'demo';
+    return Future->done($invalid_account_type_error) if $account_type eq 'demo';
 
     my $get_company_name = sub {
         my $type = shift;
@@ -226,12 +217,7 @@
     if ($account_type eq 'demo') {
         # demo will have demo for financial and demo for gaming
         if ($mt5_account_type) {
-<<<<<<< HEAD
-            return BOM::RPC::v3::Utility::permission_error()
-                if (($mt_company = $get_company_name->('financial')) eq 'none');
-=======
             return permission_error_future() if (($mt_company = $get_company_name->('financial')) eq 'none');
->>>>>>> 14f14a98
 
             $group = 'demo\\' . $mt_company . '_' . $mt5_account_type;
         } else {
@@ -245,15 +231,9 @@
         return permission_error_future() if (($mt_company = $get_company_name->($account_type)) eq 'none');
 
         if ($account_type eq 'financial') {
-<<<<<<< HEAD
-            return $invalid_sub_type_error unless $mt5_account_type;
-
-            return BOM::RPC::v3::Utility::create_error({
-=======
             return Future->done($invalid_sub_type_error) unless $mt5_account_type;
 
             return create_error_future({
->>>>>>> 14f14a98
                     code              => 'FinancialAssessmentMandatory',
                     message_to_client => localize('Please complete financial assessment.')}) unless $client->financial_assessment();
         }
@@ -452,34 +432,6 @@
     my $login  = $args->{login};
 
     # MT5 login not belongs to user
-<<<<<<< HEAD
-    return BOM::RPC::v3::Utility::permission_error()
-        unless _check_logins($client, ['MT' . $login]);
-
-    my $settings = BOM::MT5::User::get_user($login);
-    if (ref $settings eq 'HASH' and $settings->{error}) {
-        return BOM::RPC::v3::Utility::create_error({
-                code              => 'MT5GetUserError',
-                message_to_client => $settings->{error}});
-    }
-
-    if (my $country = $settings->{country}) {
-        my $country_code = Locale::Country::Extra->new()->code_from_country($country);
-        if ($country_code) {
-            $settings->{country} = $country_code;
-        } else {
-            warn "Invalid country name $country for mt5 settings, can't extract code from Locale::Country::Extra";
-        }
-    }
-
-    # we don't want to send this field back
-    delete $settings->{rights};
-    delete $settings->{agent};
-
-    $settings->{currency} = $settings->{group} =~ /vanuatu|costarica|demo/ ? 'USD' : 'EUR';
-
-    return $settings;
-=======
     return permission_error_future() unless _check_logins($client, ['MT' . $login]);
 
     return BOM::MT5::User::Async::get_user($login)->then(
@@ -503,9 +455,12 @@
 
             $settings->{currency} = $settings->{group} =~ /vanuatu|costarica|demo/ ? 'USD' : 'EUR';
 
+            # we don't want to send this field back
+            delete $settings->{rights};
+            delete $settings->{agent};
+
             return Future->done($settings);
         });
->>>>>>> 14f14a98
 };
 
 =head2 mt5_set_settings
@@ -925,15 +880,8 @@
                 message_to_client => $err->{message_to_client}});
     }
 
-<<<<<<< HEAD
-    # MT5 login not belongs to client
-    return BOM::RPC::v3::Utility::permission_error()
-=======
-    my $user = BOM::User->new({email => $email});
-
     # MT5 login not belongs to user
     return permission_error_future()
->>>>>>> 14f14a98
         unless _check_logins($client, ['MT' . $login]);
 
     return BOM::MT5::User::Async::password_change({
@@ -1335,66 +1283,6 @@
 
     return mt5_get_settings({
             client => $authorized_client,
-<<<<<<< HEAD
-            args   => {login => $mt5_loginid}});
-    return _mt5_error_sub($error_code, localize('Unable to get account details for your MT5 account [_1].', $mt5_loginid))
-        if (ref $setting eq 'HASH' && $setting->{error});
-
-    # check if mt5 account is real
-    return BOM::RPC::v3::Utility::permission_error()
-        unless ($setting->{group} // '') =~ /^real\\/;
-
-    my $action = ($error_code =~ /Withdrawal/) ? 'withdrawal' : 'deposit';
-
-    # check for fully authenticated only if it's not gaming account
-    # as of now we only support gaming for binary brand, in future if we
-    # support for champion please revisit this
-    return _mt5_error_sub($error_code, localize('Please authenticate your account.'))
-        if ($action eq 'withdrawal'
-        and ($setting->{group} // '') !~ /^real\\costarica$/
-        and not $authorized_client->client_fully_authenticated);
-
-    my $mt5_currency = $setting->{currency};
-    _mt5_error_sub($error_code, localize('Invalid MT5 currency - had [_1] and should be USD or EUR.', $mt5_currency))
-        unless $mt5_currency =~ /^USD|EUR$/;
-
-    my $mt5_amount = undef;
-    if ($client_currency eq $mt5_currency) {
-        $mt5_amount = $amount;
-
-# Actual USD or EUR amount that will be deposited into the MT5 account. We have
-# a fixed 1% fee on all conversions, but this is only ever applied when converting
-# between currencies - we do not apply for USD -> USD transfers for example.
-    } elsif ($action eq 'deposit') {
-        $mt5_amount = try {
-            financialrounding('amount', $client_currency,
-                amount_from_to_currency($amount, $client_currency, $mt5_currency, CURRENCY_CONVERSION_MAX_AGE) * 0.99)
-        }
-        catch {
-            warn "Conversion failed for mt5_$action: $_";
-            return undef;
-        };
-    } elsif ($action eq 'withdrawal') {
-        $mt5_amount = try {
-            financialrounding('amount', $client_currency,
-                amount_from_to_currency($amount, $mt5_currency, $client_currency, CURRENCY_CONVERSION_MAX_AGE) * 0.99);
-        }
-        catch {
-            warn "Conversion failed for mt5_$action: $_";
-            return undef;
-        };
-    }
-
-    return _mt5_error_sub($error_code, localize("Conversion rate not available for this currency."))
-        unless defined $mt5_amount;
-
-    return _mt5_error_sub($error_code, localize("Amount must be greater than 1 [_1].", $mt5_currency))
-        if $mt5_amount < 1;
-    return _mt5_error_sub($error_code, localize("Amount must be less than 20000 [_1].", $mt5_currency))
-        if $mt5_amount > 20000;
-
-    return $mt5_amount;
-=======
             args   => {login => $mt5_loginid}}
         )->then(
         sub {
@@ -1455,7 +1343,6 @@
 
             return Future->done($mt5_amount);
         });
->>>>>>> 14f14a98
 }
 
 sub _make_error {
