--- conflicted
+++ resolved
@@ -27,9 +27,8 @@
 
 common_before_actions qw(auth);
 
-<<<<<<< HEAD
 use constant MT5_ACCOUNT_THROTTLE_KEY_PREFIX => 'MT5ACCOUNT::THROTTLE::';
-=======
+
 =head2 mt5_login_list
 
     $mt5_logins = mt5_login_list({ client => $client })
@@ -71,7 +70,6 @@
 =back
 
 =cut
->>>>>>> bab1ee0c
 
 rpc mt5_login_list => sub {
 
