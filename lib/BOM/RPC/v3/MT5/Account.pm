package BOM::RPC::v3::MT5::Account;

use strict;
use warnings;

no indirect;

use Guard;
use YAML::XS;
use List::Util qw(any first);
use Try::Tiny;
use File::ShareDir;
use Locale::Country::Extra;
use Brands;
use WebService::MyAffiliates;
use Future::Utils qw(fmap1);
use Format::Util::Numbers qw/ financialrounding roundcommon/;
use Postgres::FeedDB::CurrencyConverter qw/amount_from_to_currency/;

use BOM::RPC::Registry '-dsl';

use BOM::RPC::v3::Utility;
use BOM::RPC::v3::Cashier;
use BOM::RPC::v3::Accounts;
use BOM::Platform::Config;
use BOM::Platform::Context qw (localize request);
use BOM::Platform::Email qw(send_email);
use BOM::User;
use BOM::User::Client;
use BOM::MT5::User::Async;
use BOM::Database::ClientDB;
use BOM::Platform::Runtime;
use BOM::Platform::Email;
use BOM::Transaction;

requires_auth();

use constant MT5_ACCOUNT_THROTTLE_KEY_PREFIX => 'MT5ACCOUNT::THROTTLE::';

# Defines the oldest data we'll allow for conversion rates, anything past this
# (including when markets are closed) will be rejected.
use constant CURRENCY_CONVERSION_MAX_AGE => 3600;

# TODO(leonerd):
#   These helpers exist mostly to coördinate the idea of error management in
#   Future-chained async RPC methods. This logic would probably be a lot neater
#   if Future failure was used to indicate RPC-level errors as well, as its
#   shortcircuiting behaviour would be useful here.

sub permission_error_future {
    return Future->done(BOM::RPC::v3::Utility::permission_error());
}

sub create_error_future {
    my ($details) = @_;
    return Future->done(BOM::RPC::v3::Utility::create_error($details));
}

# TODO(leonerd):
#   Try to neaten up the dual use of this + create_error_future(); having two
#   different functions for minor different calling styles seems silly.
sub _make_error {
    my ($error_code, $msg_client, $msg) = @_;

    my $generic_message = localize('There was an error processing the request.');
    return create_error_future({
        code              => $error_code,
        message_to_client => $msg_client
        ? $generic_message . ' ' . $msg_client
        : $generic_message,
        ($msg) ? (message => $msg) : (),
    });
}

=head2 mt5_login_list

    $mt5_logins = mt5_login_list({ client => $client })

Takes a client object and returns all possible MT5 login IDs
associated with that client. Otherwise, returns an error message indicating
that MT5 is suspended.

Takes the following (named) parameters:

=over 4

=item * C<params> hashref that contains a BOM::User::Client object under the key C<client>.

=back

Returns any of the following:

=over 4

=item * A hashref that contains the following keys:

=over 4

=item * C<code> stating C<MT5APISuspendedError>.

=item * C<message_to_client> that says C<MT5 API calls are suspended.>.

=back

=item * An arrayref that contains hashrefs. Each hashref contains:

=over 4

=item * C<login> - The MT5 loginID of the client.

=item * C<group> - (optional) The group the loginID belongs to.

=back

=cut

sub get_mt5_logins {
    my ($client, $user) = @_;

    $user ||= BOM::User->new({email => $client->email});

    my $f = fmap1 {
        shift =~ /^MT(\d+)$/;
        my $login = $1;

        return mt5_get_settings({
                client => $client,
                args   => {login => $login}}
            )->then(
            sub {
                my ($setting) = @_;

                my $acc = {login => $login};
                if (ref $setting eq 'HASH' && $setting->{group}) {
                    $acc->{group} = $setting->{group};
                }

                return Future->done($acc);
            });
    }
    foreach        => [$user->mt5_logins],
        concurrent => 4;
    # purely to keep perlcritic+perltidy happy :(
    return $f;
}

async_rpc mt5_login_list => sub {
    my $params = shift;

    my $client = $params->{client};

    my $mt5_suspended = _is_mt5_suspended();
    return Future->done($mt5_suspended) if $mt5_suspended;

    return get_mt5_logins($client)->then(
        sub {
            my (@logins) = @_;
            return Future->done(\@logins);
        });
};

# limit number of requests to once per minute
sub _throttle {
    my $loginid = shift;
    my $key     = MT5_ACCOUNT_THROTTLE_KEY_PREFIX . $loginid;

    return 1 if BOM::Platform::RedisReplicated::redis_read()->get($key);

    BOM::Platform::RedisReplicated::redis_write()->set($key, 1, 'EX', 60);

    return 0;
}

# removes the database entry that limit requests to 1/minute
# returns 1 if entry was present, 0 otherwise
sub reset_throttler {
    my $loginid = shift;
    my $key     = MT5_ACCOUNT_THROTTLE_KEY_PREFIX . $loginid;

    return BOM::Platform::RedisReplicated::redis_write->del($key);
}

async_rpc mt5_new_account => sub {
    my $params = shift;

    my $mt5_suspended = _is_mt5_suspended();
    return Future->done($mt5_suspended) if $mt5_suspended;

    my ($client, $args) = @{$params}{qw/client args/};
<<<<<<< HEAD
    my $account_type = delete $args->{account_type};
=======
    my $account_type     = delete $args->{account_type};
    my $mt5_account_type = delete $args->{mt5_account_type} // '';
    my $brand            = Brands->new(name => request()->brand);
    my $user             = BOM::User->new({email => $client->email});
>>>>>>> b1612ad2

    my $invalid_account_type_error = BOM::RPC::v3::Utility::create_error({
            code              => 'InvalidAccountType',
            message_to_client => localize('Invalid account type.')});
    return Future->done($invalid_account_type_error) if (not $account_type or $account_type !~ /^demo|gaming|financial$/);

    my $residence = $client->residence;
    return create_error_future({
            code              => 'NoResidence',
            message_to_client => localize('Please set your country of residence.')}) unless $residence;

    my $brand = Brands->new(name => request()->brand);
    my $countries_list = $brand->countries_instance->countries_list;
    return permission_error_future()
        unless $countries_list->{$residence};

    return create_error_future({
            code              => 'MT5SamePassword',
            message_to_client => localize('Investor password cannot be same as main password.')}
    ) if (($args->{mainPassword} // '') eq ($args->{investPassword} // ''));

    my $invalid_sub_type_error = BOM::RPC::v3::Utility::create_error({
            code              => 'InvalidSubAccountType',
            message_to_client => localize('Invalid sub account type.')});

    my $mt5_account_type = delete $args->{mt5_account_type} // '';
    return Future->done($invalid_sub_type_error) if ($mt5_account_type and $mt5_account_type !~ /^standard|advanced$/);

    my $manager_id = delete $args->{manager_id} // '';
    # demo account is not allowed for mamm account
    return Future->done($invalid_account_type_error) if $manager_id and $account_type eq 'demo';

    my $get_company_name = sub {
        my $type = shift;

        $type = 'mt_' . $type . '_company';
        # get MT company from countries.yml
        return $countries_list->{$residence}->{$type} if (defined $countries_list->{$residence}->{$type});

        return 'none';
    };

    my ($mt_company, $group);
    if ($account_type eq 'demo') {
        # demo will have demo for financial and demo for gaming
        if ($mt5_account_type) {
            return permission_error_future() if (($mt_company = $get_company_name->('financial')) eq 'none');

            $group = 'demo\\' . $mt_company . '_' . $mt5_account_type;
        } else {
            return permission_error_future() if (($mt_company = $get_company_name->('gaming')) eq 'none');
            $group = 'demo\\' . $mt_company;
        }
    } elsif ($account_type eq 'gaming' or $account_type eq 'financial') {
        # 4 Jan 2018: only CR, MLT, and Champion can open MT real a/c
        my $eligible_lcs = qr/^costarica|champion|malta$/;
        if ($client->landing_company->short !~ $eligible_lcs && $user) {
            # Binary.com front-end will pass whichever client is currently selected
            #   in the top-right corner, so check if this user has a qualifying
            #   account and switch if they do.
            $client = (first { $_->landing_company->short =~ $eligible_lcs } $user->clients) // $client;
        }

        return permission_error_future() unless ($client->landing_company->short =~ $eligible_lcs);

        return permission_error_future() if (($mt_company = $get_company_name->($account_type)) eq 'none');

        if ($account_type eq 'financial') {
            return Future->done($invalid_sub_type_error) unless $mt5_account_type;

            return create_error_future({
                    code              => 'FinancialAssessmentMandatory',
                    message_to_client => localize('Please complete financial assessment.')}) unless $client->financial_assessment();
        }

        # populate mt5 agent account from manager id if applicable
        # else get one associated with affiliate token
        $args->{agent} = $manager_id // _get_mt5_account_from_affiliate_token($client->myaffiliates_token);

        $group = 'real\\' . $mt_company;
        if ($manager_id) {
            $group .= "_mamm_${account_type}_${manager_id}";
        } else {
            $group .= "_$mt5_account_type" if $account_type eq 'financial';
            $group .= "_$residence"
                if (first { $residence eq $_ } @{$brand->countries_with_own_mt5_group});
        }
    }

    return create_error_future({
            code              => 'MT5CreateUserError',
            message_to_client => localize('Request too frequent. Please try again later.')}) if _throttle($client->loginid);

    return get_mt5_logins($client, $user)->then(
        sub {
            my (@logins) = @_;

            foreach (@logins) {
                if (($_->{group} // '') eq $group) {
                    my $login = $_->{login};

                    return create_error_future({
                            code              => 'MT5CreateUserError',
                            message_to_client => localize('You already have a [_1] account [_2].', $account_type, $login)});
                }
            }

            $args->{group} = $group;

            if ($args->{country}) {
                my $country_name = Locale::Country::Extra->new()->country_from_code($args->{country});
                $args->{country} = $country_name if ($country_name);
            }

            # TODO(leonerd): This has to nest because of the `Future->done` in the
            #   foreach loop above. A better use of errors-as-failures might avoid
            #   this.
            return BOM::MT5::User::Async::create_user($args)->then(
                sub {
                    my ($status) = @_;

                    if ($status->{error}) {
                        return create_error_future({
                                code              => 'MT5CreateUserError',
                                message_to_client => $status->{error}});
                    }
                    my $mt5_login = $status->{login};

                    # eg: MT5 login: 1000, we store MT1000
                    $user->add_loginid({loginid => 'MT' . $mt5_login});
                    $user->save;

                    # Compliance team must be notified if a client under Binary (Europe) Limited
                    #   opens an MT5 account while having limitations on their account.
                    if ($client->landing_company->short eq 'malta' && $account_type ne 'demo') {
                        my $self_exclusion = BOM::RPC::v3::Accounts::get_self_exclusion({client => $client});
                        if (keys %$self_exclusion) {
                            warn 'Compliance email regarding Binary (Europe) Limited user with MT5 account(s) failed to send.'
                                unless BOM::RPC::v3::Accounts::send_self_exclusion_notification($client, 'malta_with_mt5', $self_exclusion);
                        }
                    }

                    my $balance = 0;
                    # TODO(leonerd): This other somewhat-ugly structure implements
                    #   conditional execution of a Future-returning block. It's a bit
                    #   messy. See also
                    #     https://rt.cpan.org/Ticket/Display.html?id=124040
                    return (
                        do {
                            if ($account_type eq 'demo') {
                                # funds in Virtual money
                                $balance = 10000;
                                BOM::MT5::User::Async::deposit({
                                        login   => $mt5_login,
                                        amount  => $balance,
                                        comment => 'Binary MT5 Virtual Money deposit.'
                                    }
                                    )->on_done(
                                    sub {
                                        # TODO(leonerd): It'd be nice to turn these into failed
                                        #   Futures from BOM::MT5::User::Async also.
                                        my ($status) = @_;

                                        # deposit failed
                                        if ($status->{error}) {
                                            warn "MT5: deposit failed for virtual account with error " . $status->{error};
                                            $balance = 0;
                                        }
                                    });
                            } else {
                                Future->done;
                            }
                            }
                        )->then(
                        sub {
                            return Future->done({
                                    login        => $mt5_login,
                                    balance      => $balance,
                                    currency     => ($mt_company =~ /vanuatu|costarica|demo/ ? 'USD' : 'EUR'),
                                    account_type => $account_type,
                                    ($mt5_account_type) ? (mt5_account_type => $mt5_account_type) : ()});
                        });
                });
        });
};

sub _check_logins {
    my ($client, $logins) = @_;
    my $user = BOM::User->new({email => $client->email});

    foreach my $login (@{$logins}) {
        return unless (any { $login eq $_->loginid } ($user->loginid));
    }
    return 1;
}

=head2 mt5_get_settings

    $user_mt5_settings = mt5_get_settings({
        client  => $client,
        args    => $args
    })

Takes a client object and a hash reference as inputs and returns the details of
the MT5 user, based on the MT5 login id passed.

Takes the following (named) parameters as inputs:

=over 4

=item * C<params> hashref that contains:

=over 4

=item * A BOM::User::Client object under the key C<client>.

=item * A hash reference under the key C<args> that contains the MT5 login id
under C<login> key.

=back

=back

Returns any of the following:

=over 4

=item * A hashref error message that contains the following keys, based on the given error:

=over 4

=item * MT5 suspended

=over 4

=item * C<code> stating C<MT5APISuspendedError>.

=back

=item * Permission denied

=over 4

=item * C<code> stating C<PermissionDenied>.

=back

=item * Retrieval Error

=over 4

=item * C<code> stating C<MT5GetUserError>.

=back

=back

=item * A hashref that contains the details of the user's MT5 account.

=back

=cut

async_rpc mt5_get_settings => sub {
    my $params = shift;

    my $mt5_suspended = _is_mt5_suspended();
    return Future->done($mt5_suspended) if $mt5_suspended;

    my $client = $params->{client};
    my $args   = $params->{args};
    my $login  = $args->{login};

    # MT5 login not belongs to user
    return permission_error_future() unless _check_logins($client, ['MT' . $login]);

    return BOM::MT5::User::Async::get_user($login)->then(
        sub {
            my ($settings) = @_;

            return create_error_future({
                    code              => 'MT5GetUserError',
                    message_to_client => $settings->{error}}) if (ref $settings eq 'HASH' and $settings->{error});

            if (my $country = $settings->{country}) {
                my $country_code = Locale::Country::Extra->new()->code_from_country($country);
                if ($country_code) {
                    $settings->{country} = $country_code;
                } else {
                    warn "Invalid country name $country for mt5 settings, can't extract code from Locale::Country::Extra";
                }
            }

            $settings->{currency} = $settings->{group} =~ /vanuatu|costarica|demo/ ? 'USD' : 'EUR';

            # we don't want to send this field back
            delete $settings->{rights};
            delete $settings->{agent};

            return Future->done($settings);
        });
};

=head2 mt5_set_settings

$user_mt5_settings = mt5_set_settings({
        client  => $client,
        args    => $args
    })

Takes a client object and a hash reference as inputs and returns the updated
details of the MT5 user, based on the MT5 login id passed, upon success.

Takes the following (named) parameters as inputs:

=over 4

=item * C<params> hashref that contains:

=over 4

=item * A BOM::User::Client object under the key C<client>.

=item * A hash reference under the key C<args> that contains some of the following keys:

=over 4

=item * C<login> that contains the MT5 login id.

=item * C<country> that contains the country code.

=back

=back

=back

Returns any of the following:

=over 4

=item * A hashref error message that contains the following keys, based on the given error:

=over 4

=item * MT5 suspended

=over 4

=item * C<code> stating C<MT5APISuspendedError>.

=back

=item * Permission denied

=over 4

=item * C<code> stating C<PermissionDenied>.

=back

=item * Update Error

=over 4

=item * C<code> stating C<MT5UpdateUserError>.

=back

=back

=item * A hashref that contains the updated details of the user's MT5 account.

=back

=cut

async_rpc mt5_set_settings => sub {
    my $params = shift;

    my $mt5_suspended = _is_mt5_suspended();
    return Future->done($mt5_suspended) if $mt5_suspended;

    my $client = $params->{client};
    my $args   = $params->{args};
    my $login  = $args->{login};

    # MT5 login not belongs to user
    return permission_error_future() unless _check_logins($client, ['MT' . $login]);

    my $country_code = $args->{country};
    my $country_name = Locale::Country::Extra->new()->country_from_code($country_code);
    $args->{country} = $country_name if ($country_name);

    return BOM::MT5::User::Async::update_user($args)->then(
        sub {
            my ($settings) = @_;

            return BOM::RPC::v3::Utility::create_error({
                    code              => 'MT5UpdateUserError',
                    message_to_client => $settings->{error}}) if (ref $settings eq 'HASH' and $settings->{error});

            $settings->{country} = $country_code;
            return Future->done($settings);
        });
};

=head2 mt5_password_check

    $mt5_pass_check = mt5_password_check({
        client  => $client,
        args    => $args
    })

Takes a client object and a hash reference as inputs and returns 1 upon
successful validation of the user's password.

Takes the following (named) parameters as inputs:

=over 4

=item * C<params> hashref that contains:

=over 4

=item * A BOM::User::Client object under the key C<client>.

=item * A hash reference under the key C<args> that contains the MT5 login id
under C<login> key.

=back

=back

Returns any of the following:

=over 4

=item * A hashref error message that contains the following keys, based on the given error:

=over 4

=item * MT5 suspended

=over 4

=item * C<code> stating C<MT5APISuspendedError>.

=back

=item * Permission denied

=over 4

=item * C<code> stating C<PermissionDenied>.

=back

=item * Retrieval Error

=over 4

=item * C<code> stating C<MT5PasswordCheckError>.

=back

=back

=item * Returns 1, indicating successful validation.

=back

=cut

async_rpc mt5_password_check => sub {
    my $params = shift;

    my $mt5_suspended = _is_mt5_suspended();
    return Future->done($mt5_suspended) if $mt5_suspended;

    my $client = $params->{client};
    my $args   = $params->{args};
    my $login  = $args->{login};

    # MT5 login not belongs to user
    return permission_error_future() unless _check_logins($client, ['MT' . $login]);

    return BOM::MT5::User::Async::password_check({
            login    => $args->{login},
            password => $args->{password},
            type     => $args->{password_type} // 'main'
        }
        )->then(
        sub {
            my ($status) = @_;

            if ($status->{error}) {
                return create_error_future({
                        code              => 'MT5PasswordCheckError',
                        message_to_client => $status->{error}});
            }
            return Future->done(1);
        });
};

=head2 mt5_password_change

    $mt5_pass_change = mt5_password_change({
        client  => $client,
        args    => $args
    })

Takes a client object and a hash reference as inputs and returns 1 upon
successful change of the user's MT5 account password.

Takes the following (named) parameters as inputs:

=over 4

=item * C<params> hashref that contains:

=over 4

=item * A BOM::User::Client object under the key C<client>.

=item * A hash reference under the key C<args> that contains:

=over 4

=item * C<login> that contains the MT5 login id.

=item * C<old_password> that contains the user's current password.

=item * C<new_password> that contains the user's new password. 

=back

=back

=back

Returns any of the following:

=over 4

=item * A hashref error message that contains the following keys, based on the given error:

=over 4

=item * MT5 suspended

=over 4

=item * C<code> stating C<MT5APISuspendedError>.

=back

=item * Permission denied

=over 4

=item * C<code> stating C<PermissionDenied>.

=back

=item * Retrieval Error

=over 4

=item * C<code> stating C<MT5PasswordChangeError>.

=back

=back

=item * Returns 1, indicating successful change.

=back

=cut

async_rpc mt5_password_change => sub {
    my $params = shift;

    my $mt5_suspended = _is_mt5_suspended();
    return Future->done($mt5_suspended) if $mt5_suspended;

    my $client = $params->{client};
    my $args   = $params->{args};
    my $login  = $args->{login};

    # MT5 login not belongs to user
    return permission_error_future() unless _check_logins($client, ['MT' . $login]);

    return BOM::MT5::User::Async::password_check({
            login    => $login,
            password => $args->{old_password},
            type     => $args->{password_type} // 'main',
        }
        )->then(
        sub {
            my ($status) = @_;

            if ($status->{error}) {
                return create_error_future({
                        code              => 'MT5PasswordChangeError',
                        message_to_client => $status->{error}});
            }

            return BOM::MT5::User::Async::password_change({
                    login        => $login,
                    new_password => $args->{new_password},
                    type         => $args->{password_type} // 'main',
                })->then_done(1);
        });
};

=head2 mt5_password_reset

    $mt5_pass_reset = mt5_password_reset({
        client  => $client,
        args    => $args
    })

Takes a client object and a hash reference as inputs and returns 1 upon
successful reset the user's MT5 account password.

Takes the following (named) parameters as inputs:

=over 3

=item * C<params> hashref that contains:

=over 3

=item * A BOM::User::Client object under the key C<client>.

=item * A hash reference under the key C<args> that contains:

=over 3

=item * C<login> that contains the MT5 login id.

=item * C<new_password> that contains the user's new password. 

=back

=back

=back

Returns any of the following:

=over 3

=item * A hashref error message that contains the following keys, based on the given error:

=over 3

=item * MT5 suspended

=over 4

=item * C<code> stating C<MT5APISuspendedError>.

=back

=item * Permission denied

=over 3

=item * C<code> stating C<PermissionDenied>.

=back

=item * Retrieval Error

=over 3

=item * C<code> stating C<MT5PasswordChangeError>.

=back

=back

=item * Returns 1, indicating successful reset.

=back

=cut

async_rpc mt5_password_reset => sub {
    my $params = shift;

    my $mt5_suspended = _is_mt5_suspended();
    return Future->done($mt5_suspended) if $mt5_suspended;

    my $client = $params->{client};
    my $args   = $params->{args};
    my $login  = $args->{login};

    my $email = BOM::Platform::Token->new({token => $args->{verification_code}})->email;

    if (my $err = BOM::RPC::v3::Utility::is_verification_token_valid($args->{verification_code}, $email, 'mt5_password_reset')->{error}) {
        return create_error_future({
                code              => $err->{code},
                message_to_client => $err->{message_to_client}});
    }

    # MT5 login not belongs to user
    return permission_error_future()
        unless _check_logins($client, ['MT' . $login]);

    return BOM::MT5::User::Async::password_change({
            login        => $login,
            new_password => $args->{new_password},
            type         => $args->{password_type} // 'main',
        }
        )->then(
        sub {
            my ($status) = @_;

            if ($status->{error}) {
                return create_error_future({
                        code              => 'MT5PasswordChangeError',
                        message_to_client => $status->{error}});
            }

            send_email({
                    from    => Brands->new(name => request()->brand)->emails('support'),
                    to      => $email,
                    subject => localize('Your MT5 password has been reset.'),
                    message => [
                        localize(
                            'The password for your MT5 account [_1] has been reset. If this request was not performed by you, please immediately contact Customer Support.',
                            $email
                        )
                    ],
                    use_email_template    => 1,
                    email_content_is_html => 1,
                    template_loginid      => $login,
                });

            return Future->done(1);
        });
};

sub _send_email {
    my %args = @_;
    my ($loginid, $mt5_id, $amount, $action, $error) = @args{qw(loginid mt5_id amount action error)};
    my $brand = Brands->new(name => request()->brand);
    my $message =
        $action eq 'deposit'
        ? "Error happened when doing MT5 deposit after withdrawal from client account:"
        : "Error happened when doing deposit to client account after withdrawal from MT5 account:";
    return BOM::Platform::Email::send_email({
        from                  => $brand->emails('system'),
        to                    => $brand->emails('payments'),
        subject               => "MT5 $action error",
        message               => [$message, "Client login id: $loginid", "MT5 login: $mt5_id", "Amount: $amount", "error: $error"],
        use_email_template    => 1,
        email_content_is_html => 1,
        template_loginid      => $loginid,
    });
}

async_rpc mt5_deposit => sub {
    my $params = shift;

    my ($client, $args, $source) = @{$params}{qw/client args source/};
    my ($fm_loginid, $to_mt5, $amount) =
        @{$args}{qw/from_binary to_mt5 amount/};

    my $error_code = 'MT5DepositError';

    return _mt5_validate_and_get_amount($client, $fm_loginid, $to_mt5, $amount, $error_code)->then(
        sub {
            my ($response) = @_;
            return Future->done($response) if (ref $response eq 'HASH' and $response->{error});

            my $mt5_amount = $response;

            # withdraw from Binary a/c
            my $fm_client_db = BOM::Database::ClientDB->new({
                client_loginid => $fm_loginid,
            });

            return _make_error($error_code, localize('Please try again after one minute.'), "Account stuck in previous transaction $fm_loginid")
                if (not $fm_client_db->freeze);

            scope_guard {
                $fm_client_db->unfreeze;
            };

            my $fm_client = BOM::User::Client->new({loginid => $fm_loginid});

            # From the point of view of our system, we're withdrawing
            # money to deposit into MT5
            my $withdraw_error;
            try {
                $fm_client->validate_payment(
                    currency => $fm_client->default_account->currency_code,
                    amount   => -$amount,
                );
            }
            catch {
                $withdraw_error = $_;
            };

            if ($withdraw_error) {
                return _make_error(
                    $error_code,
                    BOM::RPC::v3::Cashier::__client_withdrawal_notes({
                            client => $fm_client,
                            amount => $amount,
                            error  => $withdraw_error
                        }));
            }

            my $comment   = "Transfer from $fm_loginid to MT5 account $to_mt5.";
            my $account   = $fm_client->set_default_account($fm_client->currency);
            my ($payment) = $account->add_payment({
                amount               => -$amount,
                payment_gateway_code => 'account_transfer',
                payment_type_code    => 'internal_transfer',
                status               => 'OK',
                staff_loginid        => $fm_loginid,
                remark               => $comment,
            });
            my ($txn) = $payment->add_transaction({
                account_id    => $account->id,
                amount        => -$amount,
                staff_loginid => $fm_loginid,
                referrer_type => 'payment',
                action_type   => 'withdrawal',
                quantity      => 1,
                source        => $source,
            });
            $account->save(cascade => 1);
            $payment->save(cascade => 1);

            # deposit to MT5 a/c
            return BOM::MT5::User::Async::deposit({
                    login   => $to_mt5,
                    amount  => $mt5_amount,
                    comment => $comment
                }
                )->then(
                sub {
                    my ($status) = @_;

                    if ($status->{error}) {
                        _send_email(
                            loginid => $fm_loginid,
                            mt5_id  => $to_mt5,
                            amount  => $amount,
                            action  => 'deposit',
                            error   => $status->{error},
                        );
                        return _make_error($error_code, $status->{error});
                    }

                    return Future->done({
                        status                => 1,
                        binary_transaction_id => $txn->id
                    });
                });
        });
};

async_rpc mt5_withdrawal => sub {
    my $params = shift;

    my ($client, $args, $source) = @{$params}{qw/client args source/};
    my ($fm_mt5, $to_loginid, $amount) =
        @{$args}{qw/from_mt5 to_binary amount/};

    my $error_code = 'MT5WithdrawalError';
    return _mt5_validate_and_get_amount($client, $to_loginid, $fm_mt5, $amount, $error_code)->then(
        sub {
            my ($response) = @_;
            return Future->done($response) if (ref $response eq 'HASH' and $response->{error});

            my $mt5_amount = $response;

            my $to_client_db = BOM::Database::ClientDB->new({
                client_loginid => $to_loginid,
            });

            return _make_error($error_code, localize('Please try again after one minute.'), "Account stuck in previous transaction $to_loginid")
                if (not $to_client_db->freeze);

            scope_guard {
                $to_client_db->unfreeze;
            };

            my $comment = "Transfer from MT5 account $fm_mt5 to $to_loginid.";
            # withdraw from MT5 a/c
            return BOM::MT5::User::Async::withdrawal({
                    login   => $fm_mt5,
                    amount  => $amount,
                    comment => $comment
                }
                )->then(
                sub {
                    my ($status) = @_;

                    if ($status->{error}) {
                        return _make_error($error_code, $status->{error});
                    }

                    my $to_client = BOM::User::Client->new({loginid => $to_loginid});

                    # TODO(leonerd): This Try::Tiny try block returns a Future in either case.
                    #   We might want to consider using Future->try somehow instead.
                    return try {
                        # deposit to Binary a/c
                        my $account = $to_client->default_account;
                        my ($payment) = $account->add_payment({
                            amount               => $mt5_amount,
                            payment_gateway_code => 'account_transfer',
                            payment_type_code    => 'internal_transfer',
                            status               => 'OK',
                            staff_loginid        => $to_loginid,
                            remark               => $comment,
                        });
                        my ($txn) = $payment->add_transaction({
                            account_id    => $account->id,
                            amount        => $mt5_amount,
                            staff_loginid => $to_loginid,
                            referrer_type => 'payment',
                            action_type   => 'deposit',
                            quantity      => 1,
                            source        => $source,
                        });
                        $account->save(cascade => 1);
                        $payment->save(cascade => 1);

                        return Future->done({
                            status                => 1,
                            binary_transaction_id => $txn->id
                        });
                    }
                    catch {
                        my $error = BOM::Transaction->format_error(err => $_);
                        _send_email(
                            loginid => $to_loginid,
                            mt5_id  => $fm_mt5,
                            amount  => $amount,
                            action  => 'withdraw',
                            error   => $error->get_mesg,
                        );
                        return _make_error($error_code, $error->{-message_to_client});
                    };
                });
        });
};

async_rpc mt5_mamm => sub {
    my $params = shift;

    my $mt5_suspended = _is_mt5_suspended();
    return Future->done($mt5_suspended) if $mt5_suspended;

    my ($client, $args)   = @{$params}{qw/client args/};
    my ($login,  $action) = @{$args}{qw/login action/};

    # MT5 login not belongs to client
    return permission_error_future()
        unless _check_logins($client, ['MT' . $login]);

    return BOM::MT5::User::Async::get_user($login)->then(
        sub {
            my ($settings) = @_;

            return Future->fail('MT5Error', $settings->{error}) if (ref $settings eq 'HASH' and $settings->{error});

            # to revoke manager we just disable trading for mt5 account
            # we cannot change group else accounting team will have problem during
            # reconciliation.
            # we cannot remove agent fields as thats used for auditing else
            # it would have been a simple check
            #
            # MT5 way to disable trading is not very intuitive, its based on
            # https://support.metaquotes.net/en/docs/mt5/api/reference_user/imtuser/imtuser_enum#enusersrights
            # and rights column from user setting return numbers based on combination
            # of these enumerations,
            #
            # 483  - All options except OTP and change password (default)
            # 1507 - All options except OTP
            # 2531 - All options except change password
            # 3555 - All options enabled
            #
            # 4 is score for disabled trading
            my $current_rights = $settings->{rights} // 0;
            my $has_manager = ($settings->{group} =~ /mamm/ and grep { $_ == $current_rights } qw/483 1503 2527 3555/) ? 1 : 0;

            return Future->done({
                    status     => 0,
                    manager_id => ''
                }) unless $has_manager;

            # if agent is not set then mt5 returns 0 hence || not //
            return Future->done({
                    status     => 1,
                    manager_id => $settings->{agent} || ''
                }) if (not $action or $action ne 'revoke');

            return _mt5_has_open_positions($login)->then(
                sub {
                    my ($open_positions) = @_;
                    return Future->fail('MT5Error', $open_positions->{error})
                        if (ref $open_positions eq 'HASH' and $open_positions->{error});

                    return Future->fail('PermissionDenied',
                        localize('Please close out all open positions before revoking manager associated with your account.'))
                        if $open_positions;

                    $settings->{rights} += 4;
                    return BOM::MT5::User::Async::update_mamm_user($settings)->then(
                        sub {
                            my ($user_updated) = @_;
                            return Future->fail('MT5Error', $user_updated->{error})
                                if (ref $user_updated eq 'HASH' and $user_updated->{error});

                            return Future->done({
                                status     => 1,
                                manager_id => ''
                            });
                        });
                });
        }
        )->else(
        sub {
            my ($code, $error) = @_;
            return _make_error($code, $error);
        });
};

sub _is_mt5_suspended {
    my $app_config = BOM::Platform::Runtime->instance->app_config;

    if ($app_config->system->suspend->mt5) {
        return BOM::RPC::v3::Utility::create_error({
                code              => 'MT5APISuspendedError',
                message_to_client => localize('MT5 API calls are suspended.')});
    }
    return undef;
}

sub _get_mt5_account_from_affiliate_token {
    my $token = shift;

    if ($token) {
        my $aff = WebService::MyAffiliates->new(
            user    => BOM::Platform::Config::third_party->{myaffiliates}->{user},
            pass    => BOM::Platform::Config::third_party->{myaffiliates}->{pass},
            host    => BOM::Platform::Config::third_party->{myaffiliates}->{host},
            timeout => 10
        ) or return;

        my $user_id = $aff->get_affiliate_id_from_token($token) or return;
        my $user = $aff->get_user($user_id) or return;

        my $affiliate_variables = $user->{USER_VARIABLES}->{VARIABLE} or return;
        $affiliate_variables = [$affiliate_variables]
            unless ref($affiliate_variables) eq 'ARRAY';

        my ($mt5_account) =
            grep { $_->{NAME} eq 'mt5_account' } @$affiliate_variables;
        return $mt5_account->{VALUE} if $mt5_account;
    }

    return;
}

sub _mt5_validate_and_get_amount {
    my ($authorized_client, $loginid, $mt5_loginid, $amount, $error_code) = @_;

    my $mt5_suspended = _is_mt5_suspended();
    return Future->done($mt5_suspended) if $mt5_suspended;

    my $app_config = BOM::Platform::Runtime->instance->app_config;
    return _make_error($error_code, localize('Payments are suspended.'))
        if ($app_config->system->suspend->payments or $app_config->system->suspend->system);

    return _make_error($error_code, localize("Amount must be greater than zero.")) if ($amount <= 0);

    # MT5 login or binary loginid not belongs to user
    return permission_error_future() unless _check_logins($authorized_client, ['MT' . $mt5_loginid, $loginid]);

    my $client_obj;
    try {
        $client_obj = BOM::User::Client->new({
            loginid      => $loginid,
            db_operation => 'replica'
        });
    } or return _make_error($error_code, localize('Invalid loginid - [_1].', $loginid));

    # only for real money account
    return permission_error_future() if ($client_obj->is_virtual);

    return _make_error($error_code, localize('Your account [_1] is disabled.', $loginid))
        if ($client_obj->get_status('disabled'));

    return _make_error($error_code, localize('Your account [_1] cashier section is locked.', $loginid))
        if ($client_obj->get_status('cashier_locked') || $client_obj->documents_expired);

    my $client_currency = $client_obj->default_account ? $client_obj->default_account->currency_code : undef;
    return _make_error($error_code, localize('Please set currency for existsing account [_1].', $loginid))
        unless $client_currency;

    return _make_error(
        $error_code,
        localize(
            'Invalid amount. Amount provided can not have more than [_1] decimal places.',
            Format::Util::Numbers::get_precision_config()->{amount}->{$client_currency})
    ) if ($amount != financialrounding('amount', $client_currency, $amount));

    return mt5_get_settings({
            client => $authorized_client,
            args   => {login => $mt5_loginid}}
        )->then(
        sub {
            my ($setting) = @_;

            return _make_error($error_code, localize('Unable to get account details for your MT5 account [_1].', $mt5_loginid))
                if (ref $setting eq 'HASH' && $setting->{error});

            # check if mt5 account is real
            return permission_error_future() unless ($setting->{group} // '') =~ /^real\\/;

            my $action = ($error_code =~ /Withdrawal/) ? 'withdrawal' : 'deposit';

            return _make_error($error_code,
                localize('Permission error. MAMM manager accounts are not allowed to withdraw as payments are processed manually.'))
                if ($action eq 'withdrawal' and ($setting->{group} // '') =~ /^real\\mamm_/);

            # check for fully authenticated only if it's not gaming account
            # as of now we only support gaming for binary brand, in future if we
            # support for champion please revisit this
            return _make_error($error_code, localize('Please authenticate your account.'))
                if ($action eq 'withdrawal'
                and ($setting->{group} // '') !~ /^real\\costarica$/
                and not $authorized_client->client_fully_authenticated);

            my $mt5_currency = $setting->{currency};
            return _make_error($error_code, localize('Invalid MT5 currency - had [_1] and should be USD or EUR.', $mt5_currency))
                unless $mt5_currency =~ /^USD|EUR$/;

            my $mt5_amount = undef;
            if ($client_currency eq $mt5_currency) {
                $mt5_amount = $amount;
                # Actual USD or EUR amount that will be deposited into the MT5 account. We have
                # a fixed 1% fee on all conversions, but this is only ever applied when converting
                # between currencies - we do not apply for USD -> USD transfers for example.
            } elsif ($action eq 'deposit') {
                $mt5_amount = try {
                    financialrounding('amount', $client_currency,
                        amount_from_to_currency($amount, $client_currency, $mt5_currency, CURRENCY_CONVERSION_MAX_AGE) * 0.99)
                }
                catch {
                    warn "Conversion failed for mt5_$action: $_";
                    return undef;
                };
            } elsif ($action eq 'withdrawal') {
                $mt5_amount = try {
                    financialrounding('amount', $client_currency,
                        amount_from_to_currency($amount, $mt5_currency, $client_currency, CURRENCY_CONVERSION_MAX_AGE) * 0.99);
                }
                catch {
                    warn "Conversion failed for mt5_$action: $_";
                    return undef;
                };
            }

            return _make_error($error_code, localize("Conversion rate not available for this currency."))
                unless defined $mt5_amount;

            return _make_error($error_code, localize("Amount must be greater than 1 [_1].", $mt5_currency))
                if $mt5_amount < 1;
            return _make_error($error_code, localize("Amount must be less than 20000 [_1].", $mt5_currency))
                if $mt5_amount > 20000;

            return Future->done($mt5_amount);
        });
}

sub _mt5_has_open_positions {
    my $login = shift;

    return BOM::MT5::User::Async::get_open_positions_count($login)->then(
        sub {
            my ($response) = @_;

            return Future->done({error => localize('We cannot get open positions for this account.')})
                if (ref $response eq 'HASH' and $response->{error});

            return Future->done($response->{total} ? 1 : 0);
        });
}

1;<|MERGE_RESOLUTION|>--- conflicted
+++ resolved
@@ -187,14 +187,10 @@
     return Future->done($mt5_suspended) if $mt5_suspended;
 
     my ($client, $args) = @{$params}{qw/client args/};
-<<<<<<< HEAD
-    my $account_type = delete $args->{account_type};
-=======
     my $account_type     = delete $args->{account_type};
     my $mt5_account_type = delete $args->{mt5_account_type} // '';
     my $brand            = Brands->new(name => request()->brand);
     my $user             = BOM::User->new({email => $client->email});
->>>>>>> b1612ad2
 
     my $invalid_account_type_error = BOM::RPC::v3::Utility::create_error({
             code              => 'InvalidAccountType',
