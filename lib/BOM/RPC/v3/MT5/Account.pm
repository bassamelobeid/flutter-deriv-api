package BOM::RPC::v3::MT5::Account;

use strict;
use warnings;

no indirect;

use Guard;
use YAML::XS;
use List::Util qw(any first);
use Try::Tiny;
use File::ShareDir;
use Locale::Country::Extra;
use Brands;
use WebService::MyAffiliates;
use Format::Util::Numbers qw/ financialrounding roundcommon/;
use Postgres::FeedDB::CurrencyConverter qw/amount_from_to_currency/;

use BOM::RPC::Registry '-dsl';

use BOM::RPC::v3::Utility;
use BOM::RPC::v3::Cashier;
use BOM::Platform::Config;
use BOM::Platform::Context qw (localize request);
use BOM::User;
use BOM::MT5::User;
use BOM::Database::ClientDB;
use BOM::Platform::Runtime;
use BOM::Platform::Email;
use BOM::Transaction;

requires_auth();

use constant MT5_ACCOUNT_THROTTLE_KEY_PREFIX => 'MT5ACCOUNT::THROTTLE::';

# Defines the oldest data we'll allow for conversion rates, anything past this
# (including when markets are closed) will be rejected.
use constant CURRENCY_CONVERSION_MAX_AGE => 3600;

=head2 mt5_login_list

    $mt5_logins = mt5_login_list({ client => $client })

Takes a client object and returns all possible MT5 login IDs 
associated with that client. Otherwise, returns an error message indicating
that MT5 is suspended.

Takes the following (named) parameters:

=over 4

=item * C<params> hashref that contains a BOM::User::Client object under the key C<client>.

=back

Returns any of the following:

=over 4

=item * A hashref that contains the following keys:

=over 4

=item * C<code> stating C<MT5APISuspendedError>.

=item * C<message_to_client> that says C<MT5 API calls are suspended.>.

=back

=item * An arrayref that contains hashrefs. Each hashref contains:

=over 4

=item * C<login> - The MT5 loginID of the client.

=item * C<group> - (optional) The group the loginID belongs to.

=back

=cut

rpc mt5_login_list => sub {

    my $params = shift;
    my $client = $params->{client};

    my $mt5_suspended = _is_mt5_suspended();
    return $mt5_suspended if $mt5_suspended;

    my $setting;

    my @array;
    foreach (BOM::User->new({email => $client->email})->mt5_logins) {
        $_ =~ /^MT(\d+)$/;
        my $login = $1;
        my $acc = {login => $login};

        $setting = mt5_get_settings({
                client => $client,
                args   => {login => $login}});
        if (ref $setting eq 'HASH' && $setting->{group}) {
            $acc->{group} = $setting->{group};
        }

        push @array, $acc;
    }
    return \@array;
};

# limit number of requests to once per minute
sub _throttle {
    my $loginid = shift;
    my $key     = MT5_ACCOUNT_THROTTLE_KEY_PREFIX . $loginid;

    return 1 if BOM::Platform::RedisReplicated::redis_read()->get($key);

    BOM::Platform::RedisReplicated::redis_write()->set($key, 1, 'EX', 60);

    return 0;
}

# removes the database entry that limit requests to 1/minute
# returns 1 if entry was present, 0 otherwise
sub reset_throttler {
    my $loginid = shift;
    my $key     = MT5_ACCOUNT_THROTTLE_KEY_PREFIX . $loginid;

    return BOM::Platform::RedisReplicated::redis_write->del($key);
}

rpc mt5_new_account => sub {
    my $params = shift;

    my $mt5_suspended = _is_mt5_suspended();
    return $mt5_suspended if $mt5_suspended;

    my ($client, $args) = @{$params}{qw/client args/};
    my $account_type     = delete $args->{account_type};
    my $mt5_account_type = delete $args->{mt5_account_type} // '';
    my $brand            = Brands->new(name => request()->brand);

    return BOM::RPC::v3::Utility::create_error({
            code              => 'InvalidAccountType',
            message_to_client => localize('Invalid account type.')}) if (not $account_type or $account_type !~ /^demo|gaming|financial$/);

    my $residence = $client->residence;
    return BOM::RPC::v3::Utility::create_error({
            code              => 'NoResidence',
            message_to_client => localize('Please set your country of residence.')}) unless $residence;

    my $countries_list = $brand->countries_instance->countries_list;
    return BOM::RPC::v3::Utility::permission_error()
        unless $countries_list->{$residence};

    return BOM::RPC::v3::Utility::create_error({
            code              => 'MT5SamePassword',
            message_to_client => localize('Investor password cannot be same as main password.')}
    ) if (($args->{mainPassword} // '') eq ($args->{investPassword} // ''));

    my $invalid_sub_type_error = BOM::RPC::v3::Utility::create_error({
            code              => 'InvalidSubAccountType',
            message_to_client => localize('Invalid sub account type.')});

    return $invalid_sub_type_error if ($mt5_account_type and $mt5_account_type !~ /^standard|advanced$/);

    my $get_company_name = sub {
        my $type = shift;

        $type = 'mt_' . $type . '_company';
        if (defined $countries_list->{$residence}->{$type}) {
            # get MT company from countries.yml
            return $countries_list->{$residence}->{$type};
        }

        return 'none';
    };

    my ($mt_company, $group);
    if ($account_type eq 'demo') {
        # demo will have demo for financial and demo for gaming
        if ($mt5_account_type) {

            return BOM::RPC::v3::Utility::permission_error() if (($mt_company = $get_company_name->('financial')) eq 'none');

            $group = 'demo\\' . $mt_company . '_' . $mt5_account_type;
        } else {
            return BOM::RPC::v3::Utility::permission_error() if (($mt_company = $get_company_name->('gaming')) eq 'none');
            $group = 'demo\\' . $mt_company;
        }
    } elsif ($account_type eq 'gaming' or $account_type eq 'financial') {

        # 4 Jan 2018: only CR, MLT, and Champion can open MT real a/c
        return BOM::RPC::v3::Utility::permission_error() unless ($client->landing_company->short =~ /^costarica|champion|malta$/);

        return BOM::RPC::v3::Utility::permission_error() if (($mt_company = $get_company_name->($account_type)) eq 'none');

        if ($account_type eq 'financial') {

            return $invalid_sub_type_error unless $mt5_account_type;

            return BOM::RPC::v3::Utility::create_error({
                    code              => 'FinancialAssessmentMandatory',
                    message_to_client => localize('Please complete financial assessment.')}) unless $client->financial_assessment();
        }

        # populate mt5 agent account associated with affiliate token
        $args->{agent} = _get_mt5_account_from_affiliate_token($client->myaffiliates_token);

        $group = 'real\\' . $mt_company;
        $group .= "_$mt5_account_type" if $account_type eq 'financial';
        $group .= "_$residence" if (first { $residence eq $_ } @{$brand->countries_with_own_mt5_group});
    }

    return BOM::RPC::v3::Utility::create_error({
            code              => 'MT5CreateUserError',
            message_to_client => localize('Request too frequent. Please try again later.')}) if _throttle($client->loginid);

    # client can have only 1 MT demo & 1 MT real a/c
    my $user = BOM::User->new({email => $client->email});

    foreach my $loginid ($user->mt5_logins) {
        $loginid =~ /^MT(\d+)$/;
        my $login = $1;

        my $setting = mt5_get_settings({
                client => $client,
                args   => {login => $login}});

        if (ref $setting eq 'HASH' and ($setting->{group} // '') eq $group) {
            return BOM::RPC::v3::Utility::create_error({
                    code              => 'MT5CreateUserError',
                    message_to_client => localize('You already have a [_1] account [_2].', $account_type, $login)});
        }
    }

    $args->{group} = $group;

    if ($args->{country}) {
        my $country_name = Locale::Country::Extra->new()->country_from_code($args->{country});
        $args->{country} = $country_name if ($country_name);
    }

    my $status = BOM::MT5::User::create_user($args);
    if ($status->{error}) {
        return BOM::RPC::v3::Utility::create_error({
                code              => 'MT5CreateUserError',
                message_to_client => $status->{error}});
    }
    my $mt5_login = $status->{login};

    # eg: MT5 login: 1000, we store MT1000
    $user->add_loginid({loginid => 'MT' . $mt5_login});
    $user->save;

    my $balance = 0;
    # funds in Virtual money
    if ($account_type eq 'demo') {
        $balance = 10000;
        $status  = BOM::MT5::User::deposit({
            login   => $mt5_login,
            amount  => $balance,
            comment => 'Binary MT5 Virtual Money deposit.'
        });

        # deposit failed
        if ($status->{error}) {
            warn "MT5: deposit failed for virtual account with error " . $status->{error};
            $balance = 0;
        }
    }

    return {
        login        => $mt5_login,
        balance      => $balance,
        currency     => ($mt_company =~ /vanuatu|costarica|demo/ ? 'USD' : 'EUR'),
        account_type => $account_type,
        ($mt5_account_type) ? (mt5_account_type => $mt5_account_type) : ()};
};

sub _check_logins {
    my ($client, $logins) = @_;
    my $user = BOM::User->new({email => $client->email});

    foreach my $login (@{$logins}) {
        return unless (any { $login eq $_->loginid } ($user->loginid));
    }
    return 1;
}

=head2 mt5_get_settings

    $user_mt5_settings = mt5_get_settings({
        client  => $client,
        args    => $args
    })

Takes a client object and a hash reference as inputs and returns the details of 
the MT5 user, based on the MT5 login id passed.

Takes the following (named) parameters as inputs:
    
=over 4

=item * C<params> hashref that contains:

=over 4

=item * A BOM::User::Client object under the key C<client>.

=item * A hash reference under the key C<args> that contains the MT5 login id 
under C<login> key.

=back

=back

Returns any of the following:

=over 4

=item * A hashref error message that contains the following keys, based on the given error:

=over 4

=item * MT5 suspended

=over 4

=item * C<code> stating C<MT5APISuspendedError>.

=back

=item * Permission denied

=over 4

=item * C<code> stating C<PermissionDenied>.

=back

=item * Retrieval Error

=over 4

=item * C<code> stating C<MT5GetUserError>.

=back

=back

=item * A hashref that contains the details of the user's MT5 account.

=back

=cut

rpc mt5_get_settings => sub {
    my $params = shift;

    my $mt5_suspended = _is_mt5_suspended();
    return $mt5_suspended if $mt5_suspended;

    my $client = $params->{client};
    my $args   = $params->{args};
    my $login  = $args->{login};

    # MT5 login not belongs to user
    return BOM::RPC::v3::Utility::permission_error() unless _check_logins($client, ['MT' . $login]);

    my $settings = BOM::MT5::User::get_user($login);
    if (ref $settings eq 'HASH' and $settings->{error}) {
        return BOM::RPC::v3::Utility::create_error({
                code              => 'MT5GetUserError',
                message_to_client => $settings->{error}});
    }

    if (my $country = $settings->{country}) {
        my $country_code = Locale::Country::Extra->new()->code_from_country($country);
        if ($country_code) {
            $settings->{country} = $country_code;
        } else {
            warn "Invalid country name $country for mt5 settings, can't extract code from Locale::Country::Extra";
        }
    }

    $settings->{currency} = $settings->{group} =~ /vanuatu|costarica|demo/ ? 'USD' : 'EUR';

    return $settings;
};

=head2 mt5_set_settings

$user_mt5_settings = mt5_set_settings({
        client  => $client,
        args    => $args
    })
    
Takes a client object and a hash reference as inputs and returns the updated details of 
the MT5 user, based on the MT5 login id passed, upon success.

Takes the following (named) parameters as inputs:

=over 4

=item * C<params> hashref that contains:

=over 4

=item * A BOM::User::Client object under the key C<client>.

=item * A hash reference under the key C<args> that contains some of the following keys:

=over 4

=item * C<login> that contains the MT5 login id.

=item * C<country> that contains the country code.

=back

=back

=back

Returns any of the following:

=over 4

=item * A hashref error message that contains the following keys, based on the given error:

=over 4

=item * MT5 suspended

=over 4

=item * C<code> stating C<MT5APISuspendedError>.

=back

=item * Permission denied

=over 4

=item * C<code> stating C<PermissionDenied>.

=back

=item * Update Error

=over 4

=item * C<code> stating C<MT5UpdateUserError>.

=back

=back

=item * A hashref that contains the updated details of the user's MT5 account.

=back

=cut

rpc mt5_set_settings => sub {
    my $params = shift;

    my $mt5_suspended = _is_mt5_suspended();
    return $mt5_suspended if $mt5_suspended;

    my $client = $params->{client};
    my $args   = $params->{args};
    my $login  = $args->{login};

    # MT5 login not belongs to user
    return BOM::RPC::v3::Utility::permission_error() unless _check_logins($client, ['MT' . $login]);

    my $country_code = $args->{country};
    my $country_name = Locale::Country::Extra->new()->country_from_code($country_code);
    $args->{country} = $country_name if ($country_name);

    my $settings = BOM::MT5::User::update_user($args);
    if (ref $settings eq 'HASH' and $settings->{error}) {
        return BOM::RPC::v3::Utility::create_error({
                code              => 'MT5UpdateUserError',
                message_to_client => $settings->{error}});
    }

    $settings->{country} = $country_code;
    return $settings;
};

=head2 mt5_password_check

    $mt5_pass_check = mt5_password_check({
        client  => $client,
        args    => $args
    })
    
Takes a client object and a hash reference as inputs and returns 1 upon successful
validation of the user's password.
    
Takes the following (named) parameters as inputs:
    
=over 4

=item * C<params> hashref that contains:

=over 4

=item * A BOM::User::Client object under the key C<client>.

=item * A hash reference under the key C<args> that contains the MT5 login id 
under C<login> key.

=back

=back

Returns any of the following:

=over 4

=item * A hashref error message that contains the following keys, based on the given error:

=over 4

=item * MT5 suspended

=over 4

=item * C<code> stating C<MT5APISuspendedError>.

=back

=item * Permission denied

=over 4

=item * C<code> stating C<PermissionDenied>.

=back

=item * Retrieval Error

=over 4

=item * C<code> stating C<MT5PasswordCheckError>.

=back

=back

=item * Returns 1, indicating successful validation.

=back

=cut

rpc mt5_password_check => sub {
    my $params = shift;

    my $mt5_suspended = _is_mt5_suspended();
    return $mt5_suspended if $mt5_suspended;

    my $client = $params->{client};
    my $args   = $params->{args};
    my $login  = $args->{login};

    # MT5 login not belongs to user
    return BOM::RPC::v3::Utility::permission_error() unless _check_logins($client, ['MT' . $login]);

    my $status = BOM::MT5::User::password_check($args);
    if ($status->{error}) {
        return BOM::RPC::v3::Utility::create_error({
                code              => 'MT5PasswordCheckError',
                message_to_client => $status->{error}});
    }
    return 1;
};

=head2 mt5_password_change

    $mt5_pass_change = mt5_password_change({
        client  => $client,
        args    => $args
    })
    
Takes a client object and a hash reference as inputs and returns 1 upon successful
change of the user's MT5 account password.
    
Takes the following (named) parameters as inputs:
    
=over 4

=item * C<params> hashref that contains:

=over 4

=item * A BOM::User::Client object under the key C<client>.

=item * A hash reference under the key C<args> that contains:

=over 4

=item * C<login> that contains the MT5 login id.

=item * C<old_password> that contains the user's current password.

=item * C<new_password> that contains the user's new password. 

=back

=back

=back

Returns any of the following:

=over 4

=item * A hashref error message that contains the following keys, based on the given error:

=over 4

=item * MT5 suspended

=over 4

=item * C<code> stating C<MT5APISuspendedError>.

=back

=item * Permission denied

=over 4

=item * C<code> stating C<PermissionDenied>.

=back

=item * Retrieval Error

=over 4

=item * C<code> stating C<MT5PasswordChangeError>.

=back

=back

=item * Returns 1, indicating successful change.

=back

=cut

rpc mt5_password_change => sub {
    my $params = shift;

    my $mt5_suspended = _is_mt5_suspended();
    return $mt5_suspended if $mt5_suspended;

    my $client = $params->{client};
    my $args   = $params->{args};
    my $login  = $args->{login};

    # MT5 login not belongs to user
    return BOM::RPC::v3::Utility::permission_error() unless _check_logins($client, ['MT' . $login]);

    my $status = BOM::MT5::User::password_check({
            login    => $login,
            password => $args->{old_password}});
    if ($status->{error}) {
        return BOM::RPC::v3::Utility::create_error({
                code              => 'MT5PasswordChangeError',
                message_to_client => $status->{error}});
    }

    $status = BOM::MT5::User::password_change({
            login        => $login,
            new_password => $args->{new_password}});
    if ($status->{error}) {
        return BOM::RPC::v3::Utility::create_error({
                code              => 'MT5PasswordChangeError',
                message_to_client => $status->{error}});
    }
    return 1;
};

sub _send_email {
    my %args = @_;
    my ($loginid, $mt5_id, $amount, $action, $error) = @args{qw(loginid mt5_id amount action error)};
    my $brand = Brands->new(name => request()->brand);
    my $message =
        $action eq 'deposit'
        ? "Error happened when doing MT5 deposit after withdrawal from client account:"
        : "Error happened when doing deposit to client account after withdrawal from MT5 account:";
    return BOM::Platform::Email::send_email({
        from                  => $brand->emails('system'),
        to                    => $brand->emails('payments'),
        subject               => "MT5 $action error",
        message               => [$message, "Client login id: $loginid", "MT5 login: $mt5_id", "Amount: $amount", "error: $error"],
        use_email_template    => 1,
        email_content_is_html => 1,
        template_loginid      => $loginid,
    });
}

rpc mt5_deposit => sub {
    my $params = shift;

    my $mt5_suspended = _is_mt5_suspended();
    return $mt5_suspended if $mt5_suspended;

<<<<<<< HEAD
    my $client = $params->{client};
    my $args   = $params->{args};
    my $source = $params->{source};

    my $fm_loginid = $args->{from_binary};
    my $to_mt5     = $args->{to_mt5};
    my $amount     = $args->{amount};

    my $error_sub = sub {
        my ($msg_client, $msg) = @_;
        BOM::RPC::v3::Utility::create_error({
            code              => 'MT5DepositError',
            message_to_client => localize('There was an error processing the request.') . ' ' . $msg_client,
            ($msg) ? (message => $msg) : (),
        });
    };

    my $app_config = BOM::Platform::Runtime->instance->app_config;

    return $error_sub->(localize('Payments are suspended.')) if ($app_config->system->suspend->payments or $app_config->system->suspend->system);

    return $error_sub->(localize("Deposit amount must be greater than zero.")) if ($amount <= 0);

    return $error_sub->(localize("Only a maximum of two decimal points are allowed for the deposit amount.")) if ($amount !~ /^\d+(?:\.\d{0,2})?$/);

    # MT5 login or binary loginid not belongs to user
    return BOM::RPC::v3::Utility::permission_error() unless _check_logins($client, ['MT' . $to_mt5, $fm_loginid]);

    my $fm_client = BOM::User::Client->new({loginid => $fm_loginid});

    # only for real money account
    return BOM::RPC::v3::Utility::permission_error() if ($fm_client->is_virtual);

    return BOM::RPC::v3::Utility::permission_error() if (not _mt5_is_real_account($fm_client, $to_mt5));

    return $error_sub->(localize('Your account [_1] has a different currency [_2] than USD/EUR.', $fm_loginid, $fm_client->currency))
        if (($fm_client->currency !~ /^USD|EUR$/));
=======
    my ($client,     $args,   $source) = @{$params}{qw/client args source/};
    my ($fm_loginid, $to_mt5, $amount) = @{$args}{qw/from_binary to_mt5 amount/};
>>>>>>> a1be04b4

    my $error_code = 'MT5DepositError';
    my $response = _mt5_validate_and_get_amount($client, $fm_loginid, $to_mt5, $amount, $error_code);
    return $response if (ref $response eq 'HASH' and $response->{error});

    my $mt5_amount = $response;

    # withdraw from Binary a/c
    my $fm_client_db = BOM::Database::ClientDB->new({
        client_loginid => $fm_loginid,
    });

    return _mt5_error_sub($error_code, localize('Please try again after one minute.'), "Account stuck in previous transaction $fm_loginid")
        if (not $fm_client_db->freeze);

    scope_guard {
        $fm_client_db->unfreeze;
    };

    my $fm_client = Client::Account->new({loginid => $fm_loginid});

    # From the point of view of our system, we're withdrawing
    # money to deposit into MT5
    my $withdraw_error;
    try {
        $fm_client->validate_payment(
            currency => $fm_client->default_account->currency_code,
            amount   => -$amount,
        );
    }
    catch {
        $withdraw_error = $_;
    };

    if ($withdraw_error) {
        return _mt5_error_sub(
            $error_code,
            BOM::RPC::v3::Cashier::__client_withdrawal_notes({
                    client => $fm_client,
                    amount => $amount,
                    error  => $withdraw_error
                }));
    }

    my $comment   = "Transfer from $fm_loginid to MT5 account $to_mt5.";
    my $account   = $fm_client->default_account;
    my ($payment) = $account->add_payment({
        amount               => -$amount,
        payment_gateway_code => 'account_transfer',
        payment_type_code    => 'internal_transfer',
        status               => 'OK',
        staff_loginid        => $fm_loginid,
        remark               => $comment,
    });
    my ($txn) = $payment->add_transaction({
        account_id    => $account->id,
        amount        => -$amount,
        staff_loginid => $fm_loginid,
        referrer_type => 'payment',
        action_type   => 'withdrawal',
        quantity      => 1,
        source        => $source,
    });
    $account->save(cascade => 1);
    $payment->save(cascade => 1);

    # deposit to MT5 a/c
    my ($status, $error);
    try {
        $status = BOM::MT5::User::deposit({
            login   => $to_mt5,
            amount  => $mt5_amount,
            comment => $comment
        });
    }
    catch {
        $error = $_;
    };

    if ($error = $error // $status->{error}) {
        _send_email(
            loginid => $fm_loginid,
            mt5_id  => $to_mt5,
            amount  => $amount,
            action  => 'deposit',
            error   => $error,
        );
        return _mt5_error_sub($error_code, $error);
    }

    return {
        status                => 1,
        binary_transaction_id => $txn->id
    };
};

rpc mt5_withdrawal => sub {
    my $params = shift;

<<<<<<< HEAD
    my $mt5_suspended = _is_mt5_suspended();
    return $mt5_suspended if $mt5_suspended;

    my $client = $params->{client};
    my $args   = $params->{args};
    my $source = $params->{source};

    my $fm_mt5     = $args->{from_mt5};
    my $to_loginid = $args->{to_binary};
    my $amount     = $args->{amount};

    my $error_sub = sub {
        my ($msg_client, $msg) = @_;
        BOM::RPC::v3::Utility::create_error({
            code              => 'MT5WithdrawalError',
            message_to_client => localize('There was an error processing the request.') . ' ' . $msg_client,
            ($msg) ? (message => $msg) : (),
        });
    };

    return $error_sub->(localize("Withdrawal amount must be greater than zero.")) if ($amount <= 0);

    return $error_sub->(localize("Only a maximum of two decimal points are allowed for the withdrawal amount."))
        if ($amount !~ /^\d+(?:\.\d{0,2})?$/);

    # MT5 login or binary loginid not belongs to user
    return BOM::RPC::v3::Utility::permission_error() unless _check_logins($client, ['MT' . $fm_mt5, $to_loginid]);

    my $to_client = BOM::User::Client->new({loginid => $to_loginid});

    # only for real money account
    return BOM::RPC::v3::Utility::permission_error() if ($to_client->is_virtual);

    my $settings;
=======
    my ($client, $args,       $source) = @{$params}{qw/client args source/};
    my ($fm_mt5, $to_loginid, $amount) = @{$args}{qw/from_mt5 to_binary amount/};
>>>>>>> a1be04b4

    my $error_code = 'MT5WithdrawalError';
    my $response = _mt5_validate_and_get_amount($client, $to_loginid, $fm_mt5, $amount, $error_code);
    return $response if (ref $response eq 'HASH' and $response->{error});

    my $mt5_amount = $response;

    my $to_client_db = BOM::Database::ClientDB->new({
        client_loginid => $to_loginid,
    });

    return _mt5_error_sub($error_code, localize('Please try again after one minute.'), "Account stuck in previous transaction $to_loginid")
        if (not $to_client_db->freeze);

    scope_guard {
        $to_client_db->unfreeze;
    };

    my $comment = "Transfer from MT5 account $fm_mt5 to $to_loginid.";
    # withdraw from MT5 a/c
    my $status;
    try {
        $status = BOM::MT5::User::withdrawal({
            login   => $fm_mt5,
            amount  => $amount,
            comment => $comment
        });
    } or return _mt5_error_sub($error_code);

    if ($status->{error}) {
        return _mt5_error_sub($error_code, $status->{error});
    }

    my $to_client = Client::Account->new({loginid => $to_loginid});

    return try {
        # deposit to Binary a/c
        my $account = $to_client->default_account;
        my ($payment) = $account->add_payment({
            amount               => $mt5_amount,
            payment_gateway_code => 'account_transfer',
            payment_type_code    => 'internal_transfer',
            status               => 'OK',
            staff_loginid        => $to_loginid,
            remark               => $comment,
        });
        my ($txn) = $payment->add_transaction({
            account_id    => $account->id,
            amount        => $mt5_amount,
            staff_loginid => $to_loginid,
            referrer_type => 'payment',
            action_type   => 'deposit',
            quantity      => 1,
            source        => $source,
        });
        $account->save(cascade => 1);
        $payment->save(cascade => 1);

        return {
            status                => 1,
            binary_transaction_id => $txn->id
        };
    }
    catch {
        my $error = BOM::Transaction->format_error(err => $_);
        _send_email(
            loginid => $to_loginid,
            mt5_id  => $fm_mt5,
            amount  => $amount,
            action  => 'withdraw',
            error   => $error->get_mesg,
        );
        return _mt5_error_sub($error_code, $error->{-message_to_client});
    };
};

sub _is_mt5_suspended {
    my $app_config = BOM::Platform::Runtime->instance->app_config;

    if ($app_config->system->suspend->mt5) {
        return BOM::RPC::v3::Utility::create_error({
                code              => 'MT5APISuspendedError',
                message_to_client => localize('MT5 API calls are suspended.')});
    }
    return undef;
}

sub _get_mt5_account_from_affiliate_token {
    my $token = shift;

    if ($token) {
        my $aff = WebService::MyAffiliates->new(
            user    => BOM::Platform::Config::third_party->{myaffiliates}->{user},
            pass    => BOM::Platform::Config::third_party->{myaffiliates}->{pass},
            host    => BOM::Platform::Config::third_party->{myaffiliates}->{host},
            timeout => 10
        ) or return;

        my $user_id = $aff->get_affiliate_id_from_token($token) or return;
        my $user = $aff->get_user($user_id) or return;

        my $affiliate_variables = $user->{USER_VARIABLES}->{VARIABLE} or return;
        $affiliate_variables = [$affiliate_variables] unless ref($affiliate_variables) eq 'ARRAY';

        my ($mt5_account) = grep { $_->{NAME} eq 'mt5_account' } @$affiliate_variables;
        return $mt5_account->{VALUE} if $mt5_account;
    }

    return;
}

sub _mt5_validate_and_get_amount {
    my ($authorized_client, $loginid, $mt5_loginid, $amount, $error_code) = @_;

    my $mt5_suspended = _is_mt5_suspended();
    return $mt5_suspended if $mt5_suspended;

    my $app_config = BOM::Platform::Runtime->instance->app_config;
    return _mt5_error_sub($error_code, localize('Payments are suspended.'))
        if ($app_config->system->suspend->payments or $app_config->system->suspend->system);

    return _mt5_error_sub($error_code, localize("Amount must be greater than zero.")) if ($amount <= 0);

    # MT5 login or binary loginid not belongs to user
    return BOM::RPC::v3::Utility::permission_error() unless _check_logins($authorized_client, ['MT' . $mt5_loginid, $loginid]);

    my $client_obj;
    try {
        $client_obj = Client::Account->new({
            loginid      => $loginid,
            db_operation => 'replica'
        });
    } or return _mt5_error_sub($error_code, localize('Invalid loginid - [_1].', $loginid));

    # only for real money account
    return BOM::RPC::v3::Utility::permission_error() if ($client_obj->is_virtual);

    return _mt5_error_sub($error_code, localize('Your account [_1] is disabled.', $loginid)) if ($client_obj->get_status('disabled'));

    return _mt5_error_sub($error_code, localize('Your account [_1] cashier section is locked.', $loginid))
        if ($client_obj->get_status('cashier_locked') || $client_obj->documents_expired);

    my $client_currency = $client_obj->default_account ? $client_obj->default_account->currency_code : undef;
    return _mt5_error_sub($error_code, localize('Please set currency for existsing account [_1].', $loginid)) unless $client_currency;

    return _mt5_error_sub(
        $error_code,
        localize(
            'Invalid amount. Amount provided can not have more than [_1] decimal places.',
            Format::Util::Numbers::get_precision_config()->{amount}->{$client_currency})
    ) if ($amount != financialrounding('amount', $client_currency, $amount));

    my $setting = mt5_get_settings({
            client => $authorized_client,
            args   => {login => $mt5_loginid}});
    return _mt5_error_sub($error_code, localize('Unable to get account details for your MT5 account [_1].', $mt5_loginid))
        if (ref $setting eq 'HASH' && $setting->{error});

    # check if mt5 account is real
    return BOM::RPC::v3::Utility::permission_error() unless ($setting->{group} // '') =~ /^real\\/;

    my $action = ($error_code =~ /Withdrawal/) ? 'withdrawal' : 'deposit';
    # check for fully authenticated only if it's not gaming account
    # as of now we only support gaming for binary brand, in future if we
    # support for champion please revisit this
    return _mt5_error_sub($error_code, localize('Please authenticate your account.'))
        if ($action eq 'withdrawal' and ($setting->{group} // '') !~ /^real\\costarica$/ and not $authorized_client->client_fully_authenticated);

    my $mt5_currency = $setting->{currency};
    _mt5_error_sub($error_code, localize('Invalid MT5 currency - had [_1] and should be USD or EUR.', $mt5_currency))
        unless $mt5_currency =~ /^USD|EUR$/;

    my $mt5_amount = undef;
    if ($client_currency eq $mt5_currency) {
        $mt5_amount = $amount;
        # Actual USD or EUR amount that will be deposited into the MT5 account. We have
        # a fixed 1% fee on all conversions, but this is only ever applied when converting
        # between currencies - we do not apply for USD -> USD transfers for example.
    } elsif ($action eq 'deposit') {
        $mt5_amount = try {
            financialrounding('amount', $client_currency,
                amount_from_to_currency($amount, $client_currency, $mt5_currency, CURRENCY_CONVERSION_MAX_AGE) * 0.99)
        }
        catch {
            warn "Conversion failed for mt5_$action: $_";
            return undef;
        };
    } elsif ($action eq 'withdrawal') {
        $mt5_amount = try {
            financialrounding('amount', $client_currency,
                amount_from_to_currency($amount, $mt5_currency, $client_currency, CURRENCY_CONVERSION_MAX_AGE) * 0.99);
        }
        catch {
            warn "Conversion failed for mt5_$action: $_";
            return undef;
        };
    }

    return _mt5_error_sub(localize("Conversion rate not available for this currency.")) unless defined $mt5_amount;

    return _mt5_error_sub(localize("Amount must be greater than 1 [_1].",  $mt5_currency)) if $mt5_amount < 1;
    return _mt5_error_sub(localize("Amount must be less than 20000 [_1].", $mt5_currency)) if $mt5_amount > 20000;

    return $mt5_amount;
}

sub _mt5_error_sub {
    my ($error_code, $msg_client, $msg) = @_;

    my $generic_message = localize('There was an error processing the request.');
    return BOM::RPC::v3::Utility::create_error({
        code              => $error_code,
        message_to_client => $msg_client ? $generic_message . ' ' . $msg_client : $generic_message,
        ($msg) ? (message => $msg) : (),
    });
}

1;<|MERGE_RESOLUTION|>--- conflicted
+++ resolved
@@ -713,48 +713,8 @@
     my $mt5_suspended = _is_mt5_suspended();
     return $mt5_suspended if $mt5_suspended;
 
-<<<<<<< HEAD
-    my $client = $params->{client};
-    my $args   = $params->{args};
-    my $source = $params->{source};
-
-    my $fm_loginid = $args->{from_binary};
-    my $to_mt5     = $args->{to_mt5};
-    my $amount     = $args->{amount};
-
-    my $error_sub = sub {
-        my ($msg_client, $msg) = @_;
-        BOM::RPC::v3::Utility::create_error({
-            code              => 'MT5DepositError',
-            message_to_client => localize('There was an error processing the request.') . ' ' . $msg_client,
-            ($msg) ? (message => $msg) : (),
-        });
-    };
-
-    my $app_config = BOM::Platform::Runtime->instance->app_config;
-
-    return $error_sub->(localize('Payments are suspended.')) if ($app_config->system->suspend->payments or $app_config->system->suspend->system);
-
-    return $error_sub->(localize("Deposit amount must be greater than zero.")) if ($amount <= 0);
-
-    return $error_sub->(localize("Only a maximum of two decimal points are allowed for the deposit amount.")) if ($amount !~ /^\d+(?:\.\d{0,2})?$/);
-
-    # MT5 login or binary loginid not belongs to user
-    return BOM::RPC::v3::Utility::permission_error() unless _check_logins($client, ['MT' . $to_mt5, $fm_loginid]);
-
-    my $fm_client = BOM::User::Client->new({loginid => $fm_loginid});
-
-    # only for real money account
-    return BOM::RPC::v3::Utility::permission_error() if ($fm_client->is_virtual);
-
-    return BOM::RPC::v3::Utility::permission_error() if (not _mt5_is_real_account($fm_client, $to_mt5));
-
-    return $error_sub->(localize('Your account [_1] has a different currency [_2] than USD/EUR.', $fm_loginid, $fm_client->currency))
-        if (($fm_client->currency !~ /^USD|EUR$/));
-=======
     my ($client,     $args,   $source) = @{$params}{qw/client args source/};
     my ($fm_loginid, $to_mt5, $amount) = @{$args}{qw/from_binary to_mt5 amount/};
->>>>>>> a1be04b4
 
     my $error_code = 'MT5DepositError';
     my $response = _mt5_validate_and_get_amount($client, $fm_loginid, $to_mt5, $amount, $error_code);
@@ -774,7 +734,7 @@
         $fm_client_db->unfreeze;
     };
 
-    my $fm_client = Client::Account->new({loginid => $fm_loginid});
+    my $fm_client = BOM::User::Client->new({loginid => $fm_loginid});
 
     # From the point of view of our system, we're withdrawing
     # money to deposit into MT5
@@ -854,45 +814,8 @@
 rpc mt5_withdrawal => sub {
     my $params = shift;
 
-<<<<<<< HEAD
-    my $mt5_suspended = _is_mt5_suspended();
-    return $mt5_suspended if $mt5_suspended;
-
-    my $client = $params->{client};
-    my $args   = $params->{args};
-    my $source = $params->{source};
-
-    my $fm_mt5     = $args->{from_mt5};
-    my $to_loginid = $args->{to_binary};
-    my $amount     = $args->{amount};
-
-    my $error_sub = sub {
-        my ($msg_client, $msg) = @_;
-        BOM::RPC::v3::Utility::create_error({
-            code              => 'MT5WithdrawalError',
-            message_to_client => localize('There was an error processing the request.') . ' ' . $msg_client,
-            ($msg) ? (message => $msg) : (),
-        });
-    };
-
-    return $error_sub->(localize("Withdrawal amount must be greater than zero.")) if ($amount <= 0);
-
-    return $error_sub->(localize("Only a maximum of two decimal points are allowed for the withdrawal amount."))
-        if ($amount !~ /^\d+(?:\.\d{0,2})?$/);
-
-    # MT5 login or binary loginid not belongs to user
-    return BOM::RPC::v3::Utility::permission_error() unless _check_logins($client, ['MT' . $fm_mt5, $to_loginid]);
-
-    my $to_client = BOM::User::Client->new({loginid => $to_loginid});
-
-    # only for real money account
-    return BOM::RPC::v3::Utility::permission_error() if ($to_client->is_virtual);
-
-    my $settings;
-=======
     my ($client, $args,       $source) = @{$params}{qw/client args source/};
     my ($fm_mt5, $to_loginid, $amount) = @{$args}{qw/from_mt5 to_binary amount/};
->>>>>>> a1be04b4
 
     my $error_code = 'MT5WithdrawalError';
     my $response = _mt5_validate_and_get_amount($client, $to_loginid, $fm_mt5, $amount, $error_code);
@@ -926,7 +849,7 @@
         return _mt5_error_sub($error_code, $status->{error});
     }
 
-    my $to_client = Client::Account->new({loginid => $to_loginid});
+    my $to_client = BOM::User::Client->new({loginid => $to_loginid});
 
     return try {
         # deposit to Binary a/c
@@ -1021,7 +944,7 @@
 
     my $client_obj;
     try {
-        $client_obj = Client::Account->new({
+        $client_obj = BOM::User::Client->new({
             loginid      => $loginid,
             db_operation => 'replica'
         });
