--- conflicted
+++ resolved
@@ -189,7 +189,7 @@
     my $account_type     = delete $args->{account_type};
     my $mt5_account_type = delete $args->{mt5_account_type} // '';
     my $brand            = Brands->new(name => request()->brand);
-    my $user             = BOM::User->new({email => $client->email});
+    my $user             = $client->user;
 
     return create_error_future({
             code              => 'InvalidAccountType',
@@ -275,12 +275,6 @@
             code              => 'MT5CreateUserError',
             message_to_client => localize('Request too frequent. Please try again later.')}) if _throttle($client->loginid);
 
-<<<<<<< HEAD
-    # client can have only 1 MT demo & 1 MT real a/c
-    my $user = $client->user;
-
-=======
->>>>>>> 98e0efb0
     return get_mt5_logins($client, $user)->then(
         sub {
             my (@logins) = @_;
