--- conflicted
+++ resolved
@@ -23,25 +23,17 @@
 rpc active_symbols => sub {
     my $params = shift;
 
-<<<<<<< HEAD
     my $landing_company_name = $params->{args}->{landing_company} // 'costarica';
-=======
-    my $landing_company_name = $params->{args}->{landing_company} || 'costarica';
->>>>>>> 85814d7c
     my $product_type         = $params->{args}->{product_type};
     my $language             = $params->{language} || 'EN';
     my $token_details        = $params->{token_details};
 
     my $offerings_obj;
     if ($token_details and exists $token_details->{loginid}) {
-<<<<<<< HEAD
-        my $client = Client::Account->new({loginid => $token_details->{loginid}});
-=======
         my $client = Client::Account->new({
             loginid      => $token_details->{loginid},
             db_operation => 'replica'
         });
->>>>>>> 85814d7c
         $product_type //= $client->landing_company->default_offerings;
         my $method = $product_type eq 'basic' ? 'basic_offerings_for_country' : 'multi_barrier_offerings_for_country';
         $offerings_obj = $client->landing_company->$method($client->residence, BOM::Platform::Runtime->instance->get_offerings_config);
@@ -53,12 +45,9 @@
         my $method = $product_type eq 'basic' ? 'basic_offerings' : 'multi_barrier_offerings';
         $offerings_obj = $landing_company->$method(BOM::Platform::Runtime->instance->get_offerings_config);
     }
-<<<<<<< HEAD
 
     die 'Could not retrieve offerings for landing_company[' . $landing_company_name . '] product_type[' . $product_type . ']' unless ($offerings_obj);
 
-=======
->>>>>>> 85814d7c
     my $appconfig_revision = BOM::Platform::Runtime->instance->app_config->current_revision;
     my ($namespace, $key) = (
         'legal_allowed_markets', join('::', ($params->{args}->{active_symbols}, $language, $offerings_obj->name, $product_type, $appconfig_revision))
