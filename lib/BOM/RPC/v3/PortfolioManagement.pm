package BOM::RPC::v3::PortfolioManagement;

use strict;
use warnings;

use Date::Utility;
use Try::Tiny;
use Format::Util::Numbers qw/formatnumber/;

use BOM::RPC::v3::Utility;
use BOM::Platform::Pricing;
use BOM::RPC::v3::Accounts;
use BOM::Database::DataMapper::FinancialMarketBet;
use BOM::Database::ClientDB;
use BOM::Platform::Context qw (request localize);
use BOM::Platform::Runtime;
use BOM::Transaction;

sub portfolio {
    my $params = shift;

    my $app_config = BOM::Platform::Runtime->instance->app_config;
    if ($app_config->system->suspend->expensive_api_calls) {
        return BOM::RPC::v3::Utility::create_error({
                code              => 'SuspendedDueToLoad',
                message_to_client => localize(
                    'The system is currently under heavy load, and this call has been suspended temporarily. Please try again in a few minutes.')}
            ),
            ;
    }

    my $portfolio = {contracts => []};
    my $client = $params->{client} or return $portfolio;

    _sell_expired_contracts($client, $params->{source});

    my @rows = @{__get_open_contracts($client)} or return $portfolio;

    my @short_codes = map { $_->{short_code} } @rows;

    my $res = BOM::RPC::v3::Utility::longcode({
        short_codes => \@short_codes,
        currency    => $client->currency,
        language    => $params->{language},
        source      => $params->{source},
    });

    foreach my $row (@rows) {

        my $longcode;
        if (!$res->{longcodes}->{$row->{short_code}}) {
            $longcode = localize('Could not retrieve contract details');
        } else {
            # this should already be localized
            $longcode = $res->{longcodes}->{$row->{short_code}};
        }

        my %trx = (
            contract_id    => $row->{id},
            transaction_id => $row->{buy_transaction_id},
            purchase_time  => Date::Utility->new($row->{purchase_time})->epoch,
            symbol         => $row->{underlying_symbol},
            payout         => $row->{payout_price},
            buy_price      => $row->{buy_price},
            date_start     => Date::Utility->new($row->{start_time})->epoch,
            expiry_time    => Date::Utility->new($row->{expiry_time})->epoch,
            contract_type  => $row->{bet_type},
            currency       => $client->currency,
            shortcode      => $row->{short_code},
            longcode       => $longcode,
            app_id         => BOM::RPC::v3::Utility::mask_app_id($row->{source}, $row->{purchase_time}));
        push @{$portfolio->{contracts}}, \%trx;
    }

    return $portfolio;
}

sub __get_open_contracts {
    my $client = shift;

    my $clientdb = BOM::Database::ClientDB->new({
        client_loginid => $client->loginid,
        operation      => 'replica',
    });

    return $clientdb->getall_arrayref('select * from bet.get_open_bets_of_account(?,?,?)', [$client->loginid, $client->currency, 'false']);

}

sub sell_expired {
    my $params = shift;

    my $client = $params->{client};
    return _sell_expired_contracts($client, $params->{source});
}

sub _sell_expired_contracts {
    my ($client, $source) = @_;

    my $response = {count => 0};

    try {
        my $res = BOM::Transaction::sell_expired_contracts({
            client => $client,
            source => $source,
        });
        $response->{count} = $res->{number_of_sold_bets} if ($res and exists $res->{number_of_sold_bets});
    }
    catch {
        $response = BOM::RPC::v3::Utility::create_error({
                code              => 'SellExpiredError',
                message_to_client => localize('There was an error processing the request.')});
    };

    return $response;
}

sub proposal_open_contract {
    my $params = shift;

    my $client = $params->{client};

    my @fmbs = ();
    my $contract_id = $params->{contract_id} || $params->{args}->{contract_id};
    if ($contract_id) {
        @fmbs = @{__get_contract_details_by_id($client, $contract_id)};
        if (not $client->default_account or scalar @fmbs and $fmbs[0]->{account_id} ne $client->default_account->id) {
            @fmbs = ();
        }
    } else {
        @fmbs = @{__get_open_contracts($client)};
    }

    my ($response, $currency, $lc_name) = ({}, $client->currency, $client->landing_company->short);
    foreach my $fmb (@fmbs) {
        my $id = $fmb->{id};
        my $sell_time;
        $sell_time = Date::Utility->new($fmb->{sell_time})->epoch if $fmb->{sell_time};
<<<<<<< HEAD
        my $bid = BOM::Platform::Pricing::call_rpc(
            'get_bid',
            {
                short_code            => $fmb->{short_code},
                contract_id           => $id,
                currency              => $currency,
                is_sold               => $fmb->{is_sold},
                sell_time             => $sell_time,
                sell_price            => $fmb->{sell_price},
                buy_price             => $fmb->{buy_price},
                app_markup_percentage => $params->{app_markup_percentage},
                landing_company       => $lc_name,
                country_code          => $client->residence,
            });
        if (exists $bid->{error}) {
            $response->{$id} = $bid;
        } else {
            my $transaction_ids = {buy => $fmb->{buy_transaction_id}};
            $transaction_ids->{sell} = $fmb->{sell_transaction_id} if ($fmb->{sell_transaction_id});

            # ask_price doesn't make any sense for contract that are already bought or sold
            delete $bid->{ask_price};

            $bid->{transaction_ids} = $transaction_ids;
            $bid->{buy_price}       = $fmb->{buy_price};
            $bid->{purchase_time}   = Date::Utility->new($fmb->{purchase_time})->epoch;
            $bid->{account_id}      = $fmb->{account_id};
            $bid->{is_sold}         = $fmb->{is_sold};
            $bid->{sell_time}       = $sell_time if $sell_time;
            $bid->{sell_price}      = formatnumber('price', $currency, $fmb->{sell_price}) if defined $fmb->{sell_price};

            $response->{$id} = $bid;
        }
=======
        my $bid = {
            short_code            => $fmb->{short_code},
            contract_id           => $id,
            currency              => $currency,
            is_sold               => $fmb->{is_sold},
            buy_price             => $fmb->{buy_price},
            app_markup_percentage => $params->{app_markup_percentage},
            landing_company       => $lc_name,
            account_id            => $fmb->{account_id},
            purchase_time         => Date::Utility->new($fmb->{purchase_time})->epoch,
        };
        my $transaction_ids = {buy => $fmb->{buy_transaction_id}};
        $transaction_ids->{sell} = $fmb->{sell_transaction_id} if ($fmb->{sell_transaction_id});

        $bid->{transaction_ids} = $transaction_ids;
        $bid->{sell_time}       = $sell_time if $sell_time;
        $bid->{sell_price}      = formatnumber('price', $currency, $fmb->{sell_price}) if defined $fmb->{sell_price};

        $response->{$id} = $bid;
>>>>>>> fb0e5a87
    }
    return $response;
}

sub __get_contract_details_by_id {
    my $client      = shift;
    my $contract_id = shift;

    my $mapper = BOM::Database::DataMapper::FinancialMarketBet->new({
        broker_code => $client->broker_code,
        operation   => 'replica'
    });
    return $mapper->get_contract_details_with_transaction_ids($contract_id);
}

1;<|MERGE_RESOLUTION|>--- conflicted
+++ resolved
@@ -136,41 +136,6 @@
         my $id = $fmb->{id};
         my $sell_time;
         $sell_time = Date::Utility->new($fmb->{sell_time})->epoch if $fmb->{sell_time};
-<<<<<<< HEAD
-        my $bid = BOM::Platform::Pricing::call_rpc(
-            'get_bid',
-            {
-                short_code            => $fmb->{short_code},
-                contract_id           => $id,
-                currency              => $currency,
-                is_sold               => $fmb->{is_sold},
-                sell_time             => $sell_time,
-                sell_price            => $fmb->{sell_price},
-                buy_price             => $fmb->{buy_price},
-                app_markup_percentage => $params->{app_markup_percentage},
-                landing_company       => $lc_name,
-                country_code          => $client->residence,
-            });
-        if (exists $bid->{error}) {
-            $response->{$id} = $bid;
-        } else {
-            my $transaction_ids = {buy => $fmb->{buy_transaction_id}};
-            $transaction_ids->{sell} = $fmb->{sell_transaction_id} if ($fmb->{sell_transaction_id});
-
-            # ask_price doesn't make any sense for contract that are already bought or sold
-            delete $bid->{ask_price};
-
-            $bid->{transaction_ids} = $transaction_ids;
-            $bid->{buy_price}       = $fmb->{buy_price};
-            $bid->{purchase_time}   = Date::Utility->new($fmb->{purchase_time})->epoch;
-            $bid->{account_id}      = $fmb->{account_id};
-            $bid->{is_sold}         = $fmb->{is_sold};
-            $bid->{sell_time}       = $sell_time if $sell_time;
-            $bid->{sell_price}      = formatnumber('price', $currency, $fmb->{sell_price}) if defined $fmb->{sell_price};
-
-            $response->{$id} = $bid;
-        }
-=======
         my $bid = {
             short_code            => $fmb->{short_code},
             contract_id           => $id,
@@ -181,6 +146,7 @@
             landing_company       => $lc_name,
             account_id            => $fmb->{account_id},
             purchase_time         => Date::Utility->new($fmb->{purchase_time})->epoch,
+            country_code          => $client->residence,
         };
         my $transaction_ids = {buy => $fmb->{buy_transaction_id}};
         $transaction_ids->{sell} = $fmb->{sell_transaction_id} if ($fmb->{sell_transaction_id});
@@ -190,7 +156,6 @@
         $bid->{sell_price}      = formatnumber('price', $currency, $fmb->{sell_price}) if defined $fmb->{sell_price};
 
         $response->{$id} = $bid;
->>>>>>> fb0e5a87
     }
     return $response;
 }
