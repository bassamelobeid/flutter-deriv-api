package BOM::RPC::v3::Authorize;

use strict;
use warnings;

use Date::Utility;

use BOM::System::AuditLog;
use BOM::RPC::v3::Utility;
use BOM::Platform::Client;
use BOM::Platform::User;
use BOM::Platform::Context qw (localize request);
use BOM::Platform::SessionCookie;

sub authorize {
    my $params = shift;

<<<<<<< HEAD
    my $token         = $params->{token};
    my $token_details = BOM::RPC::v3::Utility::get_token_details($token);
=======
    my $token_details = $params->{token_details};
>>>>>>> 0025c70c
    return BOM::RPC::v3::Utility::invalid_token_error() unless ($token_details and exists $token_details->{loginid});

    my ($loginid, $scopes) = @{$token_details}{qw/loginid scopes/};

    my $client = BOM::Platform::Client->new({loginid => $loginid});
    return BOM::RPC::v3::Utility::invalid_token_error() unless $client;

    if ($client->get_status('disabled')) {
        return BOM::RPC::v3::Utility::create_error({
                code              => 'AccountDisabled',
                message_to_client => BOM::Platform::Context::localize("Account is disabled.")});
    }

    if ($client->get_self_exclusion and $client->get_self_exclusion->exclude_until) {
        my $limit_excludeuntil = $client->get_self_exclusion->exclude_until;
        if (Date::Utility->new->is_before(Date::Utility->new($limit_excludeuntil))) {
            return BOM::RPC::v3::Utility::create_error({
                    code              => 'SelfExclusion',
                    message_to_client => BOM::Platform::Context::localize("Sorry, you have excluded yourself until [_1].", $limit_excludeuntil)});
        }
    }

    my $account = $client->default_account;

    my $token_type = 'session_token';
    if (length $token == 15) {
        $token_type = 'api_token';
    } elsif (length $token == 32 && $token =~ /^a1-/) {
        $token_type = 'oauth_token';
    }

    return {
        fullname             => $client->full_name,
        loginid              => $client->loginid,
        balance              => ($account ? $account->balance : 0),
        currency             => ($account ? $account->currency_code : ''),
        email                => $client->email,
        landing_company_name => $client->landing_company->short,
        scopes               => $scopes,
        is_virtual           => ($client->is_virtual ? 1 : 0),
        stash                => {
            loginid              => $client->loginid,
            email                => $client->email,
            token                => $token,
            token_type           => $token_type,
            scopes               => $scopes,
            account_id           => ($account ? $account->id : ''),
            country              => $client->residence,
            currency             => ($account ? $account->currency_code : ''),
            landing_company_name => $client->landing_company->short,
            is_virtual           => ($client->is_virtual ? 1 : 0),
        },
    };
}

sub logout {
    my $params = shift;

<<<<<<< HEAD
    if (my $email = $params->{email}) {
        my $token_details = BOM::RPC::v3::Utility::get_token_details($params->{token});
=======
    if (my $email = $params->{client_email}) {
        my $token_details = $params->{token_details};
>>>>>>> 0025c70c
        my $loginid = ($token_details and exists $token_details->{loginid}) ? $token_details->{loginid} : '';
        if (my $user = BOM::Platform::User->new({email => $email})) {
            $user->add_login_history({
                environment => _login_env($params),
                successful  => 't',
                action      => 'logout',
            });
            $user->save;

            if ($params->{token_type} eq 'oauth_token') {
                # revoke tokens for user per app_id
                my $oauth  = BOM::Database::Model::OAuth->new;
                my $app_id = $oauth->get_app_id_by_token($params->{token});

                foreach my $c1 ($user->clients) {
                    $oauth->revoke_tokens_by_loginid_app($c1->loginid, $app_id);
                }
            }
        }
        BOM::System::AuditLog::log("user logout", "$email,$loginid");
    }

    # Invalidates token, but we can only do this if we have a session token
    if ($params->{token_type} eq 'session_token') {
        my $session = BOM::Platform::SessionCookie->new({token => $params->{token}});
        $session->end_session if $session;
    }
    return {status => 1};
}

sub _login_env {
    my $params = shift;

    my $now                = Date::Utility->new->datetime_ddmmmyy_hhmmss_TZ;
    my $ip_address         = $params->{client_ip} || '';
    my $ip_address_country = uc $params->{country_code} || '';
    my $lang               = uc $params->{language} || '';
    my $ua                 = $params->{user_agent} || '';
    my $environment        = "$now IP=$ip_address IP_COUNTRY=$ip_address_country User_AGENT=$ua LANG=$lang";
    return $environment;
}

1;<|MERGE_RESOLUTION|>--- conflicted
+++ resolved
@@ -15,12 +15,8 @@
 sub authorize {
     my $params = shift;
 
-<<<<<<< HEAD
     my $token         = $params->{token};
-    my $token_details = BOM::RPC::v3::Utility::get_token_details($token);
-=======
     my $token_details = $params->{token_details};
->>>>>>> 0025c70c
     return BOM::RPC::v3::Utility::invalid_token_error() unless ($token_details and exists $token_details->{loginid});
 
     my ($loginid, $scopes) = @{$token_details}{qw/loginid scopes/};
@@ -79,13 +75,8 @@
 sub logout {
     my $params = shift;
 
-<<<<<<< HEAD
     if (my $email = $params->{email}) {
-        my $token_details = BOM::RPC::v3::Utility::get_token_details($params->{token});
-=======
-    if (my $email = $params->{client_email}) {
         my $token_details = $params->{token_details};
->>>>>>> 0025c70c
         my $loginid = ($token_details and exists $token_details->{loginid}) ? $token_details->{loginid} : '';
         if (my $user = BOM::Platform::User->new({email => $email})) {
             $user->add_login_history({
