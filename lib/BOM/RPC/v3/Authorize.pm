--- conflicted
+++ resolved
@@ -10,28 +10,16 @@
 use BOM::Platform::Client;
 use BOM::Platform::User;
 use BOM::Platform::Context qw (localize request);
-<<<<<<< HEAD
+use BOM::Platform::SessionCookie;
 use BOM::RPC::v3::Utility;
-=======
-use BOM::Platform::SessionCookie;
->>>>>>> 2be6ea70
 
 sub authorize {
     my $params = shift;
 
-<<<<<<< HEAD
-    my $err = BOM::RPC::v3::Utility::create_error({
-            code              => 'InvalidToken',
-            message_to_client => BOM::Platform::Context::localize('The token is invalid.')});
-
-    my $loginid = BOM::RPC::v3::Utility::token_to_loginid $params->{token};
-    return $err unless $loginid;
-=======
     my $token_details = BOM::RPC::v3::Utility::get_token_details($params->{token});
     return BOM::RPC::v3::Utility::invalid_token_error() unless ($token_details and exists $token_details->{loginid});
 
     my ($loginid, $scopes) = @{$token_details}{qw/loginid scopes/};
->>>>>>> 2be6ea70
 
     my $client = BOM::Platform::Client->new({loginid => $loginid});
     return BOM::RPC::v3::Utility::invalid_token_error() unless $client;
