--- conflicted
+++ resolved
@@ -32,11 +32,8 @@
         account_id           => ($account ? $account->id : ''),
         landing_company_name => $client->landing_company->short,
         country              => $client->residence,
-<<<<<<< HEAD
-        scopes               => \@scopes
-=======
+        scopes               => \@scopes,
         is_virtual           => ($client->is_virtual ? 1 : 0),
->>>>>>> 724fae92
     };
 }
 
