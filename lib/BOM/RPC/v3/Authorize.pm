package BOM::RPC::v3::Authorize;

use strict;
use warnings;

use Date::Utility;
use List::MoreUtils qw(any);
use Format::Util::Numbers qw/formatnumber/;

use BOM::User::Client;
use Brands;

use BOM::RPC::Registry '-dsl';

use BOM::Platform::AuditLog;
use BOM::RPC::v3::Utility;
use BOM::User;
use BOM::Platform::Context qw (localize request);
use BOM::RPC::v3::Utility;
use BOM::User;

use LandingCompany::Registry;

sub _get_upgradeable_landing_companies {
    my ($client_list, $client) = @_;

    # List to store upgradeable companies
    my @upgradeable_landing_companies;

    my $countries_instance = Brands->new(name => request()->brand)->countries_instance;

    # Get the gaming and financial company from the client's residence
    my $gaming_company    = $countries_instance->gaming_company_for_country($client->residence);
    my $financial_company = $countries_instance->financial_company_for_country($client->residence);

    # Check if client has a gaming account or financial account
    # Otherwise, add them to the list
    # NOTE: Gaming has higher priority over financial
    if (   $gaming_company
        && $client->is_virtual
        && !(any { $_->landing_company->short eq $gaming_company } @$client_list))
    {
        push @upgradeable_landing_companies, $gaming_company;
    }

    # Some countries have financial but not gaming account
    if (  !$gaming_company
        && $financial_company
        && $client->is_virtual
        && !(any { $_->landing_company->short eq $financial_company } @$client_list))
    {
        push @upgradeable_landing_companies, $financial_company;
    }

    # In some cases, client has VRTC, MX/MLT, MF account
    # MX/MLT account might get duplicated, so MF should not have any companies
    if (@upgradeable_landing_companies && !$client->is_virtual) {
        @upgradeable_landing_companies = ();
    }

    # Some countries have both financial and gaming. Financial is added:
    # - if the list is empty
    # - two companies are not same
    # - current client is not virtual
    if (   !@upgradeable_landing_companies
        && ($gaming_company && $financial_company && $gaming_company ne $financial_company)
        && !$client->is_virtual
        && !(any { $_->landing_company->short eq $financial_company } @$client_list))
    {
        push @upgradeable_landing_companies, $financial_company;
    }

    # Multiple CR account scenario:
    # - client's landing company is CR
    # - client can upgrade to other CR accounts, assuming no fiat currency OR other cryptocurrencies
    if ($client->landing_company->short eq 'costarica') {

        # Get siblings of the current client
        my $siblings = BOM::RPC::v3::Utility::get_real_account_siblings_information($client->loginid);

        my ($fiat_check, $lc_num_crypto, $client_num_crypto) =
            BOM::RPC::v3::Utility::get_client_currency_information($siblings, $client->landing_company->short);

        my $cryptocheck = ($lc_num_crypto && $lc_num_crypto == $client_num_crypto);

        # Push to upgradeable_landing_companies, if possible to open another CR account
        push @upgradeable_landing_companies, 'costarica' if (!$fiat_check || !$cryptocheck);
    }

    return \@upgradeable_landing_companies;
}

rpc authorize => sub {
    my $params = shift;
    my ($token, $token_details, $client_ip) = @{$params}{qw/token token_details client_ip/};

    return BOM::RPC::v3::Utility::invalid_token_error() unless ($token_details and exists $token_details->{loginid});
    # temorary remove ua_fingerptint check
    #if ($token_details->{ua_fingerprint} && $token_details->{ua_fingerprint} ne $params->{ua_fingerprint}) {
    #    return BOM::RPC::v3::Utility::invalid_token_error();
    #}

    return BOM::RPC::v3::Utility::create_error({
            code              => 'InvalidToken',
            message_to_client => BOM::Platform::Context::localize("Token is not valid for current ip address.")}
    ) if (exists $token_details->{valid_for_ip} and $token_details->{valid_for_ip} ne $client_ip);

    my ($loginid, $scopes) = @{$token_details}{qw/loginid scopes/};

    my $client = BOM::User::Client->new({
        loginid      => $loginid,
        db_operation => 'replica'
    });
    return BOM::RPC::v3::Utility::invalid_token_error() unless $client;

    my ($lc, $brand_name) = ($client->landing_company, request()->brand);
    # check for not allowing cross brand tokens
    return BOM::RPC::v3::Utility::invalid_token_error() unless (grep { $brand_name eq $_ } @{$lc->allowed_for_brands});

    return BOM::RPC::v3::Utility::create_error({
            code              => 'AccountDisabled',
            message_to_client => BOM::Platform::Context::localize("Account is disabled.")}
    ) unless BOM::RPC::v3::Utility::is_account_available($client);

<<<<<<< HEAD
    if (my $limit_excludeuntil = $client->get_self_exclusion_until_dt) {
        return BOM::RPC::v3::Utility::create_error({
                code              => 'SelfExclusion',
                message_to_client => BOM::Platform::Context::localize("Sorry, you have excluded yourself until [_1].", $limit_excludeuntil)});
    }

    my ($user, $token_type) = (BOM::User->new({email => $client->email}));
=======
    my ($user, $token_type) = (BOM::Platform::User->new({email => $client->email}));
>>>>>>> dbeef6c5
    if (length $token == 15) {
        $token_type = 'api_token';
        # add to login history for api token only as oauth login already creates an entry
        if ($params->{args}->{add_to_login_history} && $user) {
            $user->add_login_history({
                environment => BOM::RPC::v3::Utility::login_env($params),
                successful  => 't',
                action      => 'login',
            });
            $user->save;
        }
    } elsif (length $token == 32 && $token =~ /^a1-/) {
        $token_type = 'oauth_token';
    }

    my $_get_account_details = sub {
        my ($clnt, $curr) = @_;

        my $exclude_until = $clnt->get_self_exclusion_until_date;

        return {
            loginid              => $clnt->loginid,
            currency             => $curr,
            landing_company_name => $clnt->landing_company->short,
            is_disabled          => $clnt->get_status('disabled') ? 1 : 0,
            is_virtual           => $clnt->is_virtual ? 1 : 0,
            $exclude_until ? (excluded_until => Date::Utility->new($exclude_until)->epoch) : ()};
    };

    my $client_list = $user->get_clients_in_sorted_order([keys %{$user->loginid_details}]);

    my @account_list;
    my $currency;
    foreach my $clnt (@$client_list) {
        $currency = $clnt->default_account ? $clnt->default_account->currency_code : '';
        push @account_list, $_get_account_details->($clnt, $currency);
    }

    my $account = $client->default_account;
    return {
        fullname => $client->full_name,
        loginid  => $client->loginid,
        balance  => $account ? formatnumber('amount', $account->currency_code, $account->balance) : '0.00',
        currency => ($account ? $account->currency_code : ''),
        email    => $client->email,
        country  => $client->residence,
        landing_company_name     => $lc->short,
        landing_company_fullname => $lc->name,
        scopes                   => $scopes,
        is_virtual               => $client->is_virtual ? 1 : 0,
        upgradeable_landing_companies => _get_upgradeable_landing_companies($client_list, $client),
        account_list                  => \@account_list,
        stash                         => {
            loginid              => $client->loginid,
            email                => $client->email,
            token                => $token,
            token_type           => $token_type,
            scopes               => $scopes,
            account_id           => ($account ? $account->id : ''),
            country              => $client->residence,
            currency             => ($account ? $account->currency_code : ''),
            landing_company_name => $lc->short,
            is_virtual           => ($client->is_virtual ? 1 : 0),
        },
    };
};

rpc logout => sub {
    my $params = shift;

    if (my $email = $params->{email}) {
        my $token_details = $params->{token_details};
        my ($loginid, $scopes) = ($token_details and exists $token_details->{loginid}) ? @{$token_details}{qw/loginid scopes/} : ();

        if (my $user = BOM::User->new({email => $email})) {
            my $skip_login_history;

            if ($params->{token_type} eq 'oauth_token') {
                # revoke tokens for user per app_id
                my $oauth  = BOM::Database::Model::OAuth->new;
                my $app_id = $oauth->get_app_id_by_token($params->{token});

                # need to skip as we impersonate from backoffice using read only token
                $skip_login_history = 1 if ($scopes and scalar(@$scopes) == 1 and $scopes->[0] eq 'read');

                foreach my $c1 ($user->clients) {
                    $oauth->revoke_tokens_by_loginid_app($c1->loginid, $app_id);
                }

                unless ($skip_login_history) {
                    $user->add_login_history({
                        environment => BOM::RPC::v3::Utility::login_env($params),
                        successful  => 't',
                        action      => 'logout',
                    });
                    $user->save;
                    BOM::Platform::AuditLog::log("user logout", join(',', $email, $loginid // ''));
                }
            }
        }
    }
    return {status => 1};
};

1;<|MERGE_RESOLUTION|>--- conflicted
+++ resolved
@@ -122,17 +122,7 @@
             message_to_client => BOM::Platform::Context::localize("Account is disabled.")}
     ) unless BOM::RPC::v3::Utility::is_account_available($client);
 
-<<<<<<< HEAD
-    if (my $limit_excludeuntil = $client->get_self_exclusion_until_dt) {
-        return BOM::RPC::v3::Utility::create_error({
-                code              => 'SelfExclusion',
-                message_to_client => BOM::Platform::Context::localize("Sorry, you have excluded yourself until [_1].", $limit_excludeuntil)});
-    }
-
     my ($user, $token_type) = (BOM::User->new({email => $client->email}));
-=======
-    my ($user, $token_type) = (BOM::Platform::User->new({email => $client->email}));
->>>>>>> dbeef6c5
     if (length $token == 15) {
         $token_type = 'api_token';
         # add to login history for api token only as oauth login already creates an entry
