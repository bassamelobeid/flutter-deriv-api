--- conflicted
+++ resolved
@@ -15,35 +15,8 @@
 sub authorize {
     my $params = shift;
 
-<<<<<<< HEAD
-    my $err = BOM::RPC::v3::Utility::create_error({
-            code              => 'InvalidToken',
-            message_to_client => BOM::Platform::Context::localize('The token is invalid.')});
-
-    my $loginid;
-    my $token  = $params->{token};
-    my @scopes = qw/read trade admin payments/;    # scopes is everything for session token
-    if (length $token == 15) {                     # access token
-        my $m = BOM::Database::Model::AccessToken->new;
-        $loginid = $m->get_loginid_by_token($token);
-        return $err unless $loginid;
-        @scopes = $m->get_scopes_by_access_token($token);
-    } elsif (length $token == 32 && $token =~ /^a1-/) {
-        my $m = BOM::Database::Model::OAuth->new;
-        $loginid = $m->get_loginid_by_access_token($token);
-        return $err unless $loginid;
-        @scopes = $m->get_scopes_by_access_token($token);
-    } else {
-        my $session = BOM::Platform::SessionCookie->new(token => $token);
-        if (!$session || !$session->validate_session()) {
-            return $err;
-        }
-        $loginid = $session->loginid;
-    }
-=======
-    my $loginid = BOM::RPC::v3::Utility::token_to_loginid($params->{token});
+    my ($loginid, @scopes) = BOM::RPC::v3::Utility::token_to_loginid($params->{token});
     return BOM::RPC::v3::Utility::invalid_token_error() unless $loginid;
->>>>>>> f0d69ffb
 
     my $client = BOM::Platform::Client->new({loginid => $loginid});
     return BOM::RPC::v3::Utility::invalid_token_error() unless $client;
