--- conflicted
+++ resolved
@@ -30,16 +30,8 @@
     my $args   = $params->{args};
     my $err_code;
 
-<<<<<<< HEAD
-    unless ($pwdm->strong($args->{client_password})) {
-        $err_code = 'Password is not strong enough.';
-        return BOM::RPC::v3::Utility::create_error({
-                code              => $err_code,
-                message_to_client => localize($err_code)});
-=======
     if ($err_code = BOM::RPC::v3::Utility::_check_password({new_password => $args->{client_password}})) {
         return $err_code;
->>>>>>> bb8753d6
     }
 
     if (exists $args->{affiliate_token}) {
