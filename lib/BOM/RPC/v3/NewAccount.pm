package BOM::RPC::v3::NewAccount;

use strict;
use warnings;

use DateTime;
use Try::Tiny;
use List::MoreUtils qw(any);
use Data::Password::Meter;
use Crypt::NamedKeys;
Crypt::NamedKeys::keyfile '/etc/rmg/aes_keys.yml';

use Brands;
use BOM::RPC::v3::Utility;
use BOM::Platform::Account::Virtual;
use BOM::Platform::Account::Real::default;
use BOM::Platform::Account::Real::maltainvest;
use BOM::Platform::Account::Real::default;
use BOM::Platform::Account::Real::japan;
use BOM::Platform::Account::Real::subaccount;
use BOM::Platform::Email qw(send_email);
use BOM::Platform::User;
use BOM::System::Config;
use BOM::Platform::Context::Request;
use BOM::Platform::Client::Utility;
use BOM::Platform::Context qw (localize request);
use BOM::Database::Model::OAuth;

sub _create_oauth_token {
    my $loginid = shift;
    my ($access_token) = BOM::Database::Model::OAuth->new->store_access_token_only('1', $loginid);
    return $access_token;
}

sub new_account_virtual {
    my $params = shift;
    my $args   = $params->{args};
    my ($err_code, $err_msg);

    if ($err_code = BOM::RPC::v3::Utility::_check_password({new_password => $args->{client_password}})) {
        return $err_code;
    }

    my $email = BOM::Platform::Token->new({token => $args->{verification_code}})->email;

    if (my $err = BOM::RPC::v3::Utility::is_verification_token_valid($args->{verification_code}, $email, 'account_opening')->{error}) {
        return BOM::RPC::v3::Utility::create_error({
                code              => $err->{code},
                message_to_client => $err->{message_to_client}});
    }

    my $acc = BOM::Platform::Account::Virtual::create_account({
            details => {
                email           => $email,
                client_password => $args->{client_password},
                residence       => $args->{residence},
                source          => $params->{source},
                $args->{affiliate_token} ? (myaffiliates_token => $args->{affiliate_token}) : (),
                $args->{utm_source}      ? (utm_source         => $args->{utm_source})      : (),
                $args->{utm_medium}      ? (utm_medium         => $args->{utm_medium})      : (),
                $args->{utm_campaign}    ? (utm_campaign       => $args->{utm_campaign})    : (),
                $args->{gclid_url}       ? (gclid_url          => $args->{gclid_url})       : (),
                $args->{email_consent}   ? (email_consent      => $args->{email_consent})   : (),
            },
        });

    return BOM::RPC::v3::Utility::create_error({
            code              => $acc->{error},
            message_to_client => BOM::RPC::v3::Utility::error_map()->{$acc->{error}}}) if $acc->{error};

    my $client  = $acc->{client};
    my $account = $client->default_account->load;
    my $user    = $acc->{user};
    $user->add_login_history({
        action      => 'login',
        environment => BOM::RPC::v3::Utility::login_env($params),
        successful  => 't'
    });
    $user->save;

    BOM::System::AuditLog::log("successful login", "$email");
    return {
        client_id   => $client->loginid,
        email       => $email,
        currency    => $account->currency_code,
        balance     => sprintf('%.2f', $account->balance),
        oauth_token => _create_oauth_token($client->loginid),
    };
}

sub verify_email {
    my $params = shift;
    my $email_content;

    my $email = $params->{args}->{verify_email};
    my $type  = $params->{args}->{type};
    my $code  = BOM::Platform::Token->new({
            email       => $email,
            expires_in  => 3600,
            created_for => $type,
        })->token;

    my $loginid = $params->{token_details} ? $params->{token_details}->{loginid} : undef;
    my $payment_sub = sub {
        my $type_call = shift;

        my $skip_email = 0;
        # we should only check for loginid email but as its v3 so need to have backward compatibility
        # in next version need to remove else
        if ($loginid) {
            $skip_email = 1 unless (Client::Account->new({loginid => $loginid})->email eq $email);
        } else {
            $skip_email = 1 unless BOM::Platform::User->new({email => $email});
        }

        my $message =
            $type_call eq 'payment_withdraw'
            ? BOM::Platform::Context::localize(
            '<p style="line-height:200%;color:#333333;font-size:15px;">Dear Valued Customer,</p><p>Please help us to verify your identity by entering the following verification token into the payment withdrawal form:<p><span style="background: #f2f2f2; padding: 10px; line-height: 50px;">[_1]</span></p></p><p style="color:#333333;font-size:15px;">With regards,<br/>Binary.com</p>',
            $code
            )
            : BOM::Platform::Context::localize(
            '<p style="line-height:200%;color:#333333;font-size:15px;">Dear Valued Customer,</p><p>Please help us to verify your identity by entering the following verification token into the payment agent withdrawal form:<p><span style="background: #f2f2f2; padding: 10px; line-height: 50px;">[_1]</span></p></p><p style="color:#333333;font-size:15px;">With regards,<br/>Binary.com</p>',
            $code
            );

        send_email({
<<<<<<< HEAD
                from                  => BOM::System::Config::email_address('support'),
                to                    => $email,
                subject               => BOM::Platform::Context::localize('Verify your withdrawal request - [_1]', $params->{website_name}),
                message               => [$message],
                use_email_template    => 1,
                email_content_is_html => 1,
=======
                from => Brands->new(name => request()->brand)->emails('support'),
                to   => $email,
                subject            => BOM::Platform::Context::localize('Verify your withdrawal request - [_1]', $params->{website_name}),
                message            => [$message],
                use_email_template => 1
>>>>>>> f4a59f98
            }) unless $skip_email;
    };

    if (BOM::Platform::User->new({email => $email}) && $type eq 'reset_password') {
        send_email({
                from => Brands->new(name => request()->brand)->emails('support'),
                to   => $email,
                subject => BOM::Platform::Context::localize('[_1] New Password Request', $params->{website_name}),
                message => [
                    BOM::Platform::Context::localize(
                        '<p style="line-height:200%;color:#333333;font-size:15px;">Dear Valued Customer,</p><p>Before we can help you change your password, please help us to verify your identity by entering the following verification token into the password reset form:<p><span style="background: #f2f2f2; padding: 10px; line-height: 50px;">[_1]</span></p></p><p style="color:#333333;font-size:15px;">With regards,<br/>Binary.com</p>',
                        $code
                    )
                ],
                use_email_template    => 1,
                email_content_is_html => 1,
            });
    } elsif ($type eq 'account_opening') {
        unless (BOM::Platform::User->new({email => $email})) {
            send_email({
                    from => Brands->new(name => request()->brand)->emails('support'),
                    to   => $email,
                    subject => BOM::Platform::Context::localize('Verify your email address - [_1]', $params->{website_name}),
                    message => [
                        BOM::Platform::Context::localize(
                            '<p style="font-weight: bold;">Thanks for signing up for a virtual account!</p><p>Enter the following verification token into the form to create an account: <p><span style="background: #f2f2f2; padding: 10px; line-height: 50px;">[_1]</span></p></p><p>Enjoy trading with us on Binary.com.</p><p style="color:#333333;font-size:15px;">With regards,<br/>Binary.com</p>',
                            $code
                        )
                    ],
                    use_email_template    => 1,
                    email_content_is_html => 1,
                });
        } else {
            send_email({
                    from => Brands->new(name => request()->brand)->emails('support'),
                    to   => $email,
                    subject => BOM::Platform::Context::localize('A Duplicate Email Address Has Been Submitted - [_1]', $params->{website_name}),
                    message => [
                        '<div style="line-height:200%;color:#333333;font-size:15px;">'
                            . BOM::Platform::Context::localize(
                            '<p>Dear Valued Customer,</p><p>It appears that you have tried to register an email address that is already included in our system. If it was not you, simply ignore this email, or contact our customer support if you have any concerns.</p><p style="color:#333333;font-size:15px;">With regards,<br/>Binary.com</p>'
                            )
                            . '</div>'
                    ],
                    use_email_template    => 1,
                    email_content_is_html => 1,
                });
        }
    } elsif ($type eq 'paymentagent_withdraw') {
        $payment_sub->($type);
    } elsif ($type eq 'payment_withdraw') {
        $payment_sub->($type);
    }

    return {status => 1};    # always return 1, so not to leak client's email
}

sub new_account_real {
    my $params = shift;

    my $client = $params->{client};

    my $error_map = BOM::RPC::v3::Utility::error_map();

    unless ($client->is_virtual and (BOM::RPC::v3::Utility::get_real_acc_opening_type({from_client => $client}) || '') eq 'real') {
        return BOM::RPC::v3::Utility::create_error({
                code              => 'InvalidAccount',
                message_to_client => $error_map->{'invalid'}});
    }

    my $args = $params->{args};

    my $company;
    if ($args->{residence}) {
        my $countries_list = Brands->new(name => request()->brand)->landing_company_countries->countries_list;
        $company = $countries_list->{$args->{residence}}->{gaming_company};
        $company = $countries_list->{$args->{residence}}->{financial_company} if (not $company or $company eq 'none');
    }

    if (not $company) {
        return BOM::RPC::v3::Utility::create_error({
                code              => 'NoLandingCompany',
                message_to_client => $error_map->{'No landing company for this country'}});
    }
    my $broker = LandingCompany::Registry->new->get($company)->broker_codes->[0];

    my $details_ref = BOM::Platform::Account::Real::default::validate_account_details($args, $client, $broker, $params->{source});
    if (my $err = $details_ref->{error}) {
        return BOM::RPC::v3::Utility::create_error({
                code              => $err,
                message_to_client => $error_map->{$err}});
    }

    my $acc = BOM::Platform::Account::Real::default::create_account({
        from_client => $client,
        user        => BOM::Platform::User->new({email => $client->email}),
        details     => $details_ref->{details},
    });

    if (my $err_code = $acc->{error}) {
        return BOM::RPC::v3::Utility::create_error({
                code              => $err_code,
                message_to_client => $error_map->{$err_code}});
    }

    my $new_client      = $acc->{client};
    my $landing_company = $new_client->landing_company;
    my $user            = $acc->{user};

    $user->add_login_history({
        action      => 'login',
        environment => BOM::RPC::v3::Utility::login_env($params),
        successful  => 't'
    });
    $user->save;

    BOM::System::AuditLog::log("successful login", "$client->email");
    return {
        client_id                 => $new_client->loginid,
        landing_company           => $landing_company->name,
        landing_company_shortcode => $landing_company->short,
        oauth_token               => _create_oauth_token($new_client->loginid),
    };
}

sub new_account_maltainvest {
    my $params = shift;

    my $client = $params->{client};

    my $args      = $params->{args};
    my $error_map = BOM::RPC::v3::Utility::error_map();

    unless ($client and (BOM::RPC::v3::Utility::get_real_acc_opening_type({from_client => $client}) || '') eq 'maltainvest') {
        return BOM::RPC::v3::Utility::create_error({
                code              => 'InvalidAccount',
                message_to_client => $error_map->{'invalid'}});
    }

    my $details_ref = BOM::Platform::Account::Real::default::validate_account_details($args, $client, 'MF', $params->{source});
    if (my $err = $details_ref->{error}) {
        return BOM::RPC::v3::Utility::create_error({
                code              => $err,
                message_to_client => $error_map->{$err}});
    }

    my %financial_data = map { $_ => $args->{$_} } (keys %{BOM::Platform::Account::Real::default::get_financial_input_mapping()});

    my $acc = BOM::Platform::Account::Real::maltainvest::create_account({
        from_client    => $client,
        user           => BOM::Platform::User->new({email => $client->email}),
        details        => $details_ref->{details},
        accept_risk    => $args->{accept_risk},
        financial_data => \%financial_data,
    });

    if (my $err_code = $acc->{error}) {
        return BOM::RPC::v3::Utility::create_error({
                code              => $err_code,
                message_to_client => $error_map->{$err_code}});
    }

    my $new_client      = $acc->{client};
    my $landing_company = $new_client->landing_company;
    my $user            = $acc->{user};

    $user->add_login_history({
        action      => 'login',
        environment => BOM::RPC::v3::Utility::login_env($params),
        successful  => 't'
    });
    $user->save;

    BOM::System::AuditLog::log("successful login", "$client->email");
    return {
        client_id                 => $new_client->loginid,
        landing_company           => $landing_company->name,
        landing_company_shortcode => $landing_company->short,
        oauth_token               => _create_oauth_token($new_client->loginid),
    };
}

sub new_account_japan {
    my $params = shift;

    my $client    = $params->{client};
    my $error_map = BOM::RPC::v3::Utility::error_map();

    unless ($client->is_virtual and (BOM::RPC::v3::Utility::get_real_acc_opening_type({from_client => $client}) || '') eq 'japan') {
        return BOM::RPC::v3::Utility::create_error({
                code              => 'InvalidAccount',
                message_to_client => $error_map->{'invalid'}});
    }

    my $company = Brands->new(name => request()->brand)->landing_company_countries->countries_list->{'jp'}->{financial_company};

    if (not $company) {
        return BOM::RPC::v3::Utility::create_error({
                code              => 'NoLandingCompany',
                message_to_client => $error_map->{'No landing company for this country'}});
    }
    my $broker = LandingCompany::Registry->new->get($company)->broker_codes->[0];

    my $args = $params->{args};
    my $details_ref = BOM::Platform::Account::Real::default::validate_account_details($args, $client, $broker, $params->{source});
    if (my $err = $details_ref->{error}) {
        return BOM::RPC::v3::Utility::create_error({
                code              => $err,
                message_to_client => $error_map->{$err}});
    }

    my $details = $details_ref->{details};
    $details->{$_} = $args->{$_} for ('gender', 'occupation', 'daily_loss_limit');

    my %financial_data = map { $_ => $args->{$_} }
        (keys %{BOM::Platform::Account::Real::japan::get_financial_input_mapping()}, 'trading_purpose', 'hedge_asset', 'hedge_asset_amount');

    my %agreement = map { $_ => $args->{$_} } (BOM::Platform::Account::Real::japan::agreement_fields());

    my $acc = BOM::Platform::Account::Real::japan::create_account({
        from_client    => $client,
        user           => BOM::Platform::User->new({email => $client->email}),
        details        => $details,
        financial_data => \%financial_data,
        agreement      => \%agreement,
    });

    if (my $err_code = $acc->{error}) {
        return BOM::RPC::v3::Utility::create_error({
                code              => $err_code,
                message_to_client => $error_map->{$err_code}});
    }

    my $new_client      = $acc->{client};
    my $landing_company = $new_client->landing_company;
    my $user            = $acc->{user};

    $user->add_login_history({
        action      => 'login',
        environment => BOM::RPC::v3::Utility::login_env($params),
        successful  => 't'
    });
    $user->save;

    BOM::System::AuditLog::log("successful login", "$client->email");
    return {
        client_id                 => $new_client->loginid,
        landing_company           => $landing_company->name,
        landing_company_shortcode => $landing_company->short,
        oauth_token               => _create_oauth_token($new_client->loginid),
    };
}

sub new_sub_account {
    my $params = shift;

    my $error_map = BOM::RPC::v3::Utility::error_map();

    my $client = $params->{client};
    if ($client->is_virtual or not $client->allow_omnibus) {
        return BOM::RPC::v3::Utility::permission_error();
    }

    my $args = $params->{args};

    # call populate fields as some omnibus merchant accounts may not provide their client details
    $params->{args} = BOM::Platform::Account::Real::subaccount::populate_details($client, $args);

    # we still need to call because some may provide details, some may not provide client details
    # we pass broker code of omnibus master client as we don't care about residence or any other details
    # of sub accounts as they are just for record keeping purpose
    my $details_ref =
        BOM::Platform::Account::Real::default::validate_account_details($params->{args}, $client, $client->broker_code, $params->{source});
    if (my $err = $details_ref->{error}) {
        return BOM::RPC::v3::Utility::create_error({
                code              => $err,
                message_to_client => $error_map->{$err}});
    }

    my $acc = BOM::Platform::Account::Real::subaccount::create_sub_account({
        from_client => $client,
        user        => BOM::Platform::User->new({email => $client->email}),
        details     => $details_ref->{details},
    });

    if (my $err_code = $acc->{error}) {
        return BOM::RPC::v3::Utility::create_error({
                code              => $err_code,
                message_to_client => $error_map->{$err_code}});
    }

    my $new_client = $acc->{client};
    return {
        client_id                 => $new_client->loginid,
        landing_company           => $new_client->landing_company->name,
        landing_company_shortcode => $new_client->landing_company->short,
    };
}

1;<|MERGE_RESOLUTION|>--- conflicted
+++ resolved
@@ -125,20 +125,12 @@
             );
 
         send_email({
-<<<<<<< HEAD
-                from                  => BOM::System::Config::email_address('support'),
-                to                    => $email,
+                from => Brands->new(name => request()->brand)->emails('support'),
+                to   => $email,
                 subject               => BOM::Platform::Context::localize('Verify your withdrawal request - [_1]', $params->{website_name}),
                 message               => [$message],
                 use_email_template    => 1,
                 email_content_is_html => 1,
-=======
-                from => Brands->new(name => request()->brand)->emails('support'),
-                to   => $email,
-                subject            => BOM::Platform::Context::localize('Verify your withdrawal request - [_1]', $params->{website_name}),
-                message            => [$message],
-                use_email_template => 1
->>>>>>> f4a59f98
             }) unless $skip_email;
     };
 
