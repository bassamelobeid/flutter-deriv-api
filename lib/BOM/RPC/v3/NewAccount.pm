package BOM::RPC::v3::NewAccount;

use strict;
use warnings;

use DateTime;
use Try::Tiny;
use List::MoreUtils qw(any);
use Data::Password::Meter;
use Crypt::NamedKeys;
Crypt::NamedKeys::keyfile '/etc/rmg/aes_keys.yml';

use BOM::RPC::v3::Utility;
use BOM::Platform::Account;
use BOM::Platform::Account::Virtual;
use BOM::Platform::Account::Real::default;
use BOM::Platform::Account::Real::maltainvest;
use BOM::Platform::Account::Real::default;
use BOM::Platform::Account::Real::japan;
use BOM::Platform::Locale;
use BOM::Platform::Email qw(send_email);
use BOM::Platform::User;
use BOM::Platform::Context::Request;
use BOM::Platform::Client::Utility;
use BOM::Platform::Context qw (localize request);
use BOM::Database::Model::OAuth;

my $countries_list;

BEGIN {
    $countries_list = YAML::XS::LoadFile('/home/git/regentmarkets/bom-platform/config/countries.yml');
}

sub _create_oauth_token {
    my $loginid = shift;
    my ($access_token) = BOM::Database::Model::OAuth->new->store_access_token_only('1', $loginid);
    return $access_token;
}

sub new_account_virtual {
    my $params = shift;
    my $args   = $params->{args};
    my ($err_code, $err_msg);

    if ($err_code = BOM::RPC::v3::Utility::_check_password({new_password => $args->{client_password}})) {
        return $err_code;
    }

    my $email = BOM::Platform::Token::Verification->new({token => $args->{verification_code}})->email;

    if (my $err = BOM::RPC::v3::Utility::is_verification_token_valid($args->{verification_code}, $email)->{error}) {
        return BOM::RPC::v3::Utility::create_error({
                code              => $err->{code},
                message_to_client => $err->{message_to_client}});
    }

    my $acc = BOM::Platform::Account::Virtual::create_account({
            details => {
                email           => $email,
                client_password => $args->{client_password},
                residence       => $args->{residence},
                source          => $params->{source},
                $args->{affiliate_token} ? (myaffiliates_token => $args->{affiliate_token}) : ()
            },
        });

    return BOM::RPC::v3::Utility::create_error({
            code              => $acc->{error},
            message_to_client => BOM::Platform::Locale::error_map()->{$acc->{error}}}) if $acc->{error};

    my $client  = $acc->{client};
    my $account = $client->default_account->load;
    my $user    = $acc->{user};
    $user->add_login_history({
        action      => 'login',
        environment => BOM::RPC::v3::Utility::login_env($params),
        successful  => 't'
    });
    $user->save;

    BOM::System::AuditLog::log("successful login", "$email");
    return {
        client_id   => $client->loginid,
        email       => $email,
        currency    => $account->currency_code,
        balance     => $account->balance,
        oauth_token => _create_oauth_token($client->loginid),
    };
}

sub verify_email {
    my $params = shift;
    my $email_content;

    my $email = $params->{args}->{verify_email};
    my $type  = $params->{args}->{type};
    my $code  = BOM::Platform::Token::Verification->new({
            email       => $email,
            expires_in  => 3600,
            created_for => $type,
        })->token;

    if (BOM::Platform::User->new({email => $email}) && $type eq 'reset_password') {
        send_email({
<<<<<<< HEAD
                from    => BOM::Platform::Static::Config::get_customer_support_email(),
                to      => $email,
=======
                from    => BOM::Platform::Runtime->instance->app_config->cs->email,
                to      => $params->{email},
>>>>>>> 058c1e57
                subject => BOM::Platform::Context::localize('[_1] New Password Request', $params->{website_name}),
                message => [
                    BOM::Platform::Context::localize(
                        '<p style="line-height:200%;color:#333333;font-size:15px;">Dear Valued Customer,</p><p>Before we can help you change your password, please help us to verify your identity by entering the following verification token into the password reset form:<p><span style="background: #f2f2f2; padding: 10px; line-height: 50px;">[_1]</span></p></p><p style="color:#333333;font-size:15px;">With Regards,<br/>Binary.com</p>',
                        $code
                    )
                ],
                use_email_template => 1
            });
    } elsif ($type eq 'account_opening') {
        unless (BOM::Platform::User->new({email => $email})) {
            send_email({
<<<<<<< HEAD
                    from    => BOM::Platform::Static::Config::get_customer_support_email(),
                    to      => $email,
=======
                    from    => BOM::Platform::Runtime->instance->app_config->cs->email,
                    to      => $params->{email},
>>>>>>> 058c1e57
                    subject => BOM::Platform::Context::localize('Verify your email address - [_1]', $params->{website_name}),
                    message => [
                        BOM::Platform::Context::localize(
                            '<p style="font-weight: bold;">Thanks for signing up for a virtual account!</p><p>Enter the following verification token into the form to create an account: <p><span style="background: #f2f2f2; padding: 10px; line-height: 50px;">[_1]</span></p></p><p>Enjoy trading with us on Binary.com.</p><p style="color:#333333;font-size:15px;">With Regards,<br/>Binary.com</p>',
                            $code
                        )
                    ],
                    use_email_template => 1
                });
        } else {
            send_email({
<<<<<<< HEAD
                    from    => BOM::Platform::Static::Config::get_customer_support_email(),
                    to      => $email,
=======
                    from    => BOM::Platform::Runtime->instance->app_config->cs->email,
                    to      => $params->{email},
>>>>>>> 058c1e57
                    subject => BOM::Platform::Context::localize('A Duplicate Email Address Has Been Submitted - [_1]', $params->{website_name}),
                    message => [
                        '<div style="line-height:200%;color:#333333;font-size:15px;">'
                            . BOM::Platform::Context::localize(
                            '<p>Dear Valued Customer,</p><p>It appears that you have tried to register an email address that is already included in our system. If it was not you, simply ignore this email, or contact our customer support if you have any concerns.</p><p style="color:#333333;font-size:15px;">With Regards,<br/>Binary.com</p>'
                            )
                            . '</div>'
                    ],
                    use_email_template => 1
                });
        }
    } elsif ($type eq 'paymentagent_withdraw' && BOM::Platform::User->new({email => $email})) {
        send_email({
<<<<<<< HEAD
                from    => BOM::Platform::Static::Config::get_customer_support_email(),
                to      => $email,
=======
                from    => BOM::Platform::Runtime->instance->app_config->cs->email,
                to      => $params->{email},
>>>>>>> 058c1e57
                subject => BOM::Platform::Context::localize('Verify your withdrawal request - [_1]', $params->{website_name}),
                message => [
                    BOM::Platform::Context::localize(
                        '<p style="line-height:200%;color:#333333;font-size:15px;">Dear Valued Customer,</p><p>Please help us to verify your identity by entering the following verification token into the payment agent withdrawal form:<p><span style="background: #f2f2f2; padding: 10px; line-height: 50px;">[_1]</span></p></p><p style="color:#333333;font-size:15px;">With Regards,<br/>Binary.com</p>',
                        $code
                    )
                ],
                use_email_template => 1
            });
    } elsif ($type eq 'payment_withdraw' && BOM::Platform::User->new({email => $email})) {
        send_email({
<<<<<<< HEAD
                from    => BOM::Platform::Static::Config::get_customer_support_email(),
                to      => $email,
=======
                from    => BOM::Platform::Runtime->instance->app_config->cs->email,
                to      => $params->{email},
>>>>>>> 058c1e57
                subject => BOM::Platform::Context::localize('Verify your withdrawal request - [_1]', $params->{website_name}),
                message => [
                    BOM::Platform::Context::localize(
                        '<p style="line-height:200%;color:#333333;font-size:15px;">Dear Valued Customer,</p><p>Please help us to verify your identity by entering the following verification token into the payment withdrawal form:<p><span style="background: #f2f2f2; padding: 10px; line-height: 50px;">[_1]</span></p></p><p style="color:#333333;font-size:15px;">With Regards,<br/>Binary.com</p>',
                        $code
                    )
                ],
                use_email_template => 1
            });
    }

    return {status => 1};    # always return 1, so not to leak client's email
}

sub new_account_real {
    my $params = shift;

    my $client = $params->{client};

    my $response  = 'new_account_real';
    my $error_map = BOM::Platform::Locale::error_map();

    unless ($client->is_virtual and (BOM::Platform::Account::get_real_acc_opening_type({from_client => $client}) || '') eq 'real') {
        return BOM::RPC::v3::Utility::create_error({
                code              => 'InvalidAccount',
                message_to_client => $error_map->{'invalid'}});
    }

    my $args = $params->{args};

    my $company;
    if ($args->{residence}) {
        $company = $countries_list->{$args->{residence}}->{gaming_company};
        $company = $countries_list->{$args->{residence}}->{financial_company} if (not $company or $company eq 'none');
    }

    if (not $company) {
        return BOM::RPC::v3::Utility::create_error({
                code              => 'NoLandingCompany',
                message_to_client => $error_map->{'No landing company for this country'}});
    }
    my $broker = BOM::Platform::Runtime::LandingCompany::Registry->new->get($company)->broker_codes->[0];

    my $details_ref = _get_client_details($params, $client, $broker);
    if (my $err = $details_ref->{error}) {
        return BOM::RPC::v3::Utility::create_error({
                code              => $err->{code},
                message_to_client => $err->{message}});
    }

    my $acc = BOM::Platform::Account::Real::default::create_account({
        from_client => $client,
        user        => BOM::Platform::User->new({email => $client->email}),
        details     => $details_ref->{details},
    });

    if (my $err_code = $acc->{error}) {
        return BOM::RPC::v3::Utility::create_error({
                code              => $err_code,
                message_to_client => $error_map->{$err_code}});
    }

    my $new_client      = $acc->{client};
    my $landing_company = $new_client->landing_company;
    my $user            = $acc->{user};

    $user->add_login_history({
        action      => 'login',
        environment => BOM::RPC::v3::Utility::login_env($params),
        successful  => 't'
    });
    $user->save;

    BOM::System::AuditLog::log("successful login", "$client->email");
    return {
        client_id                 => $new_client->loginid,
        landing_company           => $landing_company->name,
        landing_company_shortcode => $landing_company->short,
        oauth_token               => _create_oauth_token($new_client->loginid),
    };
}

sub new_account_maltainvest {
    my $params = shift;

    my $client = $params->{client};

    my $response  = 'new_account_maltainvest';
    my $args      = $params->{args};
    my $error_map = BOM::Platform::Locale::error_map();

    unless ($client and (BOM::Platform::Account::get_real_acc_opening_type({from_client => $client}) || '') eq 'maltainvest') {
        return BOM::RPC::v3::Utility::create_error({
                code              => 'InvalidAccount',
                message_to_client => $error_map->{'invalid'}});
    }

    my $details_ref = _get_client_details($params, $client, 'MF');
    if (my $err = $details_ref->{error}) {
        return BOM::RPC::v3::Utility::create_error({
                code              => $err->{code},
                message_to_client => $err->{message}});
    }

    my %financial_data = map { $_ => $args->{$_} } (keys %{BOM::Platform::Account::Real::default::get_financial_input_mapping()});

    my $acc = BOM::Platform::Account::Real::maltainvest::create_account({
        from_client    => $client,
        user           => BOM::Platform::User->new({email => $client->email}),
        details        => $details_ref->{details},
        accept_risk    => $args->{accept_risk},
        financial_data => \%financial_data,
    });

    if (my $err_code = $acc->{error}) {
        return BOM::RPC::v3::Utility::create_error({
                code              => $err_code,
                message_to_client => $error_map->{$err_code}});
    }

    my $new_client      = $acc->{client};
    my $landing_company = $new_client->landing_company;
    my $user            = $acc->{user};

    $user->add_login_history({
        action      => 'login',
        environment => BOM::RPC::v3::Utility::login_env($params),
        successful  => 't'
    });
    $user->save;

    BOM::System::AuditLog::log("successful login", "$client->email");
    return {
        client_id                 => $new_client->loginid,
        landing_company           => $landing_company->name,
        landing_company_shortcode => $landing_company->short,
        oauth_token               => _create_oauth_token($new_client->loginid),
    };
}

sub new_account_japan {
    my $params = shift;

    my $client = $params->{client};

    my $response  = 'new_account_japan';
    my $error_map = BOM::Platform::Locale::error_map();

    unless ($client->is_virtual and (BOM::Platform::Account::get_real_acc_opening_type({from_client => $client}) || '') eq 'japan') {
        return BOM::RPC::v3::Utility::create_error({
                code              => 'InvalidAccount',
                message_to_client => $error_map->{'invalid'}});
    }

    my $company = $countries_list->{'jp'}->{financial_company};

    if (not $company) {
        return BOM::RPC::v3::Utility::create_error({
                code              => 'NoLandingCompany',
                message_to_client => $error_map->{'No landing company for this country'}});
    }
    my $broker = BOM::Platform::Runtime::LandingCompany::Registry->new->get($company)->broker_codes->[0];

    my $args = $params->{args};
    my $details_ref = _get_client_details($params, $client, $broker);
    if (my $err = $details_ref->{error}) {
        return BOM::RPC::v3::Utility::create_error({
                code              => $err->{code},
                message_to_client => $err->{message}});
    }

    my $details = $details_ref->{details};
    $details->{$_} = $args->{$_} for ('gender', 'occupation', 'daily_loss_limit');

    my %financial_data = map { $_ => $args->{$_} }
        (keys %{BOM::Platform::Account::Real::japan::get_financial_input_mapping()}, 'trading_purpose', 'hedge_asset', 'hedge_asset_amount');

    my %agreement = map { $_ => $args->{$_} } (BOM::Platform::Account::Real::japan::agreement_fields());

    my $acc = BOM::Platform::Account::Real::japan::create_account({
        from_client    => $client,
        user           => BOM::Platform::User->new({email => $client->email}),
        details        => $details,
        financial_data => \%financial_data,
        agreement      => \%agreement,
    });

    if (my $err_code = $acc->{error}) {
        return BOM::RPC::v3::Utility::create_error({
                code              => $err_code,
                message_to_client => $error_map->{$err_code}});
    }

    my $new_client      = $acc->{client};
    my $landing_company = $new_client->landing_company;
    my $user            = $acc->{user};

    $user->add_login_history({
        action      => 'login',
        environment => BOM::RPC::v3::Utility::login_env($params),
        successful  => 't'
    });
    $user->save;

    BOM::System::AuditLog::log("successful login", "$client->email");
    return {
        client_id                 => $new_client->loginid,
        landing_company           => $landing_company->name,
        landing_company_shortcode => $landing_company->short,
        oauth_token               => _create_oauth_token($new_client->loginid),
    };
}

sub _get_client_details {
    my ($params, $client, $broker) = @_;

    my $args    = $params->{args};
    my $details = {
        broker_code                   => $broker,
        email                         => $client->email,
        client_password               => $client->password,
        myaffiliates_token_registered => 0,
        checked_affiliate_exposures   => 0,
        latest_environment            => '',
        source                        => $params->{source},
    };

    my $affiliate_token;
    $affiliate_token = delete $args->{affiliate_token} if (exists $args->{affiliate_token});
    $details->{myaffiliates_token} = $affiliate_token || $client->myaffiliates_token || '';

    my @fields = qw(salutation first_name last_name date_of_birth residence address_line_1 address_line_2
        address_city address_state address_postcode phone secret_question secret_answer);

    if ($args->{date_of_birth} and $args->{date_of_birth} =~ /^(\d{4})-(\d\d?)-(\d\d?)$/) {
        my $dob_error;
        try {
            my $dob = DateTime->new(
                year  => $1,
                month => $2,
                day   => $3,
            );
            $args->{date_of_birth} = $dob->ymd;
        }
        catch {
            $dob_error = {
                error => {
                    code    => 'InvalidDateOfBirth',
                    message => localize('Date of birth is invalid')}};
        };
        return $dob_error if $dob_error;
    }

    foreach my $key (@fields) {
        my $value = $args->{$key};
        $value = BOM::Platform::Client::Utility::encrypt_secret_answer($value) if ($key eq 'secret_answer' and $value);

        if (not $client->is_virtual) {
            $value ||= $client->$key;
        }
        $details->{$key} = $value || '';

        # Japan real a/c has NO salutation
        next if (any { $key eq $_ } qw(address_line_2 address_state address_postcode salutation));
        return {
            error => {
                code    => 'InsufficientAccountDetails',
                message => localize('Please provide complete details for account opening.')}}
            if (not $details->{$key});
    }
    return {details => $details};
}

1;<|MERGE_RESOLUTION|>--- conflicted
+++ resolved
@@ -102,13 +102,8 @@
 
     if (BOM::Platform::User->new({email => $email}) && $type eq 'reset_password') {
         send_email({
-<<<<<<< HEAD
-                from    => BOM::Platform::Static::Config::get_customer_support_email(),
+                from    => BOM::Platform::Runtime->instance->app_config->cs->email,
                 to      => $email,
-=======
-                from    => BOM::Platform::Runtime->instance->app_config->cs->email,
-                to      => $params->{email},
->>>>>>> 058c1e57
                 subject => BOM::Platform::Context::localize('[_1] New Password Request', $params->{website_name}),
                 message => [
                     BOM::Platform::Context::localize(
@@ -121,13 +116,8 @@
     } elsif ($type eq 'account_opening') {
         unless (BOM::Platform::User->new({email => $email})) {
             send_email({
-<<<<<<< HEAD
-                    from    => BOM::Platform::Static::Config::get_customer_support_email(),
+                    from    => BOM::Platform::Runtime->instance->app_config->cs->email,
                     to      => $email,
-=======
-                    from    => BOM::Platform::Runtime->instance->app_config->cs->email,
-                    to      => $params->{email},
->>>>>>> 058c1e57
                     subject => BOM::Platform::Context::localize('Verify your email address - [_1]', $params->{website_name}),
                     message => [
                         BOM::Platform::Context::localize(
@@ -139,13 +129,8 @@
                 });
         } else {
             send_email({
-<<<<<<< HEAD
-                    from    => BOM::Platform::Static::Config::get_customer_support_email(),
+                    from    => BOM::Platform::Runtime->instance->app_config->cs->email,
                     to      => $email,
-=======
-                    from    => BOM::Platform::Runtime->instance->app_config->cs->email,
-                    to      => $params->{email},
->>>>>>> 058c1e57
                     subject => BOM::Platform::Context::localize('A Duplicate Email Address Has Been Submitted - [_1]', $params->{website_name}),
                     message => [
                         '<div style="line-height:200%;color:#333333;font-size:15px;">'
@@ -159,13 +144,8 @@
         }
     } elsif ($type eq 'paymentagent_withdraw' && BOM::Platform::User->new({email => $email})) {
         send_email({
-<<<<<<< HEAD
-                from    => BOM::Platform::Static::Config::get_customer_support_email(),
+                from    => BOM::Platform::Runtime->instance->app_config->cs->email,
                 to      => $email,
-=======
-                from    => BOM::Platform::Runtime->instance->app_config->cs->email,
-                to      => $params->{email},
->>>>>>> 058c1e57
                 subject => BOM::Platform::Context::localize('Verify your withdrawal request - [_1]', $params->{website_name}),
                 message => [
                     BOM::Platform::Context::localize(
@@ -177,13 +157,8 @@
             });
     } elsif ($type eq 'payment_withdraw' && BOM::Platform::User->new({email => $email})) {
         send_email({
-<<<<<<< HEAD
-                from    => BOM::Platform::Static::Config::get_customer_support_email(),
+                from    => BOM::Platform::Runtime->instance->app_config->cs->email,
                 to      => $email,
-=======
-                from    => BOM::Platform::Runtime->instance->app_config->cs->email,
-                to      => $params->{email},
->>>>>>> 058c1e57
                 subject => BOM::Platform::Context::localize('Verify your withdrawal request - [_1]', $params->{website_name}),
                 message => [
                     BOM::Platform::Context::localize(
