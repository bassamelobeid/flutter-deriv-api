--- conflicted
+++ resolved
@@ -188,18 +188,15 @@
                     : (),
                     deep_otm_threshold         => $contract->market->deep_otm_threshold,
                     underlying_base_commission => $contract->underlying->base_commission,
-<<<<<<< HEAD
                     maximum_total_markup       => BOM::System::Config::quants->{commission}->{maximum_total_markup},
                     base_commission_min        => BOM::System::Config::quants->{commission}->{adjustment}->{minimum},
                     base_commission_max        => BOM::System::Config::quants->{commission}->{adjustment}->{maximum},
                     base_commission_scaling    => $base_commission_scaling,
-=======
                     # Used temporarily by Price::Calculator for the US election commission markup 2016-11-08
                     market_name => $contract->market->name,
                     date_start  => $contract->date_start,
                     date_expiry => $contract->date_expiry,
                     is_atm_bet  => $contract->is_atm_bet,
->>>>>>> 0768f274
                 },
             };
 
