package BOM::RPC::v3::Contract;

use strict;
use warnings;
no indirect;

use Try::Tiny;
use List::MoreUtils qw(none);
use Data::Dumper;

use BOM::System::Config;
use BOM::RPC::v3::Utility;
use BOM::MarketData qw(create_underlying);
use BOM::MarketData::Types;
use BOM::Platform::Context qw (localize request);
use BOM::Platform::Locale;
use BOM::Platform::Runtime;
use BOM::Platform::Offerings qw(get_offerings_with_filter);
use BOM::Product::ContractFactory qw(produce_contract);
use BOM::Product::ContractFactory::Parser qw( shortcode_to_parameters );
use Format::Util::Numbers qw(roundnear);
use Time::HiRes;
use DataDog::DogStatsd::Helper qw(stats_timing stats_inc);

sub validate_symbol {
    my $symbol    = shift;
    my @offerings = get_offerings_with_filter('underlying_symbol');
    if (!$symbol || none { $symbol eq $_ } @offerings) {
        return {
            error => {
                code    => 'InvalidSymbol',
                message => "Symbol [_1] invalid",
                params  => [$symbol],
            }};
    }
    return;
}

sub validate_license {
    my $symbol = shift;
    my $u      = create_underlying($symbol);

    if ($u->feed_license ne 'realtime') {
        return {
            error => {
                code    => 'NoRealtimeQuotes',
                message => "Realtime quotes not available for [_1]",
                params  => [$symbol],
            }};
    }
    return;
}

sub validate_is_open {
    my $symbol = shift;
    my $u      = create_underlying($symbol);

    unless ($u->calendar->is_open) {
        return {
            error => {
                code    => 'MarketIsClosed',
                message => 'This market is presently closed.',
                params  => [$symbol],
            }};
    }
    return;
}

sub validate_underlying {
    my $symbol = shift;

    my $response = validate_symbol($symbol);
    return $response if $response;

    $response = validate_license($symbol);
    return $response if $response;

    $response = validate_is_open($symbol);
    return $response if $response;

    return {status => 1};
}

sub prepare_ask {
    my $p1 = shift;
    my %p2 = %$p1;

    $p2{date_start} //= 0;
    if ($p2{date_expiry}) {
        $p2{fixed_expiry} //= 1;
    }

    if (defined $p2{barrier} && defined $p2{barrier2}) {
        $p2{low_barrier}  = delete $p2{barrier2};
        $p2{high_barrier} = delete $p2{barrier};
    } elsif ($p1->{contract_type} !~ /^(SPREAD|ASIAN|DIGITEVEN|DIGITODD)/) {
        $p2{barrier} //= 'S0P';
        delete $p2{barrier2};
    }

    $p2{underlying}  = delete $p2{symbol};
    $p2{bet_type}    = delete $p2{contract_type};
    $p2{amount_type} = delete $p2{basis} if exists $p2{basis};
    if ($p2{duration} and not exists $p2{date_expiry}) {
        $p2{duration} .= (delete $p2{duration_unit} or "s");
    }

    return \%p2;
}

sub _get_ask {
    my $p2                    = {%{+shift}};
    my $app_markup_percentage = shift;
    my $streaming_params      = delete $p2->{streaming_params};
    my ($contract, $response);

    my $tv = [Time::HiRes::gettimeofday];
    $p2->{app_markup_percentage} = $app_markup_percentage // 0;
    try {
        $contract = produce_contract($p2)
    }
    catch {
        warn __PACKAGE__ . " _get_ask produce_contract failed, parameters: " . Dumper($p2);
        $response = BOM::RPC::v3::Utility::create_error({
                code              => 'ContractCreationFailure',
                message_to_client => BOM::Platform::Context::localize('Cannot create contract')});
    };
    return $response if $response;

    try {
        if (!$contract->is_valid_to_buy) {
            my ($message_to_client, $code);

            if (my $pve = $contract->primary_validation_error) {

                $message_to_client = $pve->message_to_client;
                $code              = "ContractBuyValidationError";
            } else {
                $message_to_client = localize("Cannot validate contract");
                $code              = "ContractValidationError";
            }

            # When the date_expriry is smaller than date_start, we can not price, display the payout|stake on error message
            if ($contract->date_expiry->epoch <= $contract->date_start->epoch) {

                my $display_value = $contract->has_payout ? $contract->payout : $contract->ask_price;
                $response = BOM::RPC::v3::Utility::create_error({
                        continue_price_stream => $contract->continue_price_stream,
                        message_to_client     => $message_to_client,
                        code                  => $code,
                        details               => {
                            display_value => ($contract->is_spread ? $contract->buy_level : sprintf('%.2f', $display_value)),
                            payout => sprintf('%.2f', $display_value),
                        },
                    });

            } else {
                my $payout = 0;
                try { $payout = $contract->payout };
                $response = BOM::RPC::v3::Utility::create_error({
                        continue_price_stream => $contract->continue_price_stream,
                        message_to_client     => $message_to_client,
                        code                  => $code,
                        details               => {
                            display_value => ($contract->is_spread ? $contract->buy_level : sprintf('%.2f', $contract->ask_price)),
                            payout => sprintf('%.2f', $payout),
                        },
                    });
            }
        } else {
            my $ask_price = sprintf('%.2f', $contract->ask_price);

            # need this warning to be logged for Japan as a regulatory requirement
<<<<<<< HEAD
            warn $contract->shortcode . ":" . $ask_price . ":" . $p2->{trading_period_start} // '' . "\n"
=======
            warn $contract->shortcode . ":" . $ask_price . ":" . ($p2->{trading_period_start} // '') . "\n"
>>>>>>> c5bbaf76
                if ($p2->{currency} && $p2->{currency} eq 'JPY');

            my $display_value = $contract->is_spread ? $contract->buy_level : $ask_price;

            $response = {
                longcode            => $contract->longcode,
                payout              => $contract->payout,
                ask_price           => $ask_price,
                display_value       => $display_value,
                spot_time           => $contract->current_tick->epoch,
                date_start          => $contract->date_start->epoch,
                contract_parameters => {
                    %$p2,
                    !$contract->is_spread
                    ? (
                        app_markup_percentage => $contract->app_markup_percentage,
                        staking_limits        => $contract->staking_limits,
                        )
                    : (),
                    deep_otm_threshold         => $contract->market->deep_otm_threshold,
                    underlying_base_commission => $contract->underlying->base_commission,
                },
            };

            # only required for non-spead contracts
            if ($streaming_params->{add_theo_probability} and not $contract->is_spread) {
                $response->{theo_probability} = $contract->theo_probability->amount;
            }

            if ($contract->underlying->feed_license eq 'realtime') {
                $response->{spot} = $contract->current_spot;
            }
            $response->{spread} = $contract->spread if $contract->is_spread;
        }
        my $pen = $contract->pricing_engine_name;
        $pen =~ s/::/_/g;
        stats_timing('compute_price.buy.timing', 1000 * Time::HiRes::tv_interval($tv), {tags => ["pricing_engine:$pen"]});
    }
    catch {
        _log_exception(_get_ask => $_);
        $response = BOM::RPC::v3::Utility::create_error({
            message_to_client => BOM::Platform::Context::localize("Cannot create contract"),
            code              => "ContractCreationFailure"
        });
    };

    return $response;
}

sub get_bid {
    my $params = shift;
    my ($short_code, $contract_id, $currency, $is_sold, $sell_time, $buy_price, $sell_price, $app_markup_percentage, $landing_company) =
        @{$params}{qw/short_code contract_id currency is_sold sell_time buy_price sell_price app_markup_percentage landing_company/};

    my ($response, $contract, $bet_params);
    my $tv = [Time::HiRes::gettimeofday];
    try {
        $bet_params = shortcode_to_parameters($short_code, $currency);
    }
    catch {
        warn __PACKAGE__ . " get_bid shortcode_to_parameters failed: $short_code, currency: $currency";
        $response = BOM::RPC::v3::Utility::create_error({
                code              => 'GetProposalFailure',
                message_to_client => BOM::Platform::Context::localize('Cannot create contract')});
    };
    return $response if $response;

    try {
        $bet_params->{is_sold}               = $is_sold;
        $bet_params->{app_markup_percentage} = $app_markup_percentage // 0;
        $bet_params->{landing_company}       = $landing_company;
        $contract                            = produce_contract($bet_params);
    }
    catch {
        warn __PACKAGE__ . " get_bid produce_contract failed, parameters: " . Dumper($bet_params);
        $response = BOM::RPC::v3::Utility::create_error({
                code              => 'GetProposalFailure',
                message_to_client => BOM::Platform::Context::localize('Cannot create contract')});
    };
    return $response if $response;

    if ($contract->is_legacy) {
        return BOM::RPC::v3::Utility::create_error({
            message_to_client => $contract->longcode,
            code              => "GetProposalFailure"
        });
    }

    try {
        my $is_valid_to_sell = $contract->is_spread ? $contract->is_valid_to_sell : $contract->is_valid_to_sell($params->{validation_params});

        $response = {
            is_valid_to_sell => $is_valid_to_sell,
            ($is_valid_to_sell ? () : (validation_error => $contract->primary_validation_error->message_to_client)),
            bid_price           => sprintf('%.2f', $contract->bid_price),
            current_spot_time   => $contract->current_tick->epoch,
            contract_id         => $contract_id,
            underlying          => $contract->underlying->symbol,
            display_name        => $contract->underlying->display_name,
            is_expired          => $contract->is_expired,
            is_forward_starting => $contract->is_forward_starting,
            is_path_dependent   => $contract->is_path_dependent,
            is_intraday         => $contract->is_intraday,
            date_start          => $contract->date_start->epoch,
            date_expiry         => $contract->date_expiry->epoch,
            date_settlement     => $contract->date_settlement->epoch,
            currency            => $contract->currency,
            longcode            => $contract->longcode,
            shortcode           => $contract->shortcode,
            payout              => $contract->payout,
            contract_type       => $contract->code
        };

        if ($contract->is_spread) {
            # spreads require different set of parameters.
            my $sign = $contract->sentiment eq 'up' ? '+' : '-';
            my $amount_per_point = $sign . $contract->amount_per_point;
            $response->{amount_per_point}  = $amount_per_point;
            $response->{entry_level}       = $contract->barrier->as_absolute;
            $response->{stop_loss_level}   = $contract->stop_loss_level;
            $response->{stop_profit_level} = $contract->stop_profit_level;

            if ($contract->is_sold and defined $sell_price and defined $buy_price) {
                $response->{is_expired} = 1;
                my $pnl              = $sell_price - $buy_price;
                my $point_from_entry = $pnl / $amount_per_point;
                my $multiplier       = $contract->sentiment eq 'up' ? 1 : -1;
                $response->{exit_level} = $contract->underlying->pipsized_value($response->{entry_level} + $point_from_entry * $multiplier);
                $response->{current_value_in_dollar} = $pnl;
                $response->{current_value_in_point}  = $pnl / $amount_per_point;
            } else {
                if ($contract->is_expired) {
                    $response->{is_expired}              = 1;
                    $response->{exit_level}              = $contract->exit_level;
                    $response->{current_value_in_dollar} = $contract->value;
                    $response->{current_value_in_point}  = $contract->point_value;
                } else {
                    $response->{is_expired}              = 0;
                    $response->{current_level}           = $contract->sell_level;
                    $response->{current_value_in_dollar} = $contract->current_value->{dollar};
                    $response->{current_value_in_point}  = $contract->current_value->{point};
                }
            }
        } else {
            if (not $contract->may_settle_automatically and $contract->missing_market_data) {
                $response = BOM::RPC::v3::Utility::create_error({
                        code              => "GetProposalFailure",
                        message_to_client => localize(
                            'There was a market data disruption during the contract period. For real-money accounts we will attempt to correct this and settle the contract properly, otherwise the contract will be cancelled and refunded. Virtual-money contracts will be cancelled and refunded.'
                        )});
                return;
            }

            $response->{is_settleable} = $contract->is_settleable;
            $response->{has_corporate_actions} = 1 if @{$contract->corporate_actions};

            $response->{barrier_count} = $contract->two_barriers ? 2 : 1;
            if ($contract->entry_tick) {
                my $entry_spot = $contract->underlying->pipsized_value($contract->entry_tick->quote);
                $response->{entry_tick}      = $entry_spot;
                $response->{entry_spot}      = $entry_spot;
                $response->{entry_tick_time} = $contract->entry_tick->epoch;
                if ($contract->two_barriers) {
                    $response->{high_barrier}          = $contract->high_barrier->as_absolute;
                    $response->{low_barrier}           = $contract->low_barrier->as_absolute;
                    $response->{original_high_barrier} = $contract->original_high_barrier->as_absolute
                        if defined $contract->original_high_barrier;
                    $response->{original_low_barrier} = $contract->original_low_barrier->as_absolute if defined $contract->original_low_barrier;
                } elsif ($contract->barrier) {
                    $response->{barrier} = $contract->barrier->as_absolute;
                    $response->{original_barrier} = $contract->original_barrier->as_absolute if defined $contract->original_barrier;
                }
            }

            if ($contract->exit_tick and $contract->is_after_settlement) {
                $response->{exit_tick}      = $contract->underlying->pipsized_value($contract->exit_tick->quote);
                $response->{exit_tick_time} = $contract->exit_tick->epoch;
            }

            $response->{current_spot} = $contract->current_spot if $contract->underlying->feed_license eq 'realtime';

            # sell_spot and sell_spot_time are updated if the contract is sold
            # or when the contract is expired.
            if ($sell_time or $contract->is_expired) {
                $response->{is_expired} = 1;
                my $sell_tick =
                    ($contract->is_path_dependent and $contract->hit_tick)
                    ? $contract->hit_tick
                    : $contract->underlying->tick_at($sell_time, {allow_inconsistent => 1});
                if ($sell_tick) {
                    $response->{sell_spot}      = $contract->underlying->pipsized_value($sell_tick->quote);
                    $response->{sell_spot_time} = $sell_tick->epoch;
                }
            }

            if ($contract->expiry_type eq 'tick') {
                $response->{tick_count} = $contract->tick_count;
            }
        }
        my $pen = $contract->pricing_engine_name;
        $pen =~ s/::/_/g;
        stats_timing('compute_price.sell.timing', 1000 * Time::HiRes::tv_interval($tv), {tags => ["pricing_engine:$pen"]});
    }
    catch {
        _log_exception(get_bid => $_);
        $response = BOM::RPC::v3::Utility::create_error({
            message_to_client => BOM::Platform::Context::localize('Sorry, an error occurred while processing your request.'),
            code              => "GetProposalFailure"
        });
    };

    return $response;
}

sub send_bid {
    my $params = shift;

    my $tv = [Time::HiRes::gettimeofday];

    my $response;
    try {
        $response = get_bid($params);
    }
    catch {
        # This should be impossible: get_bid() has an exception wrapper around
        # all the useful code, so unless the error creation or localize steps
        # fail, there's not much else that can go wrong. We therefore log and
        # report anyway.
        _log_exception(send_bid => "$_ (and it should be impossible for this to happen)");
        $response = BOM::RPC::v3::Utility::create_error({
                code              => 'pricing error',
                message_to_client => BOM::Platform::Locale::error_map()->{'pricing error'}});
    };

    $response->{rpc_time} = 1000 * Time::HiRes::tv_interval($tv);

    return $response;
}

sub send_ask {
    my $params = shift;

    my $tv = [Time::HiRes::gettimeofday];

    # provide landing_company information when it is available.
    $params->{args}->{landing_company} = $params->{landing_company} if $params->{landing_company};

    my $symbol   = $params->{args}->{symbol};
    my $response = validate_symbol($symbol);
    if ($response and exists $response->{error}) {
        $response = BOM::RPC::v3::Utility::create_error({
                code              => $response->{error}->{code},
                message_to_client => BOM::Platform::Context::localize($response->{error}->{message}, $symbol)});

        $response->{rpc_time} = 1000 * Time::HiRes::tv_interval($tv);

        return $response;
    }

    try {

        $response = _get_ask(prepare_ask($params->{args}), $params->{app_markup_percentage});

        $response->{contract_parameters}->{maximum_total_markup} = BOM::System::Config::quants->{commission}->{maximum_total_markup};
        $response->{contract_parameters}->{base_commission_min}  = BOM::System::Config::quants->{commission}->{adjustment}->{minimum};
        $response->{contract_parameters}->{base_commission_max}  = BOM::System::Config::quants->{commission}->{adjustment}->{maximum};
        $response->{contract_parameters}->{base_commission_scaling} =
            BOM::Platform::Runtime->instance->app_config->quants->commission->adjustment->global_scaling;
    }
    catch {
        _log_exception(send_ask => $_);
        $response = BOM::RPC::v3::Utility::create_error({
                code              => 'pricing error',
                message_to_client => BOM::Platform::Locale::error_map()->{'pricing error'}});
    };

    $response->{rpc_time} = 1000 * Time::HiRes::tv_interval($tv);

    return $response;
}

sub get_contract_details {
    my $params = shift;

    my $client = $params->{client};

    my ($response, $contract, $bet_params);
    try {
        $bet_params = shortcode_to_parameters($params->{short_code}, $params->{currency});
    }
    catch {
        warn __PACKAGE__ . " get_contract_details shortcode_to_parameters failed: $params->{short_code}, currency: $params->{currency}";
        $response = BOM::RPC::v3::Utility::create_error({
                code              => 'GetContractDetails',
                message_to_client => BOM::Platform::Context::localize('Cannot create contract')});
    };
    try {
        $bet_params->{app_markup_percentage} = $params->{app_markup_percentage} // 0;
        $bet_params->{landing_company} = $client->landing_company->short;

        $contract = produce_contract($bet_params);
    }
    catch {
        warn __PACKAGE__ . " get_contract_details produce_contract failed, parameters: " . Dumper($bet_params);
        $response = BOM::RPC::v3::Utility::create_error({
                code              => 'GetContractDetails',
                message_to_client => BOM::Platform::Context::localize('Cannot create contract')});
    };

    $response = {
        longcode     => $contract->longcode,
        symbol       => $contract->underlying->symbol,
        display_name => $contract->underlying->display_name,
        date_expiry  => $contract->date_expiry->epoch
    };
    return $response;
}

sub _log_exception {
    my ($component, $err) = @_;
    # so this should never happen, because we're passing fixed strings and only in this module,
    # but best not to let a typo ruin datadog's day
    $component =~ s/[^a-z_]+/_/g and warn "invalid component passed to _log_error: $_[0]";
    warn "Unhandled exception in $component: $err\n";
    stats_inc('contract.exception.' . $component);
    return;
}
1;<|MERGE_RESOLUTION|>--- conflicted
+++ resolved
@@ -171,11 +171,7 @@
             my $ask_price = sprintf('%.2f', $contract->ask_price);
 
             # need this warning to be logged for Japan as a regulatory requirement
-<<<<<<< HEAD
-            warn $contract->shortcode . ":" . $ask_price . ":" . $p2->{trading_period_start} // '' . "\n"
-=======
             warn $contract->shortcode . ":" . $ask_price . ":" . ($p2->{trading_period_start} // '') . "\n"
->>>>>>> c5bbaf76
                 if ($p2->{currency} && $p2->{currency} eq 'JPY');
 
             my $display_value = $contract->is_spread ? $contract->buy_level : $ask_price;
