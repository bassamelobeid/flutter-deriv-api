package BOM::RPC::v3::Contract;

use strict;
use warnings;

use Try::Tiny;
use List::MoreUtils qw(none);
use Data::Dumper;

use BOM::RPC::v3::Utility;
use BOM::Market::Underlying;
use BOM::Platform::Context qw (localize request);
use BOM::Platform::Locale;
use BOM::Product::Offerings qw(get_offerings_with_filter);
use BOM::Product::ContractFactory qw(produce_contract);
use BOM::Product::ContractFactory::Parser qw( shortcode_to_parameters );
use Format::Util::Numbers qw(roundnear);
use Time::HiRes;
use DataDog::DogStatsd::Helper qw(stats_timing);

sub validate_symbol {
    my $symbol    = shift;
    my @offerings = get_offerings_with_filter('underlying_symbol');
    if (!$symbol || none { $symbol eq $_ } @offerings) {
        return {
            error => {
                code    => 'InvalidSymbol',
                message => "Symbol [_1] invalid",
                params  => [$symbol],
            }};
    }
    return;
}

sub validate_license {
    my $symbol = shift;
    my $u      = BOM::Market::Underlying->new($symbol);

    if ($u->feed_license ne 'realtime') {
        return {
            error => {
                code    => 'NoRealtimeQuotes',
                message => "Realtime quotes not available for [_1]",
                params  => [$symbol],
            }};
    }
    return;
}

sub validate_is_open {
    my $symbol = shift;
    my $u      = BOM::Market::Underlying->new($symbol);

    unless ($u->calendar->is_open) {
        return {
            error => {
                code    => 'MarketIsClosed',
                message => 'This market is presently closed.',
                params  => [$symbol],
            }};
    }
    return;
}

sub validate_underlying {
    my $symbol = shift;

    my $response = validate_symbol($symbol);
    return $response if $response;

    $response = validate_license($symbol);
    return $response if $response;

    $response = validate_is_open($symbol);
    return $response if $response;

    return {status => 1};
}

sub prepare_ask {
    my $p1 = shift;
    my %p2 = %$p1;

    $p2{date_start} //= 0;
    if ($p2{date_expiry}) {
        $p2{fixed_expiry} //= 1;
    }

    if (defined $p2{barrier} && defined $p2{barrier2}) {
        $p2{low_barrier}  = delete $p2{barrier2};
        $p2{high_barrier} = delete $p2{barrier};
    } elsif ($p1->{contract_type} !~ /^(SPREAD|ASIAN|DIGITEVEN|DIGITODD)/) {
        $p2{barrier} //= 'S0P';
        delete $p2{barrier2};
    }

    $p2{underlying}  = delete $p2{symbol};
    $p2{bet_type}    = delete $p2{contract_type};
    $p2{amount_type} = delete $p2{basis} if exists $p2{basis};
    if ($p2{duration} and not exists $p2{date_expiry}) {
        $p2{duration} .= delete $p2{duration_unit};
    }

    return \%p2;
}

sub _get_ask {
    my $p2                    = shift;
    my $app_markup_percentage = shift;

    my $response;
    try {
        my $tv = [Time::HiRes::gettimeofday];
        $p2->{app_markup_percentage} = $app_markup_percentage // 0;
        my $contract = produce_contract($p2);

        if (!$contract->is_valid_to_buy) {
            my ($message_to_client, $code);

            if (my $pve = $contract->primary_validation_error) {
                $message_to_client = $pve->message_to_client;
                $code              = "ContractBuyValidationError";
            } else {
                $message_to_client = localize("Cannot validate contract");
                $code              = "ContractValidationError";
            }
            $response = BOM::RPC::v3::Utility::create_error({
                    message_to_client => $message_to_client,
                    code              => $code,
                    details           => {
                        longcode      => $contract->longcode,
                        display_value => ($contract->is_spread ? $contract->buy_level : sprintf('%.2f', $contract->ask_price)),
                        payout => sprintf('%.2f', $contract->payout),
                    },
                });
        } else {
            my $ask_price = sprintf('%.2f', $contract->ask_price);
            my $display_value = $contract->is_spread ? $contract->buy_level : $ask_price;

            $response = {
                longcode      => $contract->longcode,
                payout        => $contract->payout,
                ask_price     => $ask_price,
                display_value => $display_value,
                spot_time     => $contract->current_tick->epoch,
                date_start    => $contract->date_start->epoch,
            };

            # only required for non-spead contracts
            if ($p2->{from_pricer_daemon} and $p2->{amount_type}) {
                $response->{theo_probability} = $contract->theo_probability->amount;
            } elsif (defined $p2->{from_pricer_daemon} and not $contract->is_spread) {
                # All contracts other than spreads should go through pricer daemon.
                # Trying to find what are the exceptions.
                warn "potential bug: " . Data::Dumper->Dumper($p2);
            }

            if ($contract->underlying->feed_license eq 'realtime') {
                $response->{spot} = $contract->current_spot;
            }
            $response->{spread} = $contract->spread if $contract->is_spread;
        }
        my $pen = $contract->pricing_engine_name;
        $pen =~ s/::/_/g;
        stats_timing('compute_price.buy.timing', 1000 * Time::HiRes::tv_interval($tv), {tags => ["pricing_engine:$pen"]});
    }
    catch {
        $response = BOM::RPC::v3::Utility::create_error({
            message_to_client => BOM::Platform::Context::localize("Cannot create contract"),
            code              => "ContractCreationFailure"
        });
    };

    return $response;
}

sub get_bid {
    my $params = shift;
    my ($short_code, $contract_id, $currency, $is_sold, $sell_time, $buy_price, $sell_price, $app_markup_percentage) =
        @{$params}{qw/short_code contract_id currency is_sold sell_time buy_price sell_price app_markup_percentage/};

    my $response;
    try {
        my $tv = [Time::HiRes::gettimeofday];
        my $bet_params = shortcode_to_parameters($short_code, $currency);
        $bet_params->{is_sold} = $is_sold;
        $bet_params->{app_markup_percentage} = $app_markup_percentage // 0;
        my $contract = produce_contract($bet_params);

        if ($contract->is_legacy) {
            $response = BOM::RPC::v3::Utility::create_error({
                message_to_client => $contract->longcode,
                code              => "GetProposalFailure"
            });
            return;
        }

        $response = {
            is_valid_to_sell => $contract->is_valid_to_sell,
            ($contract->is_valid_to_sell ? () : (validation_error => $contract->primary_validation_error->message_to_client)),
            ask_price           => sprintf('%.2f', $contract->ask_price),
            bid_price           => sprintf('%.2f', $contract->bid_price),
            current_spot_time   => $contract->current_tick->epoch,
            contract_id         => $contract_id,
            underlying          => $contract->underlying->symbol,
            display_name        => $contract->underlying->display_name,
            is_expired          => $contract->is_expired,
            is_forward_starting => $contract->is_forward_starting,
            is_path_dependent   => $contract->is_path_dependent,
            is_intraday         => $contract->is_intraday,
            date_start          => $contract->date_start->epoch,
            date_expiry         => $contract->date_expiry->epoch,
            date_settlement     => $contract->date_settlement->epoch,
            currency            => $contract->currency,
            longcode            => $contract->longcode,
            shortcode           => $contract->shortcode,
            payout              => $contract->payout,
            contract_type       => $contract->code
        };

        if ($contract->is_spread) {
<<<<<<< HEAD
            # bid price will always be there for spreads
            $response->{bid_price} = sprintf('%.2f', $contract->bid_price);
=======
>>>>>>> 79e0ad44
            # spreads require different set of parameters.
            my $sign = $contract->sentiment eq 'up' ? '+' : '-';
            my $amount_per_point = $sign . $contract->amount_per_point;
            $response->{amount_per_point}  = $amount_per_point;
            $response->{entry_level}       = $contract->barrier->as_absolute;
            $response->{stop_loss_level}   = $contract->stop_loss_level;
            $response->{stop_profit_level} = $contract->stop_profit_level;

            if ($contract->is_sold and defined $sell_price and defined $buy_price) {
                $response->{is_expired} = 1;
                my $pnl              = $sell_price - $buy_price;
                my $point_from_entry = $pnl / $amount_per_point;
                my $multiplier       = $contract->sentiment eq 'up' ? 1 : -1;
                $response->{exit_level} = $contract->underlying->pipsized_value($response->{entry_level} + $point_from_entry * $multiplier);
                $response->{current_value_in_dollar} = $pnl;
                $response->{current_value_in_point}  = $pnl / $amount_per_point;
            } else {
                if ($contract->is_expired) {
                    $response->{is_expired}              = 1;
                    $response->{exit_level}              = $contract->exit_level;
                    $response->{current_value_in_dollar} = $contract->value;
                    $response->{current_value_in_point}  = $contract->point_value;
                } else {
                    $response->{is_expired}              = 0;
                    $response->{current_level}           = $contract->sell_level;
                    $response->{current_value_in_dollar} = $contract->current_value->{dollar};
                    $response->{current_value_in_point}  = $contract->current_value->{point};
                }
            }
        } else {
            if (not $contract->may_settle_automatically and $contract->missing_market_data) {
                $response = BOM::RPC::v3::Utility::create_error({
                        code              => "GetProposalFailure",
                        message_to_client => localize(
                            'There was a market data disruption during the contract period. For real-money accounts we will attempt to correct this and settle the contract properly, otherwise the contract will be cancelled and refunded. Virtual-money contracts will be cancelled and refunded.'
                        )});
                return;
            }

<<<<<<< HEAD
            # only show prices when client can act on it.
            if ($contract->is_valid_to_sell) {
                $response->{bid_price} = sprintf('%.2f', $contract->bid_price);
            } elsif ($contract->primary_validation_error) {
                $response->{validation_error} = $contract->primary_validation_error->message_to_client;
            }

=======
>>>>>>> 79e0ad44
            $response->{has_corporate_actions} = 1 if @{$contract->corporate_actions};

            $response->{barrier_count} = $contract->two_barriers ? 2 : 1;
            if ($contract->entry_tick) {
                my $entry_spot = $contract->underlying->pipsized_value($contract->entry_tick->quote);
                $response->{entry_tick}      = $entry_spot;
                $response->{entry_spot}      = $entry_spot;
                $response->{entry_tick_time} = $contract->entry_tick->epoch;
                if ($contract->two_barriers) {
                    $response->{high_barrier}          = $contract->high_barrier->as_absolute;
                    $response->{low_barrier}           = $contract->low_barrier->as_absolute;
                    $response->{original_high_barrier} = $contract->original_high_barrier->as_absolute
                        if defined $contract->original_high_barrier;
                    $response->{original_low_barrier} = $contract->original_low_barrier->as_absolute if defined $contract->original_low_barrier;
                } elsif ($contract->barrier) {
                    $response->{barrier} = $contract->barrier->as_absolute;
                    $response->{original_barrier} = $contract->original_barrier->as_absolute if defined $contract->original_barrier;
                }
            }

            if ($contract->exit_tick) {
                $response->{exit_tick}      = $contract->underlying->pipsized_value($contract->exit_tick->quote);
                $response->{exit_tick_time} = $contract->exit_tick->epoch;
            }

            $response->{current_spot} = $contract->current_spot if $contract->underlying->feed_license eq 'realtime';

            # sell_spot and sell_spot_time are updated if the contract is sold
            # or when the contract is expired.
            if ($sell_time or $contract->is_expired) {
                $response->{is_expired} = 1;
                my $sell_tick =
                    ($contract->is_path_dependent and $contract->hit_tick)
                    ? $contract->hit_tick
                    : $contract->underlying->tick_at($sell_time, {allow_inconsistent => 1});
                if ($sell_tick) {
                    $response->{sell_spot}      = $contract->underlying->pipsized_value($sell_tick->quote);
                    $response->{sell_spot_time} = $sell_tick->epoch;
                }
            }

            if ($contract->expiry_type eq 'tick') {
                $response->{tick_count} = $contract->tick_count;
            }
        }
        my $pen = $contract->pricing_engine_name;
        $pen =~ s/::/_/g;
        stats_timing('compute_price.sell.timing', 1000 * Time::HiRes::tv_interval($tv), {tags => ["pricing_engine:$pen"]});
    }
    catch {
        $response = BOM::RPC::v3::Utility::create_error({
            message_to_client => BOM::Platform::Context::localize('Sorry, an error occurred while processing your request.'),
            code              => "GetProposalFailure"
        });
    };

    return $response;
}

sub send_bid {
    my $params = shift;

    my $tv = [Time::HiRes::gettimeofday];

    my $response;
    try {
        $response = get_bid($params->{args});
    }
    catch {
        $response = BOM::RPC::v3::Utility::create_error({
                code              => 'pricing error',
                message_to_client => BOM::Platform::Locale::error_map()->{'pricing error'}});
    };

    $response->{rpc_time} = 1000 * Time::HiRes::tv_interval($tv);

    return $response;
}

sub send_ask {
    my $params             = shift;
    my $from_pricer_daemon = shift;

    my $symbol   = $params->{args}->{symbol};
    my $response = validate_symbol($symbol);
    if ($response and exists $response->{error}) {
        return BOM::RPC::v3::Utility::create_error({
                code              => $response->{error}->{code},
                message_to_client => BOM::Platform::Context::localize($response->{error}->{message}, $symbol)});
    }

    my $tv = [Time::HiRes::gettimeofday];

    try {
        my $arguments = {
            from_pricer_daemon => $from_pricer_daemon,
            %{$params->{args}}};
        my $contract_parameters = prepare_ask($arguments);
        $response = _get_ask($contract_parameters, $params->{app_markup_percentage});
        $response->{contract_parameters} = $contract_parameters;
    }
    catch {
        $response = BOM::RPC::v3::Utility::create_error({
                code              => 'pricing error',
                message_to_client => BOM::Platform::Locale::error_map()->{'pricing error'}});
    };

    $response->{rpc_time} = 1000 * Time::HiRes::tv_interval($tv);

    return $response;
}

sub get_contract_details {
    my $params = shift;

    my $client = $params->{client};

    my $response;
    try {
        my $bet_params = shortcode_to_parameters($params->{short_code}, $params->{currency});
        $bet_params->{app_markup_percentage} = $params->{app_markup_percentage} // 0;

        my $contract = produce_contract($bet_params);

        $response = {
            longcode     => $contract->longcode,
            symbol       => $contract->underlying->symbol,
            display_name => $contract->underlying->display_name,
            date_expiry  => $contract->date_expiry->epoch
        };
    }
    catch {
        $response = BOM::RPC::v3::Utility::create_error({
            message_to_client => localize('Sorry, an error occurred while processing your request.'),
            code              => "GetContractDetails"
        });
    };
    return $response;
}

sub create_contract {
    my $contract_parameters = shift;

    return produce_contract($contract_parameters);
}

1;<|MERGE_RESOLUTION|>--- conflicted
+++ resolved
@@ -219,11 +219,6 @@
         };
 
         if ($contract->is_spread) {
-<<<<<<< HEAD
-            # bid price will always be there for spreads
-            $response->{bid_price} = sprintf('%.2f', $contract->bid_price);
-=======
->>>>>>> 79e0ad44
             # spreads require different set of parameters.
             my $sign = $contract->sentiment eq 'up' ? '+' : '-';
             my $amount_per_point = $sign . $contract->amount_per_point;
@@ -263,16 +258,6 @@
                 return;
             }
 
-<<<<<<< HEAD
-            # only show prices when client can act on it.
-            if ($contract->is_valid_to_sell) {
-                $response->{bid_price} = sprintf('%.2f', $contract->bid_price);
-            } elsif ($contract->primary_validation_error) {
-                $response->{validation_error} = $contract->primary_validation_error->message_to_client;
-            }
-
-=======
->>>>>>> 79e0ad44
             $response->{has_corporate_actions} = 1 if @{$contract->corporate_actions};
 
             $response->{barrier_count} = $contract->two_barriers ? 2 : 1;
