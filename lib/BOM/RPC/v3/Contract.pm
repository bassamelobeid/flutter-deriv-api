package BOM::RPC::v3::Contract;

use strict;
use warnings;

use Try::Tiny;
use List::MoreUtils qw(none);

use BOM::RPC::v3::Utility;
use BOM::Market::Underlying;
use BOM::Platform::Context qw (localize request);
use BOM::Product::Offerings qw(get_offerings_with_filter);
use BOM::Product::ContractFactory qw(produce_contract);
use Time::HiRes;
use DataDog::DogStatsd::Helper qw(stats_timing);

sub validate_symbol {
    my $symbol    = shift;
    my @offerings = get_offerings_with_filter('underlying_symbol');
    if (none { $symbol eq $_ } @offerings) {
        return BOM::RPC::v3::Utility::create_error({
                code              => 'InvalidSymbol',
                message_to_client => BOM::Platform::Context::localize("Symbol [_1] invalid", $symbol)});
    }
    return;
}

sub validate_license {
    my $symbol = shift;
    my $u      = BOM::Market::Underlying->new($symbol);

    if ($u->feed_license ne 'realtime') {
        return BOM::RPC::v3::Utility::create_error({
                code              => 'NoRealtimeQuotes',
                message_to_client => BOM::Platform::Context::localize("Realtime quotes not available for [_1]", $symbol)});
    }
    return;
}

sub validate_underlying {
    my $symbol = shift;

    my $response = validate_symbol($symbol);
    return $response if $response;

    $response = validate_license($symbol);
    return $response if $response;

    return {status => 1};
}

sub prepare_ask {
    my $p1 = shift;
    my %p2 = %$p1;

    $p2{date_start} //= 0;
    if ($p2{date_expiry}) {
        $p2{fixed_expiry} //= 1;
    }

    if (defined $p2{barrier} && defined $p2{barrier2}) {
        $p2{low_barrier}  = delete $p2{barrier2};
        $p2{high_barrier} = delete $p2{barrier};
    } elsif ($p1->{contract_type} !~ /^(SPREAD|ASIAN)/) {
        $p2{barrier} //= 'S0P';
        delete $p2{barrier2};
    }

    $p2{underlying}  = delete $p2{symbol};
    $p2{bet_type}    = delete $p2{contract_type};
    $p2{amount_type} = delete $p2{basis} if exists $p2{basis};
    if ($p2{duration} and not exists $p2{date_expiry}) {
        $p2{duration} .= delete $p2{duration_unit};
    }

    return \%p2;
}

sub get_ask {
    my $p2 = shift;

    my $response;
    try {
        my $tv       = [Time::HiRes::gettimeofday];
        my $contract = produce_contract({%$p2});

        if (!$contract->is_valid_to_buy) {
            if (my $pve = $contract->primary_validation_error) {
                $response = {
                    error => {
                        message => $pve->message_to_client,
                        code    => "ContractBuyValidationError"
                    }};
            } else {
                $response = {
                    error => {
                        message => BOM::Platform::Context::localize("Cannot validate contract"),
                        code    => "ContractValidationError"
                    }};
            }
        } else {
            my $ask_price = sprintf('%.2f', $contract->ask_price);
            my $display_value = $contract->is_spread ? $contract->buy_level : $ask_price;

            $response = {
                longcode      => $contract->longcode,
                payout        => $contract->payout,
                ask_price     => $ask_price,
                display_value => $display_value,
                spot_time     => $contract->current_tick->epoch,
                date_start    => $contract->date_start->epoch
            };
            if ($contract->underlying->feed_license eq 'realtime') {
                $response->{spot} = $contract->current_spot;
            }
            $response->{spread} = $contract->spread if $contract->is_spread;
        }
        my $pen = $contract->pricing_engine_name;
        $pen =~ s/::/_/g;
        stats_timing('compute_price.buy.timing', 1000 * Time::HiRes::tv_interval($tv), {tags => ["pricing_engine:$pen"]});
    }
    catch {
        $response = {
            error => {
                message => BOM::Platform::Context::localize("Cannot create contract"),
                code    => "ContractCreationFailure"
            }};
    };

    return $response;
}

sub get_bid {
    my $params = shift;
    my ($short_code, $contract_id, $currency, $is_sold, $sell_time) = @{$params}{qw/short_code contract_id currency is_sold sell_time/};

    my $response;
    try {
        my $tv = [Time::HiRes::gettimeofday];
        my $contract = produce_contract($short_code, $currency, $is_sold);
        $response = {
            ask_price           => sprintf('%.2f', $contract->ask_price),
            bid_price           => sprintf('%.2f', $contract->bid_price),
            current_spot_time   => $contract->current_tick->epoch,
            contract_id         => $contract_id,
            underlying          => $contract->underlying->symbol,
            is_expired          => $contract->is_expired,
            is_valid_to_sell    => $contract->is_valid_to_sell,
            is_forward_starting => $contract->is_forward_starting,
            is_path_dependent   => $contract->is_path_dependent,
            is_intraday         => $contract->is_intraday,
            date_start          => $contract->date_start->epoch,
            date_expiry         => $contract->date_expiry->epoch,
            date_settlement     => $contract->date_settlement->epoch,
            currency            => $contract->currency,
            longcode            => $contract->longcode,
            shortcode           => $contract->shortcode,
            payout              => $contract->payout,
            purchase_time       => $params->{purchase_time},
        };

        if (not $contract->is_valid_to_sell and $contract->primary_validation_error) {
            $response->{validation_error} = $contract->primary_validation_error->message_to_client;
        }

        if (not $contract->is_spread) {
<<<<<<< HEAD

            $response->{entry_tick}      = $contract->entry_tick ? $contract->entry_tick->quote : '';
            $response->{entry_tick_time} = $contract->entry_tick ? $contract->entry_tick->epoch : '';
            $response->{exit_tick}       = $contract->exit_tick  ? $contract->exit_tick->quote  : '';
            $response->{exit_tick_time}  = $contract->exit_tick  ? $contract->exit_tick->epoch  : '';
            $response->{current_spot} = $contract->current_spot if $contract->underlying->feed_license eq 'realtime';
            $response->{entry_spot} = $contract->entry_spot;
            if ($sell_time) {
                $response->{sell_spot}      = $contract->underlying->tick_at($sell_time)->quote;
                $response->{sell_spot_time} = $contract->underlying->tick_at($sell_time)->epoch;
            }
=======
            $response->{entry_tick}      = $contract->entry_tick->quote if $contract->entry_tick;
            $response->{entry_tick_time} = $contract->entry_tick->epoch if $contract->entry_tick;
            $response->{exit_tick}       = $contract->exit_tick->quote  if $contract->exit_tick;
            $response->{exit_tick_time}  = $contract->exit_tick->epoch  if $contract->exit_tick;
            $response->{current_spot}    = $contract->current_spot      if $contract->underlying->feed_license eq 'realtime';
            $response->{entry_spot}      = $contract->entry_spot        if $contract->entry_spot;
>>>>>>> 97fa2a6e

            if ($contract->expiry_type eq 'tick') {
                $response->{prediction} = $contract->prediction;
                $response->{tick_count} = $contract->tick_count;
            }

            if ($contract->two_barriers) {
                $response->{high_barrier} = $contract->high_barrier->as_absolute;
                $response->{low_barrier}  = $contract->low_barrier->as_absolute;
            } elsif ($contract->barrier) {
                $response->{barrier} = $contract->barrier->as_absolute;
            }
        }

        my $pen = $contract->pricing_engine_name;
        $pen =~ s/::/_/g;
        stats_timing('compute_price.sell.timing', 1000 * Time::HiRes::tv_interval($tv), {tags => ["pricing_engine:$pen"]});
    }
    catch {
        $response = {
            error => {
                message_to_client => BOM::Platform::Context::localize('Sorry, an error occurred while processing your request.'),
                code              => "GetProposalFailure"
            }};
    };

    return $response;
}

sub send_ask {
    my $params = shift;
    my $args   = $params->{args};

    my $tv = [Time::HiRes::gettimeofday];

    my %details = %{$args};
    my $response;
    try {
        $response = BOM::RPC::v3::Contract::get_ask(BOM::RPC::v3::Contract::prepare_ask(\%details));
        if (exists $response->{error}) {
            $response = BOM::RPC::v3::Utility::create_error({
                code              => $response->{error}->{code},
                message_to_client => $response->{error}->{message},
            });
        }
    }
    catch {
        $response = BOM::RPC::v3::Utility::create_error({
                code              => 'pricing error',
                message_to_client => BOM::Platform::Locale::error_map()->{'pricing error'}});
    };

    $response->{rpc_time} = 1000 * Time::HiRes::tv_interval($tv);

    return $response;
}

sub get_contract_details {
    my $params = shift;

    my $client_loginid = BOM::RPC::v3::Utility::token_to_loginid($params->{token});
    return BOM::RPC::v3::Utility::invalid_token_error()
        if (exists $params->{token} and defined $params->{token} and not $client_loginid);

    my $client = BOM::Platform::Client->new({loginid => $client_loginid});
    if (my $auth_error = BOM::RPC::v3::Utility::check_authorization($client)) {
        return $auth_error;
    }

    my $response;
    try {
        my $contract = produce_contract($params->{short_code}, $params->{currency});
        $response = {
            longcode     => $contract->longcode,
            symbol       => $contract->underlying->symbol,
            display_name => $contract->underlying->display_name,
            date_expiry  => $contract->date_expiry->epoch
        };
    }
    catch {
        $response = {
            error => {
                message_to_client => BOM::Platform::Context::localize('Sorry, an error occurred while processing your request.'),
                code              => "GetContractDetails"
            }};
    };
    return $response;
}

1;<|MERGE_RESOLUTION|>--- conflicted
+++ resolved
@@ -164,26 +164,17 @@
         }
 
         if (not $contract->is_spread) {
-<<<<<<< HEAD
-
-            $response->{entry_tick}      = $contract->entry_tick ? $contract->entry_tick->quote : '';
-            $response->{entry_tick_time} = $contract->entry_tick ? $contract->entry_tick->epoch : '';
-            $response->{exit_tick}       = $contract->exit_tick  ? $contract->exit_tick->quote  : '';
-            $response->{exit_tick_time}  = $contract->exit_tick  ? $contract->exit_tick->epoch  : '';
-            $response->{current_spot} = $contract->current_spot if $contract->underlying->feed_license eq 'realtime';
-            $response->{entry_spot} = $contract->entry_spot;
-            if ($sell_time) {
-                $response->{sell_spot}      = $contract->underlying->tick_at($sell_time)->quote;
-                $response->{sell_spot_time} = $contract->underlying->tick_at($sell_time)->epoch;
-            }
-=======
             $response->{entry_tick}      = $contract->entry_tick->quote if $contract->entry_tick;
             $response->{entry_tick_time} = $contract->entry_tick->epoch if $contract->entry_tick;
             $response->{exit_tick}       = $contract->exit_tick->quote  if $contract->exit_tick;
             $response->{exit_tick_time}  = $contract->exit_tick->epoch  if $contract->exit_tick;
             $response->{current_spot}    = $contract->current_spot      if $contract->underlying->feed_license eq 'realtime';
             $response->{entry_spot}      = $contract->entry_spot        if $contract->entry_spot;
->>>>>>> 97fa2a6e
+
+            if ($sell_time) {
+                $response->{sell_spot}      = $contract->underlying->tick_at($sell_time)->quote;
+                $response->{sell_spot_time} = $contract->underlying->tick_at($sell_time)->epoch;
+            }
 
             if ($contract->expiry_type eq 'tick') {
                 $response->{prediction} = $contract->prediction;
