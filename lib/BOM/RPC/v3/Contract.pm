--- conflicted
+++ resolved
@@ -12,11 +12,7 @@
 use DataDog::DogStatsd::Helper qw(stats_timing stats_inc);
 
 use Quant::Framework;
-<<<<<<< HEAD
 use LandingCompany::Registry;
-=======
-use LandingCompany::Offerings;
->>>>>>> ab8f1a54
 
 use BOM::Platform::Chronicle;
 use BOM::Platform::Config;
@@ -30,12 +26,8 @@
 sub validate_symbol {
     my $symbol = shift;
     my @offerings =
-<<<<<<< HEAD
         LandingCompany::Registry::get('costarica')->basic_offerings(BOM::Platform::Runtime->instance->get_offerings_config)
         ->values_for_key('underlying_symbol');
-=======
-        LandingCompany::Offerings->get('costarica', BOM::Platform::Runtime->instance->get_offerings_config)->values_for_key('underlying_symbol');
->>>>>>> ab8f1a54
     if (!$symbol || none { $symbol eq $_ } @offerings) {
 
         # There's going to be a few symbols that are disabled or otherwise not provided
