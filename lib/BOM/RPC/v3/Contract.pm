package BOM::RPC::v3::Contract;

use strict;
use warnings;

use Try::Tiny;
use List::MoreUtils qw(none);
use Data::Dumper;

use BOM::RPC::v3::Utility;
use BOM::Market::Underlying;
use BOM::Platform::Context qw (localize request);
use BOM::Product::Offerings qw(get_offerings_with_filter);
use BOM::Product::ContractFactory qw(produce_contract);
use BOM::Product::ContractFactory::Parser qw( shortcode_to_parameters );
use Format::Util::Numbers qw(roundnear);
use Time::HiRes;
use DataDog::DogStatsd::Helper qw(stats_timing);

sub validate_symbol {
    my $symbol    = shift;
    my @offerings = get_offerings_with_filter('underlying_symbol');
    if (!$symbol || none { $symbol eq $_ } @offerings) {
        return {
            error => {
                code    => 'InvalidSymbol',
                message => "Symbol [_1] invalid",
                params  => [$symbol],
            }};
    }
    return;
}

sub validate_license {
    my $symbol = shift;
    my $u      = BOM::Market::Underlying->new($symbol);

    if ($u->feed_license ne 'realtime') {
        return {
            error => {
                code    => 'NoRealtimeQuotes',
                message => "Realtime quotes not available for [_1]",
                params  => [$symbol],
            }};
    }
    return;
}

sub validate_underlying {
    my $symbol = shift;

    my $response = validate_symbol($symbol);
    return $response if $response;

    $response = validate_license($symbol);
    return $response if $response;

    return {status => 1};
}

sub prepare_ask {
    my $p1 = shift;
    my %p2 = %$p1;

    $p2{date_start} //= 0;
    if ($p2{date_expiry}) {
        $p2{fixed_expiry} //= 1;
    }

    if (defined $p2{barrier} && defined $p2{barrier2}) {
        $p2{low_barrier}  = delete $p2{barrier2};
        $p2{high_barrier} = delete $p2{barrier};
    } elsif ($p1->{contract_type} !~ /^(SPREAD|ASIAN|DIGITEVEN|DIGITODD)/) {
        $p2{barrier} //= 'S0P';
        delete $p2{barrier2};
    }

    $p2{underlying}  = delete $p2{symbol};
    $p2{bet_type}    = delete $p2{contract_type};
    $p2{amount_type} = delete $p2{basis} if exists $p2{basis};
    if ($p2{duration} and not exists $p2{date_expiry}) {
        $p2{duration} .= delete $p2{duration_unit};
    }

    return \%p2;
}

sub _get_ask {
    my $p2                    = shift;
    my $app_markup_percentage = shift;

    my $response;
    try {
        my $tv = [Time::HiRes::gettimeofday];
        $p2->{app_markup_percentage} = $app_markup_percentage;
        my $contract = produce_contract($p2);

        if (!$contract->is_valid_to_buy) {
            my ($message_to_client, $code);

            if (my $pve = $contract->primary_validation_error) {
                $message_to_client = $pve->message_to_client;
                $code              = "ContractBuyValidationError";
            } else {
                $message_to_client = localize("Cannot validate contract");
                $code              = "ContractValidationError";
            }
            $response = BOM::RPC::v3::Utility::create_error({
                    message_to_client => $message_to_client,
                    code              => $code,
                    details           => {
                        longcode      => $contract->longcode,
                        display_value => ($contract->is_spread ? $contract->buy_level : sprintf('%.2f', $contract->ask_price)),
                        payout => sprintf('%.2f', $contract->payout),
                    },
                });
        } else {
            my $ask_price = sprintf('%.2f', $contract->ask_price);
            my $display_value = $contract->is_spread ? $contract->buy_level : $ask_price;

            $response = {
                longcode      => $contract->longcode,
                payout        => $contract->payout,
                ask_price     => $ask_price,
                display_value => $display_value,
                spot_time     => $contract->current_tick->epoch,
                date_start    => $contract->date_start->epoch,
            };

            # only required for non-spead contracts
            if ($p2->{from_pricer_daemon} and $p2->{amount_type}) {
<<<<<<< HEAD
                $response->{theo_probability}      = $contract->theo_probability->amount;
                $response->{base_commission}       = $contract->base_commission;
                $response->{probability_threshold} = $contract->market->deep_otm_threshold;
                $response->{minimum_stake}         = $contract->staking_limits->{min};
                $response->{maximum_payout}        = $contract->staking_limits->{max};
            } elsif (not $contract->is_spread) {
                # All contracts other than spreads should go through pricer daemon.
                # Trying to find what are the exceptions.
                warn "potential bug: " . Data::Dumper->Dumper($p2);
=======
                $response->{theo_probability} = $contract->theo_probability->amount;
>>>>>>> f699baa7
            }

            if ($contract->underlying->feed_license eq 'realtime') {
                $response->{spot} = $contract->current_spot;
            }
            $response->{spread} = $contract->spread if $contract->is_spread;
        }
        my $pen = $contract->pricing_engine_name;
        $pen =~ s/::/_/g;
        stats_timing('compute_price.buy.timing', 1000 * Time::HiRes::tv_interval($tv), {tags => ["pricing_engine:$pen"]});
    }
    catch {
        $response = BOM::RPC::v3::Utility::create_error({
            message_to_client => BOM::Platform::Context::localize("Cannot create contract"),
            code              => "ContractCreationFailure"
        });
    };

    return $response;
}

sub get_bid {
    my $params = shift;
    my ($short_code, $contract_id, $currency, $is_sold, $sell_time, $app_markup_percentage) =
        @{$params}{qw/short_code contract_id currency is_sold sell_time app_markup_percentage/};

    my $response;
    try {
        my $tv = [Time::HiRes::gettimeofday];
        my $bet_params = shortcode_to_parameters($short_code, $currency);
        $bet_params->{is_sold}               = $is_sold;
        $bet_params->{app_markup_percentage} = $app_markup_percentage;
        my $contract = produce_contract($bet_params);

        if ($contract->is_legacy) {
            $response = BOM::RPC::v3::Utility::create_error({
                message_to_client => $contract->longcode,
                code              => "GetProposalFailure"
            });
            return $response;
        }

        $response = {
            ask_price           => sprintf('%.2f', $contract->ask_price),
            bid_price           => sprintf('%.2f', $contract->bid_price),
            current_spot_time   => $contract->current_tick->epoch,
            contract_id         => $contract_id,
            underlying          => $contract->underlying->symbol,
            display_name        => $contract->underlying->display_name,
            is_expired          => $contract->is_expired,
            is_valid_to_sell    => $contract->is_valid_to_sell,
            is_forward_starting => $contract->is_forward_starting,
            is_path_dependent   => $contract->is_path_dependent,
            is_intraday         => $contract->is_intraday,
            date_start          => $contract->date_start->epoch,
            date_expiry         => $contract->date_expiry->epoch,
            date_settlement     => $contract->date_settlement->epoch,
            currency            => $contract->currency,
            longcode            => $contract->longcode,
            shortcode           => $contract->shortcode,
            payout              => $contract->payout,
            contract_type       => $contract->code
        };
        my @corporate_actions;

        if (not $contract->is_spread) {
            @corporate_actions = @{$contract->corporate_actions};

            my $contract_affected_by_missing_market_data = (not $contract->may_settle_automatically and $contract->missing_market_data) ? 1 : 0;
            if ($contract_affected_by_missing_market_data) {
                $response = BOM::RPC::v3::Utility::create_error({
                        code              => "GetProposalFailure",
                        message_to_client => localize(
                            'There was a market data disruption during the contract period. For real-money accounts we will attempt to correct this and settle the contract properly, otherwise the contract will be cancelled and refunded. Virtual-money contracts will be cancelled and refunded.'
                        )});
                return;
            }
        }

        if (not $contract->is_valid_to_sell and $contract->primary_validation_error) {
            $response->{validation_error} = $contract->primary_validation_error->message_to_client;
        }

        if (not $contract->is_spread) {
            $response->{entry_tick}      = $contract->underlying->pipsized_value($contract->entry_tick->quote) if $contract->entry_tick;
            $response->{entry_tick_time} = $contract->entry_tick->epoch                                        if $contract->entry_tick;
            $response->{exit_tick}       = $contract->underlying->pipsized_value($contract->exit_tick->quote)  if $contract->exit_tick;
            $response->{exit_tick_time}  = $contract->exit_tick->epoch                                         if $contract->exit_tick;
            $response->{current_spot} = $contract->current_spot if $contract->underlying->feed_license eq 'realtime';
            $response->{entry_spot} = $contract->underlying->pipsized_value($contract->entry_spot) if $contract->entry_spot;
            $response->{barrier_count} = $contract->two_barriers ? 2 : 1;

            # sell_spot and sell_spot_time are updated if the contract is sold
            # or when the contract is expired.
            if ($sell_time or $contract->is_expired) {
                my $sell_tick =
                    ($contract->is_path_dependent and $contract->hit_tick)
                    ? $contract->hit_tick
                    : $contract->underlying->tick_at($sell_time, {allow_inconsistent => 1});
                if ($sell_tick) {
                    $response->{sell_spot}      = $contract->underlying->pipsized_value($sell_tick->quote);
                    $response->{sell_spot_time} = $sell_tick->epoch;
                }
            }

            if ($contract->expiry_type eq 'tick') {
                $response->{tick_count} = $contract->tick_count;
            }

            if ($contract->entry_tick) {
                if ($contract->two_barriers) {
                    $response->{high_barrier}          = $contract->high_barrier->as_absolute;
                    $response->{low_barrier}           = $contract->low_barrier->as_absolute;
                    $response->{original_high_barrier} = $contract->original_high_barrier->as_absolute if defined $contract->original_high_barrier;
                    $response->{original_low_barrier}  = $contract->original_low_barrier->as_absolute if defined $contract->original_low_barrier;

                } elsif ($contract->barrier) {
                    $response->{barrier} = $contract->barrier->as_absolute;
                    $response->{original_barrier} = $contract->original_barrier->as_absolute if defined $contract->original_barrier;

                }
            }

            $response->{has_corporate_actions} = 1 if @corporate_actions;

        }

        my $pen = $contract->pricing_engine_name;
        $pen =~ s/::/_/g;
        stats_timing('compute_price.sell.timing', 1000 * Time::HiRes::tv_interval($tv), {tags => ["pricing_engine:$pen"]});
    }
    catch {
        $response = BOM::RPC::v3::Utility::create_error({
            message_to_client => BOM::Platform::Context::localize('Sorry, an error occurred while processing your request.'),
            code              => "GetProposalFailure"
        });
    };

    return $response;
}

sub send_ask {
    my $params             = shift;
    my $args               = $params->{args};
    my $from_pricer_daemon = shift;

    my $tv = [Time::HiRes::gettimeofday];

    my %details = %{$args};
    my $response;
    try {
        my $arguments = {
            from_pricer_daemon => $from_pricer_daemon,
            %details,
        };
        $response = _get_ask(prepare_ask($arguments), $params->{app_markup_percentage});
    }
    catch {
        $response = BOM::RPC::v3::Utility::create_error({
                code              => 'pricing error',
                message_to_client => BOM::Platform::Locale::error_map()->{'pricing error'}});
    };

    $response->{rpc_time} = 1000 * Time::HiRes::tv_interval($tv);

    return $response;
}

sub get_contract_details {
    my $params = shift;

    my $client = $params->{client};

    my $response;
    try {
        my $bet_params = shortcode_to_parameters($params->{short_code}, $params->{currency});
        $bet_params->{app_markup_percentage} = $params->{app_markup_percentage};

        my $contract = produce_contract($bet_params);

        $response = {
            longcode     => $contract->longcode,
            symbol       => $contract->underlying->symbol,
            display_name => $contract->underlying->display_name,
            date_expiry  => $contract->date_expiry->epoch
        };
    }
    catch {
        $response = BOM::RPC::v3::Utility::create_error({
            message_to_client => localize('Sorry, an error occurred while processing your request.'),
            code              => "GetContractDetails"
        });
    };
    return $response;
}

sub create_contract {
    my $contract_parameters = shift;

    return produce_contract($contract_parameters);
}

1;<|MERGE_RESOLUTION|>--- conflicted
+++ resolved
@@ -129,19 +129,11 @@
 
             # only required for non-spead contracts
             if ($p2->{from_pricer_daemon} and $p2->{amount_type}) {
-<<<<<<< HEAD
                 $response->{theo_probability}      = $contract->theo_probability->amount;
-                $response->{base_commission}       = $contract->base_commission;
-                $response->{probability_threshold} = $contract->market->deep_otm_threshold;
-                $response->{minimum_stake}         = $contract->staking_limits->{min};
-                $response->{maximum_payout}        = $contract->staking_limits->{max};
             } elsif (not $contract->is_spread) {
                 # All contracts other than spreads should go through pricer daemon.
                 # Trying to find what are the exceptions.
                 warn "potential bug: " . Data::Dumper->Dumper($p2);
-=======
-                $response->{theo_probability} = $contract->theo_probability->amount;
->>>>>>> f699baa7
             }
 
             if ($contract->underlying->feed_license eq 'realtime') {
