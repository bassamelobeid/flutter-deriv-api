--- conflicted
+++ resolved
@@ -158,14 +158,10 @@
     my $response;
     try {
         my $tv = [Time::HiRes::gettimeofday];
-<<<<<<< HEAD
-
         my $bet_params = shortcode_to_parameters($short_code, $currency);
         $bet_params->{is_sold}               = $is_sold;
         $bet_params->{app_markup_percentage} = $app_markup_percentage;
         my $contract = produce_contract($bet_params);
-=======
-        my $contract = produce_contract($short_code, $currency, $is_sold);
 
         if ($contract->is_legacy) {
             $response = BOM::RPC::v3::Utility::create_error({
@@ -174,7 +170,6 @@
             });
             return $response;
         }
->>>>>>> 31d8866f
 
         $response = {
             ask_price           => sprintf('%.2f', $contract->ask_price),
