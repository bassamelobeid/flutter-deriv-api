--- conflicted
+++ resolved
@@ -186,18 +186,7 @@
             my $ask_price = sprintf('%.2f', $contract->ask_price);
             my $trading_window_start = $p2->{trading_period_start} // '';
             # need this warning to be logged for Japan as a regulatory requirement
-<<<<<<< HEAD
             warn $contract->japan_pricing_info($trading_window_start) if ($p2->{currency} && $p2->{currency} eq 'JPY');
-=======
-            warn "[JPLOG],"
-                . $contract->shortcode . ","
-                . ($p2->{trading_period_start} // '') . ","
-                . $ask_price . ","
-                . ($contract->payout - $contract->opposite_contract->ask_price) . ","
-                . $contract->pricing_spot . ","
-                . $contract->pricing_vol . "," . '0' . "\n"
-                if ($p2->{currency} && $p2->{currency} eq 'JPY');
->>>>>>> 4a6d22b7
 
             my $display_value = $contract->is_spread ? $contract->buy_level : $ask_price;
             my $market_name = $contract->market->name;
