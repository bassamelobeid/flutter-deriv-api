--- conflicted
+++ resolved
@@ -426,14 +426,6 @@
     return $response;
 }
 
-<<<<<<< HEAD
-=======
-sub create_contract {
-    my $contract_parameters = shift;
-
-    return produce_contract($contract_parameters);
-}
-
 sub _log_exception {
     my ($component, $err) = @_;
     # so this should never happen, because we're passing fixed strings and only in this module,
@@ -443,6 +435,4 @@
     stats_inc('contract.exception.' . $component);
     return;
 }
-
->>>>>>> c2b07c02
 1;