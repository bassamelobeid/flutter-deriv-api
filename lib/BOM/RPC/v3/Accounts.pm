--- conflicted
+++ resolved
@@ -462,15 +462,11 @@
     my $client_loginid = BOM::RPC::v3::Utility::token_to_loginid($params->{token});
     return BOM::RPC::v3::Utility::invalid_token_error() unless $client_loginid;
 
-<<<<<<< HEAD
     my $client;
     if ($client_loginid) {
         $client = BOM::Platform::Client->new({loginid => $client_loginid});
     }
 
-=======
-    my $client = BOM::Platform::Client->new({loginid => $client_loginid});
->>>>>>> 100bd2fe
     if (my $auth_error = BOM::RPC::v3::Utility::check_authorization($client)) {
         return $auth_error;
     }
