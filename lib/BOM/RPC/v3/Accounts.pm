package BOM::RPC::v3::Accounts;

use 5.014;
use strict;
use warnings;

use JSON;
use Try::Tiny;
use WWW::OneAll;
use Date::Utility;
use Data::Password::Meter;
<<<<<<< HEAD
use HTML::Entities qw(encode_entities);
=======
use Brands;
use Client::Account;
use LandingCompany::Registry;
>>>>>>> f4a59f98

use BOM::RPC::v3::Utility;
use BOM::RPC::v3::PortfolioManagement;
use BOM::RPC::v3::Japan::NewAccount;
use BOM::Platform::Context qw (localize request);
use BOM::Platform::Runtime;
use BOM::Platform::Email qw(send_email);
use BOM::Platform::Locale;
use BOM::Platform::User;
use BOM::Platform::Account::Real::default;
use BOM::Platform::Token;
use BOM::Product::Transaction;
use BOM::Product::ContractFactory qw( simple_contract_info );
use BOM::System::Config;
use BOM::System::Password;
use BOM::Database::DataMapper::FinancialMarketBet;
use BOM::Database::ClientDB;
use BOM::Database::Model::AccessToken;
use BOM::Database::DataMapper::Transaction;
use BOM::Database::Model::OAuth;
use BOM::Database::Model::UserConnect;

sub payout_currencies {
    my $params = shift;

    my $token_details = $params->{token_details};
    my $client;
    if ($token_details and exists $token_details->{loginid}) {
        $client = Client::Account->new({loginid => $token_details->{loginid}});
    }

    # if client has default_account he had already choosed his currency..
    return [$client->currency] if $client && $client->default_account;

    # or if client has not yet selected currency - we will use list from his LC
    # or we may have a landing company even if we're not logged in - typically this
    # is obtained from the GeoIP country code lookup. If we have one, use it.
    my $lc = $client ? $client->landing_company : LandingCompany::Registry::get($params->{landing_company_name} || 'costarica');
    # ... but we fall back to Costa Rica as a useful default, since it has most
    # currencies enabled.
    $lc ||= LandingCompany::Registry::get('costarica');

    return $lc->legal_allowed_currencies;
}

sub landing_company {
    my $params = shift;

    my $country  = $params->{args}->{landing_company};
    my $configs  = Brands->new(name => request()->brand)->landing_company_countries->countries_list;
    my $c_config = $configs->{$country};
    unless ($c_config) {
        ($c_config) = grep { $configs->{$_}->{name} eq $country and $country = $_ } keys %$configs;
    }

    return BOM::RPC::v3::Utility::create_error({
            code              => 'UnknownLandingCompany',
            message_to_client => localize('Unknown landing company.')}) unless $c_config;

    # BE CAREFUL, do not change ref since it's persistent
    my %landing_company = %{$c_config};

    $landing_company{id} = $country;
    my $registry = LandingCompany::Registry->new;

    foreach my $type ('gaming_company', 'financial_company', 'mt_gaming_company', 'mt_financial_company') {
        if (($landing_company{$type} // '') ne 'none') {
            $landing_company{$type} = __build_landing_company($registry->get($landing_company{$type}));
        } else {
            delete $landing_company{$type};
        }
    }

    return \%landing_company;
}

sub landing_company_details {
    my $params = shift;

    my $lc = LandingCompany::Registry::get($params->{args}->{landing_company_details});
    return BOM::RPC::v3::Utility::create_error({
            code              => 'UnknownLandingCompany',
            message_to_client => localize('Unknown landing company.')}) unless $lc;

    return __build_landing_company($lc);
}

sub __build_landing_company {
    my ($lc) = @_;

    return {
        shortcode                         => $lc->short,
        name                              => $lc->name,
        address                           => $lc->address,
        country                           => $lc->country,
        legal_default_currency            => $lc->legal_default_currency,
        legal_allowed_currencies          => $lc->legal_allowed_currencies,
        legal_allowed_markets             => $lc->legal_allowed_markets,
        legal_allowed_contract_categories => $lc->legal_allowed_contract_categories,
        has_reality_check                 => $lc->has_reality_check ? 1 : 0
    };
}

sub statement {
    my $params = shift;

    my $client  = $params->{client};
    my $account = $client->default_account;
    return {
        transactions => [],
        count        => 0
    } unless ($account);

    BOM::RPC::v3::PortfolioManagement::_sell_expired_contracts($client, $params->{source});

    my $results = BOM::Database::DataMapper::Transaction->new({db => $account->db})->get_transactions_ws($params->{args}, $account);

    my @txns;
    foreach my $txn (@$results) {
        my $struct = {
            transaction_id => $txn->{id},
            amount         => $txn->{amount},
            action_type    => $txn->{action_type},
            balance_after  => sprintf('%.2f', $txn->{balance_after}),
            contract_id    => $txn->{financial_market_bet_id},
            payout         => $txn->{payout_price}};

        my $txn_time;
        if (exists $txn->{financial_market_bet_id} and $txn->{financial_market_bet_id}) {
            if ($txn->{action_type} eq 'sell') {
                $struct->{purchase_time} = Date::Utility->new($txn->{purchase_time})->epoch;
                $txn_time = $txn->{sell_time};
            } else {
                $txn_time = $txn->{purchase_time};
            }
        } else {
            $txn_time = $txn->{payment_time};
        }
        $struct->{transaction_time} = Date::Utility->new($txn_time)->epoch;
        $struct->{app_id} = BOM::RPC::v3::Utility::mask_app_id($txn->{source}, $txn_time);

        if ($params->{args}->{description}) {
            $struct->{shortcode} = $txn->{short_code} // '';
            if ($struct->{shortcode} && $account->currency_code) {
                $struct->{longcode} = (simple_contract_info($struct->{shortcode}, $account->currency_code))[0];
            }
            $struct->{longcode} //= $txn->{payment_remark} // '';
        }

        push @txns, $struct;
    }

    return {
        transactions => [@txns],
        count        => scalar @txns
    };
}

sub profit_table {
    my $params = shift;

    my $client         = $params->{client};
    my $client_loginid = $client->loginid;

    return {
        transactions => [],
        count        => 0
    } unless ($client);

    BOM::RPC::v3::PortfolioManagement::_sell_expired_contracts($client, $params->{source});

    my $fmb_dm = BOM::Database::DataMapper::FinancialMarketBet->new({
            client_loginid => $client_loginid,
            currency_code  => $client->currency,
            db             => BOM::Database::ClientDB->new({
                    client_loginid => $client_loginid,
                    operation      => 'replica',
                }
            )->db,
        });

    my $args = $params->{args};
    $args->{after}  = $args->{date_from} if $args->{date_from};
    $args->{before} = $args->{date_to}   if $args->{date_to};
    my $data = $fmb_dm->get_sold_bets_of_account($args);
    # args is passed to echo req hence we need to delete them
    delete $args->{after};
    delete $args->{before};

    ## remove useless and plus new
    my @transactions;
    my $and_description = $args->{description};
    foreach my $row (@{$data}) {
        my %trx = map { $_ => $row->{$_} } (qw/sell_price buy_price/);
        $trx{contract_id}    = $row->{id};
        $trx{transaction_id} = $row->{txn_id};
        $trx{payout}         = $row->{payout_price};
        $trx{purchase_time}  = Date::Utility->new($row->{purchase_time})->epoch;
        $trx{sell_time}      = Date::Utility->new($row->{sell_time})->epoch;
        $trx{app_id}         = BOM::RPC::v3::Utility::mask_app_id($row->{source}, $row->{purchase_time});

        if ($and_description) {
            $trx{shortcode} = $row->{short_code};
            $trx{longcode} = (simple_contract_info($trx{shortcode}, $client->currency))[0];
        }

        push @transactions, \%trx;
    }

    return {
        transactions => \@transactions,
        count        => scalar(@transactions)};
}

sub balance {
    my $params = shift;

    my $client         = $params->{client};
    my $client_loginid = $client->loginid;

    return {
        currency => '',
        loginid  => $client_loginid,
        balance  => "0.00"
    } unless ($client->default_account);

    return {
        loginid  => $client_loginid,
        currency => $client->default_account->currency_code,
        balance => sprintf('%.2f', $client->default_account->balance)};
}

sub get_account_status {
    my $params = shift;

    my $client = $params->{client};

    my @status;
    foreach my $s (sort keys %{$client->client_status_types}) {
        next if $s eq 'tnc_approval';    # the useful part for tnc_approval is reason
        push @status, $s if $client->get_status($s);
    }

    push @status, 'authenticated' if ($client->client_fully_authenticated);
    my $risk_classification = $client->aml_risk_classification // '';

    # we need to send only low, standard, high as manual override is for internal purpose
    $risk_classification =~ s/manual override - //;

    return {
        status              => \@status,
        risk_classification => $risk_classification
    };
}

sub change_password {
    my $params = shift;

    my $client = $params->{client};
    my ($token_type, $client_ip, $args) = @{$params}{qw/token_type client_ip args/};

    # allow OAuth token
    unless (($token_type // '') eq 'oauth_token') {
        return BOM::RPC::v3::Utility::permission_error();
    }

    my $user = BOM::Platform::User->new({email => $client->email});

    if (
        my $pass_error = BOM::RPC::v3::Utility::_check_password({
                old_password => $args->{old_password},
                new_password => $args->{new_password},
                user_pass    => $user->password
            }))
    {
        return $pass_error;
    }

    my $new_password = BOM::System::Password::hashpw($args->{new_password});
    $user->password($new_password);
    $user->save;

    my $oauth = BOM::Database::Model::OAuth->new;
    foreach my $c1 ($user->clients) {
        $c1->password($new_password);
        $c1->save;

        $oauth->revoke_tokens_by_loginid($c1->loginid);
    }

    BOM::System::AuditLog::log('password has been changed', $client->email);
    send_email({
            from    => Brands->new(name => request()->brand)->emails('support'),
            to      => $client->email,
            subject => localize('Your password has been changed.'),
            message => [
                localize(
                    'The password for your account [_1] has been changed. This request originated from IP address [_2]. If this request was not performed by you, please immediately contact Customer Support.',
                    $client->email,
                    $client_ip
                )
            ],
            use_email_template => 1,
            template_loginid   => $client->loginid,
        });

    return {status => 1};
}

sub cashier_password {
    my $params = shift;

    my $client = $params->{client};
    return BOM::RPC::v3::Utility::permission_error() if $client->is_virtual;

    my ($client_ip, $args) = @{$params}{qw/client_ip args/};
    my $unlock_password = $args->{unlock_password} // '';
    my $lock_password   = $args->{lock_password}   // '';

    unless (length($unlock_password) || length($lock_password)) {
        # just return status
        if (length $client->cashier_setting_password) {
            return {status => 1};
        } else {
            return {status => 0};
        }
    }

    my $error_sub = sub {
        my ($error) = @_;
        return BOM::RPC::v3::Utility::create_error({
            code              => 'CashierPassword',
            message_to_client => $error,
        });
    };

    if (length($lock_password)) {
        # lock operation
        if (length $client->cashier_setting_password) {
            return $error_sub->(localize('Your cashier was locked.'));
        }

        my $user = BOM::Platform::User->new({email => $client->email});
        if (BOM::System::Password::checkpw($lock_password, $user->password)) {
            return $error_sub->(localize('Please use a different password than your login password.'));
        }

        if (my $pass_error = BOM::RPC::v3::Utility::_check_password({new_password => $lock_password})) {
            return $pass_error;
        }

        $client->cashier_setting_password(BOM::System::Password::hashpw($lock_password));
        if (not $client->save()) {
            return $error_sub->(localize('Sorry, an error occurred while processing your account.'));
        } else {
            send_email({
                    'from'    => Brands->new(name => request()->brand)->emails('support'),
                    'to'      => $client->email,
                    'subject' => localize("Cashier password updated"),
                    'message' => [
                        localize(
                            "This is an automated message to alert you that a change was made to your cashier settings section of your account [_1] from IP address [_2]. If you did not perform this update please login to your account and update settings.",
                            $client->loginid,
                            $client_ip
                        )
                    ],
                    'use_email_template' => 1,
                    template_loginid     => $client->loginid,
                });
            return {status => 1};
        }
    } else {
        # unlock operation
        unless (length $client->cashier_setting_password) {
            return $error_sub->(localize('Your cashier was not locked.'));
        }

        my $cashier_password = $client->cashier_setting_password;
        my $salt = substr($cashier_password, 0, 2);
        if (!BOM::System::Password::checkpw($unlock_password, $cashier_password)) {
            BOM::System::AuditLog::log('Failed attempt to unlock cashier', $client->loginid);
            send_email({
                    'from'    => Brands->new(name => request()->brand)->emails('support'),
                    'to'      => $client->email,
                    'subject' => localize("Failed attempt to unlock cashier section"),
                    'message' => [
                        localize(
                            'This is an automated message to alert you to the fact that there was a failed attempt to unlock the Cashier/Settings section of your account [_1] from IP address [_2]',
                            $client->loginid,
                            $client_ip
                        )
                    ],
                    'use_email_template' => 1,
                    template_loginid     => $client->loginid,
                });

            return $error_sub->(localize('Sorry, you have entered an incorrect cashier password'));
        }

        $client->cashier_setting_password('');
        if (not $client->save()) {
            return $error_sub->(localize('Sorry, an error occurred while processing your account.'));
        } else {
            send_email({
                    'from'    => Brands->new(name => request()->brand)->emails('support'),
                    'to'      => $client->email,
                    'subject' => localize("Cashier password updated"),
                    'message' => [
                        localize(
                            "This is an automated message to alert you that a change was made to your cashier settings section of your account [_1] from IP address [_2]. If you did not perform this update please login to your account and update settings.",
                            $client->loginid,
                            $client_ip
                        )
                    ],
                    'use_email_template' => 1,
                    template_loginid     => $client->loginid,
                });
            BOM::System::AuditLog::log('cashier unlocked', $client->loginid);
            return {status => 0};
        }
    }
}

sub reset_password {
    my $params = shift;
    my $args   = $params->{args};
    my $email  = BOM::Platform::Token->new({token => $args->{verification_code}})->email;
    if (my $err = BOM::RPC::v3::Utility::is_verification_token_valid($args->{verification_code}, $email, 'reset_password')->{error}) {
        return BOM::RPC::v3::Utility::create_error({
                code              => $err->{code},
                message_to_client => $err->{message_to_client}});
    }

    my ($user, @clients);
    $user = BOM::Platform::User->new({email => $email});

    return BOM::RPC::v3::Utility::create_error({
            code              => "InternalServerError",
            message_to_client => localize("Sorry, an error occurred while processing your account.")}) unless $user and @clients = $user->clients;

    # clients are ordered by reals-first, then by loginid.  So the first is the 'default'
    my $client = $clients[0];

    unless ($client->is_virtual) {
        unless ($args->{date_of_birth}) {
            return BOM::RPC::v3::Utility::create_error({
                    code              => "DateOfBirthMissing",
                    message_to_client => localize("Date of birth is required.")});
        }
        my $user_dob = $args->{date_of_birth} =~ s/-0/-/gr;    # / (dummy ST3)
        my $db_dob   = $client->date_of_birth =~ s/-0/-/gr;    # /

        return BOM::RPC::v3::Utility::create_error({
                code              => "DateOfBirthMismatch",
                message_to_client => localize("The email address and date of birth do not match.")}) if ($user_dob ne $db_dob);
    }

    if (my $pass_error = BOM::RPC::v3::Utility::_check_password({new_password => $args->{new_password}})) {
        return $pass_error;
    }

    my $new_password = BOM::System::Password::hashpw($args->{new_password});
    $user->password($new_password);
    $user->save;

    foreach my $obj (@clients) {
        $obj->password($new_password);
        $obj->save;
    }

    BOM::System::AuditLog::log('password has been reset', $email, $args->{verification_code});
    send_email({
            from    => Brands->new(name => request()->brand)->emails('support'),
            to      => $email,
            subject => localize('Your password has been reset.'),
            message => [
                localize(
                    'The password for your account [_1] has been reset. If this request was not performed by you, please immediately contact Customer Support.',
                    $email
                )
            ],
            use_email_template => 1,
            template_loginid   => $client->loginid,
        });

    return {status => 1};
}

sub get_settings {
    my $params = shift;

    my $client = $params->{client};

    my ($dob_epoch, $country_code, $country);
    $dob_epoch = Date::Utility->new($client->date_of_birth)->epoch if ($client->date_of_birth);
    if ($client->residence) {
        $country_code = $client->residence;
        $country =
            Brands->new(name => request()->brand)
            ->landing_company_countries->countries->localized_code2country($client->residence, $params->{language});
    }

    my $client_tnc_status = $client->get_status('tnc_approval');

    # get JP real a/c status, for Japan Virtual a/c client
    my $jp_account_status;
    $jp_account_status = BOM::RPC::v3::Japan::NewAccount::get_jp_account_status($client) if ($client->landing_company->short eq 'japan-virtual');

    # get Japan specific a/c details (eg: daily loss, occupation, trading experience), for Japan real a/c client
    my $jp_real_settings;
    $jp_real_settings = BOM::RPC::v3::Japan::NewAccount::get_jp_settings($client) if ($client->landing_company->short eq 'japan');

    return {
        email         => $client->email,
        country       => $country,
        country_code  => $country_code,
        email_consent => do { my $user = BOM::Platform::User->new({email => $client->email}); ($user && $user->email_consent) ? 1 : 0 },
        (
            $client->is_virtual
            ? ()
            : (
                salutation                     => $client->salutation,
                first_name                     => $client->first_name,
                last_name                      => $client->last_name,
                date_of_birth                  => $dob_epoch,
                address_line_1                 => $client->address_1,
                address_line_2                 => $client->address_2,
                address_city                   => $client->city,
                address_state                  => $client->state,
                address_postcode               => $client->postcode,
                phone                          => $client->phone,
                allow_copiers                  => $client->allow_copiers,
                is_authenticated_payment_agent => ($client->payment_agent and $client->payment_agent->is_authenticated) ? 1 : 0,
                $client_tnc_status ? (client_tnc_status => $client_tnc_status->reason) : (),
            )
        ),
        $jp_account_status ? (jp_account_status => $jp_account_status) : (),
        $jp_real_settings  ? (jp_settings       => $jp_real_settings)  : (),
    };
}

sub set_settings {
    my $params = shift;

    my $client = $params->{client};

    my ($website_name, $client_ip, $user_agent, $language, $args) =
        @{$params}{qw/website_name client_ip user_agent language args/};

    my ($residence, $allow_copiers, $err) = ($args->{residence}, $args->{allow_copiers});
    if ($client->is_virtual) {
        # Virtual client can update
        # - residence, if residence not set. But not for Japan
        # - email_consent (common to real account as well)
        if (not $client->residence and $residence and $residence ne 'jp') {
            $client->residence($residence);
            if (not $client->save()) {
                $err = BOM::RPC::v3::Utility::create_error({
                        code              => 'InternalServerError',
                        message_to_client => localize('Sorry, an error occurred while processing your account.')});
            }
        } elsif (
            grep {
                $_ !~ /passthrough|set_settings|email_consent|residence/
            } keys %$args
            )
        {
            # we only allow these keys in virtual set settings any other key will result in permission error
            $err = BOM::RPC::v3::Utility::permission_error();
        }
    } else {
        # real client is not allowed to update residence
        $err = BOM::RPC::v3::Utility::permission_error() if $residence;

        # handle Japan settings update separately
        if ($client->residence eq 'jp') {
            # this may return error or {status => 1}
            $err = BOM::RPC::v3::Japan::NewAccount::set_jp_settings($params);
        }

        $err = BOM::RPC::v3::Utility::permission_error() if $allow_copiers && $client->broker_code ne 'CR';
    }

    return $err if $err->{error};

    # email consent is per user whereas other settings are per client
    # so need to save it separately
    if (defined $args->{email_consent}) {
        my $user = BOM::Platform::User->new({email => $client->email});
        $user->email_consent($args->{email_consent});
        $user->save;
    }

    if (defined $allow_copiers) {
        $client->allow_copiers($allow_copiers);
    }

    # need to handle for $err->{status} as that come from japan settings
    return {status => 1} if ($client->is_virtual || $err->{status});

    my $now             = Date::Utility->new;
    my $address1        = $args->{'address_line_1'};
    my $address2        = $args->{'address_line_2'} // '';
    my $addressTown     = $args->{'address_city'};
    my $addressState    = $args->{'address_state'};
    my $addressPostcode = $args->{'address_postcode'};
    my $phone           = $args->{'phone'} // '';

    my $cil_message;
    if (   $address1 ne $client->address_1
        or $address2 ne $client->address_2
        or $addressTown ne $client->city
        or $addressState ne $client->state
        or $addressPostcode ne $client->postcode)
    {
        $cil_message =
              'Client ['
            . $client->loginid
            . '] updated his/her address from ['
            . join(' ', $client->address_1, $client->address_2, $client->city, $client->state, $client->postcode)
            . '] to ['
            . join(' ', $address1, $address2, $addressTown, $addressState, $addressPostcode) . ']';
    }

    $client->address_1($address1);
    $client->address_2($address2);
    $client->city($addressTown);
    $client->state($addressState);    # FIXME validate
    $client->postcode($addressPostcode);
    $client->phone($phone);

    $client->latest_environment($now->datetime . ' ' . $client_ip . ' ' . $user_agent . ' LANG=' . $language);
    if (not $client->save()) {
        return BOM::RPC::v3::Utility::create_error({
                code              => 'InternalServerError',
                message_to_client => localize('Sorry, an error occurred while processing your account.')});
    }

    if ($cil_message) {
        $client->add_note('Update Address Notification', $cil_message);
    }

    my $message = localize(
        'Dear [_1] [_2] [_3],',
        map { encode_entities($_) } BOM::Platform::Locale::translate_salutation($client->salutation),
        $client->first_name, $client->last_name
    ) . "\n\n";

    $message .= localize('Please note that your settings have been updated as follows:') . "\n\n";

    my $residence_country = Locale::Country::code2country($client->residence);

    my @updated_fields = (
        [localize('Email address'),        $client->email],
        [localize('Country of Residence'), $residence_country],
        [localize('Address'),              join(', ', (map { $client->$_ } qw(address_1 address_2 city state postcode)), $residence_country)],
        [localize('Telephone'),            $client->phone]);
    push @updated_fields,
        [
        localize('Receive news and special offers'),
        BOM::Platform::User->new({email => $client->email})->email_consent ? localize("Yes") : localize("No")]
        if exists $args->{email_consent};
    push @updated_fields, [localize('Allow copiers'), $client->allow_copiers ? localize("Yes") : localize("No")]
        if defined $allow_copiers;

    $message .= "<table>";
    foreach my $updated_field (@updated_fields) {
        $message .=
              "<tr><td style='text-align:left'><strong>"
            . encode_entities($updated_field->[0])
            . "</strong></td><td>:</td><td style='text-align:left'>"
            . encode_entities($updated_field->[1])
            . "</td></tr>";
    }
    $message .= "</table>";
    $message .= "\n" . localize('The [_1] team.', $website_name);

    send_email({
<<<<<<< HEAD
        from                  => BOM::System::Config::email_address('support'),
        to                    => $client->email,
        subject               => $client->loginid . ' ' . localize('Change in account settings'),
        message               => [$message],
        use_email_template    => 1,
        email_content_is_html => 1,
        template_loginid      => $client->loginid,
=======
        from               => Brands->new(name => request()->brand)->emails('support'),
        to                 => $client->email,
        subject            => $client->loginid . ' ' . localize('Change in account settings'),
        message            => [$message],
        use_email_template => 1,
        template_loginid   => $client->loginid,
>>>>>>> f4a59f98
    });
    BOM::System::AuditLog::log('Your settings have been updated successfully', $client->loginid);

    return {status => 1};
}

sub get_self_exclusion {
    my $params = shift;

    my $client = $params->{client};
    return _get_self_exclusion_details($client);
}

sub _get_self_exclusion_details {
    my $client = shift;

    my $get_self_exclusion = {};
    return $get_self_exclusion if $client->is_virtual;

    my $self_exclusion = $client->get_self_exclusion;
    if ($self_exclusion) {
        $get_self_exclusion->{max_balance} = $self_exclusion->max_balance
            if $self_exclusion->max_balance;
        $get_self_exclusion->{max_turnover} = $self_exclusion->max_turnover
            if $self_exclusion->max_turnover;
        $get_self_exclusion->{max_open_bets} = $self_exclusion->max_open_bets
            if $self_exclusion->max_open_bets;
        $get_self_exclusion->{max_losses} = $self_exclusion->max_losses
            if $self_exclusion->max_losses;
        $get_self_exclusion->{max_7day_losses} = $self_exclusion->max_7day_losses
            if $self_exclusion->max_7day_losses;
        $get_self_exclusion->{max_7day_turnover} = $self_exclusion->max_7day_turnover
            if $self_exclusion->max_7day_turnover;
        $get_self_exclusion->{max_30day_losses} = $self_exclusion->max_30day_losses
            if $self_exclusion->max_30day_losses;
        $get_self_exclusion->{max_30day_turnover} = $self_exclusion->max_30day_turnover
            if $self_exclusion->max_30day_turnover;
        $get_self_exclusion->{session_duration_limit} = $self_exclusion->session_duration_limit
            if $self_exclusion->session_duration_limit;

        if (my $until = $self_exclusion->exclude_until) {
            $until = Date::Utility->new($until);
            if (Date::Utility::today->days_between($until) < 0) {
                $get_self_exclusion->{exclude_until} = $until->date;
            }
        }

        if (my $timeout_until = $self_exclusion->timeout_until) {
            $timeout_until = Date::Utility->new($timeout_until);
            if ($timeout_until->is_after(Date::Utility->new)) {
                $get_self_exclusion->{timeout_until} = $timeout_until->epoch;
            }
        }
    }

    return $get_self_exclusion;
}

sub set_self_exclusion {
    my $params = shift;

    my $client = $params->{client};
    return BOM::RPC::v3::Utility::permission_error() if $client->is_virtual;

    # get old from above sub _get_self_exclusion_details
    my $self_exclusion = _get_self_exclusion_details($client);

    ## validate
    my $error_sub = sub {
        my ($error, $field) = @_;
        return BOM::RPC::v3::Utility::create_error({
            code              => 'SetSelfExclusionError',
            message_to_client => $error,
            message           => '',
            details           => $field
        });
    };

    my %args = %{$params->{args}};
    foreach my $field (
        qw/max_balance max_turnover max_losses max_7day_turnover max_7day_losses max_30day_losses max_30day_turnover max_open_bets session_duration_limit/
        )
    {
        my $val      = $args{$field};
        my $is_valid = 0;
        if ($val and $val =~ /^\d+$/ and $val > 0) {
            $is_valid = 1;
            if ($self_exclusion->{$field} and $val > $self_exclusion->{$field}) {
                $is_valid = 0;
            }
        }
        next if $is_valid;

        if ($self_exclusion->{$field}) {
            return $error_sub->(localize('Please enter a number between 0 and [_1].', $self_exclusion->{$field}), $field);
        } else {
            delete $args{$field};
        }
    }

    if (my $session_duration_limit = $args{session_duration_limit}) {
        if ($session_duration_limit > 1440 * 42) {
            return $error_sub->(localize('Session duration limit cannot be more than 6 weeks.'), 'session_duration_limit');
        }
    }

    my $exclude_until = $args{exclude_until};
    if (defined $exclude_until && $exclude_until =~ /^\d{4}\-\d{2}\-\d{2}$/) {
        my $now = Date::Utility->new;
        my $six_month = Date::Utility->new(DateTime->now()->add(months => 6)->ymd);
        my ($exclusion_end, $exclusion_end_error);
        try {
            $exclusion_end = Date::Utility->new($exclude_until);
        }
        catch {
            $exclusion_end_error = 1;
        };
        return $error_sub->(localize('Exclusion time conversion error.'), 'exclude_until') if $exclusion_end_error;

        # checking for the exclude until date which must be larger than today's date
        if (not $exclusion_end->is_after($now)) {
            return $error_sub->(localize('Exclude time must be after today.'), 'exclude_until');
        }

        # checking for the exclude until date could not be less than 6 months
        elsif ($exclusion_end->epoch < $six_month->epoch) {
            return $error_sub->(localize('Exclude time cannot be less than 6 months.'), 'exclude_until');
        }

        # checking for the exclude until date could not be more than 5 years
        elsif ($exclusion_end->days_between($now) > 365 * 5 + 1) {
            return $error_sub->(localize('Exclude time cannot be for more than five years.'), 'exclude_until');
        }
    } else {
        delete $args{exclude_until};
    }

    my $timeout_until = $args{timeout_until};
    if (defined $timeout_until and $timeout_until =~ /^\d+$/) {
        my $now           = Date::Utility->new;
        my $exclusion_end = Date::Utility->new($timeout_until);
        my $six_week      = Date::Utility->new(time() + 6 * 7 * 86400);

        # checking for the timeout until which must be larger than current time
        if ($exclusion_end->is_before($now)) {
            return $error_sub->(localize('Timeout time must be greater than current time.'), 'timeout_until');
        }

        if ($exclusion_end->is_after($six_week)) {
            return $error_sub->(localize('Timeout time cannot be more than 6 weeks.'), 'timeout_until');
        }
    } else {
        delete $args{timeout_until};
    }

    my $message = '';
    if ($args{max_open_bets}) {
        my $ret = $client->set_exclusion->max_open_bets($args{max_open_bets});
        $message .= "- Maximum number of open positions: $ret\n";
    }
    if ($args{max_turnover}) {
        my $ret = $client->set_exclusion->max_turnover($args{max_turnover});
        $message .= "- Daily turnover: $ret\n";
    }
    if ($args{max_losses}) {
        my $ret = $client->set_exclusion->max_losses($args{max_losses});
        $message .= "- Daily losses: $ret\n";
    }
    if ($args{max_7day_turnover}) {
        my $ret = $client->set_exclusion->max_7day_turnover($args{max_7day_turnover});
        $message .= "- 7-Day turnover: $ret\n";
    }
    if ($args{max_7day_losses}) {
        my $ret = $client->set_exclusion->max_7day_losses($args{max_7day_losses});
        $message .= "- 7-Day losses: $ret\n";
    }
    if ($args{max_30day_turnover}) {
        my $ret = $client->set_exclusion->max_30day_turnover($args{max_30day_turnover});
        $message .= "- 30-Day turnover: $ret\n";
    }
    if ($args{max_30day_losses}) {
        my $ret = $client->set_exclusion->max_30day_losses($args{max_30day_losses});
        $message .= "- 30-Day losses: $ret\n";
    }
    if ($args{max_balance}) {
        my $ret = $client->set_exclusion->max_balance($args{max_balance});
        $message .= "- Maximum account balance: $ret\n";
    }
    if ($args{session_duration_limit}) {
        my $ret = $client->set_exclusion->session_duration_limit($args{session_duration_limit});
        $message .= "- Maximum session duration: $ret\n";
    }
    if ($args{exclude_until}) {
        my $ret = $client->set_exclusion->exclude_until($args{exclude_until});
        $message .= "- Exclude from website until: $ret\n";
    }
    if ($args{timeout_until}) {
        my $ret = $client->set_exclusion->timeout_until($args{timeout_until});
        ## convert epoch to datetime string for email
        $ret = Date::Utility->new($ret)->datetime_yyyymmdd_hhmmss_TZ if $ret;
        $message .= "- Timeout from website until: $ret\n";
    }

    if ($message) {
        $message = "Client $client set the following self-exclusion limits:\n\n$message";
        my $brand = Brands->new(name => request()->brand);
        send_email({
            from    => $brand->emails('compliance'),
            to      => $brand->emails('compliance') . ',' . $brand->emails('support'),
            subject => "Client set self-exclusion limits",
            message => [$message],
        });
    } else {
        return BOM::RPC::v3::Utility::create_error({
                code              => 'SetSelfExclusionError',
                message_to_client => localize('Please provide at least one self-exclusion setting.')});
    }

    $client->save();

    return {status => 1};
}

sub api_token {
    my $params = shift;

    my $client = $params->{client};
    my $args   = $params->{args};

    # check if sub_account loginid is present then check if its valid
    # and assign it to client object
    my $sub_account_loginid = $params->{args}->{sub_account};
    my ($rtn, $sub_account_client);
    if ($sub_account_loginid) {
        $sub_account_client = Client::Account->new({loginid => $sub_account_loginid});
        return BOM::RPC::v3::Utility::create_error({
                code              => 'InvalidSubAccount',
                message_to_client => localize('Please provide a valid sub account loginid.')}
        ) if (not $sub_account_client or ($sub_account_client->sub_account_of ne $client->loginid));

        $client = $sub_account_client;
        $rtn->{sub_account} = $sub_account_loginid;
    }

    my $m = BOM::Database::Model::AccessToken->new;
    if ($args->{delete_token}) {
        $m->remove_by_token($args->{delete_token}, $client->loginid);
        $rtn->{delete_token} = 1;
        # send notification to cancel streaming, if we add more streaming
        # for authenticated calls in future, we need to add here as well
        if (defined $params->{account_id}) {
            BOM::System::RedisReplicated::redis_write()->publish(
                'TXNUPDATE::transaction_' . $params->{account_id},
                JSON::to_json({
                        error => {
                            code       => "TokenDeleted",
                            account_id => $params->{account_id}}}));
        }
    }
    if (my $display_name = $args->{new_token}) {
        my $display_name_err;
        if ($display_name =~ /^[\w\s\-]{2,32}$/) {
            if ($m->is_name_taken($client->loginid, $display_name)) {
                $display_name_err = localize('The name is taken.');
            }
        } else {
            $display_name_err = localize('alphanumeric with space and dash, 2-32 characters');
        }
        unless ($display_name_err) {
            my $token_cnt = $m->get_token_count_by_loginid($client->loginid);
            $display_name_err = localize('Max 30 tokens are allowed.') if $token_cnt >= 30;
        }
        if ($display_name_err) {
            return BOM::RPC::v3::Utility::create_error({
                code              => 'APITokenError',
                message_to_client => $display_name_err,
            });
        }
        ## for old API calls (we'll make it required on v4)
        my $scopes = $args->{new_token_scopes} || ['read', 'trade', 'payments', 'admin'];
        $m->create_token($client->loginid, $display_name, @$scopes);
        $rtn->{new_token} = 1;
    }

    $rtn->{tokens} = $m->get_tokens_by_loginid($client->loginid);

    return $rtn;
}

sub tnc_approval {
    my $params = shift;

    my $client = $params->{client};
    return BOM::RPC::v3::Utility::permission_error() if $client->is_virtual;

    if ($params->{args}->{ukgc_funds_protection}) {
        $client->set_status('ukgc_funds_protection', 'system', 'Client acknowledges the protection level of funds');
        if (not $client->save()) {
            return BOM::RPC::v3::Utility::create_error({
                    code              => 'InternalServerError',
                    message_to_client => localize('Sorry, an error occurred while processing your request.')});
        }
    } else {
        my $current_tnc_version = BOM::Platform::Runtime->instance->app_config->cgi->terms_conditions_version;
        my $client_tnc_status   = $client->get_status('tnc_approval');

        if (not $client_tnc_status
            or ($client_tnc_status->reason ne $current_tnc_version))
        {
            $client->set_status('tnc_approval', 'system', $current_tnc_version);
            if (not $client->save()) {
                return BOM::RPC::v3::Utility::create_error({
                        code              => 'InternalServerError',
                        message_to_client => localize('Sorry, an error occurred while processing your request.')});
            }
        }
    }

    return {status => 1};
}

sub login_history {
    my $params = shift;

    my $client = $params->{client};

    my $limit = 10;
    if (exists $params->{args}->{limit}) {
        if ($params->{args}->{limit} > 50) {
            $limit = 50;
        } else {
            $limit = $params->{args}->{limit};
        }
    }

    my $user = BOM::Platform::User->new({email => $client->email});
    my $login_history = $user->find_login_history(
        sort_by => 'history_date desc',
        limit   => $limit
    );

    my @history = ();
    foreach my $record (@{$login_history}) {
        push @history,
            {
            time        => Date::Utility->new($record->history_date)->epoch,
            action      => $record->action,
            status      => $record->successful ? 1 : 0,
            environment => $record->environment
            };
    }

    return {records => [@history]};

}

sub set_account_currency {
    my $params = shift;

    my $client = $params->{client};

    my $currency                 = $params->{currency};
    my $legal_allowed_currencies = $client->landing_company->legal_allowed_currencies;

    my $response = {status => 0};
    if (grep { $_ eq $currency } @{$legal_allowed_currencies}) {
        # no change in default account currency if default account is already set
        if (not $client->default_account and $client->set_default_account($currency)) {
            $response->{status} = 1;
        } else {
            $response->{status} = 0;
        }
    } else {
        $response = BOM::RPC::v3::Utility::create_error({
                code              => 'InvalidCurrency',
                message_to_client => localize("The provided currency [_1] is not applicable for this account.", $currency)});
    }

    return $response;
}

sub set_financial_assessment {
    my $params = shift;

    my $client         = $params->{client};
    my $client_loginid = $client->loginid;

    return BOM::RPC::v3::Utility::permission_error() if $client->is_virtual;

    my ($response, $subject, $message);
    try {
        my %financial_data = map { $_ => $params->{args}->{$_} } (keys %{BOM::Platform::Account::Real::default::get_financial_input_mapping()});
        my $financial_evaluation = BOM::Platform::Account::Real::default::get_financial_assessment_score(\%financial_data);

        my $is_professional = $financial_evaluation->{total_score} < 60 ? 0 : 1;
        $client->financial_assessment({
            data            => encode_json $financial_evaluation->{user_data},
            is_professional => $is_professional
        });
        $client->save;
        $response = {
            score           => $financial_evaluation->{total_score},
            is_professional => $is_professional
        };
        $subject = $client_loginid . ' assessment test details have been updated';
        $message = ["$client_loginid score is " . $financial_evaluation->{total_score}];
    }
    catch {
        $response = BOM::RPC::v3::Utility::create_error({
                code              => 'UpdateAssessmentError',
                message_to_client => localize("Sorry, an error occurred while processing your request.")});
        $subject = "$client_loginid - assessment test details error";
        $message = ["An error occurred while updating assessment test details for $client_loginid. Please handle accordingly."];
    };

    my $brand = Brands->new(name => request()->brand);
    send_email({
        from    => $brand->emails('support'),
        to      => $brand->emails('compliance'),
        subject => $subject,
        message => $message,
    });

    return $response;
}

sub get_financial_assessment {
    my $params = shift;

    my $client = $params->{client};
    return BOM::RPC::v3::Utility::permission_error() if $client->is_virtual;

    my $response             = {};
    my $financial_assessment = $client->financial_assessment();
    if ($financial_assessment) {
        my $data = from_json $financial_assessment->data;
        if ($data) {
            foreach my $key (keys %$data) {
                unless ($key =~ /total_score/) {
                    $response->{$key} = $data->{$key}->{answer};
                }
            }
            $response->{score} = $data->{total_score};
        }
    }

    return $response;
}

sub reality_check {
    my $params = shift;

    my $client        = $params->{client};
    my $token_details = $params->{token_details};

    my $has_reality_check = $client->landing_company->has_reality_check;
    return {} unless ($has_reality_check);

    # we get token creation time and as cap limit if creation time is less than 48 hours from current
    # time we default it to 48 hours, default 48 hours was decided To limit our definition of session
    # if you change this please ask compliance first
    my $start = $token_details->{epoch};
    my $tm    = time - 48 * 3600;
    $start = $tm unless $start and $start > $tm;

    # sell expired contracts so that reality check has proper
    # count for open_contract_count
    BOM::Product::Transaction::sell_expired_contracts({
        client => $client,
        source => $params->{source},
    });

    my $txn_dm = BOM::Database::DataMapper::Transaction->new({
            client_loginid => $client->loginid,
            db             => BOM::Database::ClientDB->new({
                    client_loginid => $client->loginid,
                    operation      => 'replica',
                }
            )->db,
        });

    my $data = $txn_dm->get_reality_check_data_of_account(Date::Utility->new($start)) // {};
    if ($data and scalar @$data) {
        $data = $data->[0];
    } else {
        $data = {};
    }

    my $summary = {
        loginid    => $client->loginid,
        start_time => $start
    };

    foreach (("buy_count", "buy_amount", "sell_count", "sell_amount")) {
        $summary->{$_} = $data->{$_} // 0;
    }
    $summary->{currency}            = $data->{currency_code} // '';
    $summary->{potential_profit}    = $data->{pot_profit}    // 0;
    $summary->{open_contract_count} = $data->{open_cnt}      // 0;

    return $summary;
}

sub connect_add {
    my $params = shift;

    my $connection_token = $params->{args}->{connection_token};
    my $oneall           = WWW::OneAll->new(
        subdomain   => 'binary',
        public_key  => BOM::System::Config::third_party->{oneall}->{public_key},
        private_key => BOM::System::Config::third_party->{oneall}->{private_key},
    );
    my $data = $oneall->connection($connection_token) or die $oneall->errstr;

    if ($data->{response}->{result}->{status}->{code} != 200) {
        return BOM::RPC::v3::Utility::create_error({
                code              => 'ConnectAdd',
                message_to_client => localize('Failed to get user identity.')});
    }

    my $client = $params->{client};
    my $user = BOM::Platform::User->new({email => $client->email});

    my $provider_data = $data->{response}->{result}->{data};
    my $user_connect  = BOM::Database::Model::UserConnect->new;
    my $res           = $user_connect->insert_connect($user->id, $provider_data);
    if ($res->{error}) {
        return BOM::RPC::v3::Utility::create_error({
                code              => 'ConnectAdd',
                message_to_client => $res->{error}});
    }

    return {status => 1};
}

sub connect_del {
    my $params = shift;

    my $client = $params->{client};
    my $user = BOM::Platform::User->new({email => $client->email});

    my $user_connect = BOM::Database::Model::UserConnect->new;
    my $res = $user_connect->remove_connect($user->id, $params->{args}->{provider});

    return {status => $res ? 1 : 0};
}

sub connect_list {
    my $params = shift;

    my $client = $params->{client};
    my $user = BOM::Platform::User->new({email => $client->email});

    my $user_connect = BOM::Database::Model::UserConnect->new;
    my @providers    = $user_connect->get_connects_by_user_id($user->id);

    return \@providers;
}

1;<|MERGE_RESOLUTION|>--- conflicted
+++ resolved
@@ -9,13 +9,10 @@
 use WWW::OneAll;
 use Date::Utility;
 use Data::Password::Meter;
-<<<<<<< HEAD
 use HTML::Entities qw(encode_entities);
-=======
 use Brands;
 use Client::Account;
 use LandingCompany::Registry;
->>>>>>> f4a59f98
 
 use BOM::RPC::v3::Utility;
 use BOM::RPC::v3::PortfolioManagement;
@@ -694,22 +691,13 @@
     $message .= "\n" . localize('The [_1] team.', $website_name);
 
     send_email({
-<<<<<<< HEAD
-        from                  => BOM::System::Config::email_address('support'),
+        from                  => Brands->new(name => request()->brand)->emails('support'),
         to                    => $client->email,
         subject               => $client->loginid . ' ' . localize('Change in account settings'),
         message               => [$message],
         use_email_template    => 1,
         email_content_is_html => 1,
         template_loginid      => $client->loginid,
-=======
-        from               => Brands->new(name => request()->brand)->emails('support'),
-        to                 => $client->email,
-        subject            => $client->loginid . ' ' . localize('Change in account settings'),
-        message            => [$message],
-        use_email_template => 1,
-        template_loginid   => $client->loginid,
->>>>>>> f4a59f98
     });
     BOM::System::AuditLog::log('Your settings have been updated successfully', $client->loginid);
 
