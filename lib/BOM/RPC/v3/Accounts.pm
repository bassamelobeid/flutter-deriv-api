package BOM::RPC::v3::Accounts;

use 5.014;
use strict;
use warnings;

use JSON;
use Try::Tiny;
use WWW::OneAll;
use Date::Utility;
use Data::Password::Meter;
use HTML::Entities qw(encode_entities);
use List::Util qw(any);

use Brands;
use Client::Account;
use LandingCompany::Registry;
use Format::Util::Numbers qw/formatnumber/;

use BOM::RPC::v3::Utility;
use BOM::RPC::v3::PortfolioManagement;
use BOM::RPC::v3::Japan::NewAccount;
use BOM::Platform::Context qw (localize request);
use BOM::Platform::Runtime;
use BOM::Platform::Email qw(send_email);
use BOM::Platform::Locale;
use BOM::Platform::User;
use BOM::Platform::Account::Real::default;
use BOM::Platform::Account::Real::maltainvest;
use BOM::Platform::Token;
use BOM::Transaction;
use BOM::Platform::Config;
use BOM::Platform::Password;
use BOM::Database::DataMapper::FinancialMarketBet;
use BOM::Database::ClientDB;
use BOM::Database::Model::AccessToken;
use BOM::Database::DataMapper::Transaction;
use BOM::Database::Model::OAuth;
use BOM::Database::Model::UserConnect;
use BOM::Platform::Pricing;

sub payout_currencies {
    my $params = shift;

    my $token_details = $params->{token_details};
    my $client;
    if ($token_details and exists $token_details->{loginid}) {
        $client = Client::Account->new({loginid => $token_details->{loginid}});
    }

    # if client has default_account he had already choosed his currency..
    return [$client->currency] if $client && $client->default_account;

    # or if client has not yet selected currency - we will use list from his LC
    # or we may have a landing company even if we're not logged in - typically this
    # is obtained from the GeoIP country code lookup. If we have one, use it.
    my $lc = $client ? $client->landing_company : LandingCompany::Registry::get($params->{landing_company_name} || 'costarica');
    # ... but we fall back to Costa Rica as a useful default, since it has most
    # currencies enabled.
    $lc ||= LandingCompany::Registry::get('costarica');

<<<<<<< HEAD
    # as temporary fix we will only allow crypto currencies
    # for omnibus and sub accounts
    if ($client and ($client->allow_omnibus or $client->sub_account_of)) {
        return $lc->legal_allowed_currencies;
    }

    return [grep { $_ !~ /^(?:BTC|LTC|ETH|ETC)$/ } @{$lc->legal_allowed_currencies}];
=======
    return $lc->legal_allowed_currencies;
>>>>>>> 1ab92128
}

sub landing_company {
    my $params = shift;

    my $country  = $params->{args}->{landing_company};
    my $configs  = Brands->new(name => request()->brand)->countries_instance->countries_list;
    my $c_config = $configs->{$country};
    unless ($c_config) {
        ($c_config) = grep { $configs->{$_}->{name} eq $country and $country = $_ } keys %$configs;
    }

    return BOM::RPC::v3::Utility::create_error({
            code              => 'UnknownLandingCompany',
            message_to_client => localize('Unknown landing company.')}) unless $c_config;

    # BE CAREFUL, do not change ref since it's persistent
    my %landing_company = %{$c_config};

    $landing_company{id} = $country;
    my $registry = LandingCompany::Registry->new;

    foreach my $type ('gaming_company', 'financial_company', 'mt_gaming_company', 'mt_financial_company') {
        if (($landing_company{$type} // '') ne 'none') {
            $landing_company{$type} = __build_landing_company($registry->get($landing_company{$type}));
        } else {
            delete $landing_company{$type};
        }
    }

    return \%landing_company;
}

sub landing_company_details {
    my $params = shift;

    my $lc = LandingCompany::Registry::get($params->{args}->{landing_company_details});
    return BOM::RPC::v3::Utility::create_error({
            code              => 'UnknownLandingCompany',
            message_to_client => localize('Unknown landing company.')}) unless $lc;

    return __build_landing_company($lc);
}

sub __build_landing_company {
    my ($lc) = @_;

    return {
        shortcode                         => $lc->short,
        name                              => $lc->name,
        address                           => $lc->address,
        country                           => $lc->country,
        legal_default_currency            => $lc->legal_default_currency,
<<<<<<< HEAD
        legal_allowed_currencies          => [grep { $_ !~ /^(?:BTC|LTC|ETH|ETC)$/ } @{$lc->legal_allowed_currencies}],
=======
        legal_allowed_currencies          => $lc->legal_allowed_currencies,
>>>>>>> 1ab92128
        legal_allowed_markets             => $lc->legal_allowed_markets,
        legal_allowed_contract_categories => $lc->legal_allowed_contract_categories,
        has_reality_check                 => $lc->has_reality_check ? 1 : 0
    };
}

sub statement {
    my $params = shift;

    my $client  = $params->{client};
    my $account = $client->default_account;
    return {
        transactions => [],
        count        => 0
    } unless ($account);

    BOM::RPC::v3::PortfolioManagement::_sell_expired_contracts($client, $params->{source});

    my $results = BOM::Database::DataMapper::Transaction->new({db => $account->db})->get_transactions_ws($params->{args}, $account);

    my @txns;
    foreach my $txn (@$results) {
        my $struct = {
            transaction_id => $txn->{id},
            reference_id   => $txn->{buy_tr_id},
            amount         => $txn->{amount},
            action_type    => $txn->{action_type},
            balance_after  => formatnumber('amount', $account->currency_code, $txn->{balance_after}),
            contract_id    => $txn->{financial_market_bet_id},
            payout         => $txn->{payout_price}};

        my $txn_time;
        if (exists $txn->{financial_market_bet_id} and $txn->{financial_market_bet_id}) {
            if ($txn->{action_type} eq 'sell') {
                $struct->{purchase_time} = Date::Utility->new($txn->{purchase_time})->epoch;
                $txn_time = $txn->{sell_time};
            } else {
                $txn_time = $txn->{purchase_time};
            }
        } else {
            $txn_time = $txn->{payment_time};
        }
        $struct->{transaction_time} = Date::Utility->new($txn_time)->epoch;
        $struct->{app_id} = BOM::RPC::v3::Utility::mask_app_id($txn->{source}, $txn_time);

        if ($params->{args}->{description}) {
            $struct->{shortcode} = $txn->{short_code} // '';
            if ($struct->{shortcode} && $account->currency_code) {

                my $res = BOM::Platform::Pricing::call_rpc(
                    'get_contract_details',
                    {
                        short_code      => $struct->{shortcode},
                        currency        => $account->currency_code,
                        landing_company => $client->landing_company->short,
                        language        => $params->{language},
                    });

                if (exists $res->{error}) {
                    $struct->{longcode} = localize('Could not retrieve contract details');
                } else {
                    # this should be already localize
                    my $longcode = $res->{longcode};
                    # This is needed as we do not want to show the cancel bid as successful or unsuccessful at the end of the auction
                    $longcode = 'Binary ICO: canceled bid'
                        if ($txn->{short_code} =~ /^BINARYICO/ and $txn->{amount} == 0.98 * $txn->{payout_price});
                    $struct->{longcode} = $longcode;
                }
            }
            $struct->{longcode} //= $txn->{payment_remark} // '';
        }

        push @txns, $struct;
    }

    return {
        transactions => [@txns],
        count        => scalar @txns
    };
}

sub profit_table {
    my $params = shift;

    my $client         = $params->{client};
    my $client_loginid = $client->loginid;

    return {
        transactions => [],
        count        => 0
    } unless ($client);

    BOM::RPC::v3::PortfolioManagement::_sell_expired_contracts($client, $params->{source});

    my $fmb_dm = BOM::Database::DataMapper::FinancialMarketBet->new({
            client_loginid => $client_loginid,
            currency_code  => $client->currency,
            db             => BOM::Database::ClientDB->new({
                    client_loginid => $client_loginid,
                    operation      => 'replica',
                }
            )->db,
        });

    my $args = $params->{args};
    $args->{after}  = $args->{date_from} if $args->{date_from};
    $args->{before} = $args->{date_to}   if $args->{date_to};
    my $data = $fmb_dm->get_sold_bets_of_account($args);
    return {
        transactions => [],
        count        => 0
    } unless (scalar @{$data} > 0);
    # args is passed to echo req hence we need to delete them
    delete $args->{after};
    delete $args->{before};

    my @short_codes = map { $_->{short_code} } @{$data};

    my $res;
    $res = BOM::Platform::Pricing::call_rpc(
        'longcode',
        {
            short_codes => \@short_codes,
            currency    => $client->currency,
            language    => $params->{language},
        }) if $args->{description};

    ## remove useless and plus new
    my @transactions;
    foreach my $row (@{$data}) {
        my %trx = map { $_ => $row->{$_} } (qw/sell_price buy_price/);
        $trx{contract_id}    = $row->{id};
        $trx{transaction_id} = $row->{txn_id};
        $trx{payout}         = $row->{payout_price};
        $trx{purchase_time}  = Date::Utility->new($row->{purchase_time})->epoch;
        $trx{sell_time}      = Date::Utility->new($row->{sell_time})->epoch;
        $trx{app_id}         = BOM::RPC::v3::Utility::mask_app_id($row->{source}, $row->{purchase_time});

        if ($args->{description}) {
            $trx{shortcode} = $row->{short_code};
            if (!$res->{longcodes}->{$row->{short_code}}) {
                $trx{longcode} = localize('Could not retrieve contract details');
            } else {
                # this should already be localized
                my $longcode = $res->{longcodes}->{$row->{short_code}};
                # This is needed as we do not want to show the cancel bid as successful or unsuccessful at the end of the auction
                $longcode = 'Binary ICO: canceled bid' if ($row->{short_code} =~ /^BINARYICO/ and $row->{sell_price} == 0.98 * $row->{payout_price});
                $trx{longcode} = $longcode;

            }
        }

        push @transactions, \%trx;
    }

    return {
        transactions => \@transactions,
        count        => scalar(@transactions)};
}

sub balance {
    my $params = shift;

    my $client         = $params->{client};
    my $client_loginid = $client->loginid;

    return {
        currency => '',
        loginid  => $client_loginid,
        balance  => "0.00"
    } unless ($client->default_account);

    return {
        loginid  => $client_loginid,
        currency => $client->default_account->currency_code,
        balance => formatnumber('amount', $client->default_account->currency_code, $client->default_account->balance)};

}

sub get_account_status {
    my $params = shift;

    my $client = $params->{client};
    my $already_unwelcomed;

    my @status;
    foreach my $s (sort keys %{$client->client_status_types}) {
        next if $s eq 'tnc_approval';    # the useful part for tnc_approval is reason
        if ($client->get_status($s)) {
            push @status, $s;
            $already_unwelcomed = 1 if $s eq 'unwelcome';
        }
    }

    push @status, 'authenticated' if ($client->client_fully_authenticated);
    my $risk_classification = $client->aml_risk_classification // '';

    # we need to send only low, standard, high as manual override is for internal purpose
    $risk_classification =~ s/manual override - //;

    # differentiate between social and password based accounts
    my $user = BOM::Platform::User->new({email => $client->email});
    push @status, 'has_password' if $user->password;
    push @status, 'unwelcome' if not $already_unwelcomed and BOM::Transaction::Validation->new({clients => [$client]})->not_allow_trade($client);

    # check whether the user need to perform financial assessment
    my $financial_assessment = $client->financial_assessment();
    $financial_assessment = ref($financial_assessment) ? from_json($financial_assessment->data || '{}') : {};
    push @status,
        'financial_assessment_not_complete'
        if (
        any { !length $financial_assessment->{$_}->{answer} }
        keys %{BOM::Platform::Account::Real::default::get_financial_input_mapping()});

    return {
        status              => \@status,
        risk_classification => $risk_classification
    };
}

sub change_password {
    my $params = shift;

    my $client = $params->{client};
    my ($token_type, $client_ip, $args) = @{$params}{qw/token_type client_ip args/};

    # allow OAuth token
    unless (($token_type // '') eq 'oauth_token') {
        return BOM::RPC::v3::Utility::permission_error();
    }

    my $user = BOM::Platform::User->new({email => $client->email});

    if (
        my $pass_error = BOM::RPC::v3::Utility::_check_password({
                old_password => $args->{old_password},
                new_password => $args->{new_password},
                user_pass    => $user->password
            }))
    {
        return $pass_error;
    }

    my $new_password = BOM::Platform::Password::hashpw($args->{new_password});
    $user->password($new_password);
    $user->save;

    my $oauth = BOM::Database::Model::OAuth->new;
    foreach my $c1 ($user->clients) {
        $c1->password($new_password);
        $c1->save;

        $oauth->revoke_tokens_by_loginid($c1->loginid);
    }

    BOM::Platform::AuditLog::log('password has been changed', $client->email);
    send_email({
            from    => Brands->new(name => request()->brand)->emails('support'),
            to      => $client->email,
            subject => localize('Your password has been changed.'),
            message => [
                localize(
                    'The password for your account [_1] has been changed. This request originated from IP address [_2]. If this request was not performed by you, please immediately contact Customer Support.',
                    $client->email,
                    $client_ip
                )
            ],
            use_email_template    => 1,
            email_content_is_html => 1,
            template_loginid      => $client->loginid,
        });

    return {status => 1};
}

sub cashier_password {
    my $params = shift;

    my $client = $params->{client};
    return BOM::RPC::v3::Utility::permission_error() if $client->is_virtual;

    my ($client_ip, $args) = @{$params}{qw/client_ip args/};
    my $unlock_password = $args->{unlock_password} // '';
    my $lock_password   = $args->{lock_password}   // '';

    unless (length($unlock_password) || length($lock_password)) {
        # just return status
        if (length $client->cashier_setting_password) {
            return {status => 1};
        } else {
            return {status => 0};
        }
    }

    my $error_sub = sub {
        my ($error) = @_;
        return BOM::RPC::v3::Utility::create_error({
            code              => 'CashierPassword',
            message_to_client => $error,
        });
    };

    if (length($lock_password)) {
        # lock operation
        if (length $client->cashier_setting_password) {
            return $error_sub->(localize('Your cashier was locked.'));
        }

        my $user = BOM::Platform::User->new({email => $client->email});
        if (BOM::Platform::Password::checkpw($lock_password, $user->password)) {
            return $error_sub->(localize('Please use a different password than your login password.'));
        }

        if (my $pass_error = BOM::RPC::v3::Utility::_check_password({new_password => $lock_password})) {
            return $pass_error;
        }

        $client->cashier_setting_password(BOM::Platform::Password::hashpw($lock_password));
        if (not $client->save()) {
            return $error_sub->(localize('Sorry, an error occurred while processing your account.'));
        } else {
            send_email({
                    'from'    => Brands->new(name => request()->brand)->emails('support'),
                    'to'      => $client->email,
                    'subject' => localize("Cashier password updated"),
                    'message' => [
                        localize(
                            "This is an automated message to alert you that a change was made to your cashier settings section of your account [_1] from IP address [_2]. If you did not perform this update please login to your account and update settings.",
                            $client->loginid,
                            $client_ip
                        )
                    ],
                    'use_email_template'    => 1,
                    'email_content_is_html' => 1,
                    template_loginid        => $client->loginid,
                });
            return {status => 1};
        }
    } else {
        # unlock operation
        unless (length $client->cashier_setting_password) {
            return $error_sub->(localize('Your cashier was not locked.'));
        }

        my $cashier_password = $client->cashier_setting_password;
        if (!BOM::Platform::Password::checkpw($unlock_password, $cashier_password)) {
            BOM::Platform::AuditLog::log('Failed attempt to unlock cashier', $client->loginid);
            send_email({
                    'from'    => Brands->new(name => request()->brand)->emails('support'),
                    'to'      => $client->email,
                    'subject' => localize("Failed attempt to unlock cashier section"),
                    'message' => [
                        localize(
                            'This is an automated message to alert you to the fact that there was a failed attempt to unlock the Cashier/Settings section of your account [_1] from IP address [_2]',
                            $client->loginid,
                            $client_ip
                        )
                    ],
                    'use_email_template'    => 1,
                    'email_content_is_html' => 1,
                    template_loginid        => $client->loginid,
                });

            return $error_sub->(localize('Sorry, you have entered an incorrect cashier password'));
        }

        $client->cashier_setting_password('');
        if (not $client->save()) {
            return $error_sub->(localize('Sorry, an error occurred while processing your account.'));
        } else {
            send_email({
                    'from'    => Brands->new(name => request()->brand)->emails('support'),
                    'to'      => $client->email,
                    'subject' => localize("Cashier password updated"),
                    'message' => [
                        localize(
                            "This is an automated message to alert you that a change was made to your cashier settings section of your account [_1] from IP address [_2]. If you did not perform this update please login to your account and update settings.",
                            $client->loginid,
                            $client_ip
                        )
                    ],
                    'use_email_template'    => 1,
                    'email_content_is_html' => 1,
                    template_loginid        => $client->loginid,
                });
            BOM::Platform::AuditLog::log('cashier unlocked', $client->loginid);
            return {status => 0};
        }
    }
}

sub reset_password {
    my $params = shift;
    my $args   = $params->{args};
    my $email  = BOM::Platform::Token->new({token => $args->{verification_code}})->email;
    if (my $err = BOM::RPC::v3::Utility::is_verification_token_valid($args->{verification_code}, $email, 'reset_password')->{error}) {
        return BOM::RPC::v3::Utility::create_error({
                code              => $err->{code},
                message_to_client => $err->{message_to_client}});
    }

    my ($user, @clients);
    $user = BOM::Platform::User->new({email => $email});

    return BOM::RPC::v3::Utility::create_error({
            code              => "InternalServerError",
            message_to_client => localize("Sorry, an error occurred while processing your account.")}) unless $user and @clients = $user->clients;

    # do not allow social based clients to reset password
    return BOM::RPC::v3::Utility::create_error({
            code              => "SocialBased",
            message_to_client => localize("Sorry, your account does not allow passwords. Please contact customer support for more information.")}
    ) unless $user->password;

    # clients are ordered by reals-first, then by loginid.  So the first is the 'default'
    my $client = $clients[0];

    unless ($client->is_virtual) {
        unless ($args->{date_of_birth}) {
            return BOM::RPC::v3::Utility::create_error({
                    code              => "DateOfBirthMissing",
                    message_to_client => localize("Date of birth is required.")});
        }
        my $user_dob = $args->{date_of_birth} =~ s/-0/-/gr;    # / (dummy ST3)
        my $db_dob   = $client->date_of_birth =~ s/-0/-/gr;    # /

        return BOM::RPC::v3::Utility::create_error({
                code              => "DateOfBirthMismatch",
                message_to_client => localize("The email address and date of birth do not match.")}) if ($user_dob ne $db_dob);
    }

    if (my $pass_error = BOM::RPC::v3::Utility::_check_password({new_password => $args->{new_password}})) {
        return $pass_error;
    }

    my $new_password = BOM::Platform::Password::hashpw($args->{new_password});
    $user->password($new_password);
    $user->save;

    my $oauth = BOM::Database::Model::OAuth->new;
    foreach my $obj (@clients) {
        $obj->password($new_password);
        $obj->save;

        $oauth->revoke_tokens_by_loginid($obj->loginid);
    }

    BOM::Platform::AuditLog::log('password has been reset', $email, $args->{verification_code});
    send_email({
            from    => Brands->new(name => request()->brand)->emails('support'),
            to      => $email,
            subject => localize('Your password has been reset.'),
            message => [
                localize(
                    'The password for your account [_1] has been reset. If this request was not performed by you, please immediately contact Customer Support.',
                    $email
                )
            ],
            use_email_template    => 1,
            email_content_is_html => 1,
            template_loginid      => $client->loginid,
        });

    return {status => 1};
}

sub get_settings {
    my $params = shift;

    my $client = $params->{client};

    my ($dob_epoch, $country_code, $country);
    $dob_epoch = Date::Utility->new($client->date_of_birth)->epoch if ($client->date_of_birth);
    if ($client->residence) {
        $country_code = $client->residence;
        $country =
            Brands->new(name => request()->brand)->countries_instance->countries->localized_code2country($client->residence, $params->{language});
    }

    my $client_tnc_status = $client->get_status('tnc_approval');

    # get JP real a/c status, for Japan Virtual a/c client
    my $jp_account_status;
    $jp_account_status = BOM::RPC::v3::Japan::NewAccount::get_jp_account_status($client) if ($client->landing_company->short eq 'japan-virtual');

    # get Japan specific a/c details (eg: daily loss, occupation, trading experience), for Japan real a/c client
    my $jp_real_settings;
    $jp_real_settings = BOM::RPC::v3::Japan::NewAccount::get_jp_settings($client) if ($client->landing_company->short eq 'japan');

    return {
        email         => $client->email,
        country       => $country,
        country_code  => $country_code,
        email_consent => do { my $user = BOM::Platform::User->new({email => $client->email}); ($user && $user->email_consent) ? 1 : 0 },
        (
            $client->is_virtual
            ? ()
            : (
                salutation                     => $client->salutation,
                first_name                     => $client->first_name,
                last_name                      => $client->last_name,
                date_of_birth                  => $dob_epoch,
                address_line_1                 => $client->address_1,
                address_line_2                 => $client->address_2,
                address_city                   => $client->city,
                address_state                  => $client->state,
                address_postcode               => $client->postcode,
                phone                          => $client->phone,
                allow_copiers                  => $client->allow_copiers // 0,
                is_authenticated_payment_agent => ($client->payment_agent and $client->payment_agent->is_authenticated) ? 1 : 0,
                client_tnc_status => $client_tnc_status ? $client_tnc_status->reason : '',
                place_of_birth    => $client->place_of_birth,
                tax_residence     => $client->tax_residence,
                tax_identification_number => $client->tax_identification_number,
            )
        ),
        $jp_account_status ? (jp_account_status => $jp_account_status) : (),
        $jp_real_settings  ? (jp_settings       => $jp_real_settings)  : (),
    };
}

sub set_settings {
    my $params = shift;

    my $client = $params->{client};

    my ($website_name, $client_ip, $user_agent, $language, $args) =
        @{$params}{qw/website_name client_ip user_agent language args/};

    my ($residence, $allow_copiers, $err) = ($args->{residence}, $args->{allow_copiers});
    if ($client->is_virtual) {
        # Virtual client can update
        # - residence, if residence not set. But not for Japan
        # - email_consent (common to real account as well)
        if (not $client->residence and $residence and $residence ne 'jp') {
            if (Brands->new(name => request()->brand)->countries_instance->restricted_country($residence)) {
                $err = BOM::RPC::v3::Utility::create_error({
                        code              => 'invalid residence',
                        message_to_client => localize('Sorry, our service is not available for your country of residence.')});
            } else {
                $client->residence($residence);
                if (not $client->save()) {
                    $err = BOM::RPC::v3::Utility::create_error({
                            code              => 'InternalServerError',
                            message_to_client => localize('Sorry, an error occurred while processing your account.')});
                }
            }
        } elsif (
            grep {
                $_ !~ /passthrough|set_settings|email_consent|residence/
            } keys %$args
            )
        {
            # we only allow these keys in virtual set settings any other key will result in permission error
            $err = BOM::RPC::v3::Utility::permission_error();
        }
    } else {
        # real client is not allowed to update residence
        $err = BOM::RPC::v3::Utility::permission_error() if $residence;

        # handle Japan settings update separately
        if ($client->residence eq 'jp') {
            # this may return error or {status => 1}
            $err = BOM::RPC::v3::Japan::NewAccount::set_jp_settings($params);
        }

        $err = BOM::RPC::v3::Utility::permission_error() if $allow_copiers && $client->broker_code ne 'CR';

        if ($client->residence eq 'gb' and defined $args->{address_postcode} and $args->{address_postcode} eq '') {
            $err = BOM::RPC::v3::Utility::create_error({
                    code              => 'InputValidationFailed',
                    message_to_client => localize("Input validation failed: address_postcode"),
                    details           => {
                        address_postcode => "is missing and it is required",
                    },
                });
        }
    }

    return $err if $err->{error};

    if (
        $allow_copiers
        and @{BOM::Database::DataMapper::Copier->new(
                broker_code => $client->broker_code,
                operation   => 'replica'
                )->get_traders({copier_id => $client->loginid})
                || []})
    {
        return BOM::RPC::v3::Utility::create_error({
                code              => 'AllowCopiersError',
                message_to_client => localize("Copier can't be a trader.")});
    }

    # email consent is per user whereas other settings are per client
    # so need to save it separately
    if (defined $args->{email_consent}) {
        my $user = BOM::Platform::User->new({email => $client->email});
        $user->email_consent($args->{email_consent});
        $user->save;
    }

    if (defined $allow_copiers) {
        $client->allow_copiers($allow_copiers);
    }

    # need to handle for $err->{status} as that come from japan settings
    return {status => 1} if ($client->is_virtual || $err->{status});

    my $tax_residence             = $args->{'tax_residence'}             // '';
    my $tax_identification_number = $args->{'tax_identification_number'} // '';

    return BOM::RPC::v3::Utility::create_error({
            code => 'TINDetailsMandatory',
            message_to_client =>
                localize('Tax-related information is mandatory for legal and regulatory requirements. Please provide your latest tax information.')}
    ) if ($client->landing_company->short eq 'maltainvest' and (not $tax_residence or not $tax_identification_number));

    my $now             = Date::Utility->new;
    my $address1        = $args->{'address_line_1'} // $client->address_1;
    my $address2        = ($args->{'address_line_2'} // $client->address_2) // '';
    my $addressTown     = $args->{'address_city'} // $client->city;
    my $addressState    = ($args->{'address_state'} // $client->state) // '';
    my $addressPostcode = $args->{'address_postcode'} // $client->postcode;
    my $phone           = ($args->{'phone'} // $client->phone) // '';
    my $birth_place     = $args->{place_of_birth} // $client->place_of_birth;

    my $cil_message;
    if (   ($address1 and $address1 ne $client->address_1)
        or $address2 ne $client->address_2
        or $addressTown ne $client->city
        or $addressState ne $client->state
        or $addressPostcode ne $client->postcode)
    {
        $cil_message =
              'Client ['
            . $client->loginid
            . '] updated his/her address from ['
            . join(' ', $client->address_1, $client->address_2, $client->city, $client->state, $client->postcode)
            . '] to ['
            . join(' ', ($address1 // ''), $address2, $addressTown, $addressState, $addressPostcode) . ']';
    }

    $client->address_1($address1);
    $client->address_2($address2);
    $client->city($addressTown);
    $client->state($addressState) if defined $addressState;                       # FIXME validate
    $client->postcode($addressPostcode) if defined $args->{'address_postcode'};
    $client->phone($phone);
    $client->place_of_birth($birth_place);

    $client->latest_environment($now->datetime . ' ' . $client_ip . ' ' . $user_agent . ' LANG=' . $language);

    # As per CRS/FATCA regulatory requirement we need to save this information as client status
    # maintaining previous updates as well
    if ((
               $tax_residence
            or $tax_identification_number
        )
        and (  ($client->tax_residence // '') ne $tax_residence
            or ($client->tax_identification_number // '') ne $tax_identification_number))
    {
        $client->tax_residence($tax_residence)                         if $tax_residence;
        $client->tax_identification_number($tax_identification_number) if $tax_identification_number;

        BOM::Platform::Account::Real::maltainvest::set_crs_tin_status($client);
    }
    if ((!$tax_residence || !$tax_identification_number) && $client->landing_company->short ne 'maltainvest') {
        ### Allow to clean tax info for Non-MF
        $client->tax_residence('')             unless $tax_residence;
        $client->tax_identification_number('') unless $tax_identification_number;
    }

    if (not $client->save()) {
        return BOM::RPC::v3::Utility::create_error({
                code              => 'InternalServerError',
                message_to_client => localize('Sorry, an error occurred while processing your account.')});
    }

    if ($cil_message) {
        $client->add_note('Update Address Notification', $cil_message);
    }

    my $message = localize(
        'Dear [_1] [_2] [_3],',
        map { encode_entities($_) } BOM::Platform::Locale::translate_salutation($client->salutation),
        $client->first_name, $client->last_name
    ) . "\n\n";
    $message .= localize('Please note that your settings have been updated as follows:') . "\n\n";

    # state lookup by id
    my ($state_text) =
        sort map { $_->{text} } grep { $_->{value} eq $client->state } @{BOM::Platform::Locale::get_state_option($client->residence) || []};
    my $residence_country = Locale::Country::code2country($client->residence);
    my $full_address = join(', ', grep { /\S/ } (map { $client->$_ } qw(address_1 address_2 city)), $state_text, $client->postcode);

    my @updated_fields = (
        [localize('Email address'),        $client->email],
        [localize('Country of Residence'), $residence_country],
        [localize('Address'),              $full_address],
        [localize('Telephone'),            $client->phone]);

    my $tr_tax_residence = join ', ', map { Locale::Country::code2country($_) } split /,/, ($client->tax_residence || '');

    push @updated_fields,
        (
        [localize('Place of birth'), $client->place_of_birth ? Locale::Country::code2country($client->place_of_birth) : ''],
        [localize("Tax residence"), $tr_tax_residence],
        [localize('Tax identification number'), ($client->tax_identification_number || '')],
        );
    push @updated_fields,
        [
        localize('Receive news and special offers'),
        BOM::Platform::User->new({email => $client->email})->email_consent ? localize("Yes") : localize("No")]
        if exists $args->{email_consent};
    push @updated_fields, [localize('Allow copiers'), $client->allow_copiers ? localize("Yes") : localize("No")]
        if defined $allow_copiers;

    $message .= "<table>";
    foreach my $updated_field (@updated_fields) {
        $message .=
              '<tr><td style="vertical-align:top; text-align:left;"><strong>'
            . encode_entities($updated_field->[0])
            . '</strong></td><td style="vertical-align:top;">:&nbsp;</td><td style="vertical-align:top;text-align:left;">'
            . encode_entities($updated_field->[1])
            . '</td></tr>';
    }
    $message .= '</table>';
    $message .= "\n" . localize('The [_1] team.', $website_name);

    send_email({
        from                  => Brands->new(name => request()->brand)->emails('support'),
        to                    => $client->email,
        subject               => $client->loginid . ' ' . localize('Change in account settings'),
        message               => [$message],
        use_email_template    => 1,
        email_content_is_html => 1,
        template_loginid      => $client->loginid,
    });
    BOM::Platform::AuditLog::log('Your settings have been updated successfully', $client->loginid);

    return {status => 1};
}

sub get_self_exclusion {
    my $params = shift;

    my $client = $params->{client};
    return _get_self_exclusion_details($client);
}

sub _get_self_exclusion_details {
    my $client = shift;

    my $get_self_exclusion = {};
    return $get_self_exclusion if $client->is_virtual;

    my $self_exclusion = $client->get_self_exclusion;
    if ($self_exclusion) {
        $get_self_exclusion->{max_balance} = $self_exclusion->max_balance
            if $self_exclusion->max_balance;
        $get_self_exclusion->{max_turnover} = $self_exclusion->max_turnover
            if $self_exclusion->max_turnover;
        $get_self_exclusion->{max_open_bets} = $self_exclusion->max_open_bets
            if $self_exclusion->max_open_bets;
        $get_self_exclusion->{max_losses} = $self_exclusion->max_losses
            if $self_exclusion->max_losses;
        $get_self_exclusion->{max_7day_losses} = $self_exclusion->max_7day_losses
            if $self_exclusion->max_7day_losses;
        $get_self_exclusion->{max_7day_turnover} = $self_exclusion->max_7day_turnover
            if $self_exclusion->max_7day_turnover;
        $get_self_exclusion->{max_30day_losses} = $self_exclusion->max_30day_losses
            if $self_exclusion->max_30day_losses;
        $get_self_exclusion->{max_30day_turnover} = $self_exclusion->max_30day_turnover
            if $self_exclusion->max_30day_turnover;
        $get_self_exclusion->{session_duration_limit} = $self_exclusion->session_duration_limit
            if $self_exclusion->session_duration_limit;

        if (my $until = $self_exclusion->exclude_until) {
            $until = Date::Utility->new($until);
            if (Date::Utility::today->days_between($until) < 0) {
                $get_self_exclusion->{exclude_until} = $until->date;
            }
        }

        if (my $timeout_until = $self_exclusion->timeout_until) {
            $timeout_until = Date::Utility->new($timeout_until);
            if ($timeout_until->is_after(Date::Utility->new)) {
                $get_self_exclusion->{timeout_until} = $timeout_until->epoch;
            }
        }
    }

    return $get_self_exclusion;
}

sub set_self_exclusion {
    my $params = shift;

    my $client = $params->{client};
    return BOM::RPC::v3::Utility::permission_error() if $client->is_virtual;

    # get old from above sub _get_self_exclusion_details
    my $self_exclusion = _get_self_exclusion_details($client);

    ## validate
    my $error_sub = sub {
        my ($error, $field) = @_;
        return BOM::RPC::v3::Utility::create_error({
            code              => 'SetSelfExclusionError',
            message_to_client => $error,
            message           => '',
            details           => $field
        });
    };

    my %args = %{$params->{args}};

    # at least one setting should present in request
    my $args_count = 0;
    foreach my $field (
        qw/max_balance max_turnover max_losses max_7day_turnover max_7day_losses max_30day_losses max_30day_turnover max_open_bets session_duration_limit exclude_until timeout_until/
        )
    {
        $args_count++ if $args{$field};
    }
    return BOM::RPC::v3::Utility::create_error({
            code              => 'SetSelfExclusionError',
            message_to_client => localize('Please provide at least one self-exclusion setting.')}) unless $args_count;

    foreach my $field (
        qw/max_balance max_turnover max_losses max_7day_turnover max_7day_losses max_30day_losses max_30day_turnover max_open_bets session_duration_limit/
        )
    {
        my $val      = $args{$field};
        my $is_valid = 0;
        if ($val and $val =~ /^\d+$/ and $val > 0) {
            $is_valid = 1;
            if (    $self_exclusion->{$field}
                and $val > $self_exclusion->{$field})
            {
                $is_valid = 0;
            }
        }
        next if $is_valid;

        if (defined $val and $self_exclusion->{$field}) {
            return $error_sub->(localize('Please enter a number between 0 and [_1].', $self_exclusion->{$field}), $field);
        } else {
            delete $args{$field};
        }
    }

    if (my $session_duration_limit = $args{session_duration_limit}) {
        if ($session_duration_limit > 1440 * 42) {
            return $error_sub->(localize('Session duration limit cannot be more than 6 weeks.'), 'session_duration_limit');
        }
    }

    my $exclude_until = $args{exclude_until};
    if (defined $exclude_until && $exclude_until =~ /^\d{4}\-\d{2}\-\d{2}$/) {
        my $now = Date::Utility->new;
        my $six_month =
            Date::Utility->new(DateTime->now()->add(months => 6)->ymd);
        my ($exclusion_end, $exclusion_end_error);
        try {
            $exclusion_end = Date::Utility->new($exclude_until);
        }
        catch {
            $exclusion_end_error = 1;
        };
        return $error_sub->(localize('Exclusion time conversion error.'), 'exclude_until') if $exclusion_end_error;

        # checking for the exclude until date which must be larger than today's date
        if (not $exclusion_end->is_after($now)) {
            return $error_sub->(localize('Exclude time must be after today.'), 'exclude_until');
        }

        # checking for the exclude until date could not be less than 6 months
        elsif ($exclusion_end->epoch < $six_month->epoch) {
            return $error_sub->(localize('Exclude time cannot be less than 6 months.'), 'exclude_until');
        }

        # checking for the exclude until date could not be more than 5 years
        elsif ($exclusion_end->days_between($now) > 365 * 5 + 1) {
            return $error_sub->(localize('Exclude time cannot be for more than five years.'), 'exclude_until');
        }
    } else {
        delete $args{exclude_until};
    }

    my $timeout_until = $args{timeout_until};
    if (defined $timeout_until and $timeout_until =~ /^\d+$/) {
        my $now           = Date::Utility->new;
        my $exclusion_end = Date::Utility->new($timeout_until);
        my $six_week      = Date::Utility->new(time() + 6 * 7 * 86400);

        # checking for the timeout until which must be larger than current time
        if ($exclusion_end->is_before($now)) {
            return $error_sub->(localize('Timeout time must be greater than current time.'), 'timeout_until');
        }

        if ($exclusion_end->is_after($six_week)) {
            return $error_sub->(localize('Timeout time cannot be more than 6 weeks.'), 'timeout_until');
        }
    } else {
        delete $args{timeout_until};
    }

    if ($args{max_open_bets}) {
        $client->set_exclusion->max_open_bets($args{max_open_bets});
    }
    if ($args{max_turnover}) {
        $client->set_exclusion->max_turnover($args{max_turnover});
    }
    if ($args{max_losses}) {
        $client->set_exclusion->max_losses($args{max_losses});
    }
    if ($args{max_7day_turnover}) {
        $client->set_exclusion->max_7day_turnover($args{max_7day_turnover});
    }
    if ($args{max_7day_losses}) {
        $client->set_exclusion->max_7day_losses($args{max_7day_losses});
    }
    if ($args{max_30day_turnover}) {
        $client->set_exclusion->max_30day_turnover($args{max_30day_turnover});
        if ($client->residence eq 'gb') {    # RTS 12 - Financial Limits - UK Clients
            $client->clr_status('ukrts_max_turnover_limit_not_set');
            $client->save;
        }
    }
    if ($args{max_30day_losses}) {
        $client->set_exclusion->max_30day_losses($args{max_30day_losses});
    }
    if ($args{max_balance}) {
        $client->set_exclusion->max_balance($args{max_balance});
    }
    if ($args{session_duration_limit}) {
        $client->set_exclusion->session_duration_limit($args{session_duration_limit});
    }
    if ($args{timeout_until}) {
        $client->set_exclusion->timeout_until($args{timeout_until});
    }
    # send to support only when client has self excluded
    if ($args{exclude_until}) {
        my $ret          = $client->set_exclusion->exclude_until($args{exclude_until});
        my $statuses     = join '/', map { uc $_->status_code } $client->client_status;
        my $name         = ($client->first_name ? $client->first_name . ' ' : '') . $client->last_name;
        my $client_title = join ', ', $client->loginid, $client->email, ($name || '?'), ($statuses ? "current status: [$statuses]" : '');

        my $brand            = Brands->new(name => request()->brand);
        my $marketing_email  = $brand->emails('marketing');
        my $compliance_email = $brand->emails('compliance');
        my $support_email    = $brand->emails('support');

        my $message = "Client $client_title set the following self-exclusion limits:\n\n- Exclude from website until: $ret\n";

        my $to_email = $compliance_email . ',' . $support_email . ',' . $marketing_email;
        send_email({
            from    => $compliance_email,
            to      => $to_email,
            subject => "Client " . $client->loginid . " set self-exclusion limits",
            message => [$message],
        });
    }

    $client->save();

    return {status => 1};
}

sub api_token {
    my $params = shift;

    my ($client, $args, $client_ip) = @{$params}{qw/client args client_ip/};

    # check if sub_account loginid is present then check if its valid
    # and assign it to client object
    my $sub_account_loginid = $params->{args}->{sub_account};
    my ($rtn, $sub_account_client);
    if ($sub_account_loginid) {
        $sub_account_client = Client::Account->new({loginid => $sub_account_loginid});
        return BOM::RPC::v3::Utility::create_error({
                code              => 'InvalidSubAccount',
                message_to_client => localize('Please provide a valid sub account loginid.')}
        ) if (not $sub_account_client or ($sub_account_client->sub_account_of ne $client->loginid));

        $client = $sub_account_client;
        $rtn->{sub_account} = $sub_account_loginid;
    }

    my $m = BOM::Database::Model::AccessToken->new;
    if ($args->{delete_token}) {
        $m->remove_by_token($args->{delete_token}, $client->loginid);
        $rtn->{delete_token} = 1;
        # send notification to cancel streaming, if we add more streaming
        # for authenticated calls in future, we need to add here as well
        if (defined $params->{account_id}) {
            BOM::Platform::RedisReplicated::redis_write()->publish(
                'TXNUPDATE::transaction_' . $params->{account_id},
                JSON::to_json({
                        error => {
                            code       => "TokenDeleted",
                            account_id => $params->{account_id}}}));
        }
    }
    if (my $display_name = $args->{new_token}) {
        my $display_name_err;
        if ($display_name =~ /^[\w\s\-]{2,32}$/) {
            if ($m->is_name_taken($client->loginid, $display_name)) {
                $display_name_err = localize('The name is taken.');
            }
        } else {
            $display_name_err = localize('alphanumeric with space and dash, 2-32 characters');
        }
        unless ($display_name_err) {
            my $token_cnt = $m->get_token_count_by_loginid($client->loginid);
            $display_name_err = localize('Max 30 tokens are allowed.') if $token_cnt >= 30;
        }
        if ($display_name_err) {
            return BOM::RPC::v3::Utility::create_error({
                code              => 'APITokenError',
                message_to_client => $display_name_err,
            });
        }
        ## for old API calls (we'll make it required on v4)
        my $scopes = $args->{new_token_scopes} || ['read', 'trade', 'payments', 'admin'];
        if ($args->{valid_for_current_ip_only}) {
            $m->create_token($client->loginid, $display_name, $scopes, $client_ip);
        } else {
            $m->create_token($client->loginid, $display_name, $scopes);
        }
        $rtn->{new_token} = 1;
    }

    $rtn->{tokens} = $m->get_tokens_by_loginid($client->loginid);

    return $rtn;
}

sub tnc_approval {
    my $params = shift;

    my $client = $params->{client};
    return BOM::RPC::v3::Utility::permission_error() if $client->is_virtual;

    if ($params->{args}->{ukgc_funds_protection}) {
        $client->set_status('ukgc_funds_protection', 'system', 'Client acknowledges the protection level of funds');
        if (not $client->save()) {
            return BOM::RPC::v3::Utility::create_error({
                    code              => 'InternalServerError',
                    message_to_client => localize('Sorry, an error occurred while processing your request.')});
        }
    } else {
        my $current_tnc_version = BOM::Platform::Runtime->instance->app_config->cgi->terms_conditions_version;
        my $client_tnc_status   = $client->get_status('tnc_approval');

        if (not $client_tnc_status
            or ($client_tnc_status->reason ne $current_tnc_version))
        {
            $client->set_status('tnc_approval', 'system', $current_tnc_version);
            if (not $client->save()) {
                return BOM::RPC::v3::Utility::create_error({
                        code              => 'InternalServerError',
                        message_to_client => localize('Sorry, an error occurred while processing your request.')});
            }
        }
    }

    return {status => 1};
}

sub login_history {
    my $params = shift;

    my $client = $params->{client};

    my $limit = 10;
    if (exists $params->{args}->{limit}) {
        if ($params->{args}->{limit} > 50) {
            $limit = 50;
        } else {
            $limit = $params->{args}->{limit};
        }
    }

    my $user = BOM::Platform::User->new({email => $client->email});
    my $login_history = $user->find_login_history(
        sort_by => 'history_date desc',
        limit   => $limit
    );

    my @history = ();
    foreach my $record (@{$login_history}) {
        push @history,
            {
            time        => Date::Utility->new($record->history_date)->epoch,
            action      => $record->action,
            status      => $record->successful ? 1 : 0,
            environment => $record->environment
            };
    }

    return {records => [@history]};

}

sub set_account_currency {
    my $params = shift;

    my ($client, $currency) = @{$params}{qw/client currency/};
    my $legal_allowed_currencies = $client->landing_company->legal_allowed_currencies;

    return BOM::RPC::v3::Utility::create_error({
            code              => 'InvalidCurrency',
            message_to_client => localize("The provided currency [_1] is not applicable for this account.", $currency)}
    ) unless (grep { $_ eq $currency } @{$legal_allowed_currencies});

<<<<<<< HEAD
    # only allow crypto currencies when its omnibus account or sub account
    # TODO: remove once we make crypto currencies live
    return {status => 0} if ($currency =~ /^(?:BTC|LTC|ETH|ETC)$/ and not($client->allow_omnibus or $client->sub_account_of));

=======
>>>>>>> 1ab92128
    # no change in default account currency if default account is already set
    return {status => 1} if (not $client->default_account and $client->set_default_account($currency));

    return {status => 0};
}

sub set_financial_assessment {
    my $params = shift;

    my $client         = $params->{client};
    my $client_loginid = $client->loginid;

    return BOM::RPC::v3::Utility::permission_error() if ($client->is_virtual or $client->landing_company->short eq 'japan');

    my ($response, $subject, $message);
    try {
        my %financial_data = map { $_ => $params->{args}->{$_} } (keys %{BOM::Platform::Account::Real::default::get_financial_input_mapping()});
        my $financial_evaluation = BOM::Platform::Account::Real::default::get_financial_assessment_score(\%financial_data);

        my $is_professional = $financial_evaluation->{total_score} < 60 ? 0 : 1;
        $client->financial_assessment({
            data            => encode_json $financial_evaluation->{user_data},
            is_professional => $is_professional
        });
        $client->save;
        $response = {
            score           => $financial_evaluation->{total_score},
            is_professional => $is_professional
        };
        $subject = $client_loginid . ' assessment test details have been updated';
        $message = ["$client_loginid score is " . $financial_evaluation->{total_score}];
    }
    catch {
        $response = BOM::RPC::v3::Utility::create_error({
                code              => 'UpdateAssessmentError',
                message_to_client => localize("Sorry, an error occurred while processing your request.")});
        $subject = "$client_loginid - assessment test details error";
        $message = ["An error occurred while updating assessment test details for $client_loginid. Please handle accordingly."];
    };

    my $brand = Brands->new(name => request()->brand);
    send_email({
        from    => $brand->emails('support'),
        to      => $brand->emails('compliance'),
        subject => $subject,
        message => $message,
    });

    return $response;
}

sub get_financial_assessment {
    my $params = shift;

    my $client = $params->{client};
    return BOM::RPC::v3::Utility::permission_error() if ($client->is_virtual or $client->landing_company->short eq 'japan');

    my $response             = {};
    my $financial_assessment = $client->financial_assessment();
    if ($financial_assessment) {
        my $data = from_json $financial_assessment->data;
        if ($data) {
            foreach my $key (keys %$data) {
                unless ($key =~ /total_score/) {
                    $response->{$key} = $data->{$key}->{answer};
                }
            }
            $response->{score} = $data->{total_score};
        }
    }

    return $response;
}

sub reality_check {
    my $params = shift;

    my $client        = $params->{client};
    my $token_details = $params->{token_details};

    my $has_reality_check = $client->landing_company->has_reality_check;
    return {} unless ($has_reality_check);

    # we get token creation time and as cap limit if creation time is less than 48 hours from current
    # time we default it to 48 hours, default 48 hours was decided To limit our definition of session
    # if you change this please ask compliance first
    my $start = $token_details->{epoch};
    my $tm    = time - 48 * 3600;
    $start = $tm unless $start and $start > $tm;

    # sell expired contracts so that reality check has proper
    # count for open_contract_count
    BOM::Transaction::sell_expired_contracts({
        client => $client,
        source => $params->{source},
    });

    my $txn_dm = BOM::Database::DataMapper::Transaction->new({
            client_loginid => $client->loginid,
            db             => BOM::Database::ClientDB->new({
                    client_loginid => $client->loginid,
                    operation      => 'replica',
                }
            )->db,
        });

    my $data = $txn_dm->get_reality_check_data_of_account(Date::Utility->new($start)) // {};
    if ($data and scalar @$data) {
        $data = $data->[0];
    } else {
        $data = {};
    }

    my $summary = {
        loginid    => $client->loginid,
        start_time => $start
    };

    foreach (("buy_count", "buy_amount", "sell_count", "sell_amount")) {
        $summary->{$_} = $data->{$_} // 0;
    }
    $summary->{currency}            = $data->{currency_code} // '';
    $summary->{potential_profit}    = $data->{pot_profit}    // 0;
    $summary->{open_contract_count} = $data->{open_cnt}      // 0;

    return $summary;
}

1;<|MERGE_RESOLUTION|>--- conflicted
+++ resolved
@@ -59,17 +59,7 @@
     # currencies enabled.
     $lc ||= LandingCompany::Registry::get('costarica');
 
-<<<<<<< HEAD
-    # as temporary fix we will only allow crypto currencies
-    # for omnibus and sub accounts
-    if ($client and ($client->allow_omnibus or $client->sub_account_of)) {
-        return $lc->legal_allowed_currencies;
-    }
-
-    return [grep { $_ !~ /^(?:BTC|LTC|ETH|ETC)$/ } @{$lc->legal_allowed_currencies}];
-=======
     return $lc->legal_allowed_currencies;
->>>>>>> 1ab92128
 }
 
 sub landing_company {
@@ -123,11 +113,7 @@
         address                           => $lc->address,
         country                           => $lc->country,
         legal_default_currency            => $lc->legal_default_currency,
-<<<<<<< HEAD
-        legal_allowed_currencies          => [grep { $_ !~ /^(?:BTC|LTC|ETH|ETC)$/ } @{$lc->legal_allowed_currencies}],
-=======
         legal_allowed_currencies          => $lc->legal_allowed_currencies,
->>>>>>> 1ab92128
         legal_allowed_markets             => $lc->legal_allowed_markets,
         legal_allowed_contract_categories => $lc->legal_allowed_contract_categories,
         has_reality_check                 => $lc->has_reality_check ? 1 : 0
@@ -1246,13 +1232,6 @@
             message_to_client => localize("The provided currency [_1] is not applicable for this account.", $currency)}
     ) unless (grep { $_ eq $currency } @{$legal_allowed_currencies});
 
-<<<<<<< HEAD
-    # only allow crypto currencies when its omnibus account or sub account
-    # TODO: remove once we make crypto currencies live
-    return {status => 0} if ($currency =~ /^(?:BTC|LTC|ETH|ETC)$/ and not($client->allow_omnibus or $client->sub_account_of));
-
-=======
->>>>>>> 1ab92128
     # no change in default account currency if default account is already set
     return {status => 1} if (not $client->default_account and $client->set_default_account($currency));
 
