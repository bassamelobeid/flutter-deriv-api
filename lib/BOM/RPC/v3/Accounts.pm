--- conflicted
+++ resolved
@@ -40,13 +40,7 @@
 use BOM::Platform::Pricing;
 use BOM::Platform::Runtime;
 
-<<<<<<< HEAD
-my $ICO_BID_PRICE_PERCENTAGE = 0.98;
-
 my $json = JSON::MaybeXS->new;
-
-=======
->>>>>>> e9de7aa7
 sub payout_currencies {
     my $params = shift;
 
