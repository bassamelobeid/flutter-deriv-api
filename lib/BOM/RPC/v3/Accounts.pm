
=head1 BOM::RPC::v3::Accounts

This package contains methods for Account entities in our system.

=cut

package BOM::RPC::v3::Accounts;

use 5.014;
use strict;
use warnings;

use Encode;
use JSON::MaybeXS;
use Try::Tiny;
use WWW::OneAll;
use Date::Utility;
use HTML::Entities qw(encode_entities);
use List::Util qw(any sum0 first);

use Brands;
use BOM::User::Client;
use LandingCompany::Registry;
use Format::Util::Numbers qw/formatnumber financialrounding/;
use Postgres::FeedDB::CurrencyConverter qw(in_USD);

use BOM::RPC::Registry '-dsl';

use BOM::RPC::v3::Utility;
use BOM::RPC::v3::PortfolioManagement;
use BOM::RPC::v3::Japan::NewAccount;
use BOM::Platform::Context qw (localize request);
use BOM::Platform::Runtime;
use BOM::Platform::Email qw(send_email);
use BOM::Platform::Locale qw/get_state_by_id/;
use BOM::User;
use BOM::Platform::Account::Real::default;
use BOM::Platform::Account::Real::maltainvest;
use BOM::Platform::Token;
use BOM::Transaction;
use BOM::Platform::Config;
use BOM::User::Password;
use BOM::Database::DataMapper::FinancialMarketBet;
use BOM::Database::ClientDB;
use BOM::Database::Model::AccessToken;
use BOM::Database::DataMapper::Transaction;
use BOM::Database::Model::OAuth;
use BOM::Database::Model::UserConnect;
use BOM::Platform::Runtime;

my $allowed_fields_for_virtual = qr/passthrough|set_settings|email_consent|residence|allow_copiers/;
my $email_field_labels         = {
    exclude_until          => 'Exclude from website until',
    max_balance            => 'Maximum account cash balance',
    max_turnover           => 'Daily turnover limit',
    max_losses             => 'Daily limit on losses',
    max_7day_turnover      => '7-day turnover limit',
    max_7day_losses        => '7-day limit on losses',
    max_30day_turnover     => '30-day turnover limit',
    max_30day_losses       => '30-day limit on losses',
    max_open_bets          => 'Maximum number of open positions',
    session_duration_limit => 'Session duration limit, in minutes',
    timeout_until          => 'Time out until'
};

my $json = JSON::MaybeXS->new;

requires_auth();

=head2 payout_currencies

    [$currency, @lc_currencies] = payout_currencies({
        landing_company_name => $lc_name,
        token_details        => {loginid => $loginid},
    })

Returns an arrayref containing the following:

=over 4

=item * A payout currency that is valid for a specific client

=item * Multiple valid payout currencies for the landing company if a client is not provided.

=back

Takes a single C<$params> hashref containing the following keys:

=over 4

=item * landing_company_name

=item * token_details, which may contain the following keys:

=over 4

=item * loginid

=back

=back

Returns a sorted arrayref of valid payout currencies

=cut

rpc "payout_currencies",
    auth => 0,    # unauthenticated
    sub {
    my $params = shift;

    my $token_details = $params->{token_details};
    my $client;
    if ($token_details and exists $token_details->{loginid}) {
        $client = BOM::User::Client->new({
            loginid      => $token_details->{loginid},
            db_operation => 'replica'
        });
    }

    # If the client has a default_account, he has already chosen his currency.
    # The client's currency is returned in this case.
    return [$client->currency] if $client && $client->default_account;

    # If the client has not yet selected currency - we will use list from his landing company
    # or we may have a landing company even if we're not logged in - typically this
    # is obtained from the GeoIP country code lookup. If we have one, use it.
    my $lc = $client ? $client->landing_company : LandingCompany::Registry::get($params->{landing_company_name} || 'costarica');

    # ... but we fall back to Costa Rica as a useful default, since it has most
    # currencies enabled.

    # Remove cryptocurrencies that have been suspended
    return BOM::RPC::v3::Utility::filter_out_suspended_cryptocurrencies($lc->short);
    };

rpc "landing_company",
    auth => 0,    # unauthenticated
    sub {
    my $params = shift;

    my $country  = $params->{args}->{landing_company};
    my $configs  = Brands->new(name => request()->brand)->countries_instance->countries_list;
    my $c_config = $configs->{$country};
    unless ($c_config) {
        ($c_config) = grep { $configs->{$_}->{name} eq $country and $country = $_ } keys %$configs;
    }

    return BOM::RPC::v3::Utility::create_error({
            code              => 'UnknownLandingCompany',
            message_to_client => localize('Unknown landing company.')}) unless $c_config;

    # BE CAREFUL, do not change ref since it's persistent
    my %landing_company = %{$c_config};

    $landing_company{id} = $country;
    my $registry = LandingCompany::Registry->new;

    foreach my $type ('gaming_company', 'financial_company', 'mt_gaming_company', 'mt_financial_company') {
        if (($landing_company{$type} // '') ne 'none') {
            $landing_company{$type} = __build_landing_company($registry->get($landing_company{$type}));
        } else {
            delete $landing_company{$type};
        }
    }

    return \%landing_company;
    };

=head2 landing_company_details

    $landing_company_details = landing_company_details({
        landing_company_name => $lc,
    })

Returns the details of a landing_company object.

Takes a single C<$params> hashref containing the following keys:

=over 4

=item * args, which may contain the following keys:

=over 4

=item * landing_company_details

=back

=back

Returns a hashref containing the keys from __build_landing_company($lc)

=cut

rpc "landing_company_details",
    auth => 0,    # unauthenticated
    sub {
    my $params = shift;

    my $lc = LandingCompany::Registry::get($params->{args}->{landing_company_details});
    return BOM::RPC::v3::Utility::create_error({
            code              => 'UnknownLandingCompany',
            message_to_client => localize('Unknown landing company.')}) unless $lc;

    return __build_landing_company($lc);
    };

=head2 __build_landing_company

    $landing_company_details = __build_landing_company($lc)

Returns a hashref containing the following:

=over 4

=item * shortcode

=item * name

=item * address

=item * country

=item * legal_default_currency

=item * legal_allowed_currencies

=item * legal_allowed_markets

=item * legal_allowed_contract_categories

=item * has_reality_check

=back

Takes a single C<$lc> object that contains the following methods:

=over 4

=item * short

=item * name

=item * address

=item * country

=item * legal_default_currency

=item * legal_allowed_markets

=item * legal_allowed_contract_categories

=item * has_reality_check

=back

Returns a hashref of landing_company parameters

=cut

sub __build_landing_company {
    my ($lc) = @_;

    # Get suspended currencies and remove them from list of legal currencies
    my $payout_currencies = BOM::RPC::v3::Utility::filter_out_suspended_cryptocurrencies($lc->short);

    return {
        shortcode                         => $lc->short,
        name                              => $lc->name,
        address                           => $lc->address,
        country                           => $lc->country,
        legal_default_currency            => $lc->legal_default_currency,
        legal_allowed_currencies          => $payout_currencies,
        legal_allowed_markets             => $lc->legal_allowed_markets,
        legal_allowed_contract_categories => $lc->legal_allowed_contract_categories,
        has_reality_check                 => $lc->has_reality_check ? 1 : 0
    };
}

rpc statement => sub {
    my $params = shift;

    my $app_config = BOM::Platform::Runtime->instance->app_config;
    if ($app_config->system->suspend->expensive_api_calls) {
        return BOM::RPC::v3::Utility::create_error({
                code              => 'SuspendedDueToLoad',
                message_to_client => localize(
                    'The system is currently under heavy load, and this call has been suspended temporarily. Please try again in a few minutes.')});
    }
    my $client  = $params->{client};
    my $account = $client->default_account;
    return {
        transactions => [],
        count        => 0
    } unless ($account);

    BOM::RPC::v3::PortfolioManagement::_sell_expired_contracts($client, $params->{source});

    my $results = BOM::Database::DataMapper::Transaction->new({db => $account->db})->get_transactions_ws($params->{args}, $account);
    return {
        transactions => [],
        count        => 0
    } unless (scalar @{$results});

    my @short_codes = map { $_->{short_code} } grep { defined $_->{short_code} } @{$results};

    my $longcodes;
    $longcodes = BOM::RPC::v3::Utility::longcode({
            short_codes => \@short_codes,
            currency    => $account->currency_code,
            language    => $params->{language},
            source      => $params->{source},
        }) if $params->{args}->{description} and @short_codes;

    my @txns;
    for my $txn (@$results) {
        my $struct = {
            transaction_id => $txn->{id},
            reference_id   => $txn->{buy_tr_id},
            amount         => $txn->{amount},
            action_type    => $txn->{action_type},
            balance_after  => formatnumber('amount', $account->currency_code, $txn->{balance_after}),
            contract_id    => $txn->{financial_market_bet_id},
            payout         => $txn->{payout_price},
        };

        my $txn_time;
        if (exists $txn->{financial_market_bet_id} and $txn->{financial_market_bet_id}) {
            if ($txn->{action_type} eq 'sell') {
                $struct->{purchase_time} = Date::Utility->new($txn->{purchase_time})->epoch;
                $txn_time = $txn->{sell_time};
            } else {
                $txn_time = $txn->{purchase_time};
            }
        } else {
            $txn_time = $txn->{payment_time};
        }
        $struct->{transaction_time} = Date::Utility->new($txn_time)->epoch;
        $struct->{app_id} = BOM::RPC::v3::Utility::mask_app_id($txn->{source}, $txn_time);

        if ($params->{args}->{description}) {
            $struct->{shortcode} = $txn->{short_code} // '';
            if ($struct->{shortcode}) {
                $struct->{longcode} = $longcodes->{longcodes}->{$struct->{shortcode}} // localize('Could not retrieve contract details');
            } else {
                $struct->{longcode} //= $txn->{payment_remark} // '';
            }
        }
        push @txns, $struct;
    }

    return {
        transactions => [@txns],
        count        => scalar @txns
    };
};

rpc profit_table => sub {
    my $params = shift;

    my $app_config = BOM::Platform::Runtime->instance->app_config;
    if ($app_config->system->suspend->expensive_api_calls) {
        return BOM::RPC::v3::Utility::create_error({
                code              => 'SuspendedDueToLoad',
                message_to_client => localize(
                    'The system is currently under heavy load, and this call has been suspended temporarily. Please try again in a few minutes.')});
    }

    my $client         = $params->{client};
    my $client_loginid = $client->loginid;

    return {
        transactions => [],
        count        => 0
    } unless ($client);

    BOM::RPC::v3::PortfolioManagement::_sell_expired_contracts($client, $params->{source});

    my $fmb_dm = BOM::Database::DataMapper::FinancialMarketBet->new({
            client_loginid => $client_loginid,
            currency_code  => $client->currency,
            db             => BOM::Database::ClientDB->new({
                    client_loginid => $client_loginid,
                    operation      => 'replica',
                }
            )->db,
        });

    my $args = $params->{args};
    $args->{after}  = $args->{date_from} if $args->{date_from};
    $args->{before} = $args->{date_to}   if $args->{date_to};
    my $data = $fmb_dm->get_sold_bets_of_account($args);
    return {
        transactions => [],
        count        => 0
    } unless (scalar @{$data});
    # args is passed to echo req hence we need to delete them
    delete $args->{after};
    delete $args->{before};

    my @short_codes = map { $_->{short_code} } @{$data};

    my $res;
    $res = BOM::RPC::v3::Utility::longcode({
            short_codes => \@short_codes,
            currency    => $client->currency,
            language    => $params->{language},
            source      => $params->{source},
        }) if $args->{description} and @short_codes;

    ## remove useless and plus new
    my @transactions;
    foreach my $row (@{$data}) {
        my %trx = map { $_ => $row->{$_} } (qw/sell_price buy_price/);
        $trx{contract_id}    = $row->{id};
        $trx{transaction_id} = $row->{txn_id};
        $trx{payout}         = $row->{payout_price};
        $trx{purchase_time}  = Date::Utility->new($row->{purchase_time})->epoch;
        $trx{sell_time}      = Date::Utility->new($row->{sell_time})->epoch;
        $trx{app_id}         = BOM::RPC::v3::Utility::mask_app_id($row->{source}, $row->{purchase_time});

        if ($args->{description}) {
            $trx{shortcode} = $row->{short_code};
            $trx{longcode} = $res->{longcodes}->{$row->{short_code}} // localize('Could not retrieve contract details');
        }

        push @transactions, \%trx;
    }

    return {
        transactions => \@transactions,
        count        => scalar(@transactions)};
};

=head2 balance

    my $balance_obj = balance({ client => $client });

Returns balance for the default account of the client. If there is no default account,
balance as 0.00 with empty string as currency type is returned.

Takes the following (named) parameters:

=over 4

=item * C<params> - A hashref with reference to BOM::User::Client object under the key C<client>

=back

Returns a hashref with following items

=over 4

=item * C<loginid> - Login ID for the default account. E.g. : CR90000000

=item * C<currency> - Currency in which the balance is being represented. E.g. : BTC

=item * C<balance> - Balance for the default account. E.g. : 100.00
 
=cut

rpc balance => sub {
    my $params = shift;

    my $client         = $params->{client};
    my $client_loginid = $client->loginid;

    return {
        currency => '',
        loginid  => $client_loginid,
        balance  => "0.00"
    } unless ($client->default_account);

    return {
        loginid  => $client_loginid,
        currency => $client->default_account->currency_code,
        balance  => formatnumber('amount', $client->default_account->currency_code, $client->default_account->balance)};
};

rpc get_account_status => sub {
    my $params = shift;

    my $client = $params->{client};
    my $already_unwelcomed;
    my @status;
    foreach my $s (sort keys %{$client->client_status_types}) {
        next if $s eq 'tnc_approval';    # the useful part for tnc_approval is reason
        if ($client->get_status($s)) {
            push @status, $s;
            $already_unwelcomed = 1 if $s eq 'unwelcome';
        }
    }

    push @status, 'authenticated' if ($client->client_fully_authenticated);
    my $risk_classification = $client->aml_risk_classification // '';

    # we need to send only low, standard, high as manual override is for internal purpose
    $risk_classification =~ s/manual override - //;

    # differentiate between social and password based accounts
    my $user = $client->user;
    push @status, 'unwelcome' if not $already_unwelcomed and BOM::Transaction::Validation->new({clients => [$client]})->check_trade_status($client);

    push @status, 'social_signup' if $user->has_social_signup;
    # check whether the user need to perform financial assessment
    my $financial_assessment = $client->financial_assessment();
    $financial_assessment = ref($financial_assessment) ? $json->decode($financial_assessment->data || '{}') : {};
    push @status,
        'financial_assessment_not_complete'
        if (
        any { !length $financial_assessment->{$_}->{answer} }
        keys %{BOM::Platform::Account::Real::default::get_financial_input_mapping()});

    my $prompt_client_to_authenticate = 0;
    my $shortcode                     = $client->landing_company->short;
    my $authentication_in_progress    = $client->get_status('document_needs_action') || $client->get_status('document_under_review');
    if ($client->client_fully_authenticated) {
        # Authenticated clients still need to go through age verification checks for IOM/MF/MLT
        if (any { $shortcode eq $_ } qw(iom malta maltainvest)) {
            $prompt_client_to_authenticate = 1 unless $client->get_status('age_verification');
        }
    } elsif ($authentication_in_progress) {
        $prompt_client_to_authenticate = 1;
    } else {
        if ($shortcode eq 'costarica' or $shortcode eq 'champion') {
            # Our threshold is 4000 USD, but we want to include total across all the user's currencies
            my $total = sum0(
                map { in_USD($_->default_account->balance, $_->currency) }
                grep { $_->default_account && $_->landing_company->short eq $shortcode } $user->clients
            );
            if ($total > 4000) {
                $prompt_client_to_authenticate = 1;
            }
        } elsif ($shortcode eq 'virtual') {
            # No authentication for virtual accounts - set this explicitly in case we change the default above
            $prompt_client_to_authenticate = 0;
        } else {
            # Authentication required for all regulated companies, including JP - we'll handle this on the frontend
            $prompt_client_to_authenticate = 1;
        }
    }

    return {
        status                        => \@status,
        prompt_client_to_authenticate => $prompt_client_to_authenticate,
        risk_classification           => $risk_classification
    };
};

rpc change_password => sub {
    my $params = shift;

    my $client = $params->{client};
    my ($token_type, $client_ip, $args) = @{$params}{qw/token_type client_ip args/};

    # allow OAuth token
    unless (($token_type // '') eq 'oauth_token') {
        return BOM::RPC::v3::Utility::permission_error();
    }

    # if the user doesn't exist or
    # has no associated clients then throw exception
    my $user = $client->user;
    my @clients;
    if (not $user or not @clients = $user->clients) {
        return BOM::RPC::v3::Utility::client_error();
    }

    # do not allow social based clients to reset password
    return BOM::RPC::v3::Utility::create_error({
            code              => "SocialBased",
            message_to_client => localize("Sorry, your account does not allow passwords because you use social media to log in.")}
    ) if $user->has_social_signup;

    if (
        my $pass_error = BOM::RPC::v3::Utility::_check_password({
                old_password => $args->{old_password},
                new_password => $args->{new_password},
                user_pass    => $user->password
            }))
    {
        return $pass_error;
    }

    my $new_password = BOM::User::Password::hashpw($args->{new_password});
    $user->password($new_password);
    $user->save;

    my $oauth = BOM::Database::Model::OAuth->new;
    for my $obj (@clients) {
        $obj->password($new_password);
        $obj->save;
        $oauth->revoke_tokens_by_loginid($obj->loginid);
    }

    BOM::User::AuditLog::log('password has been changed', $client->email);
    send_email({
            from    => Brands->new(name => request()->brand)->emails('support'),
            to      => $client->email,
            subject => localize('Your password has been changed.'),
            message => [
                localize(
                    'The password for your account [_1] has been changed. This request originated from IP address [_2]. If this request was not performed by you, please immediately contact Customer Support.',
                    $client->email,
                    $client_ip
                )
            ],
            use_email_template    => 1,
            email_content_is_html => 1,
            template_loginid      => $client->loginid,
        });

    return {status => 1};
};

rpc cashier_password => sub {
    my $params = shift;

    my $client = $params->{client};
    return BOM::RPC::v3::Utility::permission_error() if $client->is_virtual;

    my ($client_ip, $args) = @{$params}{qw/client_ip args/};
    my $unlock_password = $args->{unlock_password} // '';
    my $lock_password   = $args->{lock_password}   // '';

    unless (length($unlock_password) || length($lock_password)) {
        # just return status
        if (length $client->cashier_setting_password) {
            return {status => 1};
        } else {
            return {status => 0};
        }
    }

    my $error_sub = sub {
        my ($error) = @_;
        return BOM::RPC::v3::Utility::create_error({
            code              => 'CashierPassword',
            message_to_client => $error,
        });
    };

    if (length($lock_password)) {
        # lock operation
        if (length $client->cashier_setting_password) {
            return $error_sub->(localize('Your cashier was locked.'));
        }

<<<<<<< HEAD
        my $user = $client->user;
        if (BOM::Platform::Password::checkpw($lock_password, $user->password)) {
=======
        my $user = BOM::User->new({email => $client->email});
        if (BOM::User::Password::checkpw($lock_password, $user->password)) {
>>>>>>> a169ef75
            return $error_sub->(localize('Please use a different password than your login password.'));
        }

        if (my $pass_error = BOM::RPC::v3::Utility::_check_password({new_password => $lock_password})) {
            return $pass_error;
        }

        $client->cashier_setting_password(BOM::User::Password::hashpw($lock_password));
        if (not $client->save()) {
            return $error_sub->(localize('Sorry, an error occurred while processing your account.'));
        } else {
            send_email({
                    'from'    => Brands->new(name => request()->brand)->emails('support'),
                    'to'      => $client->email,
                    'subject' => localize("Cashier password updated"),
                    'message' => [
                        localize(
                            "This is an automated message to alert you that a change was made to your cashier settings section of your account [_1] from IP address [_2]. If you did not perform this update please login to your account and update settings.",
                            $client->loginid,
                            $client_ip
                        )
                    ],
                    'use_email_template'    => 1,
                    'email_content_is_html' => 1,
                    template_loginid        => $client->loginid,
                });
            return {status => 1};
        }
    } else {
        # unlock operation
        unless (length $client->cashier_setting_password) {
            return $error_sub->(localize('Your cashier was not locked.'));
        }

        my $cashier_password = $client->cashier_setting_password;
        if (!BOM::User::Password::checkpw($unlock_password, $cashier_password)) {
            BOM::User::AuditLog::log('Failed attempt to unlock cashier', $client->loginid);
            send_email({
                    'from'    => Brands->new(name => request()->brand)->emails('support'),
                    'to'      => $client->email,
                    'subject' => localize("Failed attempt to unlock cashier section"),
                    'message' => [
                        localize(
                            'This is an automated message to alert you to the fact that there was a failed attempt to unlock the Cashier/Settings section of your account [_1] from IP address [_2]',
                            $client->loginid,
                            $client_ip
                        )
                    ],
                    'use_email_template'    => 1,
                    'email_content_is_html' => 1,
                    template_loginid        => $client->loginid,
                });

            return $error_sub->(localize('Sorry, you have entered an incorrect cashier password'));
        }

        $client->cashier_setting_password('');
        if (not $client->save()) {
            return $error_sub->(localize('Sorry, an error occurred while processing your account.'));
        } else {
            send_email({
                    'from'    => Brands->new(name => request()->brand)->emails('support'),
                    'to'      => $client->email,
                    'subject' => localize("Cashier password updated"),
                    'message' => [
                        localize(
                            "This is an automated message to alert you that a change was made to your cashier settings section of your account [_1] from IP address [_2]. If you did not perform this update please login to your account and update settings.",
                            $client->loginid,
                            $client_ip
                        )
                    ],
                    'use_email_template'    => 1,
                    'email_content_is_html' => 1,
                    template_loginid        => $client->loginid,
                });
            BOM::User::AuditLog::log('cashier unlocked', $client->loginid);
            return {status => 0};
        }
    }
};

rpc "reset_password",
    auth => 0,    # unauthenticated
    sub {
    my $params = shift;
    my $args   = $params->{args};
    my $email  = BOM::Platform::Token->new({token => $args->{verification_code}})->email;
    if (my $err = BOM::RPC::v3::Utility::is_verification_token_valid($args->{verification_code}, $email, 'reset_password')->{error}) {
        return BOM::RPC::v3::Utility::create_error({
                code              => $err->{code},
                message_to_client => $err->{message_to_client}});
    }

    my $user = BOM::User->new({email => $email});
    my @clients = ();
    if (not $user or not @clients = $user->clients) {
        return BOM::RPC::v3::Utility::client_error();
    }

    # clients are ordered by reals-first, then by loginid.  So the first is the 'default'
    my $client = $clients[0];

    # do not allow social based clients to reset password
    return BOM::RPC::v3::Utility::create_error({
            code              => "SocialBased",
            message_to_client => localize('Sorry, you cannot reset your password because you logged in using a social network.'),
        }) if $user->has_social_signup;

    unless ($client->is_virtual) {
        unless ($args->{date_of_birth}) {
            return BOM::RPC::v3::Utility::create_error({
                    code              => "DateOfBirthMissing",
                    message_to_client => localize("Date of birth is required.")});
        }
        my $user_dob = $args->{date_of_birth} =~ s/-0/-/gr;    # / (dummy ST3)
        my $db_dob   = $client->date_of_birth =~ s/-0/-/gr;    # /

        return BOM::RPC::v3::Utility::create_error({
                code              => "DateOfBirthMismatch",
                message_to_client => localize("The email address and date of birth do not match.")}) if ($user_dob ne $db_dob);
    }

    if (my $pass_error = BOM::RPC::v3::Utility::_check_password({new_password => $args->{new_password}})) {
        return $pass_error;
    }

    my $new_password = BOM::User::Password::hashpw($args->{new_password});
    $user->password($new_password);
    $user->save;

    my $oauth = BOM::Database::Model::OAuth->new;
    for my $obj (@clients) {
        $obj->password($new_password);
        $obj->save;
        $oauth->revoke_tokens_by_loginid($obj->loginid);
    }

    BOM::User::AuditLog::log('password has been reset', $email, $args->{verification_code});
    send_email({
            from    => Brands->new(name => request()->brand)->emails('support'),
            to      => $email,
            subject => localize('Your password has been reset.'),
            message => [
                localize(
                    'The password for your account [_1] has been reset. If this request was not performed by you, please immediately contact Customer Support.',
                    $email
                )
            ],
            use_email_template    => 1,
            email_content_is_html => 1,
            template_loginid      => $client->loginid,
        });

    return {status => 1};
    };

rpc get_settings => sub {
    my $params = shift;

    my $client = $params->{client};

    my ($dob_epoch, $country_code, $country);
    $dob_epoch = Date::Utility->new($client->date_of_birth)->epoch if ($client->date_of_birth);
    if ($client->residence) {
        $country_code = $client->residence;
        $country =
            Brands->new(name => request()->brand)->countries_instance->countries->localized_code2country($client->residence, $params->{language});
    }

    my $client_tnc_status = $client->get_status('tnc_approval');

    # get JP real a/c status, for Japan Virtual a/c client
    my $jp_account_status;
    $jp_account_status = BOM::RPC::v3::Japan::NewAccount::get_jp_account_status($client) if ($client->landing_company->short eq 'japan-virtual');

    # get Japan specific a/c details (eg: daily loss, occupation, trading experience), for Japan real a/c client
    my $jp_real_settings;
    $jp_real_settings = BOM::RPC::v3::Japan::NewAccount::get_jp_settings($client) if ($client->landing_company->short eq 'japan');

    return {
        email         => $client->email,
        country       => $country,
        country_code  => $country_code,
        email_consent => do { my $user = $client->user; ($user && $user->email_consent) ? 1 : 0 },
        (
            $client->is_virtual
            ? ()
            : (
                salutation                     => $client->salutation,
                first_name                     => $client->first_name,
                last_name                      => $client->last_name,
                date_of_birth                  => $dob_epoch,
                address_line_1                 => $client->address_1,
                address_line_2                 => $client->address_2,
                address_city                   => $client->city,
                address_state                  => $client->state,
                address_postcode               => $client->postcode,
                phone                          => $client->phone,
                allow_copiers                  => $client->allow_copiers // 0,
                is_authenticated_payment_agent => ($client->payment_agent and $client->payment_agent->is_authenticated) ? 1 : 0,
                client_tnc_status => $client_tnc_status ? $client_tnc_status->reason : '',
                place_of_birth    => $client->place_of_birth,
                tax_residence     => $client->tax_residence,
                tax_identification_number   => $client->tax_identification_number,
                account_opening_reason      => $client->account_opening_reason,
                request_professional_status => $client->get_status('professional_requested') ? 1 : 0,
            )
        ),
        $jp_account_status ? (jp_account_status => $jp_account_status) : (),
        $jp_real_settings  ? (jp_settings       => $jp_real_settings)  : (),
    };
};

rpc set_settings => sub {
    my $params = shift;

    my $client = $params->{client};

    my ($website_name, $client_ip, $user_agent, $language, $args) =
        @{$params}{qw/website_name client_ip user_agent language args/};

    my $brand = Brands->new(name => request()->brand);
    my ($residence, $allow_copiers, $jp_status) = ($args->{residence}, $args->{allow_copiers});
    if ($client->is_virtual) {
        # Virtual client can update
        # - residence, if residence not set. But not for Japan
        # - email_consent (common to real account as well)
        if (not $client->residence and $residence and $residence ne 'jp') {

            if ($brand->countries_instance->restricted_country($residence)) {
                return BOM::RPC::v3::Utility::create_error({
                        code              => 'InvalidResidence',
                        message_to_client => localize('Sorry, our service is not available for your country of residence.')});
            } else {
                $client->residence($residence);
                if (not $client->save()) {
                    return BOM::RPC::v3::Utility::client_error();
                }
            }
        } elsif (
            grep {
                !/$allowed_fields_for_virtual/
            } keys %$args
            )
        {
            # we only allow these keys in virtual set settings any other key will result in permission error
            return BOM::RPC::v3::Utility::permission_error();
        }
    } else {
        # real client is not allowed to update residence
        return BOM::RPC::v3::Utility::permission_error() if $residence;

        # handle Japan settings update separately
        if ($client->residence eq 'jp') {
            # this may return error or {status => 1}
            $jp_status = BOM::RPC::v3::Japan::NewAccount::set_jp_settings($params);
            return $jp_status if $jp_status->{error};
        } elsif ($client->account_opening_reason
            and $args->{account_opening_reason}
            and $args->{account_opening_reason} ne $client->account_opening_reason)
        {
            # cannot set account_opening_reason with a different value
            return BOM::RPC::v3::Utility::create_error({
                code              => 'PermissionDenied',
                message_to_client => localize("Value of account_opening_reason cannot be changed."),
            });
        } elsif (not $client->account_opening_reason and not $args->{account_opening_reason}) {
            # required to set account_opening_reason if empty
            return BOM::RPC::v3::Utility::create_error({
                    code              => 'InputValidationFailed',
                    message_to_client => localize("Input validation failed: account_opening_reason"),
                    details           => {
                        account_opening_reason => "is missing and it is required",
                    },
                });
        }

        return BOM::RPC::v3::Utility::create_error({
                code              => 'PermissionDenied',
                message_to_client => localize("Value of place_of_birth cannot be changed.")}
        ) if ($client->place_of_birth and $args->{place_of_birth} and $args->{place_of_birth} ne $client->place_of_birth);

        if ($client->residence eq 'gb' and defined $args->{address_postcode} and $args->{address_postcode} eq '') {
            return BOM::RPC::v3::Utility::create_error({
                    code              => 'InputValidationFailed',
                    message_to_client => localize("Input validation failed: address_postcode"),
                    details           => {
                        address_postcode => "is missing and it is required",
                    },
                });
        }
    }

    return BOM::RPC::v3::Utility::permission_error()
        if $allow_copiers
        and ($client->landing_company->short ne 'costarica' and not $client->is_virtual);

    if (
        $allow_copiers
        and @{BOM::Database::DataMapper::Copier->new(
                broker_code => $client->broker_code,
                operation   => 'replica'
                )->get_traders({copier_id => $client->loginid})
                || []})
    {
        return BOM::RPC::v3::Utility::create_error({
                code              => 'AllowCopiersError',
                message_to_client => localize("Copier can't be a trader.")});
    }

    # email consent is per user whereas other settings are per client
    # so need to save it separately
    if (defined $args->{email_consent}) {
        my $user = $client->user;
        $user->email_consent($args->{email_consent});
        $user->save;
    }

    # need to handle for $jp_status->{status} as that come from japan settings
    return {status => 1} if $jp_status->{status};

    my $tax_residence             = $args->{'tax_residence'}             // '';
    my $tax_identification_number = $args->{'tax_identification_number'} // '';

    # This can be a comma-separated list - if that's the case, we'll just use the first failing residence in
    # the error message.
    if (my $bad_residence = first { $brand->countries_instance->restricted_country($_) } split /,/, $tax_residence || '') {
        return BOM::RPC::v3::Utility::create_error({
                code              => 'RestrictedCountry',
                message_to_client => localize('The supplied tax residence "[_1]" is in a restricted country.', uc $bad_residence)});
    }

    return BOM::RPC::v3::Utility::create_error({
            code => 'TINDetailsMandatory',
            message_to_client =>
                localize('Tax-related information is mandatory for legal and regulatory requirements. Please provide your latest tax information.')}
    ) if ($client->landing_company->short eq 'maltainvest' and (not $tax_residence or not $tax_identification_number));

    my $now             = Date::Utility->new;
    my $address1        = $args->{'address_line_1'} // $client->address_1;
    my $address2        = ($args->{'address_line_2'} // $client->address_2) // '';
    my $addressTown     = $args->{'address_city'} // $client->city;
    my $addressState    = ($args->{'address_state'} // $client->state) // '';
    my $addressPostcode = $args->{'address_postcode'} // $client->postcode;
    my $phone           = ($args->{'phone'} // $client->phone) // '';
    my $birth_place     = $args->{place_of_birth} // $client->place_of_birth;

    my $cil_message;
    if (   ($address1 and $address1 ne $client->address_1)
        or $address2 ne $client->address_2
        or $addressTown ne $client->city
        or $addressState ne $client->state
        or $addressPostcode ne $client->postcode)
    {
        my $authenticated = $client->client_fully_authenticated;
        $cil_message =
              ($authenticated ? 'Authenticated' : 'Non-authenticated')
            . ' client ['
            . $client->loginid
            . '] updated his/her address from ['
            . join(' ', $client->address_1, $client->address_2, $client->city, $client->state, $client->postcode)
            . '] to ['
            . join(' ', ($address1 // ''), $address2, $addressTown, $addressState, $addressPostcode) . ']';
    }

    # only allowed to set for maltainvest, costarica and only
    # if professional status is not set or requested
    my $update_professional_status = sub {
        my ($client_obj) = @_;
        if (    $args->{request_professional_status}
            and $client_obj->landing_company->short =~ /^(?:costarica|maltainvest)$/
            and not($client_obj->get_status('professional') or $client_obj->get_status('professional_requested')))
        {
            $client_obj->set_status('professional_requested', 'SYSTEM', 'Professional account requested');
            return 1;
        }
        return undef;
    };

    my $user = $client->user;
    foreach my $cli ($user->clients) {
        next if $cli->is_virtual;

        $cli->address_1($address1);
        $cli->address_2($address2);
        $cli->city($addressTown);
        $cli->state($addressState) if defined $addressState;                       # FIXME validate
        $cli->postcode($addressPostcode) if defined $args->{'address_postcode'};
        $cli->phone($phone);
        $cli->place_of_birth($birth_place);
        $cli->account_opening_reason($args->{account_opening_reason}) unless $cli->account_opening_reason;

        $cli->latest_environment($now->datetime . ' ' . $client_ip . ' ' . $user_agent . ' LANG=' . $language);

        # As per CRS/FATCA regulatory requirement we need to
        # save this information as client status, so updating
        # tax residence and tax number will create client status
        # as we have database trigger for that now
        if ((
                   $tax_residence
                or $tax_identification_number
            )
            and (  ($cli->tax_residence // '') ne $tax_residence
                or ($cli->tax_identification_number // '') ne $tax_identification_number))
        {
            $cli->tax_residence($tax_residence)                         if $tax_residence;
            $cli->tax_identification_number($tax_identification_number) if $tax_identification_number;
        }

        my $set_status = $update_professional_status->($cli);

        if (not $cli->save()) {
            return BOM::RPC::v3::Utility::client_error();
        }

        BOM::RPC::v3::Utility::send_professional_requested_email($cli->loginid, $cli->residence, $cli->landing_company->short)
            if ($set_status);
    }
    # update client value after latest changes
    $client = BOM::User::Client->new({loginid => $client->loginid});

    # only allow current client to set allow_copiers
    if (defined $allow_copiers) {
        $client->allow_copiers($allow_copiers);
    }
    if (not $client->save()) {
        return BOM::RPC::v3::Utility::client_error();
    }

    if ($cil_message) {
        $client->add_note('Update Address Notification', $cil_message);
    }

    my $message = localize(
        'Dear [_1] [_2] [_3],',
        map { encode_entities($_) } BOM::Platform::Locale::translate_salutation($client->salutation),
        $client->first_name, $client->last_name
    ) . "\n\n";
    $message .= localize('Please note that your settings have been updated as follows:') . "\n\n";

    # lookup state name by id
    my $lookup_state =
        ($client->state and $client->residence)
        ? BOM::Platform::Locale::get_state_by_id($client->state, $client->residence) // ''
        : '';
    my @address_fields = ((map { $client->$_ } qw/address_1 address_2 city/), $lookup_state, $client->postcode);
    # filter out empty fields
    my $full_address = join ', ', grep { defined $_ and /\S/ } @address_fields;

    my $residence_country = Locale::Country::code2country($client->residence);
    my @updated_fields    = (
        [localize('Email address'),        $client->email],
        [localize('Country of Residence'), $residence_country],
        [localize('Address'),              $full_address],
        [localize('Telephone'),            $client->phone]);

    my $tr_tax_residence = join ', ', map { Locale::Country::code2country($_) } split /,/, ($client->tax_residence || '');

    push @updated_fields,
        (
        [localize('Place of birth'), $client->place_of_birth ? Locale::Country::code2country($client->place_of_birth) : ''],
        [localize("Tax residence"), $tr_tax_residence],
        [localize('Tax identification number'), ($client->tax_identification_number || '')],
        );
    push @updated_fields, [localize('Receive news and special offers'), $client->user->email_consent ? localize("Yes") : localize("No")]
        if exists $args->{email_consent};
    push @updated_fields, [localize('Allow copiers'), $client->allow_copiers ? localize("Yes") : localize("No")]
        if defined $allow_copiers;
    push @updated_fields,
        [
        localize('Requested professional status'),
        (
                   $args->{request_professional_status}
                or $client->get_status('professional_requested')
        ) ? localize("Yes") : localize("No")];

    $message .= "<table>";
    foreach my $updated_field (@updated_fields) {
        $message .=
              '<tr><td style="vertical-align:top; text-align:left;"><strong>'
            . encode_entities($updated_field->[0])
            . '</strong></td><td style="vertical-align:top;">:&nbsp;</td><td style="vertical-align:top;text-align:left;">'
            . encode_entities($updated_field->[1])
            . '</td></tr>';
    }
    $message .= '</table>';
    $message .= "\n" . localize('The [_1] team.', $website_name);

    send_email({
        from                  => $brand->emails('support'),
        to                    => $client->email,
        subject               => $client->loginid . ' ' . localize('Change in account settings'),
        message               => [$message],
        use_email_template    => 1,
        email_content_is_html => 1,
        template_loginid      => $client->loginid,
    });
    BOM::User::AuditLog::log('Your settings have been updated successfully', $client->loginid);

    return {status => 1};
};

rpc get_self_exclusion => sub {
    my $params = shift;

    my $client = $params->{client};
    return _get_self_exclusion_details($client);
};

sub _get_self_exclusion_details {
    my $client = shift;

    my $get_self_exclusion = {};
    return $get_self_exclusion if $client->is_virtual;

    my $self_exclusion = $client->get_self_exclusion;
    if ($self_exclusion) {
        $get_self_exclusion->{max_balance} = $self_exclusion->max_balance
            if $self_exclusion->max_balance;
        $get_self_exclusion->{max_turnover} = $self_exclusion->max_turnover
            if $self_exclusion->max_turnover;
        $get_self_exclusion->{max_open_bets} = $self_exclusion->max_open_bets
            if $self_exclusion->max_open_bets;
        $get_self_exclusion->{max_losses} = $self_exclusion->max_losses
            if $self_exclusion->max_losses;
        $get_self_exclusion->{max_7day_losses} = $self_exclusion->max_7day_losses
            if $self_exclusion->max_7day_losses;
        $get_self_exclusion->{max_7day_turnover} = $self_exclusion->max_7day_turnover
            if $self_exclusion->max_7day_turnover;
        $get_self_exclusion->{max_30day_losses} = $self_exclusion->max_30day_losses
            if $self_exclusion->max_30day_losses;
        $get_self_exclusion->{max_30day_turnover} = $self_exclusion->max_30day_turnover
            if $self_exclusion->max_30day_turnover;
        $get_self_exclusion->{session_duration_limit} = $self_exclusion->session_duration_limit
            if $self_exclusion->session_duration_limit;

        if (my $until = $self_exclusion->exclude_until) {
            $until = Date::Utility->new($until);
            if (Date::Utility::today->days_between($until) < 0) {
                $get_self_exclusion->{exclude_until} = $until->date;
            }
        }

        if (my $timeout_until = $self_exclusion->timeout_until) {
            $timeout_until = Date::Utility->new($timeout_until);
            if ($timeout_until->is_after(Date::Utility->new)) {
                $get_self_exclusion->{timeout_until} = $timeout_until->epoch;
            }
        }
    }

    return $get_self_exclusion;
}

rpc set_self_exclusion => sub {
    my $params = shift;

    my $client = $params->{client};
    return BOM::RPC::v3::Utility::permission_error() if $client->is_virtual;

    my $lim = $client->get_self_exclusion_until_date;
    return BOM::RPC::v3::Utility::create_error({
            code              => 'SelfExclusion',
            message_to_client => localize(
                'Sorry, but you have self-excluded yourself from the website until [_1]. If you are unable to place a trade or deposit after your self-exclusion period, please contact the Customer Support team for assistance.',
                $lim
            ),
        }) if $lim;

    # get old from above sub _get_self_exclusion_details
    my $self_exclusion = _get_self_exclusion_details($client);

    ## validate
    my $error_sub = sub {
        my ($error, $field) = @_;
        return BOM::RPC::v3::Utility::create_error({
            code              => 'SetSelfExclusionError',
            message_to_client => $error,
            message           => '',
            details           => $field
        });
    };

    my %args = %{$params->{args}};

    my $decimals = Format::Util::Numbers::get_precision_config()->{price}->{$client->currency};
    foreach my $field (qw/max_balance max_turnover max_losses max_7day_turnover max_7day_losses max_30day_losses max_30day_turnover/) {
        if ($args{$field} and $args{$field} !~ /^\d{0,20}(?:\.\d{0,$decimals})?$/) {
            return BOM::RPC::v3::Utility::create_error({
                    code              => 'InputValidationFailed',
                    message_to_client => localize("Input validation failed: $field"),
                    details           => {
                        $field => "Please input a valid number.",
                    },
                });
        }
    }

    # at least one setting should present in request
    my $args_count = 0;
    foreach my $field (
        qw/max_balance max_turnover max_losses max_7day_turnover max_7day_losses max_30day_losses max_30day_turnover max_open_bets session_duration_limit exclude_until timeout_until/
        )
    {
        $args_count++ if defined $args{$field};
    }
    return BOM::RPC::v3::Utility::create_error({
            code              => 'SetSelfExclusionError',
            message_to_client => localize('Please provide at least one self-exclusion setting.')}) unless $args_count;

    foreach my $field (
        qw/max_balance max_turnover max_losses max_7day_turnover max_7day_losses max_30day_losses max_30day_turnover max_open_bets session_duration_limit/
        )
    {
        # Client input
        my $val = $args{$field};

        # The minimum is 1 in case of open bets (1 for other cases)
        my $min = $field eq 'max_open_bets' ? 1 : 0;

        # Validate the client input
        my $is_valid = 0;

        # Max balance and Max open bets are given default values, if not set by client
        if ($field eq 'max_balance') {
            $self_exclusion->{$field} //= $client->get_limit_for_account_balance;
        } elsif ($field eq 'max_open_bets') {
            $self_exclusion->{$field} //= $client->get_limit_for_open_positions;
        }

        if ($val and $val > 0) {
            $is_valid = 1;
            if ($self_exclusion->{$field} and $val > $self_exclusion->{$field}) {
                $is_valid = 0;
            }
        }

        next if $is_valid;

        if (defined $val and $self_exclusion->{$field}) {
            return $error_sub->(localize('Please enter a number between [_1] and [_2].', $min, $self_exclusion->{$field}), $field);
        } else {
            delete $args{$field};
        }

    }

    if (my $session_duration_limit = $args{session_duration_limit}) {
        if ($session_duration_limit > 1440 * 42) {
            return $error_sub->(localize('Session duration limit cannot be more than 6 weeks.'), 'session_duration_limit');
        }
    }

    my $exclude_until = $args{exclude_until};
    if (defined $exclude_until && $exclude_until =~ /^\d{4}\-\d{2}\-\d{2}$/) {
        my $now       = Date::Utility->new;
        my $six_month = Date::Utility->new->plus_time_interval('6mo');
        my ($exclusion_end, $exclusion_end_error);
        try {
            $exclusion_end = Date::Utility->new($exclude_until);
        }
        catch {
            $exclusion_end_error = 1;
        };
        return $error_sub->(localize('Exclusion time conversion error.'), 'exclude_until') if $exclusion_end_error;

        # checking for the exclude until date which must be larger than today's date
        if (not $exclusion_end->is_after($now)) {
            return $error_sub->(localize('Exclude time must be after today.'), 'exclude_until');
        }

        # checking for the exclude until date could not be less than 6 months
        elsif ($exclusion_end->epoch < $six_month->epoch) {
            return $error_sub->(localize('Exclude time cannot be less than 6 months.'), 'exclude_until');
        }

        # checking for the exclude until date could not be more than 5 years
        elsif ($exclusion_end->days_between($now) > 365 * 5 + 1) {
            return $error_sub->(localize('Exclude time cannot be for more than five years.'), 'exclude_until');
        }
    } else {
        delete $args{exclude_until};
    }

    my $timeout_until = $args{timeout_until};
    if (defined $timeout_until and $timeout_until =~ /^\d+$/) {
        my $now           = Date::Utility->new;
        my $exclusion_end = Date::Utility->new($timeout_until);
        my $six_week      = Date::Utility->new(time() + 6 * 7 * 86400);

        # checking for the timeout until which must be larger than current time
        if ($exclusion_end->is_before($now)) {
            return $error_sub->(localize('Timeout time must be greater than current time.'), 'timeout_until');
        }

        if ($exclusion_end->is_after($six_week)) {
            return $error_sub->(localize('Timeout time cannot be more than 6 weeks.'), 'timeout_until');
        }
    } else {
        delete $args{timeout_until};
    }

    if ($args{max_open_bets}) {
        $client->set_exclusion->max_open_bets($args{max_open_bets});
    }

    if ($args{max_balance}) {
        $client->set_exclusion->max_balance($args{max_balance});
    }

    if ($args{max_turnover}) {
        $client->set_exclusion->max_turnover($args{max_turnover});
    }
    if ($args{max_losses}) {
        $client->set_exclusion->max_losses($args{max_losses});
    }
    if ($args{max_7day_turnover}) {
        $client->set_exclusion->max_7day_turnover($args{max_7day_turnover});
    }
    if ($args{max_7day_losses}) {
        $client->set_exclusion->max_7day_losses($args{max_7day_losses});
    }
    if ($args{max_30day_turnover}) {
        $client->set_exclusion->max_30day_turnover($args{max_30day_turnover});
        if ($client->residence eq 'gb') {    # RTS 12 - Financial Limits - UK Clients
            $client->clr_status('ukrts_max_turnover_limit_not_set');
            $client->save;
        }
    }
    if ($args{max_30day_losses}) {
        $client->set_exclusion->max_30day_losses($args{max_30day_losses});
    }

    if ($args{session_duration_limit}) {
        $client->set_exclusion->session_duration_limit($args{session_duration_limit});
    }
    if ($args{timeout_until}) {
        $client->set_exclusion->timeout_until($args{timeout_until});
    }
    if ($args{exclude_until}) {
        $client->set_exclusion->exclude_until($args{exclude_until});
    }
# Need to send email in 2 circumstances:
#   - Any client sets a self exclusion period
#   - Client under Binary (Europe) Limited with MT5 account(s) sets any of these settings
    my @mt5_logins = BOM::User->new({loginid => $client->loginid})->mt5_logins('real');

    if ($client->landing_company->short eq 'malta' && @mt5_logins) {
        warn 'Compliance email regarding Binary (Europe) Limited user with MT5 account(s) failed to send.'
            unless send_self_exclusion_notification($client, 'malta_with_mt5', \%args);
    } elsif ($args{exclude_until}) {
        warn 'Compliance email regarding self exclusion from the website failed to send.'
            unless send_self_exclusion_notification($client, 'self_exclusion', \%args);
    }

    $client->save();

    return {status => 1};
};

sub send_self_exclusion_notification {
    my ($client, $type, $args) = @_;

    my @fields_to_email;
    my $message;
    if ($type eq 'malta_with_mt5') {
        $message = "An MT5 account holder under the Binary (Europe) Limited landing company has set account limits.\n";
        @fields_to_email =
            qw/max_balance max_turnover max_losses max_7day_turnover max_7day_losses max_30day_losses max_30day_turnover max_open_bets session_duration_limit exclude_until timeout_until/;
    } elsif ($type eq 'self_exclusion') {
        $message         = "A user has excluded themselves from the website.\n";
        @fields_to_email = qw/exclude_until/;
    }

    if (@fields_to_email) {
        my $name = ($client->first_name ? $client->first_name . ' ' : '') . $client->last_name;
        my $statuses = join '/', map { uc $_->status_code } $client->client_status;
        my $client_title = join ', ', $client->loginid, $client->email, ($name || '?'), ($statuses ? "current status: [$statuses]" : '');

        my $brand = Brands->new(name => request()->brand);

        $message .= "Client $client_title set the following self-exclusion limits:\n\n";

        foreach (@fields_to_email) {
            my $label = $email_field_labels->{$_};
            my $val   = $args->{$_};
            $message .= "$label: $val\n" if $val;
        }

        my @mt5_logins = BOM::User->new({loginid => $client->loginid})->mt5_logins('real');
        if ($type eq 'malta_with_mt5' && @mt5_logins) {
            $message .= "\n\nClient $client_title has the following MT5 accounts:\n";
            $message .= "$_\n" for @mt5_logins;
        }

        my $to_email = $brand->emails('compliance') . ',' . $brand->emails('marketing');

        # Include accounts team if client's brokercode is MLT/MX
        # As per UKGC LCCP Audit Regulations
        $to_email .= ',' . $brand->emails('accounting') if ($client->landing_company->short =~ /iom|malta$/);

        return send_email({
            from    => $brand->emails('compliance'),
            to      => $to_email,
            subject => "Client " . $client->loginid . " set self-exclusion limits",
            message => [$message],
        });
    }
    return 0;
}

rpc api_token => sub {
    my $params = shift;

    my ($client, $args, $client_ip) = @{$params}{qw/client args client_ip/};

    my $m = BOM::Database::Model::AccessToken->new;
    my $rtn;
    if ($args->{delete_token}) {
        $m->remove_by_token($args->{delete_token}, $client->loginid);
        $rtn->{delete_token} = 1;
        # send notification to cancel streaming, if we add more streaming
        # for authenticated calls in future, we need to add here as well
        if (defined $params->{account_id}) {
            BOM::Platform::RedisReplicated::redis_write()->publish(
                'TXNUPDATE::transaction_' . $params->{account_id},
                Encode::encode_utf8(
                    $json->encode({
                            error => {
                                code       => "TokenDeleted",
                                account_id => $params->{account_id}}})));
        }
    }
    if (my $display_name = $args->{new_token}) {
        my $display_name_err;
        if ($display_name =~ /^[\w\s\-]{2,32}$/) {
            if ($m->is_name_taken($client->loginid, $display_name)) {
                $display_name_err = localize('The name is taken.');
            }
        } else {
            $display_name_err = localize('alphanumeric with space and dash, 2-32 characters');
        }
        unless ($display_name_err) {
            my $token_cnt = $m->get_token_count_by_loginid($client->loginid);
            $display_name_err = localize('Max 30 tokens are allowed.') if $token_cnt >= 30;
        }
        if ($display_name_err) {
            return BOM::RPC::v3::Utility::create_error({
                code              => 'APITokenError',
                message_to_client => $display_name_err,
            });
        }
        ## for old API calls (we'll make it required on v4)
        my $scopes = $args->{new_token_scopes} || ['read', 'trade', 'payments', 'admin'];
        if ($args->{valid_for_current_ip_only}) {
            $m->create_token($client->loginid, $display_name, $scopes, $client_ip);
        } else {
            $m->create_token($client->loginid, $display_name, $scopes);
        }
        $rtn->{new_token} = 1;
    }

    $rtn->{tokens} = $m->get_tokens_by_loginid($client->loginid);

    return $rtn;
};

rpc tnc_approval => sub {
    my $params = shift;

    my $client = $params->{client};
    return BOM::RPC::v3::Utility::permission_error() if $client->is_virtual;

    if ($params->{args}->{ukgc_funds_protection}) {
        $client->set_status('ukgc_funds_protection', 'system', 'Client acknowledges the protection level of funds');
        if (not $client->save()) {
            return BOM::RPC::v3::Utility::client_error();
        }
    } else {
        my $current_tnc_version = BOM::Platform::Runtime->instance->app_config->cgi->terms_conditions_version;
        my $client_tnc_status   = $client->get_status('tnc_approval');

        if (not $client_tnc_status
            or ($client_tnc_status->reason ne $current_tnc_version))
        {
            $client->set_status('tnc_approval', 'system', $current_tnc_version);
            if (not $client->save()) {
                return BOM::RPC::v3::Utility::client_error();
            }
        }
    }

    return {status => 1};
};

rpc login_history => sub {
    my $params = shift;

    my $client = $params->{client};

    my $limit = 10;
    if (exists $params->{args}->{limit}) {
        if ($params->{args}->{limit} > 50) {
            $limit = 50;
        } else {
            $limit = $params->{args}->{limit};
        }
    }

    my $user          = $client->user;
    my $login_history = $user->find_login_history(
        sort_by => 'history_date desc',
        limit   => $limit
    );

    my @history = ();
    foreach my $record (@{$login_history}) {
        push @history,
            {
            time        => Date::Utility->new($record->history_date)->epoch,
            action      => $record->action,
            status      => $record->successful ? 1 : 0,
            environment => $record->environment
            };
    }

    return {records => [@history]};
};

rpc set_account_currency => sub {
    my $params = shift;

    my ($client, $currency) = @{$params}{qw/client currency/};

    # Get suspended currencies
    my %suspended_currencies = map { $_ => 1 } split /,/, BOM::Platform::Runtime->instance->app_config->system->suspend->cryptocurrencies;

    # Return an error if the currency is a suspended currency or if the currency chosen is not a legal currency
    return BOM::RPC::v3::Utility::create_error({
            code              => 'InvalidCurrency',
            message_to_client => localize("The provided currency [_1] is not applicable for this account.", $currency)})
        if (not $client->landing_company->is_currency_legal($currency)
        or exists $suspended_currencies{$currency});

    # bail out if default account is already set
    return {status => 0} if $client->default_account;

    # check if we are allowed to set currency
    # i.e if we have exhausted available options
    # - client can have single fiat currency
    # - client can have multiple crypto currency
    #   but only with single type of crypto currency
    #   for example BTC => ETH is allowed but BTC => BTC is not
    if (not $client->is_virtual) {
        my $error = BOM::RPC::v3::Utility::validate_set_currency($client, $currency);
        return $error if $error;
    }

    # bail out if default account is already set
    return {status => 0} if $client->default_account;

    # no change in default account currency if default account is already set
    return {status => 1} if ($client->set_default_account($currency));

    return {status => 0};
};

rpc set_financial_assessment => sub {
    my $params = shift;

    my $client         = $params->{client};
    my $client_loginid = $client->loginid;

    return BOM::RPC::v3::Utility::permission_error() if ($client->is_virtual or $client->landing_company->short eq 'japan');

    my ($response, $subject, $message);
    try {
        my %financial_data = map { $_ => $params->{args}->{$_} } (keys %{BOM::Platform::Account::Real::default::get_financial_input_mapping()});
        my $financial_evaluation = BOM::Platform::Account::Real::default::get_financial_assessment_score(\%financial_data);

        my $user = $client->user;
        foreach my $cli ($user->clients) {
            $cli->financial_assessment({
                data => Encode::encode_utf8($json->encode($financial_evaluation->{user_data})),
            });
            $cli->save;
        }

        $response = {
            score => $financial_evaluation->{total_score},
        };
        $subject = $client_loginid . ' assessment test details have been updated';
        $message = ["$client_loginid score is " . $financial_evaluation->{total_score}];
    }
    catch {
        $response = BOM::RPC::v3::Utility::create_error({
                code              => 'UpdateAssessmentError',
                message_to_client => localize("Sorry, an error occurred while processing your request.")});
        $subject = "$client_loginid - assessment test details error";
        $message = ["An error occurred while updating assessment test details for $client_loginid. Please handle accordingly."];
    };

    my $brand = Brands->new(name => request()->brand);
    #only send email for MF-client
    send_email({
            from    => $brand->emails('support'),
            to      => $brand->emails('compliance'),
            subject => $subject,
            message => $message,
        }) if $client->landing_company->short eq 'maltainvest';

    return $response;
};

rpc get_financial_assessment => sub {
    my $params = shift;

    my $client = $params->{client};
    return BOM::RPC::v3::Utility::permission_error() if ($client->is_virtual or $client->landing_company->short eq 'japan');

    my $response             = {};
    my $financial_assessment = $client->financial_assessment();
    if ($financial_assessment) {
        my $data = $json->decode($financial_assessment->data);
        if ($data) {
            foreach my $key (keys %$data) {
                unless ($key =~ /total_score/) {
                    $response->{$key} = $data->{$key}->{answer};
                }
            }
            $response->{score} = $data->{total_score};
        }
    }

    return $response;
};

rpc reality_check => sub {
    my $params = shift;

    my $app_config = BOM::Platform::Runtime->instance->app_config;
    if ($app_config->system->suspend->expensive_api_calls) {
        return BOM::RPC::v3::Utility::create_error({
                code              => 'SuspendedDueToLoad',
                message_to_client => localize(
                    'The system is currently under heavy load, and this call has been suspended temporarily. Please try again in a few minutes.')}
            ),
            ;
    }

    my $client        = $params->{client};
    my $token_details = $params->{token_details};

    my $has_reality_check = $client->landing_company->has_reality_check;
    return {} unless ($has_reality_check);

    # we get token creation time and as cap limit if creation time is less than 48 hours from current
    # time we default it to 48 hours, default 48 hours was decided To limit our definition of session
    # if you change this please ask compliance first
    my $start = $token_details->{epoch};
    my $tm    = time - 48 * 3600;
    $start = $tm unless $start and $start > $tm;

    # sell expired contracts so that reality check has proper
    # count for open_contract_count
    BOM::Transaction::sell_expired_contracts({
        client => $client,
        source => $params->{source},
    });

    my $txn_dm = BOM::Database::DataMapper::Transaction->new({
            client_loginid => $client->loginid,
            db             => BOM::Database::ClientDB->new({
                    client_loginid => $client->loginid,
                    operation      => 'replica',
                }
            )->db,
        });

    my $data = $txn_dm->get_reality_check_data_of_account(Date::Utility->new($start)) // {};
    if ($data and scalar @$data) {
        $data = $data->[0];
    } else {
        $data = {};
    }

    my $summary = {
        loginid    => $client->loginid,
        start_time => $start
    };

    foreach (("buy_count", "buy_amount", "sell_count", "sell_amount")) {
        $summary->{$_} = $data->{$_} // 0;
    }
    $summary->{currency}            = $data->{currency_code} // '';
    $summary->{potential_profit}    = $data->{pot_profit}    // 0;
    $summary->{open_contract_count} = $data->{open_cnt}      // 0;

    return $summary;
};

1;<|MERGE_RESOLUTION|>--- conflicted
+++ resolved
@@ -649,13 +649,8 @@
             return $error_sub->(localize('Your cashier was locked.'));
         }
 
-<<<<<<< HEAD
         my $user = $client->user;
-        if (BOM::Platform::Password::checkpw($lock_password, $user->password)) {
-=======
-        my $user = BOM::User->new({email => $client->email});
         if (BOM::User::Password::checkpw($lock_password, $user->password)) {
->>>>>>> a169ef75
             return $error_sub->(localize('Please use a different password than your login password.'));
         }
 
