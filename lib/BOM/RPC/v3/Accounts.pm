package BOM::RPC::v3::Accounts;

=head1 BOM::RPC::v3::Accounts

This package contains methods for Account entities in our system.

=cut

use 5.014;
use strict;
use warnings;

use Encode;
use JSON::MaybeXS;
use Try::Tiny;
use WWW::OneAll;
use Date::Utility;
use HTML::Entities qw(encode_entities);
use List::Util qw(any sum0 first min uniq);
use Digest::SHA qw(hmac_sha256_hex);

use BOM::User::Client;
use BOM::User::FinancialAssessment qw(is_section_complete update_financial_assessment decode_fa build_financial_assessment);
use LandingCompany::Registry;
use Format::Util::Numbers qw/formatnumber financialrounding/;
use ExchangeRates::CurrencyConverter qw(in_usd convert_currency);

use BOM::RPC::Registry '-dsl';

use BOM::RPC::v3::Utility qw(longcode);
use BOM::RPC::v3::PortfolioManagement;
use BOM::Transaction::History qw(get_transaction_history);
use BOM::Platform::Context qw (localize request);
use BOM::Platform::Client::CashierValidation;
use BOM::Config::Runtime;
use BOM::Platform::Email qw(send_email);
use BOM::Platform::Locale qw/get_state_by_id/;
use BOM::User;
use BOM::Platform::Account::Real::default;
use BOM::Platform::Account::Real::maltainvest;
use BOM::Platform::Event::Emitter;
use BOM::Platform::Token;
use BOM::Transaction;
use BOM::MT5::User::Async;
use BOM::Config;
use BOM::User::Password;
use BOM::Database::DataMapper::FinancialMarketBet;
use BOM::Database::ClientDB;
use BOM::Database::UserDB;
use BOM::Database::Model::AccessToken;
use BOM::Database::DataMapper::Transaction;
use BOM::Database::Model::OAuth;
use BOM::Database::Model::UserConnect;
use BOM::Config::Runtime;
use BOM::Config::ContractPricingLimits qw(market_pricing_limits);
use BOM::RPC::v3::Services;
use BOM::Config::RedisReplicated;

use constant DEFAULT_STATEMENT_LIMIT              => 100;
use constant ONFIDO_ALLOW_RESUBMISSION_KEY_PREFIX => 'ONFIDO::ALLOW_RESUBMISSION::ID::';

use constant POA_DOCUMENTS_TYPE => qw(
    proofaddress payslip bankstatement cardstatement
);

use constant POI_DOCUMENTS_TYPE => qw(
    proofid driverslicense passport
);

my $allowed_fields_for_virtual = qr/set_settings|email_consent|residence|allow_copiers/;
my $email_field_labels         = {
    exclude_until          => 'Exclude from website until',
    max_balance            => 'Maximum account cash balance',
    max_turnover           => 'Daily turnover limit',
    max_losses             => 'Daily limit on losses',
    max_7day_turnover      => '7-day turnover limit',
    max_7day_losses        => '7-day limit on losses',
    max_30day_turnover     => '30-day turnover limit',
    max_30day_losses       => '30-day limit on losses',
    max_open_bets          => 'Maximum number of open positions',
    session_duration_limit => 'Session duration limit, in minutes',
    timeout_until          => 'Time out until'
};

my $json = JSON::MaybeXS->new;

requires_auth();

=head2 payout_currencies

    [$currency, @lc_currencies] = payout_currencies({
        landing_company_name => $lc_name,
        token_details        => {loginid => $loginid},
    })

Returns an arrayref containing the following:

=over 4

=item * A payout currency that is valid for a specific client

=item * Multiple valid payout currencies for the landing company if a client is not provided.

=back

Takes a single C<$params> hashref containing the following keys:

=over 4

=item * landing_company_name

=item * token_details, which may contain the following keys:

=over 4

=item * loginid

=back

=back

Returns a sorted arrayref of valid payout currencies

=cut

rpc "payout_currencies",
    auth => 0,    # unauthenticated
    sub {
    my $params = shift;

    my $token_details = $params->{token_details};
    my $client;
    if ($token_details and exists $token_details->{loginid}) {
        $client = BOM::User::Client->new({
            loginid      => $token_details->{loginid},
            db_operation => 'replica'
        });
    }

    # If the client has a default_account, he has already chosen his currency.
    # The client's currency is returned in this case.
    return [$client->currency] if $client && $client->default_account;

    # If the client has not yet selected currency - we will use list from his landing company
    # or we may have a landing company even if we're not logged in - typically this
    # is obtained from the GeoIP country code lookup. If we have one, use it.
    my $lc = $client ? $client->landing_company : LandingCompany::Registry::get($params->{landing_company_name} || 'svg');

    # ... but we fall back to `svg` as a useful default, since it has most
    # currencies enabled.

    # Remove cryptocurrencies that have been suspended
    return BOM::RPC::v3::Utility::filter_out_suspended_cryptocurrencies($lc->short);
    };

rpc "landing_company",
    auth => 0,    # unauthenticated
    sub {
    my $params = shift;

    my $country  = $params->{args}->{landing_company};
    my $configs  = request()->brand->countries_instance->countries_list;
    my $c_config = $configs->{$country};
    unless ($c_config) {
        ($c_config) = grep { $configs->{$_}->{name} eq $country and $country = $_ } keys %$configs;
    }

    return BOM::RPC::v3::Utility::create_error({
            code              => 'UnknownLandingCompany',
            message_to_client => localize('Unknown landing company.')}) unless $c_config;

    # BE CAREFUL, do not change ref since it's persistent
    my %landing_company = %{$c_config};

    $landing_company{id} = $country;
    my $registry = LandingCompany::Registry->new;

    foreach my $type ('gaming_company', 'financial_company') {
        if (($landing_company{$type} // '') ne 'none') {
            $landing_company{$type} = __build_landing_company($registry->get($landing_company{$type}));
        } else {
            delete $landing_company{$type};
        }
    }

    # mt5 structure as per country config
    # 'mt' => {
    #    'gaming' => {
    #         'standard' => 'none'
    #    },
    #    'financial' => {
    #         'advanced' => 'none',
    #         'standard' => 'none'
    #    }
    # }

    # need to send it like
    # {
    #   mt_gaming_company: {
    #    standard: {}
    #   },
    #   mt_financial_company: {
    #    advanced: {},
    #    standard: {}
    #   }
    # }

    # we don't want to send "mt" as key so need to delete from structure
    my $mt5_landing_company_details = delete $landing_company{mt};

    foreach my $mt5_type (keys %{$mt5_landing_company_details}) {
        foreach my $mt5_sub_type (keys %{$mt5_landing_company_details->{$mt5_type}}) {
            next
                unless exists $mt5_landing_company_details->{$mt5_type}{$mt5_sub_type}
                and $mt5_landing_company_details->{$mt5_type}{$mt5_sub_type} ne 'none';

            $landing_company{"mt_${mt5_type}_company"}{$mt5_sub_type} =
                __build_landing_company($registry->get($mt5_landing_company_details->{$mt5_type}{$mt5_sub_type}));
        }
    }

    return \%landing_company;
    };

=head2 landing_company_details

    $landing_company_details = landing_company_details({
        landing_company_name => $lc,
    })

Returns the details of a landing_company object.

Takes a single C<$params> hashref containing the following keys:

=over 4

=item * args, which may contain the following keys:

=over 4

=item * landing_company_details

=back

=back

Returns a hashref containing the keys from __build_landing_company($lc)

=cut

rpc "landing_company_details",
    auth => 0,    # unauthenticated
    sub {
    my $params = shift;

    my $lc = LandingCompany::Registry::get($params->{args}->{landing_company_details});
    return BOM::RPC::v3::Utility::create_error({
            code              => 'UnknownLandingCompany',
            message_to_client => localize('Unknown landing company.')}) unless $lc;

    return __build_landing_company($lc);
    };

=head2 __build_landing_company

    $landing_company_details = __build_landing_company($lc)

Returns a hashref containing the following:

=over 4

=item * shortcode

=item * name

=item * address

=item * country

=item * legal_default_currency

=item * legal_allowed_currencies

=item * legal_allowed_markets

=item * legal_allowed_contract_categories

=item * has_reality_check

=back

Takes a single C<$lc> object that contains the following methods:

=over 4

=item * short

=item * name

=item * address

=item * country

=item * legal_default_currency

=item * legal_allowed_markets

=item * legal_allowed_contract_categories

=item * has_reality_check

=back

Returns a hashref of landing_company parameters

=cut

sub __build_landing_company {
    my $lc = shift;

    # Get suspended currencies and remove them from list of legal currencies
    my $payout_currencies = BOM::RPC::v3::Utility::filter_out_suspended_cryptocurrencies($lc->short);

    return {
        shortcode                         => $lc->short,
        name                              => $lc->name,
        address                           => $lc->address,
        country                           => $lc->country,
        legal_default_currency            => $lc->legal_default_currency,
        legal_allowed_currencies          => $payout_currencies,
        legal_allowed_markets             => $lc->legal_allowed_markets,
        legal_allowed_contract_categories => $lc->legal_allowed_contract_categories,
        has_reality_check                 => $lc->has_reality_check ? 1 : 0,
        currency_config                   => market_pricing_limits($payout_currencies, $lc->short, $lc->legal_allowed_markets),
        requirements                      => $lc->requirements,
        changeable_fields                 => $lc->changeable_fields,
    };
}

rpc statement => sub {
    my $params = shift;

    my $app_config = BOM::Config::Runtime->instance->app_config;
    if ($app_config->system->suspend->expensive_api_calls) {
        return BOM::RPC::v3::Utility::create_error({
                code              => 'SuspendedDueToLoad',
                message_to_client => localize(
                    'The system is currently under heavy load, and this call has been suspended temporarily. Please try again in a few minutes.')});
    }

    my $client = $params->{client};
    BOM::RPC::v3::PortfolioManagement::_sell_expired_contracts($client, $params->{source});

    $params->{args}->{limit} //= DEFAULT_STATEMENT_LIMIT;

    my $transaction_res = get_transaction_history($params);
    return {
        transactions => [],
        count        => 0
    } unless (keys %$transaction_res);

    my $currency_code = $client->default_account->currency_code();
    # combine all trades, and sort by transaction_id
    my @transactions = reverse sort { 0 + $a->{transaction_id} <=> 0 + $b->{transaction_id} }
        (@{$transaction_res->{open_trade}}, @{$transaction_res->{close_trade}}, @{$transaction_res->{payment}});

    my @short_codes = map { $_->{short_code} || () } @transactions;
    my $longcodes;
    $longcodes = longcode({
            short_codes => \@short_codes,
            currency    => $currency_code,
        }) if scalar @short_codes;

    my @txns;
    for my $txn (@transactions) {

        my $struct = {
            balance_after    => formatnumber('amount', $currency_code, $txn->{balance_after}),
            transaction_id   => $txn->{id},
            reference_id     => $txn->{buy_tr_id},
            contract_id      => $txn->{financial_market_bet_id},
            transaction_time => $txn->{transaction_time},
            action_type      => $txn->{action_type},
            amount           => $txn->{amount},
            payout           => $txn->{payout_price},
        };

        if ($txn->{financial_market_bet_id}) {
            if ($txn->{action_type} eq 'sell') {
                $struct->{purchase_time} = Date::Utility->new($txn->{purchase_time})->epoch;
            }
        }

        if ($params->{args}->{description}) {
            if ($txn->{short_code}) {
                $struct->{longcode} = $longcodes->{longcodes}->{$txn->{short_code}} // localize('Could not retrieve contract details');
            } else {
                # withdrawal/deposit
                $struct->{longcode} = localize($txn->{payment_remark} // '');
            }

            $struct->{shortcode} = $txn->{short_code};
        }

        $struct->{app_id} = BOM::RPC::v3::Utility::mask_app_id($txn->{source}, $txn->{transaction_time});

        push @txns, $struct;
    }

    return {
        transactions => [@txns],
        count        => scalar @txns
    };
};

rpc request_report => sub {
    my $params = shift;

    my $client = $params->{client};

    return BOM::RPC::v3::Utility::create_error({
            code              => 'InputValidationFailed',
            message_to_client => localize("From date must be before To date for sending statement")}
    ) unless ($params->{args}->{date_to} > $params->{args}->{date_from});

    # more different type of reports maybe added here in the future

    if ($params->{args}->{report_type} eq 'statement') {

        my $res = BOM::Platform::Event::Emitter::emit(
            'email_statement',
            {
                loginid   => $client->loginid,
                source    => $params->{source},
                date_from => $params->{args}->{date_from},
                date_to   => $params->{args}->{date_to},
            });

        return {report_status => 1} if $res;

    }

    return BOM::RPC::v3::Utility::client_error();
};

rpc account_statistics => sub {
    my $params = shift;

    my $app_config = BOM::Config::Runtime->instance->app_config;
    if ($app_config->system->suspend->expensive_api_calls) {
        return BOM::RPC::v3::Utility::create_error({
                code              => 'SuspendedDueToLoad',
                message_to_client => localize(
                    'The system is currently under heavy load, and this call has been suspended temporarily. Please try again in a few minutes.')});
    }

    my $client = $params->{client};
    my $args   = $params->{args};

    my $account = $client->account;
    return {
        total_deposits    => '0.00',
        total_withdrawals => '0.00',
        currency          => '',
    } unless $account;

    my ($total_deposits, $total_withdrawals);
    try {
        ($total_deposits, $total_withdrawals) = $client->db->dbic->run(
            fixup => sub {
                my $sth = $_->prepare("SELECT * FROM betonmarkets.get_total_deposits_and_withdrawals(?)");
                $sth->execute($account->id);
                return @{$sth->fetchrow_arrayref};
            });
    }
    catch {
        warn "Error caught : $_\n";
        return BOM::RPC::v3::Utility::client_error();
    };

    my $currency_code = $account->currency_code();
    $total_deposits    = formatnumber('amount', $currency_code, $total_deposits);
    $total_withdrawals = formatnumber('amount', $currency_code, $total_withdrawals);

    return {
        total_deposits    => $total_deposits,
        total_withdrawals => $total_withdrawals,
        currency          => $currency_code,
    };
};

rpc profit_table => sub {
    my $params = shift;

    my $app_config = BOM::Config::Runtime->instance->app_config;
    if ($app_config->system->suspend->expensive_api_calls) {
        return BOM::RPC::v3::Utility::create_error({
                code              => 'SuspendedDueToLoad',
                message_to_client => localize(
                    'The system is currently under heavy load, and this call has been suspended temporarily. Please try again in a few minutes.')});
    }

    my $client         = $params->{client};
    my $client_loginid = $client->loginid;

    return {
        transactions => [],
        count        => 0
    } unless ($client);

    BOM::RPC::v3::PortfolioManagement::_sell_expired_contracts($client, $params->{source});

    my $fmb_dm = BOM::Database::DataMapper::FinancialMarketBet->new({
            client_loginid => $client_loginid,
            currency_code  => $client->currency,
            db             => BOM::Database::ClientDB->new({
                    client_loginid => $client_loginid,
                    operation      => 'replica',
                }
            )->db,
        });

    my $args = $params->{args};
    $args->{after}  = $args->{date_from} if $args->{date_from};
    $args->{before} = $args->{date_to}   if $args->{date_to};
    my $data = $fmb_dm->get_sold_bets_of_account($args);
    return {
        transactions => [],
        count        => 0
    } unless (scalar @{$data});
    # args is passed to echo req hence we need to delete them
    delete $args->{after};
    delete $args->{before};

    my @short_codes = map { $_->{short_code} } @{$data};

    my $res;
    $res = longcode({
            short_codes => \@short_codes,
            currency    => $client->currency,
            language    => $params->{language},
            source      => $params->{source},
        }) if $args->{description} and @short_codes;

    ## remove useless and plus new
    my @transactions;
    foreach my $row (@{$data}) {
        my %trx = map { $_ => $row->{$_} } (qw/sell_price buy_price/);
        $trx{contract_id}    = $row->{id};
        $trx{transaction_id} = $row->{txn_id};
        $trx{payout}         = $row->{payout_price};
        $trx{purchase_time}  = Date::Utility->new($row->{purchase_time})->epoch;
        $trx{sell_time}      = Date::Utility->new($row->{sell_time})->epoch;
        $trx{app_id}         = BOM::RPC::v3::Utility::mask_app_id($row->{source}, $row->{purchase_time});

        if ($args->{description}) {
            $trx{shortcode} = $row->{short_code};
            $trx{longcode} = $res->{longcodes}->{$row->{short_code}} // localize('Could not retrieve contract details');
        }

        push @transactions, \%trx;
    }

    return {
        transactions => \@transactions,
        count        => scalar(@transactions)};
};

=head2 balance

    my $balance_obj = balance({ client => $client });

Returns balance for the default account of the client. If there is no default account,
balance as 0.00 with empty string as currency type is returned.

Takes the following (named) parameters:

=over 4

=item * C<params> - A hashref with reference to BOM::User::Client object under the key C<client>

=back

Returns a hashref with following items

=over 4

=item * C<loginid> - Login ID for the default account. E.g. : CR90000000

=item * C<currency> - Currency in which the balance is being represented. E.g. : BTC

=item * C<balance> - Balance for the default account. E.g. : 100.00

=back

=cut

sub single_balance {
    my ($params, $loginid) = @_;
    my $client = $loginid eq $params->{client}->loginid ? $params->{client} : BOM::User::Client->new({
        loginid      => $loginid,
        db_operation => 'replica'
    });

    return {
        currency   => '',
        loginid    => $client->loginid,
        balance    => '0.00',
        account_id => '',
    } unless ($client->default_account);

    return {
        loginid    => $client->loginid,
        currency   => $client->default_account->currency_code(),
        balance    => formatnumber('amount', $client->default_account->currency_code(), $client->default_account->balance),
        account_id => $client->default_account->id,
    };
}

rpc balance => sub {
    my $params = shift;
    my $arg_account = $params->{args}{account} // 'current';

    my $user = $params->{client}->user;
    unless ($arg_account eq 'all') {
        my $loginid = $arg_account eq 'current' ? $params->{client}->loginid : $arg_account;
        unless (any { $loginid eq $_ } $user->loginids) {
            return BOM::RPC::v3::Utility::permission_error();
        }

        return single_balance($params, $loginid);
    }

    # now is all

    # work on real bom accounts
    my @results;
    #if (client has real account with USD OR doesn’t have fiat account) {
    #    use ‘USD’;
    #} elsif (there is more than one fiat account) {
    #    use currency of financial account;
    #} else {
    #    use currency of fiat account;
    #}
    #// there is only one fiat account

    my ($has_usd, $financial_currency, $fiat_currency);
    for my $loginid (sort $user->bom_real_loginids) {
        my $result = single_balance($params, $loginid);
        $has_usd            = 1                   if $result->{currency} eq 'USD';
        $financial_currency = $result->{currency} if $loginid =~ /^(MF|CR)/;
        $fiat_currency      = $result->{currency}
            if (LandingCompany::Registry::get_currency_type($result->{currency}) // '') eq 'fiat';
        push @results, $result;
    }

    my $total_currency;

    if ($has_usd || !$fiat_currency) {
        $total_currency = 'USD';
    } elsif ($financial_currency) {
        $total_currency = $financial_currency;
    } else {
        $total_currency = $fiat_currency;
    }

    my $real_total = {
        amount   => 0,
        currency => $total_currency,
    };

    my $mt5_total = {
        amount   => 0,
        currency => $total_currency,
    };

    for my $result (@results) {
        if ($result->{account_id}) {
            $real_total->{amount} += convert_currency($result->{balance}, $result->{currency}, $total_currency);
            $result->{currency_rate_in_total_currency} =
                convert_currency(1, $result->{currency}, $total_currency);    # This rate is used for the future stream
        }
        $result->{total} = {
            real => $real_total,
            mt5  => $mt5_total,
        };
    }
    $real_total->{amount} = formatnumber('amount', $total_currency, $real_total->{amount});

    my @mt5_accounts = BOM::RPC::v3::MT5::Account::get_mt5_logins($params->{client})->get;
    for my $result (grep { $_->{group} !~ /^demo/ } @mt5_accounts) {
        $mt5_total->{amount} += convert_currency($result->{balance}, $result->{currency}, $total_currency);
    }
    $mt5_total->{amount} = formatnumber('amount', $total_currency, $mt5_total->{amount});
    return {
        all => \@results,
    };
};

rpc get_account_status => sub {
    my $params = shift;

    my $client = $params->{client};

    my $status                     = $client->status->visible;
    my $id_auth_status             = $client->authentication_status;
    my $authentication_in_progress = $id_auth_status =~ /under_review|needs_action/;

    push @$status, 'document_' . $id_auth_status if $authentication_in_progress;

    push @$status, 'authenticated' if ($client->fully_authenticated);

    my $user = $client->user;

    # differentiate between social and password based accounts
    push @$status, 'social_signup' if $user->{has_social_signup};

    # check whether the user need to perform financial assessment
    my $client_fa = decode_fa($client->financial_assessment());

    push(@$status, 'financial_information_not_complete') unless is_section_complete($client_fa, "financial_information");

    push(@$status, 'trading_experience_not_complete') unless is_section_complete($client_fa, "trading_experience");

    push(@$status, 'financial_assessment_not_complete') unless $client->is_financial_assessment_complete();

    # check if the user's documents are expired or expiring soon
    if ($client->documents_expired()) {
        push(@$status, 'document_expired');
    } elsif ($client->documents_expired(Date::Utility->new()->plus_time_interval('1mo'))) {
        push(@$status, 'document_expiring_soon');
    }

    return {
        status                        => $status,
<<<<<<< HEAD
        prompt_client_to_authenticate => $prompt_client_to_authenticate,
        risk_classification           => $client->risk_level()};
=======
        prompt_client_to_authenticate => $client->is_verification_required(check_authentication_status => 1),
        risk_classification           => $aml_level,
        authentication                => _get_authentication($client),
    };
>>>>>>> 5759fa70
};

=begin comment

  {
    # this will act as flag on which part of authentication
    # flow to show, if its empty it means we don't need to prompt client
    "needs_verification": ["identity", "document"],
    # these individual sections are for information purpose only
    # if needs_verification is non-empty then these should be validated
    # to represent or request details from client accordingly
    "identity": {
      "status": "verified", # [none, pending, rejected, verified, expired]
      "expiry_date": 12423423
    },
    "document":{
      "status": "rejected", # [none, pending, rejected, verified, expired]
      "expiry_date": 12423423
    }
  }

=end comment
=cut

sub _get_authentication {
    my $client = shift;

    my $authentication_object = {
        needs_verification => [],
        identity           => {
            status                        => "none",
            further_resubmissions_allowed => 0
        },
        document => {status => "none"}};

    return $authentication_object if $client->is_virtual;

    my $redis = BOM::Config::RedisReplicated::redis_write();
    $authentication_object->{identity}{further_resubmissions_allowed} =
        $redis->get(ONFIDO_ALLOW_RESUBMISSION_KEY_PREFIX . $client->binary_user_id) // 0;

    my $documents = $client->documents_uploaded();

    my ($poi_documents, $poi_minimum_expiry_date, $is_poi_already_expired, $is_poi_pending) =
        @{$documents->{proof_of_identity}}{qw/documents minimum_expiry_date is_expired is_pending/};
    my ($poa_documents, $poa_minimum_expiry_date, $is_poa_already_expired, $is_poa_pending, $is_rejected) =
        @{$documents->{proof_of_address}}{qw/documents minimum_expiry_date is_expired is_pending is_rejected/};

    my %needs_verification_hash = ();

    my $poi_structure = sub {
        $authentication_object->{identity}{expiry_date} = $poi_minimum_expiry_date if $poi_minimum_expiry_date;

        $authentication_object->{identity}{status} = 'pending' if $is_poi_pending;
        # check for expiry
        if ($is_poi_already_expired) {
            $authentication_object->{identity}{status} = 'expired';
            $needs_verification_hash{identity} = 'identity';
        }

        return undef;
    };

    my $poa_structure = sub {
        $authentication_object->{document}{expiry_date} = $poa_minimum_expiry_date if $poa_minimum_expiry_date;

        # check for expiry
        if ($is_poa_already_expired) {
            $authentication_object->{document}{status} = 'expired';
            $needs_verification_hash{document} = 'document';
        }

        $authentication_object->{document}{status} = 'pending' if $is_poa_pending;
        if ($is_rejected) {
            $authentication_object->{document}{status} = 'rejected';
            $needs_verification_hash{document} = 'document';
        }

        return undef;
    };

    # fully authenticated
    return do {
        $authentication_object->{identity}{status} = 'verified';
        $authentication_object->{document}{status} = 'verified';

        $poi_structure->();
        $poa_structure->();

        $authentication_object->{needs_verification} = [sort keys %needs_verification_hash];
        $authentication_object;
    } if $client->fully_authenticated;

    # proof of identity provided
    return do {
        # proof of identity
        $authentication_object->{identity}{status} = "verified";
        $poi_structure->();

        # proof of address
        if (not $poa_documents) {
            $needs_verification_hash{document} = 'document' if $client->is_verification_required(check_authentication_status => 1);
        } else {
            $poa_structure->();
        }

        $authentication_object->{needs_verification} = [sort keys %needs_verification_hash];
        $authentication_object;
    } if $client->status->age_verification;

    my $dbic = BOM::Database::UserDB::rose_db()->dbic;

    my $user_applicant = $dbic->run(
        fixup => sub {
            $_->selectrow_hashref('SELECT * FROM users.get_onfido_applicant(?::BIGINT)', undef, $client->binary_user_id);
        });
    # if documents are there and we have onfido applicant then
    # check for onfido check status and inform accordingly
    if ($user_applicant) {

        my $user_check = $dbic->run(
            fixup => sub {
                $_->selectrow_hashref('SELECT * FROM users.get_onfido_checks(?::BIGINT)', undef, $client->binary_user_id);
            });

        unless ($user_check) {
            $needs_verification_hash{identity} = 'identity' if $client->is_verification_required();
        } else {
            if (my $check_id = $user_check->{id}) {
                if ($user_check->{status} =~ /^in_progress|awaiting_applicant$/) {
                    $authentication_object->{identity}->{status} = 'pending';
                } elsif ($user_check->{result} eq 'consider') {
                    my $user_reports = $dbic->run(
                        fixup => sub {
                            $_->selectall_hashref('SELECT * FROM users.get_onfido_reports(?::BIGINT, ?::TEXT)',
                                'id', undef, ($client->binary_user_id, $check_id));
                        });

                    # check for document result as we have accepted documents
                    # manually so facial similarity is not accurate as client
                    # use to provide selfie while holding identity card
                    my $report_document = first { ($_->{api_name} // '') eq 'document' }
                    sort { Date::Utility->new($a->{created_at})->is_before(Date::Utility->new($b->{created_at})) ? 1 : 0 } values %$user_reports;

                    my $report_document_sub_result = $report_document->{sub_result} // '';
                    $needs_verification_hash{identity} = 1 if $report_document_sub_result =~ /^rejected|suspected|caution/;
                    $authentication_object->{identity}->{status} = $report_document_sub_result
                        if $report_document_sub_result =~ /^rejected|suspected/;
                    $authentication_object->{identity}->{status} = 'rejected' if $report_document_sub_result eq 'caution';
                }
            }
        }
    } elsif (not $poi_documents) {
        $needs_verification_hash{identity} = 'identity' if $client->is_verification_required();
    } else {
        $poi_structure->();
    }

    # proof of address
    if (not $poa_documents) {
        $needs_verification_hash{document} = 'document' if $client->is_verification_required(check_authentication_status => 1);
    } else {
        $poa_structure->();
    }

    $authentication_object->{needs_verification} = [sort keys %needs_verification_hash];
    return $authentication_object;
}

rpc change_password => sub {
    my $params = shift;

    my $client = $params->{client};
    my ($token_type, $client_ip, $args) = @{$params}{qw/token_type client_ip args/};

    # allow OAuth token
    unless (($token_type // '') eq 'oauth_token') {
        return BOM::RPC::v3::Utility::permission_error();
    }

    # if the user doesn't exist or
    # has no associated clients then throw exception
    my $user = $client->user;
    my @clients;
    if (not $user or not @clients = $user->clients) {
        return BOM::RPC::v3::Utility::client_error();
    }

    # do not allow social based clients to reset password
    return BOM::RPC::v3::Utility::create_error({
            code              => "SocialBased",
            message_to_client => localize("Sorry, your account does not allow passwords because you use social media to log in.")}
    ) if $user->{has_social_signup};

    if (
        my $pass_error = BOM::RPC::v3::Utility::_check_password({
                old_password => $args->{old_password},
                new_password => $args->{new_password},
                user_pass    => $user->{password}}))
    {
        return $pass_error;
    }

    my $new_password = BOM::User::Password::hashpw($args->{new_password});
    $user->update_password($new_password);

    my $oauth = BOM::Database::Model::OAuth->new;
    for my $obj (@clients) {
        $obj->password($new_password);
        $obj->save;
        $oauth->revoke_tokens_by_loginid($obj->loginid);
    }

    BOM::User::AuditLog::log('password has been changed', $client->email);
    send_email({
            from    => request()->brand->emails('support'),
            to      => $client->email,
            subject => localize('Your password has been changed.'),
            message => [
                localize(
                    'The password for your account [_1] has been changed. This request originated from IP address [_2]. If this request was not performed by you, please immediately contact Customer Support.',
                    $client->email,
                    $client_ip
                )
            ],
            use_email_template    => 1,
            email_content_is_html => 1,
            template_loginid      => $client->loginid,
        });

    return {status => 1};
};

rpc cashier_password => sub {
    my $params = shift;

    my $client = $params->{client};
    return BOM::RPC::v3::Utility::permission_error() if $client->is_virtual;

    my ($client_ip, $args) = @{$params}{qw/client_ip args/};
    my $unlock_password = $args->{unlock_password} // '';
    my $lock_password   = $args->{lock_password}   // '';

    unless (length($unlock_password) || length($lock_password)) {
        # just return status
        if (length $client->cashier_setting_password) {
            return {status => 1};
        } else {
            return {status => 0};
        }
    }

    my $error_sub = sub {
        my ($error) = @_;
        return BOM::RPC::v3::Utility::create_error({
            code              => 'CashierPassword',
            message_to_client => $error,
        });
    };

    if (length($lock_password)) {
        # lock operation
        if (length $client->cashier_setting_password) {
            return $error_sub->(localize('Your cashier was locked.'));
        }

        my $user = $client->user;
        if (BOM::User::Password::checkpw($lock_password, $user->{password})) {
            return $error_sub->(localize('Please use a different password than your login password.'));
        }

        if (my $pass_error = BOM::RPC::v3::Utility::_check_password({new_password => $lock_password})) {
            return $pass_error;
        }

        $client->cashier_setting_password(BOM::User::Password::hashpw($lock_password));
        if (not $client->save()) {
            return $error_sub->(localize('Sorry, an error occurred while processing your request.'));
        } else {
            send_email({
                    'from'    => request()->brand->emails('support'),
                    'to'      => $client->email,
                    'subject' => localize("Cashier password updated"),
                    'message' => [
                        localize(
                            "This is an automated message to alert you that a change was made to your cashier settings section of your account [_1] from IP address [_2]. If you did not perform this update please login to your account and update settings.",
                            $client->loginid,
                            $client_ip
                        )
                    ],
                    'use_email_template'    => 1,
                    'email_content_is_html' => 1,
                    template_loginid        => $client->loginid,
                });
            return {status => 1};
        }
    } else {
        # unlock operation
        unless (length $client->cashier_setting_password) {
            return $error_sub->(localize('Your cashier was not locked.'));
        }

        my $cashier_password = $client->cashier_setting_password;
        if (!BOM::User::Password::checkpw($unlock_password, $cashier_password)) {
            BOM::User::AuditLog::log('Failed attempt to unlock cashier', $client->loginid);
            send_email({
                    'from'    => request()->brand->emails('support'),
                    'to'      => $client->email,
                    'subject' => localize("Failed attempt to unlock cashier section"),
                    'message' => [
                        localize(
                            'This is an automated message to alert you to the fact that there was a failed attempt to unlock the Cashier/Settings section of your account [_1] from IP address [_2]',
                            $client->loginid,
                            $client_ip
                        )
                    ],
                    'use_email_template'    => 1,
                    'email_content_is_html' => 1,
                    template_loginid        => $client->loginid,
                });

            return $error_sub->(localize('Sorry, you have entered an incorrect cashier password'));
        }

        $client->cashier_setting_password('');
        if (not $client->save()) {
            return $error_sub->(localize('Sorry, an error occurred while processing your request.'));
        } else {
            send_email({
                    'from'    => request()->brand->emails('support'),
                    'to'      => $client->email,
                    'subject' => localize("Cashier password updated"),
                    'message' => [
                        localize(
                            "This is an automated message to alert you that a change was made to your cashier settings section of your account [_1] from IP address [_2]. If you did not perform this update please login to your account and update settings.",
                            $client->loginid,
                            $client_ip
                        )
                    ],
                    'use_email_template'    => 1,
                    'email_content_is_html' => 1,
                    template_loginid        => $client->loginid,
                });
            BOM::User::AuditLog::log('cashier unlocked', $client->loginid);
            return {status => 0};
        }
    }
};

rpc "reset_password",
    auth => 0,    # unauthenticated
    sub {
    my $params = shift;
    my $args   = $params->{args};
    my $email  = lc(BOM::Platform::Token->new({token => $args->{verification_code}})->email // '');
    if (my $err = BOM::RPC::v3::Utility::is_verification_token_valid($args->{verification_code}, $email, 'reset_password')->{error}) {
        return BOM::RPC::v3::Utility::create_error({
                code              => $err->{code},
                message_to_client => $err->{message_to_client}});
    }

    my $user = BOM::User->new(
        email => $email,
    );
    my @clients = ();
    if (not $user or not @clients = $user->clients) {
        return BOM::RPC::v3::Utility::client_error();
    }

    # clients are ordered by reals-first, then by loginid.  So the first is the 'default'
    my $client = $clients[0];

    unless ($client->is_virtual) {
        if ($args->{date_of_birth}) {

            (my $user_dob = $args->{date_of_birth}) =~ s/-0/-/g;
            (my $db_dob   = $client->date_of_birth) =~ s/-0/-/g;

            return BOM::RPC::v3::Utility::create_error({
                    code              => "DateOfBirthMismatch",
                    message_to_client => localize("The email address and date of birth do not match.")}) if ($user_dob ne $db_dob);
        }
    }

    if (my $pass_error = BOM::RPC::v3::Utility::_check_password({new_password => $args->{new_password}})) {
        return $pass_error;
    }

    my $new_password = BOM::User::Password::hashpw($args->{new_password});
    $user->update_password($new_password);

    my $oauth = BOM::Database::Model::OAuth->new;
    for my $obj (@clients) {
        $obj->password($new_password);
        $obj->save;
        $oauth->revoke_tokens_by_loginid($obj->loginid);
    }

    # if user have social signup and decided to proceed, update has_social_signup to false
    if ($user->{has_social_signup}) {
        # remove social signup flag
        $user->update_has_social_signup(0);
        #remove all other social accounts
        my $user_connect = BOM::Database::Model::UserConnect->new;
        my @providers    = $user_connect->get_connects_by_user_id($user->{id});
        $user_connect->remove_connect($user->{id}, $_) for @providers;
    }

    BOM::User::AuditLog::log('password has been reset', $email, $args->{verification_code});
    send_email({
            from    => request()->brand->emails('support'),
            to      => $email,
            subject => localize('Your password has been reset.'),
            message => [
                localize(
                    'The password for your account [_1] has been reset. If this request was not performed by you, please immediately contact Customer Support.',
                    $email
                )
            ],
            use_email_template    => 1,
            email_content_is_html => 1,
            template_loginid      => $client->loginid,
        });

    return {status => 1};
    };

rpc get_settings => sub {
    my $params = shift;

    my $client = $params->{client};

    my ($dob_epoch, $country_code, $country);
    $dob_epoch = Date::Utility->new($client->date_of_birth)->epoch if ($client->date_of_birth);
    if ($client->residence) {
        $country_code = $client->residence;
        $country = request()->brand->countries_instance->countries->localized_code2country($client->residence, $params->{language});
    }

    my $client_tnc_status = $client->status->tnc_approval;
    my $user              = $client->user;

    return {
        email     => $client->email,
        country   => $country,
        residence => $country
        , # Everywhere else in our responses to FE, we pass the residence key instead of country. However, we need to still pass in country for backwards compatibility.
        country_code  => $country_code,
        email_consent => ($user and $user->{email_consent}) ? 1 : 0,
        has_secret_answer => ($client->secret_answer) ? 1 : 0,
        (
              ($user and BOM::Config::third_party()->{elevio}{account_secret})
            ? (user_hash => hmac_sha256_hex($user->email, BOM::Config::third_party()->{elevio}{account_secret}))
            : ()
        ),
        (
            $client->is_virtual ? ()
            : (
                salutation                     => $client->salutation,
                first_name                     => $client->first_name,
                last_name                      => $client->last_name,
                date_of_birth                  => $dob_epoch,
                address_line_1                 => $client->address_1,
                address_line_2                 => $client->address_2,
                address_city                   => $client->city,
                address_state                  => $client->state,
                address_postcode               => $client->postcode,
                phone                          => $client->phone,
                allow_copiers                  => $client->allow_copiers // 0,
                citizen                        => $client->citizen // '',
                is_authenticated_payment_agent => ($client->payment_agent and $client->payment_agent->is_authenticated) ? 1 : 0,
                client_tnc_status => $client_tnc_status ? $client_tnc_status->{reason} : '',
                place_of_birth    => $client->place_of_birth,
                tax_residence     => $client->tax_residence,
                tax_identification_number   => $client->tax_identification_number,
                account_opening_reason      => $client->account_opening_reason,
                request_professional_status => $client->status->professional_requested ? 1 : 0
            ))};
};

rpc set_settings => sub {
    my $params = shift;

    my $current_client = $params->{client};

    my ($website_name, $client_ip, $user_agent, $language, $args) =
        @{$params}{qw/website_name client_ip user_agent language args/};
    $user_agent //= '';

    my $brand = request()->brand;
    my ($residence, $allow_copiers) =
        ($args->{residence}, $args->{allow_copiers});

    if ($current_client->is_virtual) {
        # Virtual client can update
        # - residence, if residence not set.
        # - email_consent (common to real account as well)
        if (not $current_client->residence and $residence) {

            if ($brand->countries_instance->restricted_country($residence)) {
                return BOM::RPC::v3::Utility::create_error({
                        code              => 'InvalidResidence',
                        message_to_client => localize('Sorry, our service is not available for your country of residence.')});
            } else {
                $current_client->residence($residence);
                if (not $current_client->save()) {
                    return BOM::RPC::v3::Utility::client_error();
                }
            }
        } elsif (
            grep {
                !/$allowed_fields_for_virtual/
            } keys %$args
            )
        {
            # we only allow these keys in virtual set settings any other key will result in permission error
            return BOM::RPC::v3::Utility::permission_error();
        }
    } else {
        # real client is not allowed to update residence
        return BOM::RPC::v3::Utility::permission_error() if $residence;

        for my $detail (qw (secret_answer secret_question)) {
            if ($args->{$detail} && $current_client->$detail) {
                return BOM::RPC::v3::Utility::create_error({
                        code              => 'PermissionDenied',
                        message_to_client => localize("Already have a [_1].", $detail)});
            }
        }

        if ($args->{secret_answer} xor $args->{secret_question}) {
            return BOM::RPC::v3::Utility::create_error({
                    code              => 'PermissionDenied',
                    message_to_client => localize("Need both secret question and secret answer.")});
        }

        if ($args->{account_opening_reason}) {
            if ($current_client->landing_company->is_field_changeable_before_auth('account_opening_reason')) {
                return BOM::RPC::v3::Utility::create_error({
                        code              => 'PermissionDenied',
                        message_to_client => localize("Value of account opening reason cannot be changed after authentication.")})
                    if ($current_client->account_opening_reason
                    and $args->{account_opening_reason} ne $current_client->account_opening_reason
                    and $current_client->fully_authenticated());
            } else {
                return BOM::RPC::v3::Utility::create_error({
                        code              => 'PermissionDenied',
                        message_to_client => localize("Your landing company does not allow account opening reason to be changed.")})
                    if ($current_client->account_opening_reason
                    and $args->{account_opening_reason} ne $current_client->account_opening_reason);
            }
        }

        if ($args->{place_of_birth}) {

            return BOM::RPC::v3::Utility::create_error({
                    code              => 'InputValidationFailed',
                    message_to_client => localize("Please enter a valid place of birth.")}
            ) unless Locale::Country::code2country($args->{place_of_birth});

            if ($current_client->landing_company->is_field_changeable_before_auth('place_of_birth')) {

                return BOM::RPC::v3::Utility::create_error({
                        code              => 'PermissionDenied',
                        message_to_client => localize("Value of place of birth cannot be changed after authentication.")})
                    if ($current_client->place_of_birth
                    and $args->{place_of_birth} ne $current_client->place_of_birth
                    and $current_client->fully_authenticated());
            } else {
                return BOM::RPC::v3::Utility::create_error({
                        code              => 'PermissionDenied',
                        message_to_client => localize("Your landing company does not allow place of birth to be changed.")})
                    if ($current_client->place_of_birth
                    and $args->{place_of_birth} ne $current_client->place_of_birth);
            }
        }

        if ($args->{date_of_birth}) {
            $args->{date_of_birth} = BOM::Platform::Account::Real::default::format_date($args->{date_of_birth});

            return BOM::RPC::v3::Utility::create_error({
                    code              => 'InvalidDateOfBirth',
                    message_to_client => localize("Date of birth is invalid.")}) unless $args->{date_of_birth};

            if ($current_client->landing_company->is_field_changeable_before_auth('date_of_birth')) {
                return BOM::RPC::v3::Utility::create_error({
                        code              => 'PermissionDenied',
                        message_to_client => localize("Value of date of birth cannot be changed after authentication.")})
                    if ($current_client->date_of_birth
                    and $args->{date_of_birth} ne $current_client->date_of_birth
                    and $current_client->fully_authenticated());
                return BOM::RPC::v3::Utility::create_error({
                        code              => 'PermissionDenied',
                        message_to_client => localize("Value of date of birth is below the minimum age required.")})
                    if ($current_client->date_of_birth
                    and $args->{date_of_birth} ne $current_client->date_of_birth
                    and BOM::Platform::Account::Real::default::validate_dob($args->{date_of_birth}, $current_client->residence));
            } else {
                return BOM::RPC::v3::Utility::create_error({
                        code              => 'PermissionDenied',
                        message_to_client => localize("Your landing company does not allow date of birth to be changed.")})
                    if ($current_client->date_of_birth
                    and $args->{date_of_birth} ne $current_client->date_of_birth);
            }
        }

        if ($args->{salutation}) {
            if ($current_client->landing_company->is_field_changeable_before_auth('salutation')) {
                return BOM::RPC::v3::Utility::create_error({
                        code              => 'PermissionDenied',
                        message_to_client => localize("Value of salutation cannot be changed after authentication.")})
                    if ($current_client->salutation
                    and $args->{salutation} ne $current_client->salutation
                    and $current_client->fully_authenticated());
            } else {
                return BOM::RPC::v3::Utility::create_error({
                        code              => 'PermissionDenied',
                        message_to_client => localize("Your landing company does not allow salutation to be changed.")})
                    if ($current_client->salutation
                    and $args->{salutation} ne $current_client->salutation);
            }
        }

        if ($args->{first_name}) {
            if ($current_client->landing_company->is_field_changeable_before_auth('first_name')) {
                return BOM::RPC::v3::Utility::create_error({
                        code              => 'PermissionDenied',
                        message_to_client => localize("Value of first name cannot be changed after authentication.")})
                    if ($current_client->first_name
                    and $args->{first_name} ne $current_client->first_name
                    and $current_client->fully_authenticated());
            } else {
                return BOM::RPC::v3::Utility::create_error({
                        code              => 'PermissionDenied',
                        message_to_client => localize("Your landing company does not allow first name to be changed.")})
                    if ($current_client->first_name
                    and $args->{first_name} ne $current_client->first_name);
            }
        }

        if ($args->{last_name}) {
            if ($current_client->landing_company->is_field_changeable_before_auth('last_name')) {
                return BOM::RPC::v3::Utility::create_error({
                        code              => 'PermissionDenied',
                        message_to_client => localize("Value of last name cannot be changed after authentication.")})
                    if ($current_client->last_name
                    and $args->{last_name} ne $current_client->last_name
                    and $current_client->fully_authenticated());
            } else {
                return BOM::RPC::v3::Utility::create_error({
                        code              => 'PermissionDenied',
                        message_to_client => localize("Your landing company does not allow last name to be changed.")})
                    if ($current_client->last_name
                    and $args->{last_name} ne $current_client->last_name);
            }
        }

        if ($current_client->residence eq 'gb' and defined $args->{address_postcode} and $args->{address_postcode} eq '') {
            return BOM::RPC::v3::Utility::create_error({
                    code              => 'InputValidationFailed',
                    message_to_client => localize("Input validation failed: [_1]", 'address_postcode'),
                    details           => {
                        address_postcode => "is missing and it is required",
                    },
                });
        }
    }

    return BOM::RPC::v3::Utility::permission_error()
        if $allow_copiers
        and ($current_client->landing_company->short ne 'svg' and not $current_client->is_virtual);

    if (
        $allow_copiers
        and @{BOM::Database::DataMapper::Copier->new(
                broker_code => $current_client->broker_code,
                operation   => 'replica'
                )->get_traders({copier_id => $current_client->loginid})
                || []})
    {
        return BOM::RPC::v3::Utility::create_error({
                code              => 'AllowCopiersError',
                message_to_client => localize("Copier can't be a trader.")});
    }

    my $user = $current_client->user;

    # email consent is per user whereas other settings are per client
    # so need to save it separately
    if (defined $args->{email_consent}) {
        $user->update_email_fields(email_consent => $args->{email_consent});

        BOM::Platform::Event::Emitter::emit(
            'email_consent',
            {
                loginid       => $current_client->loginid,
                email_consent => $args->{email_consent}});
    }

    # only allow current client to set allow_copiers
    if (defined $allow_copiers) {
        $current_client->allow_copiers($allow_copiers);
        return BOM::RPC::v3::Utility::client_error() unless $current_client->save();
    }

    return {status => 1} if $current_client->is_virtual;

    my $tax_residence             = $args->{'tax_residence'}             // '';
    my $tax_identification_number = $args->{'tax_identification_number'} // '';

    # according to compliance, tax_residence and tax_identification_number can be changed
    # but cannot be removed once they have been set
    foreach my $field (qw(tax_residence tax_identification_number)) {
        if ($current_client->$field and exists $args->{$field} and not $args->{$field}) {
            return BOM::RPC::v3::Utility::create_error({
                    code              => 'PermissionDenied',
                    message_to_client => localize('Tax information cannot be removed once it has been set.'),
                    details           => {
                        field => $field,
                    },
                });
        }
    }

    # This can be a comma-separated list - if that's the case, we'll just use the first failing residence in
    # the error message.
    if (my $bad_residence = first { $brand->countries_instance->restricted_country($_) } split /,/, $tax_residence || '') {
        return BOM::RPC::v3::Utility::create_error({
                code              => 'RestrictedCountry',
                message_to_client => localize('The supplied tax residence "[_1]" is in a restricted country.', uc $bad_residence)});
    }
    return BOM::RPC::v3::Utility::create_error({
            code => 'TINDetailsMandatory',
            message_to_client =>
                localize('Tax-related information is mandatory for legal and regulatory requirements. Please provide your latest tax information.')}
    ) if ($current_client->landing_company->short eq 'maltainvest' and (not $tax_residence or not $tax_identification_number));

    if ($args->{citizen}) {
        if ($current_client->landing_company->is_field_changeable_before_auth('citizen')) {
            return BOM::RPC::v3::Utility::create_error({
                    code              => 'PermissionDenied',
                    message_to_client => localize("Value of citizen cannot be changed after authentication.")})
                if ($current_client->citizen
                and $args->{citizen} ne $current_client->citizen
                and $current_client->fully_authenticated());
        } else {
            return BOM::RPC::v3::Utility::create_error({
                    code              => 'PermissionDenied',
                    message_to_client => localize("Your landing company does not allow citizen to be changed.")})
                if ($current_client->citizen
                and $args->{citizen} ne $current_client->citizen);
        }
    }

    my $now                    = Date::Utility->new;
    my $address1               = $args->{'address_line_1'} // $current_client->address_1;
    my $address2               = ($args->{'address_line_2'} // $current_client->address_2) // '';
    my $addressTown            = $args->{'address_city'} // $current_client->city;
    my $addressState           = ($args->{'address_state'} // $current_client->state) // '';
    my $addressPostcode        = $args->{'address_postcode'} // $current_client->postcode;
    my $phone                  = ($args->{'phone'} // $current_client->phone) // '';
    my $birth_place            = $args->{place_of_birth} // $current_client->place_of_birth;
    my $date_of_birth          = $args->{date_of_birth} // $current_client->date_of_birth;
    my $citizen                = ($args->{'citizen'} // $current_client->citizen) // '';
    my $salutation             = $args->{'salutation'} // $current_client->salutation;
    my $first_name             = $args->{'first_name'} // $current_client->first_name;
    my $last_name              = $args->{'last_name'} // $current_client->last_name;
    my $account_opening_reason = $args->{'account_opening_reason'} // $current_client->account_opening_reason;
    my $secret_answer          = $args->{secret_answer} ? BOM::User::Utility::encrypt_secret_answer($args->{secret_answer}) : '';
    my $secret_question        = $args->{secret_question} // '';

    my $dup_details = {
        first_name    => $first_name,
        last_name     => $last_name,
        date_of_birth => $date_of_birth,
        email         => $current_client->email,
    };
    $dup_details->{phone} = $phone if $phone ne $current_client->phone;
    return BOM::RPC::v3::Utility::create_error({
            code              => 'PermissionDenied',
            message_to_client => localize('Sorry, an account already exists with those details. Only one real money account is allowed per client.')})

        if (($args->{first_name} and $args->{first_name} ne $current_client->first_name)
        or ($args->{last_name} and $args->{last_name} ne $current_client->last_name)
        or $dup_details->{phone}
        or ($args->{date_of_birth} and $args->{date_of_birth} ne $current_client->date_of_birth))

        and BOM::Database::ClientDB->new({broker_code => $current_client->broker_code})->get_duplicate_client($dup_details);

    my $cil_message;
    #citizenship is mandatory for some clients,so we shouldnt let them to remove it
    return BOM::RPC::v3::Utility::create_error({
            code              => 'PermissionDenied',
            message_to_client => localize('Citizenship is required.')}

    ) if ((any { $_ eq "citizen" } $current_client->landing_company->requirements->{signup}->@*) && !$citizen);
    if ($args->{'citizen'}
        && !defined $brand->countries_instance->countries->country_from_code($args->{'citizen'}))
    {
        return BOM::RPC::v3::Utility::create_error({
                code              => 'InvalidCitizen',
                message_to_client => localize('Sorry, our service is not available for your country of citizenship.')});
    }

    if (   ($address1 and $address1 ne $current_client->address_1)
        or ($address2 ne $current_client->address_2)
        or ($addressTown ne $current_client->city)
        or ($addressState ne $current_client->state)
        or ($addressPostcode ne $current_client->postcode))
    {
        BOM::Platform::Event::Emitter::emit('verify_address', {loginid => $current_client->loginid});

        if ($current_client->fully_authenticated) {
            $cil_message =
                  'Authenticated client ['
                . $current_client->loginid
                . '] updated his/her address from ['
                . join(' ',
                $current_client->address_1,
                $current_client->address_2,
                $current_client->city, $current_client->state, $current_client->postcode)
                . '] to ['
                . join(' ', $address1, $address2, $addressTown, $addressState, $addressPostcode) . ']';
        }
    }

    # if professional status is not set or requested
    my $update_professional_status = sub {
        my ($client_obj) = @_;
        if (    $args->{request_professional_status}
            and $client_obj->landing_company->support_professional_client
            and not($client_obj->status->professional or $client_obj->status->professional_requested))
        {
            $client_obj->status->multi_set_clear({
                set        => ['professional_requested'],
                clear      => ['professional_rejected'],
                staff_name => 'SYSTEM',
                reason     => 'Professional account requested'
            });

            return 1;
        }
        return undef;
    };

    my @realclient_loginids = $user->bom_real_loginids;

    foreach my $loginid (@realclient_loginids) {
        my $client = $loginid eq $current_client->loginid ? $current_client : BOM::User::Client->new({loginid => $loginid});

        $client->address_1($address1);
        $client->address_2($address2);
        $client->city($addressTown);
        $client->state($addressState) if defined $addressState;                       # FIXME validate
        $client->postcode($addressPostcode) if defined $args->{'address_postcode'};
        $client->phone($phone);
        $client->citizen($citizen);
        $client->place_of_birth($birth_place);
        $client->account_opening_reason($account_opening_reason);
        $client->date_of_birth($date_of_birth);
        $client->salutation($salutation);
        $client->first_name($first_name);
        $client->last_name($last_name);
        $client->secret_answer($secret_answer)     if $secret_answer;
        $client->secret_question($secret_question) if $secret_question;

        $client->latest_environment($now->datetime . ' ' . $client_ip . ' ' . $user_agent . ' LANG=' . $language);

        # As per CRS/FATCA regulatory requirement we need to
        # save this information as client status, so updating
        # tax residence and tax number will create client status
        # as we have database trigger for that now
        if ((
                   $tax_residence
                or $tax_identification_number
            )
            and (  ($client->tax_residence // '') ne $tax_residence
                or ($client->tax_identification_number // '') ne $tax_identification_number))
        {
            $client->tax_residence($tax_residence)                         if $tax_residence;
            $client->tax_identification_number($tax_identification_number) if $tax_identification_number;
        }

        my $set_status = $update_professional_status->($client);

        if (not $client->save()) {
            return BOM::RPC::v3::Utility::client_error();
        }

        BOM::RPC::v3::Utility::send_professional_requested_email($client->loginid, $client->residence, $client->landing_company->short)
            if ($set_status);
    }

    # When a trader stop being a trader, need to delete from clientdb betonmarkets.copiers
    if (defined $allow_copiers and $allow_copiers == 0) {
        my $copier = BOM::Database::DataMapper::Copier->new(
            broker_code => $current_client->broker_code,
            operation   => 'write'
        );

        if (scalar @{$copier->get_copiers_tokens_all({trader_id => $current_client->loginid}) || []}) {
            $copier->delete_copiers({
                trader_id => $current_client->loginid,
                match_all => 1
            });
        }
    }
    # Send request to update onfido details
    BOM::Platform::Event::Emitter::emit('sync_onfido_details', {loginid => $current_client->loginid});

    if ($cil_message) {
        $current_client->add_note('Update Address Notification', $cil_message);
    }

    my $message = localize(
        'Dear [_1] [_2] [_3],',
        map { encode_entities($_) } BOM::Platform::Locale::translate_salutation($current_client->salutation),
        $current_client->first_name,
        $current_client->last_name
    ) . "\n\n";
    $message .= localize('Please note that your settings have been updated as follows:') . "\n\n";

    # lookup state name by id
    my $lookup_state =
        ($current_client->state and $current_client->residence)
        ? BOM::Platform::Locale::get_state_by_id($current_client->state, $current_client->residence) // ''
        : '';
    my @address_fields = ((map { $current_client->$_ } qw/address_1 address_2 city/), $lookup_state, $current_client->postcode);
    # filter out empty fields
    my $full_address = join ', ', grep { defined $_ and /\S/ } @address_fields;

    my $residence_country = Locale::Country::code2country($current_client->residence);
    my @updated_fields    = (
        [localize('Email address'),        $current_client->email],
        [localize('Country of Residence'), $residence_country],
        [localize('Address'),              $full_address],
        [localize('Telephone'),            $current_client->phone],
        [localize('Citizen'),              $current_client->citizen]);

    my $tr_tax_residence = join ', ', map { Locale::Country::code2country($_) } split /,/, ($current_client->tax_residence || '');
    my $pob_country = $current_client->place_of_birth ? Locale::Country::code2country($current_client->place_of_birth) : '';

    push @updated_fields,
        (
        [localize('Place of birth'), $pob_country // ''],
        [localize("Tax residence"), $tr_tax_residence],
        [localize('Tax identification number'), ($current_client->tax_identification_number || '')],
        );
    push @updated_fields, [localize('Receive news and special offers'), $current_client->user->{email_consent} ? localize("Yes") : localize("No")]
        if exists $args->{email_consent};
    push @updated_fields, [localize('Allow copiers'), $current_client->allow_copiers ? localize("Yes") : localize("No")]
        if defined $allow_copiers;
    push @updated_fields,
        [
        localize('Requested professional status'),
        (
                   $args->{request_professional_status}
                or $current_client->status->professional_requested
        ) ? localize("Yes") : localize("No")];

    $message .= "<table>";
    foreach my $updated_field (@updated_fields) {
        $message .=
              '<tr><td style="vertical-align:top; text-align:left;"><strong>'
            . encode_entities($updated_field->[0])
            . '</strong></td><td style="vertical-align:top;">:&nbsp;</td><td style="vertical-align:top;text-align:left;">'
            . encode_entities($updated_field->[1])
            . '</td></tr>';
    }
    $message .= '</table>';
    $message .= "\n" . localize('The [_1] team.', $website_name);

    send_email({
        from                  => $brand->emails('support'),
        to                    => $current_client->email,
        subject               => $current_client->loginid . ' ' . localize('Change in account settings'),
        message               => [$message],
        use_email_template    => 1,
        email_content_is_html => 1,
        template_loginid      => $current_client->loginid,
    });
    BOM::User::AuditLog::log('Your settings have been updated successfully', $current_client->loginid);
    BOM::Platform::Event::Emitter::emit('sync_user_to_MT5', {loginid => $current_client->loginid});

    return {status => 1};
};

rpc get_self_exclusion => sub {
    my $params = shift;

    my $client = $params->{client};
    return _get_self_exclusion_details($client);
};

sub _get_self_exclusion_details {
    my $client = shift;

    my $get_self_exclusion = {};
    return $get_self_exclusion if $client->is_virtual;

    my $self_exclusion = $client->get_self_exclusion;
    if ($self_exclusion) {
        $get_self_exclusion->{max_balance} = $self_exclusion->max_balance
            if $self_exclusion->max_balance;
        $get_self_exclusion->{max_turnover} = $self_exclusion->max_turnover
            if $self_exclusion->max_turnover;
        $get_self_exclusion->{max_open_bets} = $self_exclusion->max_open_bets
            if $self_exclusion->max_open_bets;
        $get_self_exclusion->{max_losses} = $self_exclusion->max_losses
            if $self_exclusion->max_losses;
        $get_self_exclusion->{max_7day_losses} = $self_exclusion->max_7day_losses
            if $self_exclusion->max_7day_losses;
        $get_self_exclusion->{max_7day_turnover} = $self_exclusion->max_7day_turnover
            if $self_exclusion->max_7day_turnover;
        $get_self_exclusion->{max_30day_losses} = $self_exclusion->max_30day_losses
            if $self_exclusion->max_30day_losses;
        $get_self_exclusion->{max_30day_turnover} = $self_exclusion->max_30day_turnover
            if $self_exclusion->max_30day_turnover;
        $get_self_exclusion->{session_duration_limit} = $self_exclusion->session_duration_limit
            if $self_exclusion->session_duration_limit;

        if (my $until = $self_exclusion->max_deposit_end_date) {
            $until = Date::Utility->new($until);
            if (Date::Utility::today()->days_between($until) < 0 && $self_exclusion->max_deposit) {
                $get_self_exclusion->{max_deposit}          = $self_exclusion->max_deposit;
                $get_self_exclusion->{max_deposit_end_date} = $until->date;
            }
        }

        if (my $until = $self_exclusion->exclude_until) {
            $until = Date::Utility->new($until);
            if (Date::Utility::today()->days_between($until) < 0) {
                $get_self_exclusion->{exclude_until} = $until->date;
            }
        }

        if (my $timeout_until = $self_exclusion->timeout_until) {
            $timeout_until = Date::Utility->new($timeout_until);
            if ($timeout_until->is_after(Date::Utility->new)) {
                $get_self_exclusion->{timeout_until} = $timeout_until->epoch;
            }
        }
    }

    return $get_self_exclusion;
}

rpc set_self_exclusion => sub {
    my $params = shift;

    my $client = $params->{client};
    return BOM::RPC::v3::Utility::permission_error() if $client->is_virtual;

    my $lim = $client->get_self_exclusion_until_date;
    return BOM::RPC::v3::Utility::create_error({
            code              => 'SelfExclusion',
            message_to_client => localize(
                'Sorry, but you have self-excluded yourself from the website until [_1]. If you are unable to place a trade or deposit after your self-exclusion period, please contact the Customer Support team for assistance.',
                $lim
            ),
        }) if $lim;

    # get old from above sub _get_self_exclusion_details
    my $self_exclusion = _get_self_exclusion_details($client);

    ## validate
    my $error_sub = sub {
        my ($error, $field) = @_;
        return BOM::RPC::v3::Utility::create_error({
            code              => 'SetSelfExclusionError',
            message_to_client => $error,
            message           => '',
            details           => $field
        });
    };

    my %args = %{$params->{args}};

    my $decimals = Format::Util::Numbers::get_precision_config()->{price}->{$client->currency};
    foreach my $field (qw/max_balance max_turnover max_losses max_7day_turnover max_7day_losses max_30day_losses max_30day_turnover max_deposit/) {
        if ($args{$field} and $args{$field} !~ /^\d{0,20}(?:\.\d{0,$decimals})?$/) {
            return BOM::RPC::v3::Utility::create_error({
                    code              => 'InputValidationFailed',
                    message_to_client => localize("Input validation failed: [_1].", $field),
                    details           => {
                        $field => "Please input a valid number.",
                    },
                });
        }
    }

    # at least one setting should present in request
    my $args_count = 0;
    foreach my $field (
        qw/max_balance max_turnover max_losses max_7day_turnover max_7day_losses max_30day_losses max_30day_turnover max_open_bets session_duration_limit exclude_until timeout_until max_deposit max_deposit_end_date/
        )
    {
        $args_count++ if defined $args{$field};
    }
    return BOM::RPC::v3::Utility::create_error({
            code              => 'SetSelfExclusionError',
            message_to_client => localize('Please provide at least one self-exclusion setting.')}) unless $args_count;

    foreach my $field (
        qw/max_balance max_turnover max_losses max_7day_turnover max_7day_losses max_30day_losses max_30day_turnover max_open_bets session_duration_limit max_deposit/
        )
    {
        # Client input
        my $val = $args{$field};

        # The minimum is 1 in case of open bets (1 for other cases)
        my $min = $field eq 'max_open_bets' ? 1 : 0;

        # Validate the client input
        my $is_valid = 0;

        # Max balance and Max open bets are given default values, if not set by client
        if ($field eq 'max_balance') {
            $self_exclusion->{$field} //= $client->get_limit_for_account_balance;
        } elsif ($field eq 'max_open_bets') {
            $self_exclusion->{$field} //= $client->get_limit_for_open_positions;
        }

        if ($val and $val > 0) {
            $is_valid = 1;
            if ($self_exclusion->{$field} and $val > $self_exclusion->{$field}) {
                $is_valid = 0;
            }
        }

        next if $is_valid;

        if (defined $val and $self_exclusion->{$field}) {
            return $error_sub->(localize('Please enter a number between [_1] and [_2].', $min, $self_exclusion->{$field}), $field);
        } else {
            delete $args{$field};
        }

    }

    if (my $session_duration_limit = $args{session_duration_limit}) {
        if ($session_duration_limit > 1440 * 42) {
            return $error_sub->(localize('Session duration limit cannot be more than 6 weeks.'), 'session_duration_limit');
        }
    }

    my $exclude_until = $args{exclude_until};
    if (defined $exclude_until && $exclude_until =~ /^\d{4}\-\d{2}\-\d{2}$/) {
        my $now       = Date::Utility->new;
        my $six_month = Date::Utility->new->plus_time_interval('6mo');
        my ($exclusion_end, $exclusion_end_error);
        try {
            $exclusion_end = Date::Utility->new($exclude_until);
        }
        catch {
            $exclusion_end_error = 1;
        };
        return $error_sub->(localize('Exclusion time conversion error.'), 'exclude_until') if $exclusion_end_error;

        # checking for the exclude until date which must be larger than today's date
        if (not $exclusion_end->is_after($now)) {
            return $error_sub->(localize('Exclude time must be after today.'), 'exclude_until');
        }

        # checking for the exclude until date could not be less than 6 months
        elsif ($exclusion_end->epoch < $six_month->epoch) {
            return $error_sub->(localize('Exclude time cannot be less than 6 months.'), 'exclude_until');
        }

        # checking for the exclude until date could not be more than 5 years
        elsif ($exclusion_end->days_between($now) > 365 * 5 + 1) {
            return $error_sub->(localize('Exclude time cannot be for more than five years.'), 'exclude_until');
        }
    } else {
        delete $args{exclude_until};
    }

    my $max_deposit_end_date = $args{max_deposit_end_date};
    my $max_deposit          = $args{max_deposit};
    if (defined $max_deposit_end_date && defined $max_deposit && $max_deposit_end_date =~ /^\d{4}\-\d{2}\-\d{2}$/) {
        my $now = Date::Utility->new;
        my ($exclusion_end, $exclusion_end_error);
        try {
            $exclusion_end = Date::Utility->new($max_deposit_end_date);
        }
        catch {
            $exclusion_end_error = 1;
        };
        return $error_sub->(localize('Exclusion time conversion error.'), 'max_deposit_end_date') if $exclusion_end_error;

        # checking for the exclude until date which must be larger than today's date
        if ($exclusion_end->is_before($now)) {
            return $error_sub->(localize('Deposit exclusion period must be after today.'), 'max_deposit_end_date');
        }

        # checking for the deposit exclusion period could not be more than 5 years
        elsif ($exclusion_end->days_between($now) > 365 * 5 + 1) {
            return $error_sub->(localize('Deposit exclusion period cannot be for more than five years.'), 'max_deposit_end_date');
        }
    } else {
        delete $args{max_deposit_end_date};
        delete $args{max_deposit};
    }

    my $timeout_until = $args{timeout_until};
    if (defined $timeout_until and $timeout_until =~ /^\d+$/) {
        my $now           = Date::Utility->new;
        my $exclusion_end = Date::Utility->new($timeout_until);
        my $six_week      = Date::Utility->new(time() + 6 * 7 * 86400);

        # checking for the timeout until which must be larger than current time
        if ($exclusion_end->is_before($now)) {
            return $error_sub->(localize('Timeout time must be greater than current time.'), 'timeout_until');
        }

        if ($exclusion_end->is_after($six_week)) {
            return $error_sub->(localize('Timeout time cannot be more than 6 weeks.'), 'timeout_until');
        }
    } else {
        delete $args{timeout_until};
    }

    if ($max_deposit xor $max_deposit_end_date) {
        return $error_sub->(
            localize('Both [_1] and [_2] must be provided to activate deposit limit.', 'max_deposit', 'max_deposit_end_date'),
            'max_deposit'
        );
    }

    if ($args{max_open_bets}) {
        $client->set_exclusion->max_open_bets($args{max_open_bets});
    }

    if ($args{max_balance}) {
        $client->set_exclusion->max_balance($args{max_balance});
    }

    if ($args{max_turnover}) {
        $client->set_exclusion->max_turnover($args{max_turnover});
    }
    if ($args{max_losses}) {
        $client->set_exclusion->max_losses($args{max_losses});
    }
    if ($args{max_7day_turnover}) {
        $client->set_exclusion->max_7day_turnover($args{max_7day_turnover});
    }
    if ($args{max_7day_losses}) {
        $client->set_exclusion->max_7day_losses($args{max_7day_losses});
    }
    if ($args{max_30day_turnover}) {
        $client->set_exclusion->max_30day_turnover($args{max_30day_turnover});
        if ($client->residence eq 'gb' or $client->landing_company->check_max_turnover_limit_is_set)
        {    # RTS 12 - Financial Limits - UK Clients and MLT clients
            $client->status->clear_max_turnover_limit_not_set;
        }
    }
    if ($args{max_30day_losses}) {
        $client->set_exclusion->max_30day_losses($args{max_30day_losses});
    }

    if ($args{session_duration_limit}) {
        $client->set_exclusion->session_duration_limit($args{session_duration_limit});
    }
    if ($args{timeout_until}) {
        $client->set_exclusion->timeout_until($args{timeout_until});
    }
    if ($args{exclude_until}) {
        $client->set_exclusion->exclude_until($args{exclude_until});
    }
    if ($max_deposit_end_date && $max_deposit) {
        $client->set_exclusion->max_deposit_begin_date(Date::Utility->new->date);
        $client->set_exclusion->max_deposit_end_date($args{max_deposit_end_date});
        $client->set_exclusion->max_deposit($args{max_deposit});
    }

# Need to send email in 2 circumstances:
#   - Any client sets a self exclusion period
#   - Client under Binary (Europe) Limited with MT5 account(s) sets any of these settings
    my @mt5_logins = $client->user->mt5_logins('real');

    if ($client->landing_company->short eq 'malta' && @mt5_logins) {
        warn 'Compliance email regarding Binary (Europe) Limited user with MT5 account(s) failed to send.'
            unless send_self_exclusion_notification($client, 'malta_with_mt5', \%args);
    } elsif ($args{exclude_until}) {
        warn 'Compliance email regarding self exclusion from the website failed to send.'
            unless send_self_exclusion_notification($client, 'self_exclusion', \%args);
    }

    $client->save();

    return {status => 1};
};

sub send_self_exclusion_notification {
    my ($client, $type, $args) = @_;

    my @fields_to_email;
    my $message;
    if ($type eq 'malta_with_mt5') {
        $message = "An MT5 account holder under the Binary (Europe) Limited landing company has set account limits.\n";
        @fields_to_email =
            qw/max_balance max_turnover max_losses max_7day_turnover max_7day_losses max_30day_losses max_30day_turnover max_open_bets session_duration_limit exclude_until timeout_until max_deposit max_deposit_end_date/;
    } elsif ($type eq 'self_exclusion') {
        $message         = "A user has excluded themselves from the website.\n";
        @fields_to_email = qw/exclude_until/;
    }

    if (@fields_to_email) {
        my $name = ($client->first_name ? $client->first_name . ' ' : '') . $client->last_name;
        my $statuses = join '/', map { uc $_ } @{$client->status->all};
        my $client_title = join ', ', $client->loginid, $client->email, ($name || '?'), ($statuses ? "current status: [$statuses]" : '');

        my $brand = request()->brand;

        $message .= "Client $client_title set the following self-exclusion limits:\n\n";

        foreach (@fields_to_email) {
            my $label = $email_field_labels->{$_};
            my $val   = $args->{$_};
            $message .= "$label: $val\n" if $val;
        }

        my @mt5_logins = $client->user->mt5_logins('real');
        if ($type eq 'malta_with_mt5' && @mt5_logins) {
            $message .= "\n\nClient $client_title has the following MT5 accounts:\n";
            $message .= "$_\n" for @mt5_logins;
        }

        my $to_email = $brand->emails('compliance') . ',' . $brand->emails('marketing');

        # Include accounts team if client's brokercode is MLT/MX
        # As per UKGC LCCP Audit Regulations
        $to_email .= ',' . $brand->emails('accounting') if ($client->landing_company->short =~ /iom|malta$/);

        return send_email({
            from    => $brand->emails('compliance'),
            to      => $to_email,
            subject => "Client " . $client->loginid . " set self-exclusion limits",
            message => [$message],
        });
    }
    return 0;
}

rpc api_token => sub {
    my $params = shift;

    my ($client, $args, $client_ip) = @{$params}{qw/client args client_ip/};

    my $m = BOM::Database::Model::AccessToken->new;
    my $rtn;
    if (my $token = $args->{delete_token}) {
        # When a token is deleted from authdb, it need to be deleted from clientdb betonmarkets.copiers
        BOM::Database::DataMapper::Copier->new({
                broker_code => $client->broker_code,
                operation   => 'write'
            }
            )->delete_copiers({
                match_all => 1,
                trader_id => $client->loginid,
                token     => $token
            });

        $m->remove_by_token($token, $client->loginid);
        $rtn->{delete_token} = 1;
        # send notification to cancel streaming, if we add more streaming
        # for authenticated calls in future, we need to add here as well
        if (defined $params->{account_id}) {
            BOM::Config::RedisReplicated::redis_transaction_write()->publish(
                'TXNUPDATE::transaction_' . $params->{account_id},
                Encode::encode_utf8(
                    $json->encode({
                            error => {
                                code       => "TokenDeleted",
                                token      => $token,
                                account_id => $params->{account_id}}})));
        }
    }
    if (my $display_name = $args->{new_token}) {
        my $display_name_err;
        if ($display_name =~ /^[\w\s\-]{2,32}$/) {
            if ($m->is_name_taken($client->loginid, $display_name)) {
                $display_name_err = localize('The name is taken.');
            }
        } else {
            $display_name_err = localize('alphanumeric with space and dash, 2-32 characters');
        }
        unless ($display_name_err) {
            my $token_cnt = $m->get_token_count_by_loginid($client->loginid);
            $display_name_err = localize('Max 30 tokens are allowed.') if $token_cnt >= 30;
        }
        if ($display_name_err) {
            return BOM::RPC::v3::Utility::create_error({
                code              => 'APITokenError',
                message_to_client => $display_name_err,
            });
        }
        ## for old API calls (we'll make it required on v4)
        my $scopes = $args->{new_token_scopes} || ['read', 'trade', 'payments', 'admin'];
        if ($args->{valid_for_current_ip_only}) {
            $m->create_token($client->loginid, $display_name, $scopes, $client_ip);
        } else {
            $m->create_token($client->loginid, $display_name, $scopes);
        }
        $rtn->{new_token} = 1;
    }

    $rtn->{tokens} = $m->get_tokens_by_loginid($client->loginid);

    return $rtn;
};

async_rpc service_token => sub {
    my $params = shift;

    my ($client, $args) = @{$params}{qw/client args/};
    $args->{referrer} //= $params->{referrer};
    # The requirement for the format of <referrer> is https://*.<DOMAIN>/*
    # as stated in https://documentation.onfido.com/#generate-web-sdk-token
    $args->{referrer} =~ s/(\/\/).*?(\..*?)(\/|$).*/$1\*$2\/\*/g;

    return BOM::RPC::v3::Services::service_token($client, $args)->then(
        sub {
            my ($result) = @_;
            if ($result->{error}) {
                return Future->done($result->{error});
            } else {
                return Future->done({
                    token   => $result->{token},
                    service => $args->{service},
                });
            }
        });
};

rpc tnc_approval => sub {
    my $params = shift;
    my $error;

    my $client = $params->{client};
    return BOM::RPC::v3::Utility::permission_error() if $client->is_virtual;

    if ($params->{args}->{ukgc_funds_protection}) {
        if (not eval { $client->status->set('ukgc_funds_protection', 'system', 'Client acknowledges the protection level of funds'); }) {
            return BOM::RPC::v3::Utility::client_error();
        }
    } else {
        my $current_tnc_version = BOM::Config::Runtime->instance->app_config->cgi->terms_conditions_version;
        my $client_tnc_status   = $client->status->tnc_approval;

        if (not $client_tnc_status
            or ($client_tnc_status->{reason} ne $current_tnc_version))
        {
            try { $client->status->set('tnc_approval', 'system', $current_tnc_version) } catch { $error = BOM::RPC::v3::Utility::client_error() };
            return $error if $error;
        }
    }

    return {status => 1};
};

rpc login_history => sub {
    my $params = shift;

    my $client = $params->{client};

    my $limit = 10;
    if (exists $params->{args}->{limit}) {
        if ($params->{args}->{limit} > 50) {
            $limit = 50;
        } else {
            $limit = $params->{args}->{limit};
        }
    }

    my $user          = $client->user;
    my $login_history = $user->login_history(
        order => 'desc',
        limit => $limit
    );

    my @history = ();
    foreach my $record (@{$login_history}) {
        push @history,
            {
            time        => Date::Utility->new($record->{history_date})->epoch,
            action      => $record->{action},
            status      => $record->{successful} ? 1 : 0,
            environment => $record->{environment}};
    }

    return {records => [@history]};
};

rpc account_closure => sub {
    my $params = shift;

    my $client = $params->{client};
    my $args   = $params->{args};

    my $closing_reason = $args->{reason};

    my $user = $client->user;
    my @accounts_to_disable = $user->clients(include_disabled => 0);

    return BOM::RPC::v3::Utility::create_error({
            code              => 'ReasonNotSpecified',
            message_to_client => localize('Please specify the reasons for closing your accounts.')}) if $closing_reason =~ /^\s*$/;

    # This for-loop is for balance validation and open positions checking
    # No account is to be disabled if there is at least one real-account with balance

    my %accounts_with_positions;
    my %accounts_with_balance;
    foreach my $client (@accounts_to_disable) {
        next if ($client->is_virtual || !$client->account);

        my $number_open_contracts = scalar @{$client->get_open_contracts};
        my $balance               = $client->account->balance;

        $accounts_with_positions{$client->loginid} = $number_open_contracts if $number_open_contracts;
        $accounts_with_balance{$client->loginid} = {
            balance  => $balance,
            currency => $client->currency
        } if $balance > 0;
    }

    return BOM::RPC::v3::Utility::create_error({
            code              => 'AccountHasOpenPositions',
            message_to_client => localize(
                'Please ensure all positions in your account(s) are closed before proceeding: [_1].',
                join(', ', keys %accounts_with_positions)
            ),
            details => {accounts => \%accounts_with_positions}}) if %accounts_with_positions;

    foreach my $mt5_loginid ($user->get_mt5_loginids) {
        $mt5_loginid =~ s/\D//g;
        my $mt5_user = BOM::MT5::User::Async::get_user($mt5_loginid)->get;

        # TODO :: Include mt5 currency when we have better access to that data. FE will be mapping that for now (they already make a mt5_login_list API call every page)
        $accounts_with_balance{"MT" . $mt5_loginid} = {
            balance  => $mt5_user->{balance},
            currency => ""
            }
            if (($mt5_user->{group} =~ /^real/) && ($mt5_user->{balance} > 0));
    }

    return BOM::RPC::v3::Utility::create_error({
            code => 'ExistingAccountHasBalance',
            message_to_client =>
                localize('Please withdraw all funds from your account(s) before proceeding: [_1].', join(', ', keys %accounts_with_balance)),
            details => {accounts => \%accounts_with_balance}}) if %accounts_with_balance;

    # This for-loop is for disabling the accounts
    # If an error occurs, it will be emailed to CS to disable manually
    my $loginids_disabled_success = '';
    my $loginids_disabled_failed  = '';

    my $loginid = $client->loginid;
    my $error;

    foreach my $client (@accounts_to_disable) {
        try {
            $client->status->set('disabled', $loginid, $closing_reason);
            $loginids_disabled_success .= $client->loginid . ' ';
        }
        catch {
            $error = BOM::RPC::v3::Utility::client_error();
            $loginids_disabled_failed .= $client->loginid . ' ';
        };
    }

    # Return error if NO loginids have been disabled
    return $error if ($error && $loginids_disabled_success eq '');

    my $data_closure = {
        closing_reason    => $closing_reason,
        loginid           => $loginid,
        loginids_disabled => $loginids_disabled_success,
        loginids_failed   => $loginids_disabled_failed
    };

    my $data_email_consent = {
        loginid       => $loginid,
        email_consent => 0
    };

    # Remove email consents for the user (and update the clients as well)
    $user->update_email_fields(email_consent => $data_email_consent->{email_consent});
    BOM::Platform::Event::Emitter::emit('email_consent', $data_email_consent);

    BOM::Platform::Event::Emitter::emit('account_closure', $data_closure);

    return {status => 1};
};

rpc set_account_currency => sub {
    my $params = shift;

    my ($client, $currency) = @{$params}{qw/client currency/};

    # check if we are allowed to set currency
    # i.e if we have exhausted available options
    # - client can have single fiat currency
    # - client can have multiple crypto currency
    #   but only with single type of crypto currency
    #   for example BTC => ETH is allowed but BTC => BTC is not
    # - currency is not legal in the landing company
    # - currency is crypto and crytocurrency is suspended in system config

    my $error = BOM::RPC::v3::Utility::validate_set_currency($client, $currency);
    return $error if $error;

    my $status  = 0;
    my $account = $client->account;

    try {
        if ($account && $account->currency_code() ne $currency) {
            # Change currency
            $status = 1 if $account->currency_code($currency) eq $currency;
        } else {
            # Initial set of currency
            $status = 1 if $client->account($currency);
        }
    }
    catch {
        warn "Error caught in set_account_currency: $_\n";
    };
    return {status => $status};
};

rpc set_financial_assessment => sub {
    my $params         = shift;
    my $client         = $params->{client};
    my $client_loginid = $client->loginid;

    return BOM::RPC::v3::Utility::permission_error() if ($client->is_virtual);

    my $is_FI_complete = is_section_complete($params->{args}, "financial_information");
    my $is_TE_complete = is_section_complete($params->{args}, "trading_experience");

    return BOM::RPC::v3::Utility::create_error({
            code              => 'IncompleteFinancialAssessment',
            message_to_client => localize("The financial assessment is not complete")}
    ) unless ($client->landing_company->short eq "maltainvest" ? $is_TE_complete && $is_FI_complete : $is_FI_complete);

    update_financial_assessment($client->user, $params->{args});

    # Clear unwelcome status for clients without financial assessment and have breached
    # social responsibility thresholds
    $client->status->clear_unwelcome if ($client->landing_company->social_responsibility_check_required
        && $client->status->unwelcome);

    # This is here to continue sending scores through our api as we cannot change the output of our calls. However, this should be removed with v4 as this is not used by front-end at all
    my $response = build_financial_assessment($params->{args})->{scores};

    $response->{financial_information_score} = delete $response->{financial_information};
    $response->{trading_score}               = delete $response->{trading_experience};

    return $response;
};

rpc get_financial_assessment => sub {
    my $params = shift;

    my $client = $params->{client};
    return BOM::RPC::v3::Utility::permission_error() if ($client->is_virtual);

    my $response = decode_fa($client->financial_assessment());

    # This is here to continue sending scores through our api as we cannot change the output of our calls. However, this should be removed with v4 as this is not used by front-end at all
    if (keys %$response) {
        my $scores = build_financial_assessment($response)->{scores};

        $scores->{financial_information_score} = delete $scores->{financial_information};
        $scores->{trading_score}               = delete $scores->{trading_experience};

        $response = {%$response, %$scores};
    }

    return $response;
};

rpc reality_check => sub {
    my $params = shift;

    my $app_config = BOM::Config::Runtime->instance->app_config;
    if ($app_config->system->suspend->expensive_api_calls) {
        return BOM::RPC::v3::Utility::create_error({
                code              => 'SuspendedDueToLoad',
                message_to_client => localize(
                    'The system is currently under heavy load, and this call has been suspended temporarily. Please try again in a few minutes.')}
            ),
            ;
    }

    my $client        = $params->{client};
    my $token_details = $params->{token_details};

    my $has_reality_check = $client->landing_company->has_reality_check;
    return {} unless ($has_reality_check);

    # we get token creation time and as cap limit if creation time is less than 48 hours from current
    # time we default it to 48 hours, default 48 hours was decided To limit our definition of session
    # if you change this please ask compliance first
    my $start = $token_details->{epoch};
    my $tm    = time - 48 * 3600;
    $start = $tm unless $start and $start > $tm;

    # sell expired contracts so that reality check has proper
    # count for open_contract_count
    BOM::Transaction::sell_expired_contracts({
        client => $client,
        source => $params->{source},
    });

    my $txn_dm = BOM::Database::DataMapper::Transaction->new({
            client_loginid => $client->loginid,
            db             => BOM::Database::ClientDB->new({
                    client_loginid => $client->loginid,
                    operation      => 'replica',
                }
            )->db,
        });

    my $data = $txn_dm->get_reality_check_data_of_account(Date::Utility->new($start)) // {};
    if ($data and scalar @$data) {
        $data = $data->[0];
    } else {
        $data = {};
    }

    my $summary = {
        loginid    => $client->loginid,
        start_time => $start
    };

    foreach (("buy_count", "buy_amount", "sell_count", "sell_amount")) {
        $summary->{$_} = $data->{$_} // 0;
    }
    $summary->{currency}            = $data->{currency_code} // '';
    $summary->{potential_profit}    = $data->{pot_profit}    // 0;
    $summary->{open_contract_count} = $data->{open_cnt}      // 0;

    return $summary;
};

1;<|MERGE_RESOLUTION|>--- conflicted
+++ resolved
@@ -733,15 +733,10 @@
 
     return {
         status                        => $status,
-<<<<<<< HEAD
-        prompt_client_to_authenticate => $prompt_client_to_authenticate,
         risk_classification           => $client->risk_level()};
-=======
         prompt_client_to_authenticate => $client->is_verification_required(check_authentication_status => 1),
-        risk_classification           => $aml_level,
         authentication                => _get_authentication($client),
     };
->>>>>>> 5759fa70
 };
 
 =begin comment
