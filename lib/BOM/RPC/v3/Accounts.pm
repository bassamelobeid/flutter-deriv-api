--- conflicted
+++ resolved
@@ -637,11 +637,7 @@
         }
 
         my $user = BOM::User->new({email => $client->email});
-<<<<<<< HEAD
         if (BOM::User::Password::checkpw($lock_password, $user->password)) {
-=======
-        if (BOM::Platform::Password::checkpw($lock_password, $user->password)) {
->>>>>>> 05df5803
             return $error_sub->(localize('Please use a different password than your login password.'));
         }
 
