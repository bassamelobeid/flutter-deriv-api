package BOM::RPC::v3::Transaction;

use strict;
use warnings;

use Try::Tiny;
use Encode;
use JSON::MaybeXS;
use Scalar::Util qw(blessed);
use Time::HiRes qw();

use Format::Util::Numbers qw/formatnumber financialrounding/;

use BOM::RPC::Registry '-dsl';

use BOM::RPC::v3::Contract;
use BOM::RPC::v3::Utility;
use BOM::RPC::v3::PortfolioManagement;
use BOM::Transaction;
use BOM::Platform::Context qw (localize request);
use BOM::Config::Runtime;
use BOM::Database::DataMapper::FinancialMarketBet;
use BOM::Database::ClientDB;
use BOM::Database::DataMapper::Copier;
use BOM::Pricing::v3::Contract;
use BOM::Pricing::v3::Utility;
use Finance::Contract::Longcode qw(shortcode_to_longcode);
use BOM::User::Client;
use BOM::Transaction::ContractUpdate;
use Date::Utility;

my $json = JSON::MaybeXS->new;

requires_auth();

my $nonbinary_list = 'LBFLOATCALL|LBFLOATPUT|LBHIGHLOW';

sub trade_copiers {
    my $params = shift;

    my $action  = $params->{action};
    my $copiers = BOM::Database::DataMapper::Copier->new(
        broker_code => $params->{client}->broker_code,
        operation   => 'replica',
        )->get_trade_copiers({
            trader_id  => $params->{client}->loginid,
            trade_type => $params->{contract}{bet_type},
            asset      => $params->{contract}->underlying->symbol,
            # copier's min/max price condition is ignored for sell
            price => $action eq 'buy' && $params->{price} ? $params->{price} : undef,
        });

    return unless $copiers && ref $copiers eq 'ARRAY' && scalar @$copiers;

    ### Note: this array of hashes will be modified by BOM::Transaction with the results per each client
    my @multiple = map { +{loginid => $_} } @$copiers;
    my $trx = BOM::Transaction->new({
        client   => $params->{client},
        multiple => \@multiple,
        $action eq 'buy' ? (contract => $params->{contract}) : (contract_parameters => $params->{contract_parameters}),
        price => ($params->{price} || 0),
        source => $params->{source},
        (defined $params->{payout})      ? (payout      => $params->{payout})      : (),
        (defined $params->{amount_type}) ? (amount_type => $params->{amount_type}) : (),
        purchase_date => $params->{purchase_date},
    });

    my $err =
          $action eq 'buy'    ? $trx->batch_buy
        : $action eq 'sell'   ? $trx->sell_by_shortcode
        : $action eq 'cancel' ? $trx->cancel_by_shortcode
        :                       die 'unknown action';

    die $err->get_type . " - $err->{-message_to_client}: $err->{-mesg}" if $err;

    return 1;
}

sub _validate_price {
    my ($price, $currency) = @_;

    if (defined $price) {
        my $num_of_decimals = Format::Util::Numbers::get_precision_config()->{price}->{$currency};
        my ($precision) = $price =~ /\.(\d+)/;
        return BOM::RPC::v3::Utility::create_error({
                code              => 'InvalidPrice',
                message_to_client => localize('Invalid price. Price provided can not have more than [_1] decimal places.', $num_of_decimals)}
        ) if ($precision and length($precision) > $num_of_decimals);
    }

    return undef;
}

sub _validate_currency {
    my ($client) = @_;

    return BOM::RPC::v3::Utility::create_error({
            code              => 'NoCurrencySet',
            message_to_client => localize('Please set the currency of your account.')}) if (not $client->default_account);
    return undef;
}

sub _validate_amount {
    my ($amount, $currency) = @_;

    if (defined $amount) {
        my $num_of_decimals = Format::Util::Numbers::get_precision_config()->{amount}->{$currency};
        my ($precision) = $amount =~ /\.(\d+)/;
        return BOM::RPC::v3::Utility::create_error({
                code              => 'InvalidAmount',
                message_to_client => localize('Invalid amount. Amount provided can not have more than [_1] decimal places.', $num_of_decimals)}
        ) if ($precision and length($precision) > $num_of_decimals);
    }

    return undef;
}

sub _validate_stake {
    my ($price, $amount, $currency) = @_;

    return BOM::RPC::v3::Utility::create_error({
            code              => 'ContractCreationFailure',
            message_to_client => BOM::Platform::Context::localize("Contract's stake amount is more than the maximum purchase price.")}
    ) if (financialrounding('price', $currency, $price) < financialrounding('amount', $currency, $amount));

    return undef;
}

rpc "buy",
    category => 'transaction',
    sub {
    my $params = shift;

    my $tv = [Time::HiRes::gettimeofday];
    my $client = $params->{client} // die "Client should have been authenticated at this stage.";

    my ($source, $contract_parameters, $args, $payout) = @{$params}{qw/source contract_parameters args payout/};

    my $purchase_date = time;    # Purchase is considered to have happened at the point of request.

    $contract_parameters = BOM::Pricing::v3::Contract::prepare_ask($contract_parameters);
    $contract_parameters->{landing_company} = $client->landing_company->short;

    my $error = BOM::RPC::v3::Contract::validate_barrier($contract_parameters);
    return $error if $error->{error};

    $error = _validate_currency($client);
    return $error if $error;

    my $currency = $client->currency;
    my $price    = $args->{price};

    $error = _validate_price($price, $currency);
    return $error if $error;

    my ($amount, $amount_type) = @{$contract_parameters}{qw/amount amount_type/};

    #Temporary fix to skip amount validation for lookback.
    $error = _validate_amount($amount, $currency) if ($contract_parameters->{bet_type} and $contract_parameters->{bet_type} !~ /$nonbinary_list/);
    return $error if $error;

    if (defined $price and defined $amount and defined $amount_type and $amount_type eq 'stake') {
        $error = _validate_stake($price, $amount, $currency);
        return $error if $error;
    }

    my $trx = BOM::Transaction->new({
        client              => $client,
        contract_parameters => $contract_parameters,
        price               => ($price || 0),
        (defined $payout)      ? (payout      => $payout)      : (),
        (defined $amount_type) ? (amount_type => $amount_type) : (),
        purchase_date => $purchase_date,
        source        => $source,
    });

    try {
        if (my $err = $trx->buy) {
            $error = BOM::RPC::v3::Utility::create_error({
                code              => $err->get_type,
                message_to_client => $err->{-message_to_client},
            });
        }
    }
    catch {
        my $message_to_client;
        if (blessed($_) && $_->isa('BOM::Product::Exception')) {
            $message_to_client = $_->message_to_client;
        } else {
            $message_to_client = ['Cannot create contract'];
            warn __PACKAGE__ . " buy failed: '$_', parameters: " . $json->encode($contract_parameters);
        }
        $error = BOM::RPC::v3::Utility::create_error({
                code              => 'ContractCreationFailure',
                message_to_client => BOM::Platform::Context::localize(@$message_to_client)});
    };
    return $error if $error;

    my $contract = $trx->contract;

    if ($client->allow_copiers) {
        try {
            trade_copiers({
                action              => 'buy',
                client              => $client,
                contract_parameters => $contract_parameters,
                contract            => $contract,
                price               => $price,
                payout              => $payout,
                amount_type         => $amount_type,
                purchase_date       => $purchase_date,
                source              => $source
            });
        }
        catch {
            warn "Copiers trade buy error: " . $_;
        };
    }

    # to subscribe to this contract after buy, we need to have the same information that we pass to
    # proposal_open_contract call, so we are giving this information as part of the response here
    # but this will be removed at the websocket api logic before we show the response to the client.
    my $transaction_details = $trx->transaction_details;
    my $contract_details    = $trx->contract_details;

    # this will be passed to proposal_open_contract at websocket level
    # if subscription flag is turned on
    my $contract_proposal_details = {
        account_id      => $transaction_details->{account_id},
        shortcode       => $contract_details->{short_code},
        contract_id     => $contract_details->{id},
        currency        => $currency,
        buy_price       => $contract_details->{buy_price},
        sell_price      => $contract_details->{sell_price},
        sell_time       => $contract_details->{sell_time},
        purchase_time   => $trx->purchase_date->epoch,
        is_sold         => $contract_details->{is_sold},
        transaction_ids => {buy => $transaction_details->{id}},
        longcode        => localize(shortcode_to_longcode($contract_details->{short_code}, $currency)),
        expiry_time     => 0 + Date::Utility->new($contract_details->{expiry_time})->epoch,
    };

    # multiplier requires additional parameters to define a contract
    if ($contract->category_code eq 'multiplier') {
        $contract_proposal_details->{limit_order} = $contract->available_orders;
    }

    my $tv_interval = 1000 * Time::HiRes::tv_interval($tv);

    BOM::Pricing::v3::Utility::update_price_metrics($contract->get_relative_shortcode, $tv_interval);

    return {
        transaction_id   => $trx->transaction_id,
        contract_id      => $trx->contract_id,
        contract_details => $contract_proposal_details,
        balance_after    => formatnumber('amount', $currency, $trx->balance_after),
        purchase_time    => $trx->purchase_date->epoch,
        buy_price        => formatnumber('amount', $currency, $trx->price),
        start_time       => $contract->date_start->epoch,
        longcode         => localize($contract->longcode),
        shortcode        => $contract->shortcode,
        payout           => $trx->payout,
        stash    => {market => $contract->market->name},
        rpc_time => $tv_interval,
    };
    };

rpc buy_contract_for_multiple_accounts => sub {
    my $params = shift;

    my $client = $params->{client} // die "Client should have been authenticated at this stage.";

    my $args = $params->{args};
    my $tokens = $args->{tokens} // [];

    # Validation still needs to be done on the client that instigated the rpc call
    # Reason: Compliance checks to prevent money laundering, scamming, fraudulent, etc
    my $validation_error = BOM::RPC::v3::Utility::validation_checks($client);
    return $validation_error if $validation_error;

    return BOM::RPC::v3::Utility::create_error({
            code              => 'TooManyTokens',
            message_to_client => localize('Up to 100 tokens are allowed.')}) if scalar @$tokens > 100;

    my $token_list_res = _check_token_list($tokens);

    return +{result => $token_list_res->{result}} unless $token_list_res->{success};

    my ($source, $contract_parameters, $payout) = @{$params}{qw/source contract_parameters payout/};

    return BOM::RPC::v3::Utility::create_error({
            code              => 'MultiplierNotAllowed',
            message_to_client => localize('MULTUP and MULTDOWN are not supported.')}
    ) if $contract_parameters->{contract_type} =~ /^(?:MULTUP|MULTDOWN)$/;

    my $purchase_date = time;    # Purchase is considered to have happened at the point of request.
    $contract_parameters = BOM::Pricing::v3::Contract::prepare_ask($contract_parameters);
    $contract_parameters->{landing_company} = $client->landing_company->short;

    my $error = BOM::RPC::v3::Contract::validate_barrier($contract_parameters);
    return $error if $error->{error};

    $error = _validate_currency($client);
    return $error if $error;

    my $price    = $args->{price};
    my $currency = $client->currency;

    $error = _validate_price($price, $currency);
    return $error if $error;

    my ($amount, $amount_type) = @{$contract_parameters}{qw/amount amount_type/};

    $error = _validate_amount($amount, $currency) if ($contract_parameters->{bet_type} !~ /$nonbinary_list/);
    return $error if $error;

    if (defined $price and defined $amount and defined $amount_type and $amount_type eq 'stake') {
        $error = _validate_stake($price, $amount, $currency);
        return $error if $error;

        $price = $amount;
    }

    my $trx = BOM::Transaction->new({
        client              => $client,
        multiple            => $token_list_res->{result},
        contract_parameters => $contract_parameters,
        price               => ($price || 0),
        (defined $payout)      ? (payout      => $payout)      : (),
        (defined $amount_type) ? (amount_type => $amount_type) : (),
        purchase_date => $purchase_date,
        source        => $source,
    });

    try {
        if (my $err = $trx->batch_buy) {
            $error = BOM::RPC::v3::Utility::create_error({
                code              => $err->get_type,
                message_to_client => $err->{-message_to_client},
            });
        }
    }
    catch {
        my $message_to_client;
        if (blessed($_) && $_->isa('BOM::Product::Exception')) {
            $message_to_client = $_->message_to_client;
        } else {
            $message_to_client = ['Cannot create contract'];
            warn __PACKAGE__
                . " buy_contract_for_multiple_accounts failed with error [$_], parameters: "
                . (eval { $json->encode($contract_parameters) } // 'could not encode, ' . $@);
        }
        $error = BOM::RPC::v3::Utility::create_error({
                code              => 'ContractCreationFailure',
                message_to_client => BOM::Platform::Context::localize(@$message_to_client)});
    };
    return $error if $error;

    for my $el (@{$token_list_res->{result}}) {
        my $new = {};
        if (exists $el->{code}) {
            @{$new}{qw/token code message_to_client/} =
                @{$el}{qw/token code message_to_client/};
        } else {
            my $fmb = $el->{fmb};

            $new->{token}          = $el->{token};
            $new->{transaction_id} = $el->{txn}->{id};
            $new->{contract_id}    = $fmb->{id};
            $new->{purchase_time} =
                Date::Utility->new($fmb->{purchase_time})->epoch;
            $new->{buy_price} = $fmb->{buy_price};
            $new->{start_time} =
                Date::Utility->new($fmb->{start_time})->epoch;
            $new->{longcode}  = localize($trx->contract->longcode);
            $new->{shortcode} = $fmb->{short_code};
            $new->{payout}    = $fmb->{payout_price};
        }
        $el = $new;
    }

    return +{result => $token_list_res->{result}};
};

sub _check_token_list {
    my $tokens = shift;

    my ($err, $result, $success, $m1, $m2) = (undef, [], 0, undef, undef);

    for my $t (@$tokens) {
        my $token_details = BOM::RPC::v3::Utility::get_token_details($t);
        my $loginid;

        if (    $token_details
            and $loginid = $token_details->{loginid}
            and grep({ /^trade$/ } @{$token_details->{scopes}}))
        {
            push @$result,
                +{
                token   => $t,
                loginid => $loginid,
                };
            $success = 1;
            next;
        }

        if ($loginid) {

            # here we got a valid token but with insufficient privileges
            push @$result,
                +{
                token             => $t,
                code              => 'PermissionDenied',
                message_to_client => ($m1 //= BOM::Platform::Context::localize('Permission denied, requires [_1] scope.', 'trade')),
                };
            next;

        }

        push @$result,
            +{
            token             => $t,
            code              => 'InvalidToken',
            message_to_client => ($m2 //= BOM::Platform::Context::localize('Invalid token')),
            };
    }

    return {
        success => $success,
        result  => $result
    };
}

rpc sell_contract_for_multiple_accounts => sub {
    my $params = shift;

    my $client = $params->{client} // die "client should be authed when get here";

    # Validation still needs to be done on the client that instigated the rpc call
    # Reason: Compliance checks to prevent money laundering, scamming, fraudulent, etc
    my $validation_error = BOM::RPC::v3::Utility::validation_checks($client);
    return $validation_error if $validation_error;

    my ($source, $args) = ($params->{source}, $params->{args});

    my $shortcode = $args->{shortcode};
    my $tokens = $args->{tokens} // [];

    return BOM::RPC::v3::Utility::create_error({
            code              => 'TooManyTokens',
            message_to_client => localize('Up to 100 tokens are allowed.')}) if scalar @$tokens > 100;

    return BOM::RPC::v3::Utility::create_error({
            code              => 'MultiplierNotAllowed',
            message_to_client => localize('MULTUP and MULTDOWN are not supported.')}) if $shortcode =~ /MULTUP|MULTDOWN/;

    my $token_list_res = _check_token_list($tokens);

    return +{result => $token_list_res->{result}} unless $token_list_res->{success};

    my $contract_parameters = {
        shortcode => $shortcode,
        currency  => $client->currency
    };
    $contract_parameters->{landing_company} = $client->landing_company->short;

    my $trx = BOM::Transaction->new({
        purchase_date       => Date::Utility->new(),
        client              => $client,
        multiple            => $token_list_res->{result},
        contract_parameters => $contract_parameters,
        price               => ($args->{price} // 0),
        source              => $source,
    });

    if (my $err = $trx->sell_by_shortcode) {
        return BOM::RPC::v3::Utility::create_error({
            code              => $err->get_type,
            message_to_client => $err->{-message_to_client},
            message           => "Contract-Multi-Sell Fail: " . $err->get_type . " $err->{-message_to_client}: $err->{-mesg}"
        });
    }

    my $data_to_return = [];
    foreach my $row (@{$token_list_res->{result}}) {
        my $new = {};
        if (exists $row->{code}) {
            @{$new}{qw/token code message_to_client/} =
                @{$row}{qw/token code message_to_client/};
        } else {
            $new = +{
                transaction_id => $row->{tnx}{id},
                reference_id   => $row->{buy_tr_id},
                balance_after  => formatnumber('amount', $client->currency, $row->{tnx}{balance_after}),
                sell_price     => formatnumber('price', $client->currency, $row->{fmb}{sell_price}),
                contract_id    => $row->{tnx}{financial_market_bet_id},
                sell_time      => $row->{fmb}{sell_time},
            };
        }
        push @{$data_to_return}, $new;
    }

    return +{result => $data_to_return};
};

rpc "sell",
    category => 'transaction',
    sub {
    my $params = shift;

    my $client = $params->{client} // die "client should be authed when get here";

    my $tv = [Time::HiRes::gettimeofday];

    my ($source, $args) = ($params->{source}, $params->{args});
    my $id = $args->{sell};

    my $clientdb = BOM::Database::ClientDB->new({
        client_loginid => $client->loginid,
        operation      => 'replica',
    });

    my @fmbs = @{$clientdb->getall_arrayref('select * from bet_v1.get_open_contract_by_id(?)', [$id])};

    return BOM::RPC::v3::Utility::create_error({
            code              => 'InvalidSellContractProposal',
            message_to_client => BOM::Platform::Context::localize('Unknown contract sell proposal')}) unless @fmbs;

    my $fmb = $fmbs[0];

    my $contract_parameters = {
        shortcode       => $fmb->{short_code},
        currency        => $client->currency,
        landing_company => $client->landing_company->short,
    };

    $contract_parameters->{limit_order} = BOM::Transaction::extract_limit_orders($fmb) if $fmb->{bet_class} eq 'multiplier';

    my $purchase_date = time;
    my $trx           = BOM::Transaction->new({
        purchase_date       => $purchase_date,
        client              => $client,
        contract_parameters => $contract_parameters,
        contract_id         => $id,
        price               => ($args->{price} || 0),
        source              => $source,
    });

    if (my $err = $trx->sell) {
        return BOM::RPC::v3::Utility::create_error({
            code              => $err->get_type,
            message_to_client => $err->{-message_to_client},
            message           => "Contract-Sell Fail: " . $err->get_type . " $err->{-message_to_client}: $err->{-mesg}"
        });
    }

    my $contract = $trx->contract;
    BOM::Pricing::v3::Utility::update_price_metrics($contract->get_relative_shortcode, 1000 * Time::HiRes::tv_interval($tv));

    try {
        trade_copiers({
                action              => 'sell',
                client              => $client,
                contract_parameters => $contract_parameters,
                contract            => $contract,
                price               => $args->{price},
                source              => $source,
                purchase_date       => $purchase_date,
            }) if $client->allow_copiers;
    }
    catch {
        warn "Copiers trade sell error: " . $_;
    };

    my $trx_rec = $trx->transaction_record;

    return {
        transaction_id => $trx->transaction_id,
        reference_id   => $trx->reference_id,                                                   ### buy transaction ID
        contract_id    => $id,
        balance_after  => formatnumber('amount', $client->currency, $trx_rec->balance_after),
        sold_for       => formatnumber('price', $client->currency, $trx_rec->amount),
    };
    };

rpc contract_update => sub {
    my $params = shift;

    my $args        = $params->{args};
    my $contract_id = $args->{contract_id};

    unless ($contract_id) {
        return BOM::Pricing::v3::Utility::create_error({
            code              => 'MissingContractId',
            message_to_client => localize('Contract id is required to update contract'),
        });
    }

    my $client = $params->{client};
    unless ($client) {
        # since this is an authenticated call, we can't proceed
        return BOM::Pricing::v3::Utility::create_error({
            code              => 'AuthorizationRequired',
            message_to_client => localize('Please log in.'),
        });
    }

    my $response;
    try {
        my $updater = BOM::Transaction::ContractUpdate->new(
            client          => $client,
            contract_id     => $contract_id,
            update_params   => $args->{limit_order},
            request_history => $args->{history},
        );
        if ($updater->has_parameters_to_update) {
            if ($updater->is_valid_to_update) {
                $response = $updater->update();
                unless ($response) {
                    $response = BOM::Pricing::v3::Utility::create_error({
                        code              => 'ContractUpdateFailure',
                        message_to_client => localize('Contract update failed.'),
                    });
                }
            } else {
                my $error = $updater->validation_error;
                $response = BOM::Pricing::v3::Utility::create_error({
                    code              => $error->{code},
                    message_to_client => $error->{message_to_client},
                });
            }
        } elsif ($updater->request_history) {
            my $history = $updater->get_history();
<<<<<<< HEAD
            if (ref $history eq 'HASH' and $history->{code}) {
=======
            if ($history->{code}) {
>>>>>>> d6822a42
                $response = BOM::Pricing::v3::Utility::create_error({
                    code              => $history->{code},
                    message_to_client => $history->{message_to_client},
                });
            } else {
<<<<<<< HEAD
                $response->{history} = $history;
=======
                $response->{history} = $hitory;
>>>>>>> d6822a42
            }
        }
    }
    catch {
        $response = BOM::Pricing::v3::Utility::create_error({
            code              => 'ContractUpdateError',
            message_to_client => localize("Sorry, an error occurred while processing your request."),
        });
    };

    return $response;
};

rpc cancel => sub {
    my $params = shift;

    my $source      = $params->{source};
    my $args        = $params->{args};
    my $contract_id = $args->{cancel};

    unless ($contract_id) {
        return BOM::Pricing::v3::Utility::create_error({
            code              => 'MissingContractId',
            message_to_client => localize('Contract id is required to cancel contract'),
        });
    }

    my $client = $params->{client};
    unless ($client) {
        # since this is an authenticated call, we can't proceed
        return BOM::Pricing::v3::Utility::create_error({
            code              => 'AuthorizationRequired',
            message_to_client => localize('Please log in.'),
        });
    }

    my $clientdb = BOM::Database::ClientDB->new({
        client_loginid => $client->loginid,
        operation      => 'replica',
    });

    my @fmbs = @{$clientdb->getall_arrayref('select * from bet_v1.get_open_contract_by_id(?)', [$contract_id])};

    return BOM::RPC::v3::Utility::create_error({
            code              => 'ContractNotFound',
            message_to_client => BOM::Platform::Context::localize('Contract not found for contract id: [_1].', $contract_id),
        }) unless @fmbs;

    my $fmb = $fmbs[0];

    my $contract_parameters = {
        shortcode       => $fmb->{short_code},
        currency        => $client->currency,
        landing_company => $client->landing_company->short,
    };

    $contract_parameters->{limit_order} = BOM::Transaction::extract_limit_orders($fmb) if $fmb->{bet_class} eq 'multiplier';

    my $purchase_date = time;
    my $trx           = BOM::Transaction->new({
        purchase_date       => $purchase_date,
        client              => $client,
        contract_parameters => $contract_parameters,
        contract_id         => $contract_id,
        source              => $source,
    });

    if (my $err = $trx->cancel) {
        return BOM::RPC::v3::Utility::create_error({
            code              => $err->get_type,
            message_to_client => $err->{-message_to_client},
            message           => "Contract-Cancel Fail: " . $err->get_type . " $err->{-message_to_client}: $err->{-mesg}"
        });
    }

    try {
        trade_copiers({
                action              => 'cancel',
                client              => $client,
                contract_parameters => $contract_parameters,
                contract            => $trx->contract,
                source              => $source,
                purchase_date       => $purchase_date,
            }) if $client->allow_copiers;
    }
    catch {
        warn "Copiers trade cancel error: " . $_;
    };

    my $trx_rec = $trx->transaction_record;

    return {
        transaction_id => $trx->transaction_id,
        reference_id   => $trx->reference_id,                                                   ### buy transaction ID
        contract_id    => $contract_id,
        balance_after  => formatnumber('amount', $client->currency, $trx_rec->balance_after),
        sold_for       => formatnumber('price', $client->currency, $trx_rec->amount),
    };
};

1;<|MERGE_RESOLUTION|>--- conflicted
+++ resolved
@@ -631,21 +631,13 @@
             }
         } elsif ($updater->request_history) {
             my $history = $updater->get_history();
-<<<<<<< HEAD
             if (ref $history eq 'HASH' and $history->{code}) {
-=======
-            if ($history->{code}) {
->>>>>>> d6822a42
                 $response = BOM::Pricing::v3::Utility::create_error({
                     code              => $history->{code},
                     message_to_client => $history->{message_to_client},
                 });
             } else {
-<<<<<<< HEAD
                 $response->{history} = $history;
-=======
-                $response->{history} = $hitory;
->>>>>>> d6822a42
             }
         }
     }
