--- conflicted
+++ resolved
@@ -410,7 +410,6 @@
         });
     }
 
-<<<<<<< HEAD
     try {
         ### TODO: Decrease params count
         check_copiers({
@@ -425,10 +424,7 @@
         warn "Copiers trade error: " . $_;
     };
 
-    $trx = $trx->transaction_record;
-=======
     my $trx_rec = $trx->transaction_record;
->>>>>>> b23ded1d
 
     return {
         transaction_id => $trx->transaction_id,
