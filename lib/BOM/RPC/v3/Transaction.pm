--- conflicted
+++ resolved
@@ -531,11 +531,7 @@
     };
 
     my $orders = BOM::Transaction::extract_limit_orders($fmb);
-<<<<<<< HEAD
-    $contract_parameters->{limit_order} = $orders if @$orders;
-=======
     $contract_parameters->{limit_order} = $orders if %$orders;
->>>>>>> c2641c2d
 
     my $purchase_date = time;
     my $trx           = BOM::Transaction->new({
