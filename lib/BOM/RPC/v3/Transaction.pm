package BOM::RPC::v3::Transaction;

use strict;
use warnings;

use Try::Tiny;
use JSON::MaybeXS;
use Scalar::Util qw(blessed);

use Client::Account;
use Format::Util::Numbers qw/formatnumber/;

use BOM::RPC::v3::Contract;
use BOM::RPC::v3::Utility;
use BOM::RPC::v3::PortfolioManagement;
use BOM::Transaction;
use BOM::Platform::Context qw (localize request);
use BOM::Database::DataMapper::FinancialMarketBet;
use BOM::Database::ClientDB;
use BOM::Database::DataMapper::Copier;

my $json = JSON::MaybeXS->new;

sub trade_copiers {
    my $params = shift;

    my $copiers = BOM::Database::DataMapper::Copier->new(
        broker_code => $params->{client}->broker_code,
        operation   => 'replica',
        )->get_trade_copiers({
            trader_id  => $params->{client}->loginid,
            trade_type => $params->{contract}{bet_type},
            asset      => $params->{contract}->underlying->symbol,
            price      => ($params->{price} || undef),
        });

    return unless $copiers && ref $copiers eq 'ARRAY' && scalar @$copiers;

    ### Note: this array of hashes will be modified by BOM::Transaction with the results per each client
    my @multiple = map { +{loginid => $_} } @$copiers;
    my $trx = BOM::Transaction->new({
        client   => $params->{client},
        multiple => \@multiple,
        contract => $params->{contract},
        price    => ($params->{price} || 0),
        source   => $params->{source},
        (defined $params->{payout})      ? (payout      => $params->{payout})      : (),
        (defined $params->{amount_type}) ? (amount_type => $params->{amount_type}) : (),
        purchase_date => $params->{purchase_date},
    });

    $params->{action} eq 'buy' ? $trx->batch_buy : $trx->sell_by_shortcode;

    return 1;
}

sub buy {
    my $params = shift;

    my $client               = $params->{client} // die "client should be authed when get here";
    my $source               = $params->{source};
    my $contract_parameters  = $params->{contract_parameters};
    my $args                 = $params->{args};
    my $payout               = $params->{payout};
    my $trading_period_start = $contract_parameters->{trading_period_start};
    my $purchase_date = time;    # Purchase is considered to have happened at the point of request.
    $contract_parameters = BOM::RPC::v3::Contract::prepare_ask($contract_parameters);
    $contract_parameters->{landing_company} = $client->landing_company->short;
    my $amount_type = $contract_parameters->{amount_type};
    my $response;

    my $price = $args->{price};
    if (defined $price and defined $contract_parameters->{amount} and defined $amount_type and $amount_type eq 'stake') {
        return BOM::RPC::v3::Utility::create_error({
                code              => 'ContractCreationFailure',
                message_to_client => BOM::Platform::Context::localize("Contract's stake amount is more than the maximum purchase price.")}
        ) if ($price < $contract_parameters->{amount});
        $price = $contract_parameters->{amount};
    }

    my $trx = BOM::Transaction->new({
            client              => $client,
            contract_parameters => $contract_parameters,
            price               => ($price || 0),
            (defined $payout)      ? (payout      => $payout)      : (),
            (defined $amount_type) ? (amount_type => $amount_type) : (),
            purchase_date => $purchase_date,
            source        => $source,
            (defined $trading_period_start)
            ? (trading_period_start => $trading_period_start)
            : (),
        });

    try {
        if (my $err = $trx->buy) {
            $response = BOM::RPC::v3::Utility::create_error({
                code              => $err->get_type,
                message_to_client => $err->{-message_to_client},
            });
        }
    }
    catch {
        my $message_to_client;
        if (blessed($_) && $_->isa('BOM::Product::Exception')) {
            $message_to_client = $_->message_to_client;
        } else {
            $message_to_client = ['Cannot create contract'];
<<<<<<< HEAD
            warn __PACKAGE__ . " buy buy failed, parameters: " . $json->encode($contract_parameters);
=======
            warn __PACKAGE__ . " buy failed: '$_', parameters: " . encode_json($contract_parameters);
>>>>>>> cff91810
        }
        $response = BOM::RPC::v3::Utility::create_error({
                code              => 'ContractCreationFailure',
                message_to_client => BOM::Platform::Context::localize(@$message_to_client)});
    };
    return $response if $response;

    try {
        trade_copiers({
                action        => 'buy',
                client        => $client,
                contract      => $trx->contract,
                price         => $price,
                payout        => $payout,
                amount_type   => $amount_type,
                purchase_date => $purchase_date,
                source        => $source
            }) if $client->allow_copiers;
    }
    catch {
        warn "Copiers trade error: " . $_;
    };

    $response = {
        transaction_id => $trx->transaction_id,
        contract_id    => $trx->contract_id,
        balance_after  => formatnumber('amount', $client->currency, $trx->balance_after),
        purchase_time  => $trx->purchase_date->epoch,
        buy_price      => formatnumber('amount', $client->currency, $trx->price),
        start_time     => $trx->contract->date_start->epoch,
        longcode       => localize($trx->contract->longcode),
        shortcode      => $trx->contract->shortcode,
        payout         => $trx->payout
    };

    return $response;
}

sub buy_contract_for_multiple_accounts {
    my $params = shift;

    my $client = $params->{client} // die "client should be authed when get here";

    return BOM::RPC::v3::Utility::create_error({
            code              => 'IcoOnlyAccount',
            message_to_client => BOM::Platform::Context::localize('This is not supported on an ICO-only account.')}
    ) if $client->get_status('ico_only');

    my $tokens = $params->{args}{tokens} // [];

    return BOM::RPC::v3::Utility::create_error({
            code              => 'TooManyTokens',
            message_to_client => localize('Up to 100 tokens are allowed.')}) if scalar @$tokens > 100;

    my $token_list_res = _check_token_list($tokens);

    return +{result => $token_list_res->{result}} unless $token_list_res->{success};

    my $response;
    my $source              = $params->{source};
    my $contract_parameters = $params->{contract_parameters};
    my $args                = $params->{args};
    my $payout              = $params->{payout};

    my $purchase_date = time;    # Purchase is considered to have happened at the point of request.
    $contract_parameters = BOM::RPC::v3::Contract::prepare_ask($contract_parameters);
    $contract_parameters->{landing_company} = $client->landing_company->short;
    my $amount_type = $contract_parameters->{amount_type};

    my $price = $args->{price};
    if (defined $amount_type and $amount_type eq 'stake') {
        return BOM::RPC::v3::Utility::create_error({
                code              => 'ContractCreationFailure',
                message_to_client => BOM::Platform::Context::localize("Contract's stake amount is more than the maximum purchase price.")}
        ) if ($price < $contract_parameters->{amount});

        $price = $contract_parameters->{amount};
    }

    my $trx = BOM::Transaction->new({
        client              => $client,
        multiple            => $token_list_res->{result},
        contract_parameters => $contract_parameters,
        price               => ($price || 0),
        (defined $payout)      ? (payout      => $payout)      : (),
        (defined $amount_type) ? (amount_type => $amount_type) : (),
        purchase_date => $purchase_date,
        source        => $source,
    });

    try {
        if (my $err = $trx->batch_buy) {
            $response = BOM::RPC::v3::Utility::create_error({
                code              => $err->get_type,
                message_to_client => $err->{-message_to_client},
            });
        }
    }
    catch {
        warn __PACKAGE__
            . " buy_contract_for_multiple_accounts failed with error [$_], parameters: "
            . (eval { $json->encode($contract_parameters) } // 'could not encode, ' . $@);
        $response = BOM::RPC::v3::Utility::create_error({
                code              => 'ContractCreationFailure',
                message_to_client => BOM::Platform::Context::localize('Cannot create contract')});
    };
    return $response if $response;

    for my $el (@{$token_list_res->{result}}) {
        my $new = {};
        if (exists $el->{code}) {
            @{$new}{qw/token code message_to_client/} =
                @{$el}{qw/token code error/};
        } else {
            $new->{token}          = $el->{token};
            $new->{transaction_id} = $el->{txn}->{id};
            $new->{contract_id}    = $el->{fmb}->{id};
            $new->{purchase_time} =
                Date::Utility->new($el->{fmb}->{purchase_time})->epoch;
            $new->{buy_price} = $el->{fmb}->{buy_price};
            $new->{start_time} =
                Date::Utility->new($el->{fmb}->{start_time})->epoch;
            $new->{longcode}  = localize($trx->contract->longcode);
            $new->{shortcode} = $el->{fmb}->{short_code};
            $new->{payout}    = $el->{fmb}->{payout_price};
        }
        $el = $new;
    }

    return +{result => $token_list_res->{result}};
}

sub _check_token_list {
    my $tokens = shift;

    my ($err, $result, $success, $m1, $m2) = (undef, [], 0, undef, undef);

    for my $t (@$tokens) {
        my $token_details = BOM::RPC::v3::Utility::get_token_details($t);
        my $loginid;

        if (    $token_details
            and $loginid = $token_details->{loginid}
            and grep({ /^trade$/ } @{$token_details->{scopes}}))
        {
            push @$result,
                +{
                token   => $t,
                loginid => $loginid,
                };
            $success = 1;
            next;
        }

        if ($loginid) {

            # here we got a valid token but with insufficient privileges
            push @$result,
                +{
                token             => $t,
                code              => 'PermissionDenied',
                message_to_client => ($m1 //= BOM::Platform::Context::localize('Permission denied, requires [_1] scope.', 'trade')),
                };
            next;

        }

        push @$result,
            +{
            token             => $t,
            code              => 'InvalidToken',
            message_to_client => ($m2 //= BOM::Platform::Context::localize('Invalid token')),
            };
    }

    return {
        success => $success,
        result  => $result
    };
}

sub sell_contract_for_multiple_accounts {
    my $params = shift;

    my $client = $params->{client} // die "client should be authed when get here";

    return BOM::RPC::v3::Utility::create_error({
            code              => 'IcoOnlyAccount',
            message_to_client => BOM::Platform::Context::localize('This is not supported on an ICO-only account.')}
    ) if $client->get_status('ico_only');

    my ($source, $args) = ($params->{source}, $params->{args});

    my $shortcode = $args->{shortcode};

    my $tokens = $args->{tokens} // [];

    return BOM::RPC::v3::Utility::create_error({
            code              => 'TooManyTokens',
            message_to_client => localize('Up to 100 tokens are allowed.')}) if scalar @$tokens > 100;

    my $token_list_res = _check_token_list($tokens);

    return +{result => $token_list_res->{result}} unless $token_list_res->{success};

    my $contract_parameters = {
        shortcode => $shortcode,
        currency  => $client->currency
    };
    $contract_parameters->{landing_company} = $client->landing_company->short;

    my $trx = BOM::Transaction->new({
        purchase_date       => Date::Utility->new(),
        client              => $client,
        multiple            => $token_list_res->{result},
        contract_parameters => $contract_parameters,
        price               => ($args->{price} // 0),
        source              => $source,
    });

    if (my $err = $trx->sell_by_shortcode) {
        return BOM::RPC::v3::Utility::create_error({
            code              => $err->get_type,
            message_to_client => $err->{-message_to_client},
            message           => "Contract-Multi-Sell Fail: " . $err->get_type . " $err->{-message_to_client}: $err->{-mesg}"
        });
    }

    my $data_to_return = [];
    foreach my $row (@{$token_list_res->{result}}) {
        my $new = {};
        if (exists $row->{code}) {
            @{$new}{qw/token code message_to_client/} =
                @{$row}{qw/token code error/};
        } else {
            $new = +{
                transaction_id => $row->{tnx}{id},
                reference_id   => $row->{buy_tr_id},
                balance_after  => formatnumber('amount', $client->currency, $row->{tnx}{balance_after}),
                sell_price     => formatnumber('price', $client->currency, $row->{fmb}{sell_price}),
                contract_id    => $row->{tnx}{financial_market_bet_id},
                sell_time      => $row->{fmb}{sell_time},
            };
        }
        push @{$data_to_return}, $new;
    }

    return +{result => $data_to_return};
}

sub sell {
    my $params = shift;

    my $client = $params->{client} // die "client should be authed when get here";

    my ($source, $args) = ($params->{source}, $params->{args});
    my $id = $args->{sell};

    my $clientdb = BOM::Database::ClientDB->new({
        client_loginid => $client->loginid,
        operation      => 'replica',
    });

    my @fmbs = @{$clientdb->getall_arrayref('select * from bet_v1.get_open_contract_by_id(?)', [$id])};

    return BOM::RPC::v3::Utility::create_error({
            code              => 'InvalidSellContractProposal',
            message_to_client => BOM::Platform::Context::localize('Unknown contract sell proposal')}) unless @fmbs;

    my $contract_parameters = {
        shortcode => $fmbs[0]->{short_code},
        currency  => $client->currency
    };
    $contract_parameters->{landing_company} = $client->landing_company->short;
    my $purchase_date = time;
    my $trx           = BOM::Transaction->new({
        purchase_date       => $purchase_date,
        client              => $client,
        contract_parameters => $contract_parameters,
        contract_id         => $id,
        price               => ($args->{price} || 0),
        source              => $source,
    });

    if (my $err = $trx->sell) {
        return BOM::RPC::v3::Utility::create_error({
            code              => $err->get_type,
            message_to_client => $err->{-message_to_client},
            message           => "Contract-Sell Fail: " . $err->get_type . " $err->{-message_to_client}: $err->{-mesg}"
        });
    }

    try {
        trade_copiers({
                action        => 'sell',
                client        => $client,
                contract      => $trx->contract,
                price         => $args->{price},
                source        => $source,
                purchase_date => $purchase_date,
            }) if $client->allow_copiers;
    }
    catch {
        warn "Copiers trade error: " . $_;
    };

    my $trx_rec = $trx->transaction_record;

    return {
        transaction_id => $trx->transaction_id,
        reference_id   => $trx->reference_id,                                                   ### buy transaction ID
        contract_id    => $id,
        balance_after  => formatnumber('amount', $client->currency, $trx_rec->balance_after),
        sold_for       => formatnumber('price', $client->currency, $trx_rec->amount),
    };
}

1;<|MERGE_RESOLUTION|>--- conflicted
+++ resolved
@@ -105,11 +105,7 @@
             $message_to_client = $_->message_to_client;
         } else {
             $message_to_client = ['Cannot create contract'];
-<<<<<<< HEAD
-            warn __PACKAGE__ . " buy buy failed, parameters: " . $json->encode($contract_parameters);
-=======
-            warn __PACKAGE__ . " buy failed: '$_', parameters: " . encode_json($contract_parameters);
->>>>>>> cff91810
+            warn __PACKAGE__ . " buy failed: '$_', parameters: " . $json->encode($contract_parameters);
         }
         $response = BOM::RPC::v3::Utility::create_error({
                 code              => 'ContractCreationFailure',
