package BOM::RPC::v3::Transaction;

use strict;
use warnings;

use Try::Tiny;

use BOM::RPC::v3::Contract;
use BOM::RPC::v3::Utility;
use BOM::RPC::v3::PortfolioManagement;
use BOM::Product::ContractFactory qw(produce_contract make_similar_contract);
use BOM::Product::Transaction;
use BOM::Platform::Context qw (localize request);
use BOM::Platform::Client;
use BOM::Database::DataMapper::FinancialMarketBet;

sub buy {
    my $params = shift;

    my $token_details = BOM::RPC::v3::Utility::get_token_details($params->{token});
    return BOM::RPC::v3::Utility::invalid_token_error() unless ($token_details and exists $token_details->{loginid});

<<<<<<< HEAD
    # NOTE: no need to call BOM::RPC::v3::Utility::check_authorization.
    #       All checks are done again in BOM::Product::Transaction
    return BOM::RPC::v3::Utility::create_error({
        code              => 'AuthorizationRequired',
        message_to_client => localize('Please log in.')}) unless $client;
=======
    my $client = BOM::Platform::Client->new({loginid => $token_details->{loginid}});

    # NOTE: no need to call BOM::RPC::v3::Utility::check_authorization. All checks
    #       are done again in BOM::Product::Transaction
    return BOM::RPC::v3::Utility::create_error({
            code              => 'AuthorizationRequired',
            message_to_client => localize('Please log in.')}) unless $client;
>>>>>>> 2be6ea70

    my $source              = $params->{source};
    my $contract_parameters = $params->{contract_parameters};
    my $args                = $params->{args};

    my $purchase_date = time;    # Purchase is considered to have happened at the point of request.
    $contract_parameters = BOM::RPC::v3::Contract::prepare_ask($contract_parameters);

<<<<<<< HEAD
    my $contract = try { produce_contract({%$contract_parameters}) } ||
        return BOM::RPC::v3::Utility::create_error({
                code              => 'ContractCreationFailure',
                message_to_client => BOM::Platform::Context::localize('Cannot create contract')});
=======
    my $contract = try { produce_contract($contract_parameters) }
        || return BOM::RPC::v3::Utility::create_error({
            code              => 'ContractCreationFailure',
            message_to_client => BOM::Platform::Context::localize('Cannot create contract')});
>>>>>>> 2be6ea70

    my $trx = BOM::Product::Transaction->new({
        client        => $client,
        contract      => $contract,
        price         => ($args->{price} || 0),
        purchase_date => $purchase_date,
        source        => $source,
    });

    if (my $err = $trx->buy) {
        return BOM::RPC::v3::Utility::create_error({
            code              => $err->get_type,
            message_to_client => $err->{-message_to_client},
        });
    }

    my $response = {
        transaction_id => $trx->transaction_id,
        contract_id    => $trx->contract_id,
        balance_after  => $trx->balance_after,
        purchase_time  => $trx->purchase_date->epoch,
        buy_price      => $trx->price,
        start_time     => $contract->date_start->epoch,
        longcode       => $contract->longcode,
        shortcode      => $contract->shortcode,
        payout         => $contract->payout
    };

    if ($contract->is_spread) {
        $response->{stop_loss_level}   = $contract->stop_loss_level;
        $response->{stop_profit_level} = $contract->stop_profit_level;
        $response->{amount_per_point}  = $contract->amount_per_point;
    }

    return $response;
}

sub buy_contract_for_multiple_accounts {
    my $params = shift;

    my $client = BOM::Platform::Client->new({loginid => $params->{client_loginid}});

    # NOTE: no need to call BOM::RPC::v3::Utility::check_authorization.
    #       All checks are done again in BOM::Product::Transaction
    return BOM::RPC::v3::Utility::create_error({
        code              => 'AuthorizationRequired',
        message_to_client => localize('Please log in.')}) unless $client;

    my @result;
    my $found_at_least_one;

    my $msg = BOM::Platform::Context::localize('Invalid token');
    for my $t (@{$params->{tokens} || []}) {
        my $loginid = BOM::RPC::v3::Utility::token_to_loginid($_);
        unless ($loginid) {
            push @result, +{
                token => $t,
                code  => 'InvalidToken',
                error => $msg,
            };
            next;
        }

        push @result, +{
            token   => $t,
            loginid => $loginid,
        };
        $found_at_least_one = 1;
    }

    return \@result unless $found_at_least_one;

    # NOTE: we rely here on BOM::Product::Transaction to perform all the
    #       client validations like client_status and self_exclusion.

    my $source              = $params->{source};
    my $contract_parameters = $params->{contract_parameters};
    my $args                = $params->{args};

    my $purchase_date = time;    # Purchase is considered to have happened at the point of request.
    $contract_parameters = BOM::RPC::v3::Contract::prepare_ask($contract_parameters);

    my $contract = try { produce_contract({%$contract_parameters}) } ||
        return BOM::RPC::v3::Utility::create_error({
            code              => 'ContractCreationFailure',
            message_to_client => localize('Cannot create contract')});

    my $trx = BOM::Product::Transaction->new({
        client        => $client,
        multiple      => \@result,
        contract      => $contract,
        price         => ($args->{price} || 0),
        purchase_date => $purchase_date,
        source        => $source,
    });

    if (my $err = $trx->batch_buy) {
        return BOM::RPC::v3::Utility::create_error({
            code              => $err->get_type,
            message_to_client => $err->{-message_to_client},
        });
    }


...;

    my $response = {
        transaction_id => $trx->transaction_id,
        contract_id    => $trx->contract_id,
        balance_after  => $trx->balance_after,
        purchase_time  => $trx->purchase_date->epoch,
        buy_price      => $trx->price,
        start_time     => $contract->date_start->epoch,
        longcode       => $contract->longcode,
        shortcode      => $contract->shortcode,
        payout         => $contract->payout
    };

    if ($contract->is_spread) {
        $response->{stop_loss_level}   = $contract->stop_loss_level;
        $response->{stop_profit_level} = $contract->stop_profit_level;
        $response->{amount_per_point}  = $contract->amount_per_point;
    }

    return $response;
}

sub sell {
    my $params = shift;

    my $token_details = BOM::RPC::v3::Utility::get_token_details($params->{token});
    return BOM::RPC::v3::Utility::invalid_token_error() unless ($token_details and exists $token_details->{loginid});

    my $client = BOM::Platform::Client->new({loginid => $token_details->{loginid}});
    if (my $auth_error = BOM::RPC::v3::Utility::check_authorization($client)) {
        return $auth_error;
    }

    my ($source, $args) = ($params->{source}, $params->{args});
    my $id = $args->{sell};

    my @fmbs = @{__get_contract_by_id($client, $id)};
    return BOM::RPC::v3::Utility::create_error({
            code              => 'InvalidSellContractProposal',
            message_to_client => BOM::Platform::Context::localize('Unknown contract sell proposal')}) unless @fmbs;

    my $contract = produce_contract($fmbs[0]->{short_code}, $client->currency);
    my $trx = BOM::Product::Transaction->new({
        client      => $client,
        contract    => $contract,
        contract_id => $id,
        price       => ($args->{price} || 0),
        source      => $source,
    });

    if (my $err = $trx->sell) {
        return BOM::RPC::v3::Utility::create_error({
            code              => $err->get_type,
            message_to_client => $err->{-message_to_client},
            message           => "Contract-Sell Fail: " . $err->get_type . " $err->{-message_to_client}: $err->{-mesg}"
        });
    }

    $trx = $trx->transaction_record;

    return {
        transaction_id => $trx->id,
        contract_id    => $id,
        balance_after  => $trx->balance_after,
        sold_for       => abs($trx->amount),
    };
}

sub __get_contract_by_id {
    my $client      = shift;
    my $contract_id = shift;

    my $mapper = BOM::Database::DataMapper::FinancialMarketBet->new({
        broker_code => $client->broker_code,
        operation   => 'replica'
    });
    return $mapper->get_contract_by_id($contract_id);
}

1;<|MERGE_RESOLUTION|>--- conflicted
+++ resolved
@@ -20,13 +20,6 @@
     my $token_details = BOM::RPC::v3::Utility::get_token_details($params->{token});
     return BOM::RPC::v3::Utility::invalid_token_error() unless ($token_details and exists $token_details->{loginid});
 
-<<<<<<< HEAD
-    # NOTE: no need to call BOM::RPC::v3::Utility::check_authorization.
-    #       All checks are done again in BOM::Product::Transaction
-    return BOM::RPC::v3::Utility::create_error({
-        code              => 'AuthorizationRequired',
-        message_to_client => localize('Please log in.')}) unless $client;
-=======
     my $client = BOM::Platform::Client->new({loginid => $token_details->{loginid}});
 
     # NOTE: no need to call BOM::RPC::v3::Utility::check_authorization. All checks
@@ -34,7 +27,6 @@
     return BOM::RPC::v3::Utility::create_error({
             code              => 'AuthorizationRequired',
             message_to_client => localize('Please log in.')}) unless $client;
->>>>>>> 2be6ea70
 
     my $source              = $params->{source};
     my $contract_parameters = $params->{contract_parameters};
@@ -43,17 +35,10 @@
     my $purchase_date = time;    # Purchase is considered to have happened at the point of request.
     $contract_parameters = BOM::RPC::v3::Contract::prepare_ask($contract_parameters);
 
-<<<<<<< HEAD
-    my $contract = try { produce_contract({%$contract_parameters}) } ||
-        return BOM::RPC::v3::Utility::create_error({
-                code              => 'ContractCreationFailure',
-                message_to_client => BOM::Platform::Context::localize('Cannot create contract')});
-=======
     my $contract = try { produce_contract($contract_parameters) }
         || return BOM::RPC::v3::Utility::create_error({
             code              => 'ContractCreationFailure',
             message_to_client => BOM::Platform::Context::localize('Cannot create contract')});
->>>>>>> 2be6ea70
 
     my $trx = BOM::Product::Transaction->new({
         client        => $client,
