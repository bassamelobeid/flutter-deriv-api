--- conflicted
+++ resolved
@@ -605,28 +605,21 @@
     my $response;
     try {
         my $updater = BOM::Transaction::ContractUpdate->new(
-            client          => $client,
-            contract_id     => $contract_id,
-            update_params   => $args->{limit_order},
-            request_history => $args->{history},
+            client        => $client,
+            contract_id   => $contract_id,
+            update_params => $args->{limit_order},
         );
-        if ($updater->has_parameters_to_update) {
-            if ($updater->is_valid_to_update) {
-                $response = $updater->update();
-                unless ($response) {
-                    $response = BOM::Pricing::v3::Utility::create_error({
-                        code              => 'ContractUpdateFailure',
-                        message_to_client => localize('Contract update failed.'),
-                    });
-                }
-            } else {
-                my $error = $updater->validation_error;
+        if ($updater->is_valid_to_update) {
+            $response = $updater->update();
+            unless ($response) {
                 $response = BOM::Pricing::v3::Utility::create_error({
-                    code              => $error->{code},
-                    message_to_client => $error->{message_to_client},
+                    code              => 'ContractUpdateFailure',
+                    message_to_client => localize('Contract update failed.'),
                 });
             }
-<<<<<<< HEAD
+            if (my $contract_proposal_details = delete $response->{contract_details}) {
+                BOM::Transaction::set_contract_parameters($contract_proposal_details, $client);
+            }
         } elsif ($updater->request_history) {
             my $history = $updater->get_history();
             if (ref $history eq 'HASH' and $history->{code}) {
@@ -637,17 +630,12 @@
             } else {
                 $response->{history} = $history;
             }
-=======
-            if (my $contract_proposal_details = delete $response->{contract_details}) {
-                BOM::Transaction::set_contract_parameters($contract_proposal_details, $client);
-            }
         } else {
             my $error = $updater->validation_error;
             $response = BOM::Pricing::v3::Utility::create_error({
                 code              => $error->{code},
                 message_to_client => $error->{message_to_client},
             });
->>>>>>> 2eff417a
         }
     }
     catch {
