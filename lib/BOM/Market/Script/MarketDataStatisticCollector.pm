--- conflicted
+++ resolved
@@ -63,16 +63,7 @@
         submarket => 'smart_fx'
     );
 
-<<<<<<< HEAD
-    my @smart_indices = create_underlying_db->get_symbols_for(
-        market    => 'indices',
-        submarket => 'smart_index'
-    );
-
-    my @offer_underlyings = (@offered_forex, @offered_others, @smart_fx, @smart_indices);
-=======
     my @offer_underlyings = (@offered_forex, @offered_others, @smart_fx);
->>>>>>> b20d2a53
 
     my @symbols = grep { !$skip_list{$_} } (@offer_underlyings, @quanto_currencies);
     foreach my $symbol (@symbols) {
@@ -89,13 +80,7 @@
                 $market = 'smart_fx';
             }
         }
-<<<<<<< HEAD
-
-        if ($market eq 'indices' and $underlying->submarket->name eq 'smart_index') {
-            $market = 'smart_index';
-        }
-=======
->>>>>>> b20d2a53
+
         stats_gauge($market . '_vol_age', $vol_age, {tags => ['tag:' . $symbol]});
     }
     return;
