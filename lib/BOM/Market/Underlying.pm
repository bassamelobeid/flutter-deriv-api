package BOM::Market::Underlying;
use 5.010;
use Moose;

=head1 NAME

BOM::Market::Underlying

=head1 DESCRIPTION

The representation of underlyings within our system

my $underlying = BOM::Market::Underlying->new($underlying_symbol);

=cut

use open qw[ :encoding(UTF-8) ];
use BOM::Market::Types;

use JSON qw(from_json);
use List::MoreUtils qw( any );
use List::Util qw( first max min);
use Scalar::Util qw( looks_like_number );
use Memoize;
use Time::HiRes;
use Finance::Asset;

use Quant::Framework::Exchange;
use Quant::Framework::TradingCalendar;
use Quant::Framework::CorporateAction;
use Cache::RedisDB;
use Date::Utility;
use Format::Util::Numbers qw(roundnear);
use Time::Duration::Concise;
use POSIX;
use YAML::XS qw(LoadFile);
use Try::Tiny;
use BOM::Platform::Runtime;
use BOM::Market::Data::DatabaseAPI;
use BOM::Platform::Context qw(request localize);
use BOM::Market::Types;
use BOM::Platform::Static::Config;
use Quant::Framework::Asset;
use Quant::Framework::Currency;
use Quant::Framework::ExpiryConventions;
use Quant::Framework::Utils::UnderlyingConfig;
use Quant::Framework::Utils::Builder;
use BOM::System::Chronicle;
use BOM::Market::SubMarket::Registry;
use BOM::Market;
use BOM::Market::Registry;

our $PRODUCT_OFFERINGS = LoadFile('/home/git/regentmarkets/bom-market/config/files/product_offerings.yml');

=head1 METHODS

=cut

=head2 new($symbol, [$for_date])

Return BOM::Market::Underlying object for given I<$symbol>. possibly at a given I<Date::Utility>.

=cut

sub new {
    my ($self, $args, $when) = @_;

    $args = {symbol => $args} if (not ref $args);
    my $symbol = $args->{symbol};

    die 'No symbol provided to constructor.' if (not $symbol);

    delete $args->{for_date}
        if (exists $args->{for_date} and not defined $args->{for_date});
    $args->{for_date} = $when if ($when);

    my $obj;

    if (scalar keys %{$args} == 1) {

        # Symbol only requests can use cache.
        my $cache = Finance::Asset->instance->cached_underlyings;
        if (not $cache->{$symbol}) {
            my $new_obj = $self->_new($args);
            $symbol = $new_obj->symbol;
            $cache->{$symbol} = $new_obj;
        }
        $obj = $cache->{$symbol};
    } else {
        $obj = $self->_new($args);
    }

    return $obj;
}

=head2 comment

Internal use annotation.

=cut

has 'comment' => (
    is      => 'ro',
    isa     => 'Str',
    default => '',
);

=head2 for_date

The Date::Utility wherein this underlying is fixed.

=cut

has 'for_date' => (
    is      => 'ro',
    isa     => 'Maybe[Date::Utility]',
    default => undef,
);

=head2 inefficient_periods

Parts of the days wherein the market does not show proper efficiency

=cut

has inefficient_periods => (
    is      => 'ro',
    isa     => 'ArrayRef[HashRef]',
    default => sub { return []; },
);

=head2 symbol

What is the proper-cased symbol for our underlying?

=cut

has 'symbol' => (
    is       => 'ro',
    isa      => 'Str',
    required => 1,
);

# Can not be made into an attribute to avoid the caching problem.

=head2 system_symbol

The symbol used by the system to look up data.  May be different from symbol, particularly on inverted forex pairs.

=cut

has 'system_symbol' => (
    is         => 'ro',
    lazy_build => 1,
);

sub _build_system_symbol {
    my $self = shift;

    return ($self->inverted)
        ? 'frx' . $self->quoted_currency_symbol . $self->asset_symbol
        : $self->symbol;
}

=head2 delay_amount

The amount by which we much delay the feed for display

=cut

has delay_amount => (
    is         => 'ro',
    isa        => 'Num',
    lazy_build => 1,
);

#This really has to constructed in conjunction with feed_licence
sub _build_delay_amount {
    my $self = shift;

    my $license = $self->feed_license;

    my $delay_amount = ($license eq 'realtime') ? 0 : $self->exchange->delay_amount;

    return $delay_amount;
}

has [qw(
        asset_symbol
        volatility_surface_type
        quoted_currency_symbol
        combined_folder
        commission_level
        uses_dst_shifted_seasonality
        spot_spread
        spot_spread_size
        instrument_type
        )
    ] => (
    is         => 'ro',
    lazy_build => 1,
    );

has 'market' => (
    is         => 'ro',
    isa        => 'bom_financial_market',
    lazy_build => 1,
    coerce     => 1,
);

has _feed_license => (
    is => 'ro',
);

has asset => (
    is         => 'ro',
    lazy_build => 1,
);

has quoted_currency => (
    is         => 'ro',
    isa        => 'Maybe[Quant::Framework::Currency]',
    lazy_build => 1,
);

has [qw(
        inverted
        quanto_only
        )
    ] => (
    is      => 'ro',
    isa     => 'Bool',
    default => 0,
    );

has 'config' => (
    is         => 'ro',
    isa        => 'Quant::Framework::Utils::UnderlyingConfig',
    lazy_build => 1
);

sub _build_config {
    my $self = shift;

    my $asset_class =
          $self->submarket->asset_type eq 'currency'
        ? $self->submarket->asset_type
        : $self->market->asset_type;

    my %zero_rate = (
        smart_fx  => 1,
        smart_opi => 1,
    );

    my $default_dividend_rate = undef;

    $default_dividend_rate = 0 if $zero_rate{$self->submarket->name};

    if ($self->market->name eq 'volidx') {
        my $div = Quant::Framework::Dividend->new({
            symbol           => $self->symbol,
            chronicle_reader => BOM::System::Chronicle::get_chronicle_reader($self->for_date),
            chronicle_writer => BOM::System::Chronicle::get_chronicle_writer(),
        });
        my @rates = values %{$div->rates};
        $default_dividend_rate = pop @rates;
    }

    my $default_interest_rate = undef;

    # list of markets that have zero rate
    my %zero_irate = (
        volidx => 1,
    );

    $default_interest_rate = 0 if $zero_irate{$self->market->name};

    return Quant::Framework::Utils::UnderlyingConfig->new({
        symbol                                => $self->symbol,
        system_symbol                         => $self->system_symbol,
        market_name                           => $self->market->name,
        market_prefer_discrete_dividend       => $self->market->prefer_discrete_dividend,
        quanto_only                           => $self->quanto_only,
        submarket_name                        => $self->submarket->name,
        rate_to_imply_from                    => $self->rate_to_imply_from,
        volatility_surface_type               => $self->volatility_surface_type,
        exchange_name                         => $self->exchange_name,
        locale                                => BOM::Platform::Context::request()->language,
        uses_implied_rate_for_asset           => $self->uses_implied_rate($self->asset_symbol) // '',
        uses_implied_rate_for_quoted_currency => $self->uses_implied_rate($self->quoted_currency_symbol) // '',
        spot                                  => $self->spot,
        asset_symbol                          => $self->asset_symbol,
        quoted_currency_symbol                => $self->quoted_currency_symbol,
        extra_vol_diff_by_delta               => BOM::Platform::Static::Config::quants->{market_data}->{extra_vol_diff_by_delta},
        market_convention                     => $self->market_convention,
        asset_class                           => $asset_class,
        default_interest_rate                 => $default_interest_rate,
        default_dividend_rate                 => $default_dividend_rate,
    });
}

has '_builder' => (
    is         => 'ro',
    isa        => 'Quant::Framework::Utils::Builder',
    lazy_build => 1
);

sub _build__builder {
    my $self = shift;

    return Quant::Framework::Utils::Builder->new({
        for_date          => $self->for_date,
        chronicle_reader  => BOM::System::Chronicle::get_chronicle_reader($self->for_date),
        chronicle_writer  => BOM::System::Chronicle::get_chronicle_writer,
        underlying_config => $self->config
    });
}

has contracts => (
    is         => 'ro',
    isa        => 'HashRef',
    lazy_build => 1,
);

sub _build_contracts {
    my $self = shift;

    return {} if $self->quanto_only;
    return $PRODUCT_OFFERINGS->{$self->symbol} // {};
}

has submarket => (
    is      => 'ro',
    isa     => 'bom_submarket',
    coerce  => 1,
    default => 'config',
);

has forward_tickers => (
    is      => 'ro',
    isa     => 'HashRef',
    default => sub { return {}; },
);

has providers => (
    is         => 'ro',
    lazy_build => 1,
);

=head2 providers

A list of feed providers for this underlying in the order of priority.

=cut

sub _build_providers {
    my $self = shift;

    return $self->market->providers;

}

=head2 outlier_tick

Allowed percentage move between consecutive ticks

=cut

has outlier_tick => (
    is         => 'ro',
    lazy_build => 1,
);

sub _build_outlier_tick {
    my $self = shift;

    return ($self->quanto_only) ? 0.10 : $self->submarket->outlier_tick;
}

=head2 outlier_tick

Allowed percentage move between consecutive ticks when is crosses weekend/holiday

=cut

has weekend_outlier_tick => (
    is         => 'ro',
    lazy_build => 1,
);

sub _build_weekend_outlier_tick {
    my $self = shift;
    return max($self->outlier_tick, $self->submarket->weekend_outlier_tick);
}

has forward_feed => (
    is      => 'ro',
    isa     => 'Bool',
    default => 0,
);

has 'feed_api' => (
    is      => 'ro',
    isa     => 'BOM::Market::Data::DatabaseAPI',
    handles => {
        ticks_in_between_start_end   => 'ticks_start_end',
        ticks_in_between_start_limit => 'ticks_start_limit',
        ticks_in_between_end_limit   => 'ticks_end_limit',
        ohlc_between_start_end       => 'ohlc_start_end',
        next_tick_after              => 'tick_after',
    },
    lazy_build => 1,
);

has 'intradays_must_be_same_day' => (
    is         => 'ro',
    isa        => 'Bool',
    lazy_build => 1,
);

sub _build_intradays_must_be_same_day {
    my $self = shift;

    return $self->submarket->intradays_must_be_same_day;
}

=head2 max_suspend_trading_feed_delay

The maximum acceptable feed delay for an underlying.
Trading will be suspended if feed delay exceeds this threshold.

=cut

has 'max_suspend_trading_feed_delay' => (
    is         => 'ro',
    isa        => 'bom_time_interval',
    lazy_build => 1,
    coerce     => 1,
);

sub _build_max_suspend_trading_feed_delay {
    my $self = shift;

    return $self->submarket->max_suspend_trading_feed_delay;
}

=head2 max_failover_feed_delay

The threshold to fail over to secondary feed provider.

=cut

has max_failover_feed_delay => (
    is         => 'ro',
    isa        => 'bom_time_interval',
    lazy_build => 1,
    coerce     => 1,
);

sub _build_max_failover_feed_delay {
    my $self = shift;

    return $self->submarket->max_failover_feed_delay;
}

has [qw(sod_blackout_start eod_blackout_start eod_blackout_expiry)] => (
    is         => 'ro',
    lazy_build => 1,
);

sub _build_sod_blackout_start {
    my $self = shift;
    return $self->submarket->sod_blackout_start;
}

sub _build_eod_blackout_start {
    my $self = shift;
    return $self->submarket->eod_blackout_start;
}

sub _build_eod_blackout_expiry {
    my $self = shift;
    return $self->submarket->eod_blackout_expiry;
}

###
# End of Attribute section
###

###
# Moose lets us munge up the arguments to the constructor before we build the object.
# This is the function which actually does that.  Try to keep it as simple as possible.
# In fact, simplifying it as it stands would be cool.
###

around BUILDARGS => sub {
    my $orig       = shift;
    my $class      = shift;
    my $params_ref = shift;

    # Proper casing.
    $params_ref->{'symbol'} =~ s/^FRX/frx/i;
    $params_ref->{'symbol'} =~ s/^RAN/ran/i;

    # Basically if we don't have parameters this underlying doesn't exist, but
    # we have volatilities and etc, which shouldn't be here IMO, but
    # unfortunately they are

    my $params = Finance::Asset->instance->get_parameters_for($params_ref->{symbol});
    if ($params) {
        @$params_ref{keys %$params} = @$params{keys %$params};
    } elsif ($params_ref->{'symbol'} =~ /^frx/) {
        my $requested_symbol = $params_ref->{symbol};

        # This might be an inverted pair from what we expected.
        my $asset = substr($params_ref->{symbol}, 3, 3);
        my $quoted = substr($params_ref->{symbol}, 6);

        my $inverted_symbol = 'frx' . $quoted . $asset;

        $params = Finance::Asset->instance->get_parameters_for($inverted_symbol);
        if ($params) {
            @$params_ref{keys %$params} = @$params{keys %$params};
            $params_ref->{inverted} = 1;
        }
        $params_ref->{symbol}          = $requested_symbol;
        $params_ref->{asset}           = $asset;
        $params_ref->{quoted_currency} = $quoted;
    }

    # Pre-convert to seconds.  let underlyings.yml have easy to read.
    # These don't change from day to day.
    my @seconds;
    foreach my $ie (@{$params_ref->{inefficient_periods}}) {
        foreach my $key (qw(start end)) {
            $ie->{$key} = Time::Duration::Concise->new(
                interval => $ie->{$key},
            )->seconds;
        }
        push @seconds, $ie;
    }
    $params_ref->{inefficient_periods} = \@seconds;

    $params_ref->{asset_symbol} = $params_ref->{asset}
        if (defined $params_ref->{asset});
    delete $params_ref->{asset};
    $params_ref->{quoted_currency_symbol} = $params_ref->{quoted_currency}
        if (defined $params_ref->{quoted_currency});
    delete $params_ref->{quoted_currency};

    # Force re-evaluation.
    if ($params_ref->{feed_license}) {
        $params_ref->{_feed_license} = $params_ref->{feed_license};
        delete $params_ref->{feed_license};
    }

    return $class->$orig($params_ref);
};

=head2 uses_dst_shifted_seasonality

Indicate whether the seasonality trend of this underlying need to be shifted by Day Light Saving

=cut

has 'uses_dst_shifted_seasonality' => (
    is      => 'ro',
    isa     => 'Bool',
    default => 0,
);

=head2 commission_level

At what level do we charge commissions on this underlying?

=cut

sub _build_commission_level {
    my $self = shift;

    # For some reason this was unset, so make it the current max: 3
    return 3;
}

=head2 spot_spread_size

The number of pips in the expected bid-ask spread.

Presently hard-coded.


=cut

sub _build_spot_spread_size {

    # Assume 50 pips if it's not set in the YAML.
    return 50;
}

=head2 spot_spread

The bid-ask spread we see on this underlying.

Right now using hard-coded values.

=cut

sub _build_spot_spread {
    my $self = shift;

    return $self->spot_spread_size * $self->pip_size;
}

=head2 market

Returns which market this underlying is a part of. This is largely used on the
front end to seperate stocks, forex, commodoties, etc into categories. Note that
the market is normally taken from the underlyings.yml, this sub is called only
for underlyings not in the file.

=cut

sub _build_market {
    my $self = shift;

    # The default market is config.
    my $symbol = uc $self->symbol;
    my $market = BOM::Market->new({name => 'nonsense'});
    if ($symbol =~ /^FUT/) {
        $market = BOM::Market::Registry->instance->get('futures');
    } elsif ($symbol eq 'HEARTB' or $symbol =~ /^I_/) {
        $market = BOM::Market::Registry->instance->get('config');
    } elsif (length($symbol) >= 15) {
        $market = BOM::Market::Registry->instance->get('config');
        warn("Unknown symbol, symbol[$symbol]");
    }

    return $market;
}

sub _build_volatility_surface_type {
    my $self = shift;
    my $type = $self->submarket->volatility_surface_type ? $self->submarket->volatility_surface_type : $self->market->volatility_surface_type;
    return $type;
}

=head2 submarket

Returns the SubMarket on which this underlying can be found.
Required.

=head2 instrument_type

Returns what type of instrument it is (useful for knowing whether it is prone to
stock splits or jumpy random movements. Most of the time, the type will be taken
from underlyings.yml

=cut

sub _build_instrument_type {
    my $self            = shift;
    my $market          = $self->market;
    my $instrument_type = '';

    if (scalar grep { $market->name eq $_ } qw(config futures forex)) {
        $instrument_type = $market->name;
    }

    return $instrument_type;
}

=head2 display_name

User friendly name for the underlying

=cut

has display_name => (
    is         => 'ro',
    lazy_build => 1,
);

sub _build_display_name {
    my ($self) = @_;
    return uc $self->symbol;
}

=head2 translated_display_name

Returns a name for the underlying, after translating to the client's local language, which will appear reasonable to a client.

=cut

sub translated_display_name {
    my $self = shift;
    return localize($self->display_name);
}

=head2 exchange_name

To which exchange does the underlying belong. example: FOREX, NASDAQ, etc.

=cut

has _exchange_name => (
    is => 'ro',
);

has exchange_name => (
    is         => 'ro',
    lazy_build => 1,
);

sub _build_exchange_name {
    my $self = shift;
    my $exchange_name = $self->_exchange_name || 'FOREX';

    if ($self->symbol =~ /^FUTE(B|C)/i) {

        # International Petroleum Exchange (now called ICE)
        $exchange_name = 'IPE';
    } elsif ($self->symbol =~ /^FUTLZ/i) {

        # Euronext LIFFE FTSE-100 Futures
        $exchange_name = 'EURONEXT';
    }

    return $exchange_name;
}

has expiry_conventions => (
    is         => 'ro',
    isa        => 'Quant::Framework::ExpiryConventions',
    lazy_build => 1,
    handles    => ['vol_expiry_date', '_spot_date', 'forward_expiry_date'],
);

sub _build_expiry_conventions {
    my $self = shift;

    return Quant::Framework::ExpiryConventions->new(
        chronicle_reader => BOM::System::Chronicle::get_chronicle_reader($self->for_date),
        is_forex_market  => $self->market->name eq 'forex',
        symbol           => $self->symbol,
        for_date         => $self->for_date,
        asset            => $self->asset,
        quoted_currency  => $self->quoted_currency,
        asset_symbol     => $self->asset_symbol,
        calendar         => $self->calendar,
    );
}

=head2 calendar

Returns a Quant::Framework::TradingCalendar object where this underlying is traded.  Useful for
determining market open and closing times and other restrictions which may
apply on that basis.

=cut

has calendar => (
    is         => 'ro',
    isa        => 'Quant::Framework::TradingCalendar',
    lazy_build => 1,
    handles =>
        ['seconds_of_trading_between_epochs', 'trade_date_after', 'trade_date_before', 'trades_on', 'has_holiday_on', 'is_open', 'is_in_dst_at',]);

sub _build_calendar {
    my $self = shift;

    $self->_exchange_refreshed(time);
    return Quant::Framework::TradingCalendar->new(
        $self->exchange_name,
        BOM::System::Chronicle::get_chronicle_reader($self->for_date),
        BOM::Platform::Context::request()->language,
        $self->for_date
    );
}

has exchange => (
    is         => 'ro',
    isa        => 'Quant::Framework::Exchange',
    lazy_build => 1,
);

sub _build_exchange {
    my $self = shift;

    $self->_exchange_refreshed(time);
    return Quant::Framework::Exchange->new($self->exchange_name);
}

has _exchange_refreshed => (
    is      => 'rw',
    default => 0,
);

before 'exchange' => sub {
    my $self = shift;
    $self->clear_exchange if ($self->_exchange_refreshed + 17 < time);
};

before 'calendar' => sub {
    my $self = shift;
    $self->clear_calendar if ($self->_exchange_refreshed + 17 < time);
};

=head2 market_convention

Returns a hashref. Keys and possible values are:

=over 4

=item * atm_setting

Value can be one of:
    - atm_delta_neutral_straddle
    - atm_forward
    - atm_spot

=item * delta_premium_adjusted

Value can be one of:
    - 1
    - 0

=item * delta_style

Value can be one of:
    - spot_delta
    - forward_delta

=item * rr (Risk Reversal)

Value can be one of:
    - call-put
    - put-call

=item * bf (Butterfly)

Value can be one of:
    - 2_vol

=back

=cut

has market_convention => (
    is      => 'ro',
    isa     => 'HashRef',
    default => sub {
        return {
            delta_style            => 'spot_delta',
            delta_premium_adjusted => 0,
        };
    },
);

=head2 divisor

Divisor

=cut

has divisor => (
    is      => 'ro',
    isa     => 'Num',
    default => 1,
);

=head2 combined_folder

Return the directory name where we keep our quotes.

=cut

# sooner or later this should go away... or at least be private.
sub _build_combined_folder {
    my $self              = shift;
    my $underlying_symbol = $self->system_symbol;
    my $market            = $self->market;

    if ($market->name eq 'config' and $underlying_symbol !~ /HEARTB/gi) {
        $underlying_symbol =~ s/^FRX/^frx/;
        return 'combined/' . $underlying_symbol . '/quant';
    }

# For not config/vols return combined. Feed is saved in combined/ (no subfolder)
    return 'combined';
}

=head2 feed_license

What does our license for the feed permit us to display to the client?

Most of the time the license is take from the underlyings.yml

Returns one of:

* realtime: we can redistribute realtime data
* delayed: we can redistribute only 15/20/30min delayed data
* daily: we can redistribute only after market close
* chartonly: we can draw chart only (but display no prices)
* none: we cannot redistribute anything

For clients subscribed to realtime feed for certain instruments,
the client's cookie is checked and if applicable we return realtime.

=cut

sub feed_license {
    my $self = shift;

    my $feed_license = $self->_feed_license || $self->market->license;

    # IMPORTANT! do *not* translate the return values!
    if (_force_realtime_license()) {
        $feed_license = 'realtime';
    }

    return $feed_license;
}

=head2 $self->last_licensed_display_epoch

This returns timestamp after which we can't display ticks for the
underlying to client due to feed license restrictions.

=cut

sub last_licensed_display_epoch {
    my $self = shift;

    my $lic  = $self->feed_license;
    my $time = time;
    if ($lic eq 'realtime') {
        return $time;
    } elsif ($lic eq 'delayed') {
        return $time - 60 * $self->delay_amount;
    } elsif ($lic eq 'daily') {
        my $today  = Date::Utility->today;
        my $closes = $self->calendar->closing_on($today);
        if ($closes and $time >= $closes->epoch) {
            $time = $closes->epoch;
        } else {
            my $opens = $self->calendar->opening_on($today);
            $time =
                ($opens and $opens->is_before($today))
                ? $opens->epoch - 1
                : $today->epoch - 1;
        }
        return $time;
    } elsif ($lic eq 'chartonly') {
        return 0;
    } else {
        die "don't know how to deal with '$lic' license of " . $self->symbol;
    }
}

# Force the underlying to behave as if we have a license allowing realtime data display.
# This should only be used internally or for auditing.

sub _force_realtime_license {
    return (request()->backoffice) ? 1 : undef;
}

=head2 quoted_currency

In which currency are the prices for this underlying quoted?

=cut

sub _build_quoted_currency {
    my $self = shift;

    if ($self->quoted_currency_symbol) {
        return Quant::Framework::Currency->new({
            symbol           => $self->quoted_currency_symbol,
            for_date         => $self->for_date,
            chronicle_reader => BOM::System::Chronicle::get_chronicle_reader($self->for_date),
            chronicle_writer => BOM::System::Chronicle::get_chronicle_writer(),
        });
    }
    return;
}

=head2 asset

Return the asset object depending on the market type.

=cut

sub _build_asset {
    my $self = shift;

    return unless $self->asset_symbol;
    my $type =
          $self->submarket->asset_type eq 'currency'
        ? $self->submarket->asset_type
        : $self->market->asset_type;
    my $which = $type eq 'currency' ? 'Quant::Framework::Currency' : 'Quant::Framework::Asset';

    return $which->new({
        symbol           => $self->asset_symbol,
        for_date         => $self->for_date,
        chronicle_reader => BOM::System::Chronicle::get_chronicle_reader($self->for_date),
        chronicle_writer => BOM::System::Chronicle::get_chronicle_writer(),
    });
}

sub _build_asset_symbol {
    my $self   = shift;
    my $symbol = '';

    if ($self->symbol =~ /^FUT(\w+)_/) {
        $symbol = $1;
    }

    return $symbol;
}

sub _build_quoted_currency_symbol {
    my $self   = shift;
    my $symbol = '';

    if (scalar grep { $self->market->name eq $_ } qw( futures )) {
        $symbol = BOM::Market::Underlying->new($self->asset_symbol)->quoted_currency_symbol;
    }

    return $symbol;
}

=head2 feed_api

Returns, an instance of I<BOM::Market::Data::DatabaseAPI> based on information that it can collect from underlying.

=cut

sub _build_feed_api {
    my $self = shift;

    my $build_args = {underlying => $self->system_symbol};
    if ($self->use_official_ohlc) {
        $build_args->{use_official_ohlc} = 1;
    }

    if ($self->ohlc_daily_open) {
        $build_args->{ohlc_daily_open} = $self->ohlc_daily_open;
    }

    if ($self->inverted) {
        $build_args->{invert_values} = 1;
    }

    return BOM::Market::Data::DatabaseAPI->new($build_args);
}

# End of builders.

=head2 intraday_interval

Return interval between available starts for forward starting contracts

=cut

has intraday_interval => (
    is      => 'ro',
    isa     => 'bom_time_interval',
    default => '5m',
    coerce  => 1,
);

=head2 rate_to_imply

The general rule to determine which currency's rate should be implied are as below:

1) One of the currencies is Metal - imply Metal depo. 

2. One of the currencies is USD - imply non-USD depo (for offshore market). 

3. One of the currencies is JPY - imply non-JPY depo. 

4. One of the currencies is EUR - imply non-EUR depo. 

5) The second currency in the currency pair will be imply

=cut

has rate_to_imply => (
    is         => 'ro',
    isa        => 'Str',
    lazy_build => 1,
);

sub _build_rate_to_imply {
    my $self = shift;

    if ($self->market->name eq 'commodities') {
        return $self->asset_symbol;
    } elsif ($self->symbol =~ /USD/) {
        if ($self->asset_symbol eq 'USD') {
            return $self->quoted_currency_symbol;
        } else {
            return $self->asset_symbol;
        }
    } elsif ($self->symbol =~ /JPY/) {
        if ($self->asset_symbol eq 'JPY') {
            return $self->quoted_currency_symbol;
        } else {
            return $self->asset_symbol;
        }
    } elsif ($self->symbol =~ /EUR/) {
        if ($self->asset_symbol eq 'EUR') {
            return $self->quoted_currency_symbol;
        } else {
            return $self->asset_symbol;
        }
    } else {
        if ($self->symbol =~ /frx(\w\w\w)(\w\w\w)/) {
            return $2;
        }
    }
}

has rate_to_imply_from => (
    is         => 'ro',
    isa        => 'Str',
    lazy_build => 1,
);

sub _build_rate_to_imply_from {
    my $self = shift;

    return ($self->rate_to_imply eq $self->quoted_currency_symbol)
        ? $self->asset_symbol
        : $self->quoted_currency_symbol;
}

=head2 dividend_rate_for

Get the dividend rate for this underlying over a given time period (expressed in timeinyears.)

=cut

sub dividend_rate_for {
    my ($self, $tiy) = @_;

    return $self->_builder->dividend_rate_for($tiy);
}

=head2 interest_rate_for

Get the interest rate for this underlying over a given time period (expressed in timeinyears.)

=cut

sub interest_rate_for {
    my ($self, $tiy) = @_;

    return $self->_builder->interest_rate_for($tiy);
}

sub get_discrete_dividend_for_period {
    my ($self, $args) = @_;

    return $self->_builder->get_discrete_dividend_for_period($args);
}

sub dividend_adjustments_for_period {
    my ($self, $args) = @_;

    return $self->_builder->dividend_adjustments_for_period($args);
}

sub uses_implied_rate {
    my ($self, $which) = @_;

    return
        if BOM::Platform::Static::Config::quants->{market_data}->{interest_rates_source} eq 'market';
    return unless $self->forward_feed;
    return unless $self->market->name eq 'forex';    # only forex for now
    return $self->rate_to_imply eq $which ? 1 : 0;
}

=head2 deny_purchase_during

Do both the supplied start and end Date::Utilitys lie within a denied trading period?

=cut

sub deny_purchase_during {
    my ($self, $start, $end) = @_;

    my $denied    = ($self->is_buying_suspended) ? 1 : 0;
    my $day_start = $start->truncate_to_day;
    my @ieps      = @{$self->inefficient_periods};

    while (not $denied and my $ie = shift @ieps) {
        $denied = 1
            unless ($start->is_before($day_start->plus_time_interval($ie->{start}))
            or $end->is_after($day_start->plus_time_interval($ie->{end})));
    }

    return $denied;
}

has '_recheck_appconfig' => (
    is      => 'rw',
    default => sub { return time; },
);

my $appconfig_attrs = [qw(is_buying_suspended is_trading_suspended)];
has $appconfig_attrs => (
    is         => 'ro',
    lazy_build => 1,
);

before $appconfig_attrs => sub {
    my $self = shift;

    my $now = time;
    if ($now >= $self->_recheck_appconfig) {
        $self->_recheck_appconfig($now + 19);
        foreach my $attr (@{$appconfig_attrs}) {
            my $clearer = 'clear_' . $attr;
            $self->$clearer;
        }
    }

};

=head2 is_buying_suspended

Has buying of this underlying been suspended?

=cut

sub _build_is_buying_suspended {
    my $self = shift;

    # Trade suspension implies buying suspension, as well.
    return (
        $self->is_trading_suspended
            or grep { $_ eq $self->symbol } (@{BOM::Platform::Runtime->instance->app_config->quants->underlyings->suspend_buy}));
}

=head2 is_trading_suspended

Has all trading on this underlying been suspended?

=cut

sub _build_is_trading_suspended {
    my $self = shift;

    return (
               not keys %{$self->contracts}
            or $self->market->disabled
            or grep { $_ eq $self->symbol } (@{BOM::Platform::Runtime->instance->app_config->quants->underlyings->suspend_trades}));
}

=head2 fullfeed_file

Where do we find the fullfeed file for the provided date?  Second argument allows override of the 'combined' portion of the path.

=cut

sub fullfeed_file {
    my ($self, $date, $override_folder) = @_;

    if ($date =~ /^(\d\d?)\-(\w\w\w)\-(\d\d)$/) {
        $date = $1 . '-' . ucfirst(lc($2)) . '-' . $3;
    }    #convert 10-JAN-05 to 10-Jan-05
    else {
        die 'Bad date for fullfeed_file';
    }

    my $folder = $override_folder || $self->combined_folder;

    return
          BOM::Platform::Runtime->instance->app_config->system->directory->feed . '/'
        . $folder . '/'
        . $self->system_symbol . '/'
        . $date
        . ($override_folder ? "-fullfeed.csv" : ".fullfeed");
}

=head2 is_in_quiet_period

Are we currently in a quiet traidng period for this underlying?

Keeping this as a method will allow us to have long-lived objects

=cut

sub is_in_quiet_period {
    my $self = shift;

    my $quiet = 0;

    # Cache the exchange objects for faster service
    # The times should not reasonably change in a process-lifetime
    state $exchanges = {
        map {
            $_ => Quant::Framework::TradingCalendar->new(
                $_,
                BOM::System::Chronicle::get_chronicle_reader($self->for_date),
                BOM::Platform::Context::request()->language,
                $self->for_date
                )
        } (qw(NYSE FSE LSE TSE SES ASX))};

    if ($self->market->name eq 'forex') {
        # Pretty much everything trades in these big centers of activity
        my @check_if_open = ('LSE', 'FSE', 'NYSE');

        my @currencies = ($self->asset_symbol, $self->quoted_currency_symbol);

        if (grep { $_ eq 'JPY' } @currencies) {

            # The yen is also heavily traded in
            # Australia, Singapore and Tokyo
            push @check_if_open, ('ASX', 'SES', 'TSE');
        } elsif (
            grep {
                $_ eq 'AUD'
            } @currencies
            )
        {

            # The Aussie dollar is also heavily traded in
            # Australia and Singapore
            push @check_if_open, ('ASX', 'SES');
        }

        # If any of the places we've listed have an exchange open, we are not in a quiet period.
        my $when = $self->for_date // time;
        $quiet = (any { $exchanges->{$_}->is_open_at($when) } @check_if_open) ? 0 : 1;
    }

    return $quiet;
}

=head2 weighted_days_in_period

Returns the sum of the weights we apply to each day in the requested period.

=cut

sub weighted_days_in_period {
    my ($self, $begin, $end) = @_;

    $end = $end->truncate_to_day;
    my $current = $begin->truncate_to_day->plus_time_interval('1d');
    my $days    = 0.0;

    while (not $current->is_after($end)) {
        $days += $self->weight_on($current);
        $current = $current->plus_time_interval('1d');
    }

    return $days;
}

# weighted_days_in_period() is called a lot with the same arguments, memoize it.
# See also the comment on Exchange::_normalize_on_dates()
Memoize::memoize(
    'weighted_days_in_period',
    NORMALIZER => sub {
        my ($self, $begin, $end) = @_;

        return $self->symbol . ',' . $begin->days_since_epoch . ',' . $end->days_since_epoch . ',' . $self->closed_weight;
    });

=head2 weight_on

Returns the weight for a given day (given as a Date::Utility object).
Returns our closed weight for days when the market is closed.

=cut

sub weight_on {
    my ($self, $date) = @_;

    my $weight = $self->calendar->weight_on($date) || $self->closed_weight;
    if ($self->market->name eq 'forex') {
        my $base      = $self->asset;
        my $numeraire = $self->quoted_currency;
        my $currency_weight =
            0.5 * ($base->weight_on($date) + $numeraire->weight_on($date));

        # If both have a holiday, set to 0.25
        if (!$currency_weight) {
            $currency_weight = 0.25;
        }

        $weight = min($weight, $currency_weight);
    }

    return $weight;
}

=head2 closed_weight

The weight given to a day when the underlying is closed.

=cut

has closed_weight => (
    is         => 'rw',
    isa        => 'Num',
    lazy_build => 1,
);

sub _build_closed_weight {
    my $self = shift;

    return ($self->market->name eq 'indices') ? 0.55 : 0.06;
}

=head1 REALTIME TICK METHODS
=head2 $self->set_combined_realtime($value)

Save last tick value for symbol in Redis. Returns true if operation was
successfull, false overwise. Tick value should be a hash reference like this:

{
    epoch => $unix_timestamp,
    quote => $last_price,
}

=cut

sub set_combined_realtime {
    my ($self, $value) = @_;

    my $tick;
    if (ref $value eq 'BOM::Market::Data::Tick') {
        $tick  = $value;
        $value = $value->as_hash;
    } else {
        $tick = BOM::Market::Data::Tick->new($value);
    }
    Cache::RedisDB->set_nw('COMBINED_REALTIME', $self->symbol, $value);
    return $tick;
}

=head2 $self->get_combined_realtime

Get last tick value for symbol from Redis. It will rebuild value from
feed db if it is not present in cache.

=cut

sub get_combined_realtime_tick {
    my $self = shift;

    my $value = Cache::RedisDB->get('COMBINED_REALTIME', $self->symbol);
    my $tick;
    if ($value) {
        $tick = BOM::Market::Data::Tick->new($value);
    } else {
        $tick = $self->tick_at(time, {allow_inconsistent => 1});
        if ($tick) {
            $self->set_combined_realtime($tick);
        }
    }

    return $tick;
}

sub get_combined_realtime {
    my $self = shift;

    my $tick = $self->get_combined_realtime_tick;

    return ($tick) ? $tick->as_hash : undef;
}

=head2 spot

What is the current spot price for this underlying?

=cut

# Get the last available value currently defined in realtime DB

sub spot {
    my $self = shift;
    my $last_price;

    my $last_tick = $self->spot_tick;
    $last_price = $last_tick->quote if $last_tick;

    return $self->pipsized_value($last_price);
}

=head2 spot_tick

What is the current tick on this underlying

=cut

sub spot_tick {
    my $self = shift;

    return ($self->for_date)
        ? $self->tick_at($self->for_date->epoch, {allow_inconsistent => 1})
        : $self->get_combined_realtime_tick;
}

=head2 spot_time

The epoch timestamp of the latest recorded tick in the .realtime file or undef if we can't find one.
t
=cut

sub spot_time {
    my $self      = shift;
    my $last_tick = $self->spot_tick;
    return $last_tick && $last_tick->epoch;
}

=head2 spot_age

The age in seconds of the latest tick

=cut

sub spot_age {
    my $self      = shift;
    my $tick_time = $self->spot_time;
    return defined $tick_time && time - $tick_time;
}

=head1 FEED METHODS
=head2 tick_at

What was the market tick at a given timestamp?  This will be the tick on or before the supplied timestamp.

=cut

sub tick_at {
    my ($self, $timestamp, $allow_inconsistent_hash) = @_;

    my $inconsistent_price;
    if (defined $allow_inconsistent_hash->{allow_inconsistent}
        and $allow_inconsistent_hash->{allow_inconsistent} == 1)
    {
        $inconsistent_price = 1;
    }

    my $pricing_date = Date::Utility->new($timestamp);
    my $tick;

    # get official close for previous trading day
    if ($self->use_official_ohlc
        and not $self->calendar->trades_on($pricing_date))
    {
        my $last_trading_day = $self->calendar->trade_date_before($pricing_date);
        $tick = $self->closing_tick_on($last_trading_day->date_ddmmmyy);
    } else {
        my $request_hash = {};
        $request_hash->{end_time} = $timestamp;
        $request_hash->{allow_inconsistent} = 1 if ($inconsistent_price);

        $tick = $self->feed_api->tick_at($request_hash);
    }

    return $tick;
}

=head2 closing_tick_on

Get the market closing tick for a given date.

Example : $underlying->closing_tick_on("10-Jan-00");

=cut

sub closing_tick_on {
    my ($self, $end) = @_;
    my $date = Date::Utility->new($end);

    my $closing = $self->calendar->closing_on($date);
    if ($closing and time > $closing->epoch) {
        my $ohlc = $self->ohlc_between_start_end({
            start_time         => $date,
            end_time           => $date,
            aggregation_period => 86400,
        });

        if ($ohlc and scalar @{$ohlc} > 0) {

            # We need a tick, but we can only get an OHLC
            # The epochs for these are set to be the START of the period.
            # So we also need to change it to the closing time. Meh.
            my $not_tick = $ohlc->[0];
            return BOM::Market::Data::Tick->new({
                symbol => $self->symbol,
                epoch  => $closing->epoch,
                quote  => $not_tick->close,
            });
        }
    }
    return;
}

sub get_ohlc_data_for_period {
    my ($self, $args) = @_;

    my ($start, $end) = @{$args}{'start', 'end'};

    my $start_date = Date::Utility->new($start);
    my $end_date   = Date::Utility->new($end);

    if ($end_date->epoch < $start_date->epoch) {
        die "[$0][get_ohlc_data_for_period] start_date > end_date ("
            . $start_date->datetime . ' > '
            . $end_date->datetime
            . ") with input: $start > $end";
    }

    if ($end_date->epoch == $end_date->truncate_to_day->epoch) {

        # if is 00:00:00, make it 23:59:59 (end of the day)
        $end_date = Date::Utility->new($end_date->epoch + 86399);
    }

    my @ohlcs = @{
        $self->feed_api->ohlc_daily_list({
                start_time => $start_date->datetime_yyyymmdd_hhmmss,
                end_time   => $end_date->datetime_yyyymmdd_hhmmss,
            })};

    return @ohlcs;
}

=head2 get_daily_ohlc_table

Returns an array reference with ohlc information in the format of:
(date, open, high, low, close)

->get_daily_ohlc_table({
    start => $start,
    end => $end,
});

=cut

sub get_daily_ohlc_table {
    my ($self, $args) = @_;

    my @ohlcs = $self->get_ohlc_data_for_period($args);

    my @table;
    foreach my $ohlc (@ohlcs) {
        push @table, [Date::Utility->new($ohlc->epoch)->date, map { $self->pipsized_value($ohlc->$_) } (qw(open high low close))];
    }

    return \@table;
}

=head2 get_high_low_for_period

Usage:

  $u->get_high_low_for_period({start => "10-Jan-00", end => "20-Jan-00"});

Returns a hash ref with the following keys:
high  => The high over the period.
low   => The low over the period.

=cut

sub get_high_low_for_period {
    my ($self, $args) = @_;

    # Sleep for 10ms to give feed replicas a bit of time to catch the latest tick if the sell time is now
    Time::HiRes::sleep(0.01) if Date::Utility->new($args->{end})->epoch == time;
    my @ohlcs = $self->get_ohlc_data_for_period($args);

    my ($final_high, $final_low, $final_close);
    foreach my $ohlc (@ohlcs) {
        my $high = $ohlc->high;
        my $low  = $ohlc->low;

        $final_high = $high unless $final_high;
        $final_low  = $low  unless $final_low;

        $final_high = $high if $high > $final_high;
        $final_low  = $low  if $low < $final_low;
        $final_close = $ohlc->close;
    }

    return {
        high  => $final_high,
        low   => $final_low,
        close => $final_close,
    };
}

=head2 next_tick_after

Get next tick after a given time. What is the next tick on this underlying after the given epoch timestamp?
    my $tick = $underlying->next_tick_after(1234567890);

Return:
    'BOM::Market::Data::Tick' Object

=head2 breaching_tick

Get first tick in a provided period which breaches a barrier (either 'higher' or 'lower')

Return:
    'BOM::Market::Data::Tick' Object or undef

=head2 ticks_in_between_start_end

Gets ticks for specified start_time, end_time as all ticks between start_time and end_time

Returns,
    ArrayRef[BOM::Market::Data::Tick] on success
    empty ArrayRef on failure

=head2 ticks_in_between_start_limit

Get ticks for specified start_time, limit as limit number of ticks from start_time

Returns,
    ArrayRef[BOM::Market::Data::Tick] on success
    empty ArrayRef on failure

=head2 ticks_in_between_end_limit

Get ticks for specified end_time, limit as limit number of ticks from end_time.

Returns,
    ArrayRef[BOM::Market::Data::Tick] on success
    empty ArrayRef on failure

=head2 ohlc_between_start_end

Gets ohlc for specified start_time, end_time, aggregation_period

Returns,
    ArrayRef[BOM::Market::Data::OHLC] on success
    empty ArrayRef on failure


=cut

=head2 ohlc_daily_open

Daily ohlc from feed.ohlc_daily table can't be used, as there are computed based on GMT day.
In this case, daily ohlc need to be computed from feed.ohlc_hourly table, based on actual market open time

=cut

sub ohlc_daily_open {
    my $self = shift;

    my $today    = Date::Utility->today;
    my $calendar = $self->calendar;
    my $trading_day =
        ($calendar->trades_on($today))
        ? $today
        : $calendar->trade_date_after($today);

    my $open  = $calendar->opening_on($trading_day);
    my $close = $calendar->closing_on($trading_day);

    if ($close->days_between($open) > 0) {
        return $open->seconds_after_midnight;
    }
    return;
}

=head2 pip_size

The pip value for a forex asset

=cut

has pip_size => (
    is      => 'ro',
    default => 0.0001,
);

=head2 display_decimals

How many decimals to display for this underlying

=cut

has display_decimals => (
    is         => 'ro',
    isa        => 'Num',
    lazy_build => 1,
);

sub _build_display_decimals {
    my $self = shift;

    return log(1 / $self->pip_size) / log(10);
}

=head2 pipsized_value

Resize a value to conform to the pip size of this underlying

=cut

sub pipsized_value {
    my ($self, $value, $custom) = @_;

    my ($pip_size, $display_decimals) =
          ($custom)
        ? ($custom, log(1 / $custom) / log(10))
        : ($self->pip_size, $self->display_decimals);
    if (defined $value and looks_like_number($value)) {
        $value = sprintf '%.' . $display_decimals . 'f', $value;
    }
    return $value;
}

=head2 price_at_intervals(\%args)

Give price_at values between start_time and end_time at interval_seconds
intervals. Accepts the following parameters:

=over 4

=item B<start_time>

Start from the specified time. This will be rounded up to the multiple of the
interval size

=item B<end_time>

End at specified time. This will be rounded down to the multiple of the
interval size

=item B<interval_seconds>

Interval between price_at values in seconds. By default I<intraday_interval> is
used

=back

Returns reference to the array of hashes with I<epoch> and <quote> elements

=cut

sub price_at_intervals {
    my $self             = shift;
    my $args             = shift;
    my $start_date       = Date::Utility->new($args->{start_time});
    my $end_date         = Date::Utility->new($args->{end_time} // time);
    my $interval_seconds = $args->{interval_seconds} // $self->intraday_interval->seconds;

    # We don't want to go beyond the end of the day.
    # And if it's not even open, just use the same Date.
    my $day_close = $self->calendar->closing_on($start_date) // $start_date;
    $end_date = $day_close if ($end_date->is_after($day_close));

    $start_date = Date::Utility->new(POSIX::ceil($start_date->epoch / $interval_seconds) * $interval_seconds);
    $end_date   = Date::Utility->new(POSIX::floor($end_date->epoch / $interval_seconds) * $interval_seconds);

    my $prices = [];
    if ($end_date->is_before($start_date)) {
        return $prices;
    }

    my $ticks = $self->feed_api->tick_at_for_interval({
        'start_date'          => $start_date,
        'end_date'            => $end_date,
        'interval_in_seconds' => $interval_seconds,
    });

    my $db_ticks;
    my $last_tick_in_db = $start_date->epoch;
    foreach my $tick (@{$ticks}) {
        $db_ticks->{$tick->epoch} = $tick;
        $last_tick_in_db = $tick->epoch;
    }

    my $time = $start_date->epoch;
    while ($time <= $end_date->epoch) {
        my $tick;
        if ($time == $start_date->epoch) {
            $tick = $self->tick_at($start_date->epoch);
        } elsif ($time == $end_date->epoch) {
            $tick = $self->tick_at($end_date->epoch);
        } elsif ($db_ticks->{$time} and $time != $last_tick_in_db) {
            $tick = $db_ticks->{$time};
        } else {
            $tick = $self->tick_at($time);
        }
        if ($tick) {
            $tick->invert_values if ($self->inverted);
            push @$prices,
                {
                epoch => $time,
                quote => $self->pipsized_value($tick->quote),
                };
        }
        $time += $interval_seconds;
    }

    return $prices;
}

sub breaching_tick {
    my ($self, %args) = @_;

    $args{underlying} = $self;

    return $self->feed_api->get_first_tick(%args);
}

has [qw(spread_divisor)] => (
    is         => 'ro',
    lazy_build => 1,
);

sub _build_spread_divisor {
    my $self = shift;
    return $self->submarket->spread_divisor || $self->market->spread_divisor;
}

=head2 use_official_ohlc

Should this underlying use official OHLC

=cut

sub use_official_ohlc {
    my $self = shift;
    return $self->submarket->official_ohlc;
}

sub forward_starts_on {
    my $self = shift;
    my $day  = Date::Utility->new(shift)->truncate_to_day;

    my $calendar = $self->calendar;
    my $opening  = $calendar->opening_on($day);
    return [] unless ($opening);

    my $cache_key = 'FORWARDSTARTS::' . $self->symbol;
    my $cached_starts = Cache::RedisDB->get($cache_key, $day->date);
    return $cached_starts if ($cached_starts);

    my $sod_bo            = $self->sod_blackout_start;
    my $eod_bo            = $self->eod_blackout_expiry;
    my $intraday_interval = $self->intraday_interval;

    # With 0s blackout, skip open if we weren't open at the previous start.
    # Basically, Monday morning/holiday forex.
    my $start_at =
        (not $sod_bo and not $calendar->is_open_at($opening->minus_time_interval($intraday_interval)))
        ? $opening->plus_time_interval($intraday_interval)
        : $sod_bo ? $opening->plus_time_interval($sod_bo)
        :           $opening;

    my $end_at = $eod_bo ? $calendar->closing_on($day)->minus_time_interval($eod_bo) : $calendar->closing_on($day);
    my @trading_periods;
    if (my $breaks = $calendar->trading_breaks($day)) {
        my @breaks = @$breaks;
        if (@breaks == 1) {
            my $first_half_close = $eod_bo ? $breaks[0][0]->minus_time_interval($eod_bo) : $breaks[0][0];
            my $second_half_open = $sod_bo ? $breaks[0][1]->plus_time_interval($sod_bo)  : $breaks[0][1];
            @trading_periods = ([$start_at, $first_half_close], [$second_half_open, $end_at]);
        } else {
            push @trading_periods, [$start_at, $breaks[0][0]];
            push @trading_periods, [$breaks[0][1],  $breaks[1][0]];
            push @trading_periods, [$breaks[-1][1], $end_at];
        }
    } else {
        @trading_periods = ([$start_at, $end_at]);
    }

    my $starts;
    my $step_seconds = $intraday_interval->seconds;
    foreach my $period (@trading_periods) {
        my ($start_period, $end_period) = @$period;
        my $current = $start_period;
        my $stop    = $end_period;
        my $next    = $current->plus_time_interval($intraday_interval);

        while ($next->is_before($end_period)) {
            push @$starts, $current;
            $current = $next;
            $next    = $current->plus_time_interval($intraday_interval);
        }
    }

    Cache::RedisDB->set($cache_key, $day->date, $starts, 7207);    # Hold for about 2 hours.

    return $starts;
}

=head2 corporate_actions

A complete list of corporate actions available for this underlying at this time.
The list is returned in the order in which any adjustments should be applied.

We could have more than one corporate actions in a day.
We determine which action should be applied first based on the action code provided by Bloomberg.

=cut

=head2 applicable_corporate_actions

A list of corporate actions that would affect the market price for this underlying

=cut

has [qw(corporate_actions applicable_corporate_actions)] => (
    is         => 'ro',
    lazy_build => 1,
);

sub _build_corporate_actions {
    my $self = shift;

    return [] if not $self->market->affected_by_corporate_actions;

    my $corp = Quant::Framework::CorporateAction->new(
        symbol           => $self->symbol,
        chronicle_reader => BOM::System::Chronicle::get_chronicle_reader($self->for_date),
        chronicle_writer => BOM::System::Chronicle::get_chronicle_writer());

    my $available_actions = $corp->actions;
    my %grouped_by_date;
    foreach my $id (keys %$available_actions) {
        my $act      = $available_actions->{$id};
        my $eff_date = $act->{effective_date};
        push @{$grouped_by_date{$eff_date}}, $act;
    }

    my $mapper = {
        STOCK_SPLT => {
            before => [3000, 3003, 3007],
            after  => [3001, 3005, 3008],
        },
        DVD_STOCK => {
            before => [2000, 2002, 2004, 2006, 2008, 2013, 2016, 2018],
            after  => [2001, 2003, 2005, 2007, 2009, 2014, 2017],
        },
    };

# This is the proper order in which to apply actions based on bloomberg's codes.
# If there are multiple actions a day, Bloomberg will provide the order of execution in codes.
# E.g. DVD_STOCK with code 2000 will be applied before any other actions on the same day, etc.
    foreach my $day (keys %grouped_by_date) {
        my $actions_on_day = $grouped_by_date{$day};
        my $number_of_act  = scalar @$actions_on_day;

        next if $number_of_act == 1;

        my $order;
        @{$order}{'first', 'last', 'mid'} = ([], [], []);
        foreach my $act (@$actions_on_day) {
            my $type = $act->{type};

            if (    grep { $type eq $_ } qw(DVD_STOCK STOCK_SPLT)
                and grep { $_ == $act->{action_code} } @{$mapper->{$type}->{before}})
            {
                push @{$order->{first}}, $act;
            } elsif (
                grep {
                    $type eq $_
                } qw(DVD_STOCK STOCK_SPLT)
                and grep {
                    $_ == $act->{action_code}
                } @{$mapper->{$type}->{after}})
            {
                push @{$order->{last}}, $act;
            } else {
                push @{$order->{mid}}, $act;
            }
        }

        if (scalar @{$order->{first}} > 1 or scalar @{$order->{last}} > 1) {
            die 'Could not determine order of corporate actions on '
                . $self->system_symbol
                . '.  Have ['
                . scalar @{$order->{first}}
                . '] "first" and ['
                . scalar @{$order->{last}}
                . '] "last" actions.';
        }

        $grouped_by_date{$day} =
            [@{$order->{first}}, @{$order->{mid}}, @{$order->{last}}];
    }

    my @ordered_actions =
        map  { @{$grouped_by_date{$_->[1]}} }
        sort { $a->[0] <=> $b->[0] }
        map {
        [try { Date::Utility->new($_)->epoch } || 0, $_]
        }
        keys %grouped_by_date;

    return \@ordered_actions;
}

sub _build_applicable_corporate_actions {
    my $self = shift;

    return [grep { exists $_->{modifier} } @{$self->corporate_actions}];

}

=head2 get_applicable_corporate_actions_for_period

Returns an array of corporate actions within the given date, in the order that they will be executed.

=cut

sub get_applicable_corporate_actions_for_period {
    my ($self, $args) = @_;

    my ($start, $expiry) =
        map { Date::Utility->new($_) } @{$args}{'start', 'end'};

    my @valid_actions;
    foreach my $action (@{$self->applicable_corporate_actions}) {
        my $eff_date = Date::Utility->new($action->{effective_date});
        push @valid_actions, $action
            if not $eff_date->is_before($start)
            and not $eff_date->is_after($expiry);
    }

    return @valid_actions;
}

has resets_at_open => (
    is         => 'ro',
    lazy_build => 1,
);

sub _build_resets_at_open {
    my $self = shift;

    return $self->submarket->resets_at_open;
}

has always_available => (
    is         => 'ro',
    lazy_build => 1,
);

sub _build_always_available {
    my $self = shift;
    return $self->submarket->always_available;
}

<<<<<<< HEAD
# Since we want the flexibility to change risk type of
# a particular underlying, we will not have this in the yaml file!
sub risk_profile {
    my $self = shift;

    my $limits = from_json(BOM::Platform::Runtime->instance->app_config->quants->client_limits->underlying_limits);

    return {
        risk_type => $limits->{$self->symbol},
        args      => {name => $self->symbol . '_turnover_limit'}} if exists $limits->{$self->symbol};
    return $self->submarket->risk_profile;
=======
has base_commission => (
    is         => 'ro',
    lazy_build => 1,
);

sub _build_base_commission {
    my $self = shift;

    return $self->submarket->base_commission;
>>>>>>> 3e6dab09
}

no Moose;

__PACKAGE__->meta->make_immutable(
    constructor_name    => '_new',
    replace_constructor => 1
);

1;<|MERGE_RESOLUTION|>--- conflicted
+++ resolved
@@ -2159,7 +2159,6 @@
     return $self->submarket->always_available;
 }
 
-<<<<<<< HEAD
 # Since we want the flexibility to change risk type of
 # a particular underlying, we will not have this in the yaml file!
 sub risk_profile {
@@ -2171,7 +2170,8 @@
         risk_type => $limits->{$self->symbol},
         args      => {name => $self->symbol . '_turnover_limit'}} if exists $limits->{$self->symbol};
     return $self->submarket->risk_profile;
-=======
+}
+
 has base_commission => (
     is         => 'ro',
     lazy_build => 1,
@@ -2181,7 +2181,6 @@
     my $self = shift;
 
     return $self->submarket->base_commission;
->>>>>>> 3e6dab09
 }
 
 no Moose;
