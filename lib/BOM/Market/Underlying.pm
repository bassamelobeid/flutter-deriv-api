package BOM::Market::Underlying;
use 5.010;
use Moose;

=head1 NAME

BOM::Market::Underlying

=head1 DESCRIPTION

The representation of underlyings within our system

my $underlying = BOM::Market::Underlying->new($underlying_symbol);

=cut

use open qw[ :encoding(UTF-8) ];
use BOM::Market::Types;

<<<<<<< HEAD
use JSON qw(from_json);
use Carp;
=======
>>>>>>> 277e2c25
use List::MoreUtils qw( any );
use List::Util qw( first max min);
use Scalar::Util qw( looks_like_number );
use Memoize;
use Time::HiRes;
use Finance::Asset;

use Quant::Framework::Exchange;
use Quant::Framework::TradingCalendar;
use Quant::Framework::CorporateAction;
use Cache::RedisDB;
use Date::Utility;
use Format::Util::Numbers qw(roundnear);
use Time::Duration::Concise;
use POSIX;
use YAML::XS qw(LoadFile);
use Try::Tiny;
use BOM::Platform::Runtime;
use BOM::Market::Data::DatabaseAPI;
use BOM::Platform::Context qw(request localize);
use BOM::Market::Types;
use BOM::Platform::Static::Config;
use Quant::Framework::Asset;
use Quant::Framework::Currency;
use BOM::System::Chronicle;
use BOM::Market::SubMarket::Registry;
use BOM::Market;
use BOM::Market::Registry;

with 'BOM::Market::Role::ExpiryConventions';

our $PRODUCT_OFFERINGS = LoadFile('/home/git/regentmarkets/bom-market/config/files/product_offerings.yml');

=head1 METHODS

=cut

=head2 new($symbol, [$for_date])

Return BOM::Market::Underlying object for given I<$symbol>. possibly at a given I<Date::Utility>.

=cut

sub new {
    my ($self, $args, $when) = @_;

    $args = {symbol => $args} if (not ref $args);
    my $symbol = $args->{symbol};

    die 'No symbol provided to constructor.' if (not $symbol);

    delete $args->{for_date}
        if (exists $args->{for_date} and not defined $args->{for_date});
    $args->{for_date} = $when if ($when);

    my $obj;

    if (scalar keys %{$args} == 1) {

        # Symbol only requests can use cache.
        my $cache = Finance::Asset->instance->cached_underlyings;
        if (not $cache->{$symbol}) {
            my $new_obj = $self->_new($args);
            $symbol = $new_obj->symbol;
            $cache->{$symbol} = $new_obj;
        }
        $obj = $cache->{$symbol};
    } else {
        $obj = $self->_new($args);
    }

    return $obj;
}

=head2 comment

Internal use annotation.

=cut

has 'comment' => (
    is      => 'ro',
    isa     => 'Str',
    default => '',
);

=head2 for_date

The Date::Utility wherein this underlying is fixed.

=cut

has 'for_date' => (
    is      => 'ro',
    isa     => 'Maybe[Date::Utility]',
    default => undef,
);

=head2 inefficient_periods

Parts of the days wherein the market does not show proper efficiency

=cut

has inefficient_periods => (
    is      => 'ro',
    isa     => 'ArrayRef[HashRef]',
    default => sub { return []; },
);

=head2 symbol

What is the proper-cased symbol for our underlying?

=cut

has 'symbol' => (
    is       => 'ro',
    isa      => 'Str',
    required => 1,
);

# Can not be made into an attribute to avoid the caching problem.

=head2 system_symbol

The symbol used by the system to look up data.  May be different from symbol, particularly on inverted forex pairs.

=cut

has 'system_symbol' => (
    is         => 'ro',
    lazy_build => 1,
);

sub _build_system_symbol {
    my $self = shift;

    return ($self->inverted)
        ? 'frx' . $self->quoted_currency_symbol . $self->asset_symbol
        : $self->symbol;
}

=head2 delay_amount

The amount by which we much delay the feed for display

=cut

has delay_amount => (
    is         => 'ro',
    isa        => 'Num',
    lazy_build => 1,
);

#This really has to constructed in conjunction with feed_licence
sub _build_delay_amount {
    my $self = shift;

    my $license = $self->feed_license;

    my $delay_amount = ($license eq 'realtime') ? 0 : $self->exchange->delay_amount;

    return $delay_amount;
}

has [qw(
        asset_symbol
        volatility_surface_type
        quoted_currency_symbol
        combined_folder
        commission_level
        uses_dst_shifted_seasonality
        spot_spread
        spot_spread_size
        instrument_type
        )
    ] => (
    is         => 'ro',
    lazy_build => 1,
    );

has 'market' => (
    is         => 'ro',
    isa        => 'bom_financial_market',
    lazy_build => 1,
    coerce     => 1,
);

has _feed_license => (
    is => 'ro',
);

has asset => (
    is         => 'ro',
    lazy_build => 1,
);

has quoted_currency => (
    is         => 'ro',
    isa        => 'Maybe[Quant::Framework::Currency]',
    lazy_build => 1,
);

has [qw(
        inverted
        quanto_only
        )
    ] => (
    is      => 'ro',
    isa     => 'Bool',
    default => 0,
    );

has contracts => (
    is         => 'ro',
    isa        => 'HashRef',
    lazy_build => 1,
);

sub _build_contracts {
    my $self = shift;

    return {} if $self->quanto_only;
    return $PRODUCT_OFFERINGS->{$self->symbol} // {};
}

has submarket => (
    is      => 'ro',
    isa     => 'bom_submarket',
    coerce  => 1,
    default => 'config',
);

has forward_tickers => (
    is      => 'ro',
    isa     => 'HashRef',
    default => sub { return {}; },
);

has providers => (
    is         => 'ro',
    lazy_build => 1,
);

=head2 providers

A list of feed providers for this underlying in the order of priority.

=cut

sub _build_providers {
    my $self = shift;

    return $self->market->providers;

}

=head2 outlier_tick

Allowed percentage move between consecutive ticks

=cut

has outlier_tick => (
    is         => 'ro',
    lazy_build => 1,
);

sub _build_outlier_tick {
    my $self = shift;

    return ($self->quanto_only) ? 0.10 : $self->submarket->outlier_tick;
}

=head2 outlier_tick

Allowed percentage move between consecutive ticks when is crosses weekend/holiday

=cut

has weekend_outlier_tick => (
    is         => 'ro',
    lazy_build => 1,
);

sub _build_weekend_outlier_tick {
    my $self = shift;
    return max($self->outlier_tick, $self->submarket->weekend_outlier_tick);
}

has forward_feed => (
    is      => 'ro',
    isa     => 'Bool',
    default => 0,
);

has 'feed_api' => (
    is      => 'ro',
    isa     => 'BOM::Market::Data::DatabaseAPI',
    handles => {
        ticks_in_between_start_end   => 'ticks_start_end',
        ticks_in_between_start_limit => 'ticks_start_limit',
        ticks_in_between_end_limit   => 'ticks_end_limit',
        ohlc_between_start_end       => 'ohlc_start_end',
        next_tick_after              => 'tick_after',
    },
    lazy_build => 1,
);

has 'intradays_must_be_same_day' => (
    is         => 'ro',
    isa        => 'Bool',
    lazy_build => 1,
);

sub _build_intradays_must_be_same_day {
    my $self = shift;

    return $self->submarket->intradays_must_be_same_day;
}

=head2 max_suspend_trading_feed_delay

The maximum acceptable feed delay for an underlying.
Trading will be suspended if feed delay exceeds this threshold.

=cut

has 'max_suspend_trading_feed_delay' => (
    is         => 'ro',
    isa        => 'bom_time_interval',
    lazy_build => 1,
    coerce     => 1,
);

sub _build_max_suspend_trading_feed_delay {
    my $self = shift;

    return $self->submarket->max_suspend_trading_feed_delay;
}

=head2 max_failover_feed_delay

The threshold to fail over to secondary feed provider.

=cut

has max_failover_feed_delay => (
    is         => 'ro',
    isa        => 'bom_time_interval',
    lazy_build => 1,
    coerce     => 1,
);

sub _build_max_failover_feed_delay {
    my $self = shift;

    return $self->submarket->max_failover_feed_delay;
}

has [qw(sod_blackout_start eod_blackout_start eod_blackout_expiry)] => (
    is         => 'ro',
    lazy_build => 1,
);

sub _build_sod_blackout_start {
    my $self = shift;
    return $self->submarket->sod_blackout_start;
}

sub _build_eod_blackout_start {
    my $self = shift;
    return $self->submarket->eod_blackout_start;
}

sub _build_eod_blackout_expiry {
    my $self = shift;
    return $self->submarket->eod_blackout_expiry;
}

###
# End of Attribute section
###

###
# Moose lets us munge up the arguments to the constructor before we build the object.
# This is the function which actually does that.  Try to keep it as simple as possible.
# In fact, simplifying it as it stands would be cool.
###

around BUILDARGS => sub {
    my $orig       = shift;
    my $class      = shift;
    my $params_ref = shift;

    # Proper casing.
    $params_ref->{'symbol'} =~ s/^FRX/frx/i;
    $params_ref->{'symbol'} =~ s/^RAN/ran/i;

    # Basically if we don't have parameters this underlying doesn't exist, but
    # we have volatilities and etc, which shouldn't be here IMO, but
    # unfortunately they are

    my $params = Finance::Asset->instance->get_parameters_for($params_ref->{symbol});
    if ($params) {
        @$params_ref{keys %$params} = @$params{keys %$params};
    } elsif ($params_ref->{'symbol'} =~ /^frx/) {
        my $requested_symbol = $params_ref->{symbol};

        # This might be an inverted pair from what we expected.
        my $asset = substr($params_ref->{symbol}, 3, 3);
        my $quoted = substr($params_ref->{symbol}, 6);

        my $inverted_symbol = 'frx' . $quoted . $asset;

        $params = Finance::Asset->instance->get_parameters_for($inverted_symbol);
        if ($params) {
            @$params_ref{keys %$params} = @$params{keys %$params};
            $params_ref->{inverted} = 1;
        }
        $params_ref->{symbol}          = $requested_symbol;
        $params_ref->{asset}           = $asset;
        $params_ref->{quoted_currency} = $quoted;
    }

    # Pre-convert to seconds.  let underlyings.yml have easy to read.
    # These don't change from day to day.
    my @seconds;
    foreach my $ie (@{$params_ref->{inefficient_periods}}) {
        foreach my $key (qw(start end)) {
            $ie->{$key} = Time::Duration::Concise->new(
                interval => $ie->{$key},
            )->seconds;
        }
        push @seconds, $ie;
    }
    $params_ref->{inefficient_periods} = \@seconds;

    $params_ref->{asset_symbol} = $params_ref->{asset}
        if (defined $params_ref->{asset});
    delete $params_ref->{asset};
    $params_ref->{quoted_currency_symbol} = $params_ref->{quoted_currency}
        if (defined $params_ref->{quoted_currency});
    delete $params_ref->{quoted_currency};

    # Force re-evaluation.
    if ($params_ref->{feed_license}) {
        $params_ref->{_feed_license} = $params_ref->{feed_license};
        delete $params_ref->{feed_license};
    }

    return $class->$orig($params_ref);
};

=head2 uses_dst_shifted_seasonality

Indicate whether the seasonality trend of this underlying need to be shifted by Day Light Saving

=cut

has 'uses_dst_shifted_seasonality' => (
    is      => 'ro',
    isa     => 'Bool',
    default => 0,
);

=head2 commission_level

At what level do we charge commissions on this underlying?

=cut

sub _build_commission_level {
    my $self = shift;

    # For some reason this was unset, so make it the current max: 3
    return 3;
}

=head2 spot_spread_size

The number of pips in the expected bid-ask spread.

Presently hard-coded.


=cut

sub _build_spot_spread_size {

    # Assume 50 pips if it's not set in the YAML.
    return 50;
}

=head2 spot_spread

The bid-ask spread we see on this underlying.

Right now using hard-coded values.

=cut

sub _build_spot_spread {
    my $self = shift;

    return $self->spot_spread_size * $self->pip_size;
}

=head2 market

Returns which market this underlying is a part of. This is largely used on the
front end to seperate stocks, forex, commodoties, etc into categories. Note that
the market is normally taken from the underlyings.yml, this sub is called only
for underlyings not in the file.

=cut

sub _build_market {
    my $self = shift;

    # The default market is config.
    my $symbol = uc $self->symbol;
    my $market = BOM::Market->new({name => 'nonsense'});
    if ($symbol =~ /^FUT/) {
        $market = BOM::Market::Registry->instance->get('futures');
    } elsif ($symbol eq 'HEARTB' or $symbol =~ /^I_/) {
        $market = BOM::Market::Registry->instance->get('config');
    } elsif (length($symbol) >= 15) {
        $market = BOM::Market::Registry->instance->get('config');
        warn("Unknown symbol, symbol[$symbol]");
    }

    return $market;
}

sub _build_volatility_surface_type {
    my $self = shift;
    my $type = $self->submarket->volatility_surface_type ? $self->submarket->volatility_surface_type : $self->market->volatility_surface_type;
    return $type;
}

=head2 submarket

Returns the SubMarket on which this underlying can be found.
Required.

=head2 instrument_type

Returns what type of instrument it is (useful for knowing whether it is prone to
stock splits or jumpy random movements. Most of the time, the type will be taken
from underlyings.yml

=cut

sub _build_instrument_type {
    my $self            = shift;
    my $market          = $self->market;
    my $instrument_type = '';

    if (scalar grep { $market->name eq $_ } qw(config futures forex)) {
        $instrument_type = $market->name;
    }

    return $instrument_type;
}

=head2 display_name

User friendly name for the underlying

=cut

has display_name => (
    is         => 'ro',
    lazy_build => 1,
);

sub _build_display_name {
    my ($self) = @_;
    return uc $self->symbol;
}

=head2 translated_display_name

Returns a name for the underlying, after translating to the client's local language, which will appear reasonable to a client.

=cut

sub translated_display_name {
    my $self = shift;
    return localize($self->display_name);
}

=head2 exchange_name

To which exchange does the underlying belong. example: FOREX, NASDAQ, etc.

=cut

has _exchange_name => (
    is => 'ro',
);

has exchange_name => (
    is         => 'ro',
    lazy_build => 1,
);

sub _build_exchange_name {
    my $self = shift;
    my $exchange_name = $self->_exchange_name || 'FOREX';

    if ($self->symbol =~ /^FUTE(B|C)/i) {

        # International Petroleum Exchange (now called ICE)
        $exchange_name = 'IPE';
    } elsif ($self->symbol =~ /^FUTLZ/i) {

        # Euronext LIFFE FTSE-100 Futures
        $exchange_name = 'EURONEXT';
    }

    return $exchange_name;
}

=head2 exchange

Returns a Quant::Framework::TradingCalendar object where this underlying is traded.  Useful for
determining market open and closing times and other restrictions which may
apply on that basis.

=cut

has calendar => (
    is         => 'ro',
    isa        => 'Quant::Framework::TradingCalendar',
    lazy_build => 1,
    handles =>
        ['seconds_of_trading_between_epochs', 'trade_date_after', 'trade_date_before', 'trades_on', 'has_holiday_on', 'is_open', 'is_in_dst_at',]);

sub _build_calendar {
    my $self = shift;

    $self->_exchange_refreshed(time);
    return Quant::Framework::TradingCalendar->new(
        $self->exchange_name,
        BOM::System::Chronicle::get_chronicle_reader($self->for_date),
        BOM::Platform::Context::request()->language,
        $self->for_date
    );
}

has exchange => (
    is         => 'ro',
    isa        => 'Quant::Framework::Exchange',
    lazy_build => 1,
    handles    => ['is_OTC',]);

sub _build_exchange {
    my $self = shift;

    $self->_exchange_refreshed(time);
    return Quant::Framework::Exchange->new($self->exchange_name);
}

has _exchange_refreshed => (
    is      => 'rw',
    default => 0,
);

before 'exchange' => sub {
    my $self = shift;
    $self->clear_exchange if ($self->_exchange_refreshed + 17 < time);
};

before 'calendar' => sub {
    my $self = shift;
    $self->clear_calendar if ($self->_exchange_refreshed + 17 < time);
};

=head2 market_convention

Returns a hashref. Keys and possible values are:

=over 4

=item * atm_setting

Value can be one of:
    - atm_delta_neutral_straddle
    - atm_forward
    - atm_spot

=item * delta_premium_adjusted

Value can be one of:
    - 1
    - 0

=item * delta_style

Value can be one of:
    - spot_delta
    - forward_delta

=item * rr (Risk Reversal)

Value can be one of:
    - call-put
    - put-call

=item * bf (Butterfly)

Value can be one of:
    - 2_vol

=back

=cut

has market_convention => (
    is      => 'ro',
    isa     => 'HashRef',
    default => sub {
        return {
            delta_style            => 'spot_delta',
            delta_premium_adjusted => 0,
        };
    },
);

=head2 divisor

Divisor

=cut

has divisor => (
    is      => 'ro',
    isa     => 'Num',
    default => 1,
);

=head2 combined_folder

Return the directory name where we keep our quotes.

=cut

# sooner or later this should go away... or at least be private.
sub _build_combined_folder {
    my $self              = shift;
    my $underlying_symbol = $self->system_symbol;
    my $market            = $self->market;

    if ($market->name eq 'config' and $underlying_symbol !~ /HEARTB/gi) {
        $underlying_symbol =~ s/^FRX/^frx/;
        return 'combined/' . $underlying_symbol . '/quant';
    }

# For not config/vols return combined. Feed is saved in combined/ (no subfolder)
    return 'combined';
}

=head2 feed_license

What does our license for the feed permit us to display to the client?

Most of the time the license is take from the underlyings.yml

Returns one of:

* realtime: we can redistribute realtime data
* delayed: we can redistribute only 15/20/30min delayed data
* daily: we can redistribute only after market close
* chartonly: we can draw chart only (but display no prices)
* none: we cannot redistribute anything

For clients subscribed to realtime feed for certain instruments,
the client's cookie is checked and if applicable we return realtime.

=cut

sub feed_license {
    my $self = shift;

    my $feed_license = $self->_feed_license || $self->market->license;

    # IMPORTANT! do *not* translate the return values!
    if (_force_realtime_license()) {
        $feed_license = 'realtime';
    }

    return $feed_license;
}

=head2 $self->last_licensed_display_epoch

This returns timestamp after which we can't display ticks for the
underlying to client due to feed license restrictions.

=cut

sub last_licensed_display_epoch {
    my $self = shift;

    my $lic  = $self->feed_license;
    my $time = time;
    if ($lic eq 'realtime') {
        return $time;
    } elsif ($lic eq 'delayed') {
        return $time - 60 * $self->delay_amount;
    } elsif ($lic eq 'daily') {
        my $today  = Date::Utility->today;
        my $closes = $self->calendar->closing_on($today);
        if ($closes and $time >= $closes->epoch) {
            $time = $closes->epoch;
        } else {
            my $opens = $self->calendar->opening_on($today);
            $time =
                ($opens and $opens->is_before($today))
                ? $opens->epoch - 1
                : $today->epoch - 1;
        }
        return $time;
    } elsif ($lic eq 'chartonly') {
        return 0;
    } else {
        die "don't know how to deal with '$lic' license of " . $self->symbol;
    }
}

# Force the underlying to behave as if we have a license allowing realtime data display.
# This should only be used internally or for auditing.

sub _force_realtime_license {
    return (request()->backoffice) ? 1 : undef;
}

=head2 quoted_currency

In which currency are the prices for this underlying quoted?

=cut

sub _build_quoted_currency {
    my $self = shift;

    if ($self->quoted_currency_symbol) {
        return Quant::Framework::Currency->new({
            symbol           => $self->quoted_currency_symbol,
            for_date         => $self->for_date,
            chronicle_reader => BOM::System::Chronicle::get_chronicle_reader($self->for_date),
            chronicle_writer => BOM::System::Chronicle::get_chronicle_writer(),
        });
    }
    return;
}

=head2 asset

Return the asset object depending on the market type.

=cut

sub _build_asset {
    my $self = shift;

    return unless $self->asset_symbol;
    my $type =
          $self->submarket->asset_type eq 'currency'
        ? $self->submarket->asset_type
        : $self->market->asset_type;
    my $which = $type eq 'currency' ? 'Quant::Framework::Currency' : 'Quant::Framework::Asset';

    return $which->new({
        symbol           => $self->asset_symbol,
        for_date         => $self->for_date,
        chronicle_reader => BOM::System::Chronicle::get_chronicle_reader($self->for_date),
        chronicle_writer => BOM::System::Chronicle::get_chronicle_writer(),
    });
}

sub _build_asset_symbol {
    my $self   = shift;
    my $symbol = '';

    if ($self->symbol =~ /^FUT(\w+)_/) {
        $symbol = $1;
    }

    return $symbol;
}

sub _build_quoted_currency_symbol {
    my $self   = shift;
    my $symbol = '';

    if (scalar grep { $self->market->name eq $_ } qw( futures )) {
        $symbol = BOM::Market::Underlying->new($self->asset_symbol)->quoted_currency_symbol;
    }

    return $symbol;
}

=head2 feed_api

Returns, an instance of I<BOM::Market::Data::DatabaseAPI> based on information that it can collect from underlying.

=cut

sub _build_feed_api {
    my $self = shift;

    my $build_args = {underlying => $self->system_symbol};
    if ($self->use_official_ohlc) {
        $build_args->{use_official_ohlc} = 1;
    }

    if ($self->ohlc_daily_open) {
        $build_args->{ohlc_daily_open} = $self->ohlc_daily_open;
    }

    if ($self->inverted) {
        $build_args->{invert_values} = 1;
    }

    return BOM::Market::Data::DatabaseAPI->new($build_args);
}

# End of builders.

=head2 intraday_interval

Return interval between available starts for forward starting contracts

=cut

has intraday_interval => (
    is      => 'ro',
    isa     => 'bom_time_interval',
    default => '5m',
    coerce  => 1,
);

=head2 rate_to_imply

The general rule to determine which currency's rate should be implied are as below:

1) One of the currencies is Metal - imply Metal depo. 

2. One of the currencies is USD - imply non-USD depo (for offshore market). 

3. One of the currencies is JPY - imply non-JPY depo. 

4. One of the currencies is EUR - imply non-EUR depo. 

5) The second currency in the currency pair will be imply

=cut

has rate_to_imply => (
    is         => 'ro',
    isa        => 'Str',
    lazy_build => 1,
);

sub _build_rate_to_imply {
    my $self = shift;

    if ($self->market->name eq 'commodities') {
        return $self->asset_symbol;
    } elsif ($self->symbol =~ /USD/) {
        if ($self->asset_symbol eq 'USD') {
            return $self->quoted_currency_symbol;
        } else {
            return $self->asset_symbol;
        }
    } elsif ($self->symbol =~ /JPY/) {
        if ($self->asset_symbol eq 'JPY') {
            return $self->quoted_currency_symbol;
        } else {
            return $self->asset_symbol;
        }
    } elsif ($self->symbol =~ /EUR/) {
        if ($self->asset_symbol eq 'EUR') {
            return $self->quoted_currency_symbol;
        } else {
            return $self->asset_symbol;
        }
    } else {
        if ($self->symbol =~ /frx(\w\w\w)(\w\w\w)/) {
            return $2;
        }
    }
}

has rate_to_imply_from => (
    is         => 'ro',
    isa        => 'Str',
    lazy_build => 1,
);

sub _build_rate_to_imply_from {
    my $self = shift;

    return ($self->rate_to_imply eq $self->quoted_currency_symbol)
        ? $self->asset_symbol
        : $self->quoted_currency_symbol;
}

=head2 interest_rate_for

Get the interest rate for this underlying over a given time period (expressed in timeinyears.)

=cut

sub interest_rate_for {
    my ($self, $tiy) = @_;

    # timeinyears cannot be undef
    $tiy ||= 0;

    # list of markets that have zero rate
    my %zero_rate = (
        volidx => 1,
    );

    my $rate;
    if ($zero_rate{$self->market->name}) {
        $rate = 0;
    } elsif ($self->uses_implied_rate($self->quoted_currency_symbol)) {
        $rate = $self->quoted_currency->rate_implied_from($self->rate_to_imply_from, $tiy);
    } else {
        $rate = $self->quoted_currency->rate_for($tiy);
    }

    return $rate;
}

=head2 dividend_rate_for

Get the dividend rate for this underlying over a given time period (expressed in timeinyears.)

=cut

sub dividend_rate_for {
    my ($self, $tiy) = @_;

    die 'Attempting to get interest rate on an undefined currency for ' . $self->symbol
        unless (defined $self->asset_symbol);

    my %zero_rate = (
        smart_fx  => 1,
        smart_opi => 1,
    );

    my $rate;

    if ($self->market->name eq 'volidx') {
        my $div = Quant::Framework::Dividend->new({
            symbol           => $self->symbol,
            chronicle_reader => BOM::System::Chronicle::get_chronicle_reader($self->for_date),
            chronicle_writer => BOM::System::Chronicle::get_chronicle_writer(),
        });
        my @rates = values %{$div->rates};
        $rate = pop @rates;
    } elsif ($zero_rate{$self->submarket->name}) {
        $rate = 0;
    } else {
        # timeinyears cannot be undef
        $tiy ||= 0;
        if ($self->uses_implied_rate($self->asset_symbol)) {
            $rate = $self->asset->rate_implied_from($self->rate_to_imply_from, $tiy);
        } else {
            $rate = $self->asset->rate_for($tiy);
        }
    }
    return $rate;
}

sub uses_implied_rate {
    my ($self, $which) = @_;

    return
        if BOM::Platform::Static::Config::quants->{market_data}->{interest_rates_source} eq 'market';
    return unless $self->forward_feed;
    return unless $self->market->name eq 'forex';    # only forex for now
    return $self->rate_to_imply eq $which ? 1 : 0;
}

sub get_discrete_dividend_for_period {
    my ($self, $args) = @_;

    my ($start, $end) =
        map { Date::Utility->new($_) } @{$args}{'start', 'end'};

    my %valid_dividends;
    my $discrete_points = Quant::Framework::Dividend->new(
        symbol           => $self->asset->symbol,
        chronicle_reader => BOM::System::Chronicle::get_chronicle_reader($self->for_date),
        chronicle_writer => BOM::System::Chronicle::get_chronicle_writer(),
    )->discrete_points;

    if ($discrete_points and %$discrete_points) {
        my @sorted_dates =
            sort { $a->epoch <=> $b->epoch }
            map  { Date::Utility->new($_) } keys %$discrete_points;

        foreach my $dividend_date (@sorted_dates) {
            if (    not $dividend_date->is_before($start)
                and not $dividend_date->is_after($end))
            {
                my $date = $dividend_date->date_yyyymmdd;
                $valid_dividends{$date} = $discrete_points->{$date};
            }
        }
    }

    return \%valid_dividends;
}

sub dividend_adjustments_for_period {
    my ($self, $args) = @_;

    my $applicable_dividends =
        ($self->market->prefer_discrete_dividend)
        ? $self->get_discrete_dividend_for_period($args)
        : {};

    my ($start, $end) = @{$args}{'start', 'end'};
    my $duration_in_sec = $end->epoch - $start->epoch;

    my ($dS, $dK) = (0, 0);
    foreach my $date (keys %$applicable_dividends) {
        my $adjustment           = $applicable_dividends->{$date};
        my $effective_date       = Date::Utility->new($date);
        my $sec_away_from_action = ($effective_date->epoch - $start->epoch);
        my $duration_in_year     = $sec_away_from_action / (86400 * 365);
        my $r_rate               = $self->interest_rate_for($duration_in_year);

        my $adj_present_value = $adjustment * exp(-$r_rate * $duration_in_year);
        my $s_adj = ($duration_in_sec - $sec_away_from_action) / ($duration_in_sec) * $adj_present_value;
        $dS -= $s_adj;
        my $k_adj = $sec_away_from_action / ($duration_in_sec) * $adj_present_value;
        $dK += $k_adj;
    }

    return {
        barrier => $dK,
        spot    => $dS,
    };
}

=head2 deny_purchase_during

Do both the supplied start and end Date::Utilitys lie within a denied trading period?

=cut

sub deny_purchase_during {
    my ($self, $start, $end) = @_;

    my $denied    = ($self->is_buying_suspended) ? 1 : 0;
    my $day_start = $start->truncate_to_day;
    my @ieps      = @{$self->inefficient_periods};

    while (not $denied and my $ie = shift @ieps) {
        $denied = 1
            unless ($start->is_before($day_start->plus_time_interval($ie->{start}))
            or $end->is_after($day_start->plus_time_interval($ie->{end})));
    }

    return $denied;
}

has '_recheck_appconfig' => (
    is      => 'rw',
    default => sub { return time; },
);

my $appconfig_attrs = [qw(is_newly_added is_buying_suspended is_trading_suspended)];
has $appconfig_attrs => (
    is         => 'ro',
    lazy_build => 1,
);

before $appconfig_attrs => sub {
    my $self = shift;

    my $now = time;
    if ($now >= $self->_recheck_appconfig) {
        $self->_recheck_appconfig($now + 19);
        foreach my $attr (@{$appconfig_attrs}) {
            my $clearer = 'clear_' . $attr;
            $self->$clearer;
        }
    }

};

sub _build_is_newly_added {
    my $self = shift;

    return grep { $_ eq $self->symbol } (@{BOM::Platform::Runtime->instance->app_config->quants->underlyings->newly_added});
}

=head2 is_buying_suspended

Has buying of this underlying been suspended?

=cut

sub _build_is_buying_suspended {
    my $self = shift;

    # Trade suspension implies buying suspension, as well.
    return (
        $self->is_trading_suspended
            or grep { $_ eq $self->symbol } (@{BOM::Platform::Runtime->instance->app_config->quants->underlyings->suspend_buy}));
}

=head2 is_trading_suspended

Has all trading on this underlying been suspended?

=cut

sub _build_is_trading_suspended {
    my $self = shift;

    return (
               not keys %{$self->contracts}
            or $self->market->disabled
            or grep { $_ eq $self->symbol } (@{BOM::Platform::Runtime->instance->app_config->quants->underlyings->suspend_trades}));
}

=head2 fullfeed_file

Where do we find the fullfeed file for the provided date?  Second argument allows override of the 'combined' portion of the path.

=cut

sub fullfeed_file {
    my ($self, $date, $override_folder) = @_;

    if ($date =~ /^(\d\d?)\-(\w\w\w)\-(\d\d)$/) {
        $date = $1 . '-' . ucfirst(lc($2)) . '-' . $3;
    }    #convert 10-JAN-05 to 10-Jan-05
    else {
        die 'Bad date for fullfeed_file';
    }

    my $folder = $override_folder || $self->combined_folder;

    return
          BOM::Platform::Runtime->instance->app_config->system->directory->feed . '/'
        . $folder . '/'
        . $self->system_symbol . '/'
        . $date
        . ($override_folder ? "-fullfeed.csv" : ".fullfeed");
}

=head2 is_in_quiet_period

Are we currently in a quiet traidng period for this underlying?

Keeping this as a method will allow us to have long-lived objects

=cut

sub is_in_quiet_period {
    my $self = shift;

    my $quiet = 0;

    # Cache the exchange objects for faster service
    # The times should not reasonably change in a process-lifetime
    state $exchanges = {
        map {
            $_ => Quant::Framework::TradingCalendar->new(
                $_,
                BOM::System::Chronicle::get_chronicle_reader($self->for_date),
                BOM::Platform::Context::request()->language,
                $self->for_date
                )
        } (qw(NYSE FSE LSE TSE SES ASX))};

    if ($self->market->name eq 'forex') {
        # Pretty much everything trades in these big centers of activity
        my @check_if_open = ('LSE', 'FSE', 'NYSE');

        my @currencies = ($self->asset_symbol, $self->quoted_currency_symbol);

        if (grep { $_ eq 'JPY' } @currencies) {

            # The yen is also heavily traded in
            # Australia, Singapore and Tokyo
            push @check_if_open, ('ASX', 'SES', 'TSE');
        } elsif (
            grep {
                $_ eq 'AUD'
            } @currencies
            )
        {

            # The Aussie dollar is also heavily traded in
            # Australia and Singapore
            push @check_if_open, ('ASX', 'SES');
        }

        # If any of the places we've listed have an exchange open, we are not in a quiet period.
        my $when = $self->for_date // time;
        $quiet = (any { $exchanges->{$_}->is_open_at($when) } @check_if_open) ? 0 : 1;
    }

    return $quiet;
}

=head2 weighted_days_in_period

Returns the sum of the weights we apply to each day in the requested period.

=cut

sub weighted_days_in_period {
    my ($self, $begin, $end) = @_;

    $end = $end->truncate_to_day;
    my $current = $begin->truncate_to_day->plus_time_interval('1d');
    my $days    = 0.0;

    while (not $current->is_after($end)) {
        $days += $self->weight_on($current);
        $current = $current->plus_time_interval('1d');
    }

    return $days;
}

# weighted_days_in_period() is called a lot with the same arguments, memoize it.
# See also the comment on Exchange::_normalize_on_dates()
Memoize::memoize(
    'weighted_days_in_period',
    NORMALIZER => sub {
        my ($self, $begin, $end) = @_;

        return $self->symbol . ',' . $begin->days_since_epoch . ',' . $end->days_since_epoch . ',' . $self->closed_weight;
    });

=head2 weight_on

Returns the weight for a given day (given as a Date::Utility object).
Returns our closed weight for days when the market is closed.

=cut

sub weight_on {
    my ($self, $date) = @_;

    my $weight = $self->calendar->weight_on($date) || $self->closed_weight;
    if ($self->market->name eq 'forex') {
        my $base      = $self->asset;
        my $numeraire = $self->quoted_currency;
        my $currency_weight =
            0.5 * ($base->weight_on($date) + $numeraire->weight_on($date));

        # If both have a holiday, set to 0.25
        if (!$currency_weight) {
            $currency_weight = 0.25;
        }

        $weight = min($weight, $currency_weight);
    }

    return $weight;
}

=head2 closed_weight

The weight given to a day when the underlying is closed.

=cut

has closed_weight => (
    is         => 'rw',
    isa        => 'Num',
    lazy_build => 1,
);

sub _build_closed_weight {
    my $self = shift;

    return ($self->market->name eq 'indices') ? 0.55 : 0.06;
}

=head1 REALTIME TICK METHODS
=head2 $self->set_combined_realtime($value)

Save last tick value for symbol in Redis. Returns true if operation was
successfull, false overwise. Tick value should be a hash reference like this:

{
    epoch => $unix_timestamp,
    quote => $last_price,
}

=cut

sub set_combined_realtime {
    my ($self, $value) = @_;

    my $tick;
    if (ref $value eq 'BOM::Market::Data::Tick') {
        $tick  = $value;
        $value = $value->as_hash;
    } else {
        $tick = BOM::Market::Data::Tick->new($value);
    }
    Cache::RedisDB->set_nw('COMBINED_REALTIME', $self->symbol, $value);
    return $tick;
}

=head2 $self->get_combined_realtime

Get last tick value for symbol from Redis. It will rebuild value from
feed db if it is not present in cache.

=cut

sub get_combined_realtime_tick {
    my $self = shift;

    my $value = Cache::RedisDB->get('COMBINED_REALTIME', $self->symbol);
    my $tick;
    if ($value) {
        $tick = BOM::Market::Data::Tick->new($value);
    } else {
        $tick = $self->tick_at(time, {allow_inconsistent => 1});
        if ($tick) {
            $self->set_combined_realtime($tick);
        }
    }

    return $tick;
}

sub get_combined_realtime {
    my $self = shift;

    my $tick = $self->get_combined_realtime_tick;

    return ($tick) ? $tick->as_hash : undef;
}

=head2 spot

What is the current spot price for this underlying?

=cut

# Get the last available value currently defined in realtime DB

sub spot {
    my $self = shift;
    my $last_price;

    my $last_tick = $self->spot_tick;
    $last_price = $last_tick->quote if $last_tick;

    return $self->pipsized_value($last_price);
}

=head2 spot_tick

What is the current tick on this underlying

=cut

sub spot_tick {
    my $self = shift;

    return ($self->for_date)
        ? $self->tick_at($self->for_date->epoch, {allow_inconsistent => 1})
        : $self->get_combined_realtime_tick;
}

=head2 spot_time

The epoch timestamp of the latest recorded tick in the .realtime file or undef if we can't find one.
t
=cut

sub spot_time {
    my $self      = shift;
    my $last_tick = $self->spot_tick;
    return $last_tick && $last_tick->epoch;
}

=head2 spot_age

The age in seconds of the latest tick

=cut

sub spot_age {
    my $self      = shift;
    my $tick_time = $self->spot_time;
    return defined $tick_time && time - $tick_time;
}

=head1 FEED METHODS
=head2 tick_at

What was the market tick at a given timestamp?  This will be the tick on or before the supplied timestamp.

=cut

sub tick_at {
    my ($self, $timestamp, $allow_inconsistent_hash) = @_;

    my $inconsistent_price;
    if (defined $allow_inconsistent_hash->{allow_inconsistent}
        and $allow_inconsistent_hash->{allow_inconsistent} == 1)
    {
        $inconsistent_price = 1;
    }

    my $pricing_date = Date::Utility->new($timestamp);
    my $tick;

    # get official close for previous trading day
    if ($self->use_official_ohlc
        and not $self->calendar->trades_on($pricing_date))
    {
        my $last_trading_day = $self->calendar->trade_date_before($pricing_date);
        $tick = $self->closing_tick_on($last_trading_day->date_ddmmmyy);
    } else {
        my $request_hash = {};
        $request_hash->{end_time} = $timestamp;
        $request_hash->{allow_inconsistent} = 1 if ($inconsistent_price);

        $tick = $self->feed_api->tick_at($request_hash);
    }

    return $tick;
}

=head2 closing_tick_on

Get the market closing tick for a given date.

Example : $underlying->closing_tick_on("10-Jan-00");

=cut

sub closing_tick_on {
    my ($self, $end) = @_;
    my $date = Date::Utility->new($end);

    my $closing = $self->calendar->closing_on($date);
    if ($closing and time > $closing->epoch) {
        my $ohlc = $self->ohlc_between_start_end({
            start_time         => $date,
            end_time           => $date,
            aggregation_period => 86400,
        });

        if ($ohlc and scalar @{$ohlc} > 0) {

            # We need a tick, but we can only get an OHLC
            # The epochs for these are set to be the START of the period.
            # So we also need to change it to the closing time. Meh.
            my $not_tick = $ohlc->[0];
            return BOM::Market::Data::Tick->new({
                symbol => $self->symbol,
                epoch  => $closing->epoch,
                quote  => $not_tick->close,
            });
        }
    }
    return;
}

sub get_ohlc_data_for_period {
    my ($self, $args) = @_;

    my ($start, $end) = @{$args}{'start', 'end'};

    my $start_date = Date::Utility->new($start);
    my $end_date   = Date::Utility->new($end);

    if ($end_date->epoch < $start_date->epoch) {
        die "[$0][get_ohlc_data_for_period] start_date > end_date ("
            . $start_date->datetime . ' > '
            . $end_date->datetime
            . ") with input: $start > $end";
    }

    if ($end_date->epoch == $end_date->truncate_to_day->epoch) {

        # if is 00:00:00, make it 23:59:59 (end of the day)
        $end_date = Date::Utility->new($end_date->epoch + 86399);
    }

    my @ohlcs = @{
        $self->feed_api->ohlc_daily_list({
                start_time => $start_date->datetime_yyyymmdd_hhmmss,
                end_time   => $end_date->datetime_yyyymmdd_hhmmss,
            })};

    return @ohlcs;
}

=head2 get_daily_ohlc_table

Returns an array reference with ohlc information in the format of:
(date, open, high, low, close)

->get_daily_ohlc_table({
    start => $start,
    end => $end,
});

=cut

sub get_daily_ohlc_table {
    my ($self, $args) = @_;

    my @ohlcs = $self->get_ohlc_data_for_period($args);

    my @table;
    foreach my $ohlc (@ohlcs) {
        push @table, [Date::Utility->new($ohlc->epoch)->date, map { $self->pipsized_value($ohlc->$_) } (qw(open high low close))];
    }

    return \@table;
}

=head2 get_high_low_for_period

Usage:

  $u->get_high_low_for_period({start => "10-Jan-00", end => "20-Jan-00"});

Returns a hash ref with the following keys:
high  => The high over the period.
low   => The low over the period.

=cut

sub get_high_low_for_period {
    my ($self, $args) = @_;

    # Sleep for 10ms to give feed replicas a bit of time to catch the latest tick if the sell time is now
    Time::HiRes::sleep(0.01) if Date::Utility->new($args->{end})->epoch == time;
    my @ohlcs = $self->get_ohlc_data_for_period($args);

    my ($final_high, $final_low, $final_close);
    foreach my $ohlc (@ohlcs) {
        my $high = $ohlc->high;
        my $low  = $ohlc->low;

        $final_high = $high unless $final_high;
        $final_low  = $low  unless $final_low;

        $final_high = $high if $high > $final_high;
        $final_low  = $low  if $low < $final_low;
        $final_close = $ohlc->close;
    }

    return {
        high  => $final_high,
        low   => $final_low,
        close => $final_close,
    };
}

=head2 next_tick_after

Get next tick after a given time. What is the next tick on this underlying after the given epoch timestamp?
    my $tick = $underlying->next_tick_after(1234567890);

Return:
    'BOM::Market::Data::Tick' Object

=head2 breaching_tick

Get first tick in a provided period which breaches a barrier (either 'higher' or 'lower')

Return:
    'BOM::Market::Data::Tick' Object or undef

=head2 ticks_in_between_start_end

Gets ticks for specified start_time, end_time as all ticks between start_time and end_time

Returns,
    ArrayRef[BOM::Market::Data::Tick] on success
    empty ArrayRef on failure

=head2 ticks_in_between_start_limit

Get ticks for specified start_time, limit as limit number of ticks from start_time

Returns,
    ArrayRef[BOM::Market::Data::Tick] on success
    empty ArrayRef on failure

=head2 ticks_in_between_end_limit

Get ticks for specified end_time, limit as limit number of ticks from end_time.

Returns,
    ArrayRef[BOM::Market::Data::Tick] on success
    empty ArrayRef on failure

=head2 ohlc_between_start_end

Gets ohlc for specified start_time, end_time, aggregation_period

Returns,
    ArrayRef[BOM::Market::Data::OHLC] on success
    empty ArrayRef on failure


=cut

=head2 ohlc_daily_open

Some underlying, eg: RDYANG, RDYIN open at 12GMT. The open & close cross over GMT day.
Daily ohlc from feed.ohlc_daily table can't be used, as there are computed based on GMT day.
In this case, daily ohlc need to be computed from feed.ohlc_hourly table, based on actual market open time

=cut

sub ohlc_daily_open {
    my $self = shift;

    my $today    = Date::Utility->today;
    my $calendar = $self->calendar;
    my $trading_day =
        ($calendar->trades_on($today))
        ? $today
        : $calendar->trade_date_after($today);

    my $open  = $calendar->opening_on($trading_day);
    my $close = $calendar->closing_on($trading_day);

    if ($close->days_between($open) > 0) {
        return $open->seconds_after_midnight;
    }
    return;
}

=head2 pip_size

The pip value for a forex asset

=cut

has pip_size => (
    is      => 'ro',
    default => 0.0001,
);

=head2 display_decimals

How many decimals to display for this underlying

=cut

has display_decimals => (
    is         => 'ro',
    isa        => 'Num',
    lazy_build => 1,
);

sub _build_display_decimals {
    my $self = shift;

    return log(1 / $self->pip_size) / log(10);
}

=head2 pipsized_value

Resize a value to conform to the pip size of this underlying

=cut

sub pipsized_value {
    my ($self, $value, $custom) = @_;

    my ($pip_size, $display_decimals) =
          ($custom)
        ? ($custom, log(1 / $custom) / log(10))
        : ($self->pip_size, $self->display_decimals);
    if (defined $value and looks_like_number($value)) {
        $value = sprintf '%.' . $display_decimals . 'f', $value;
    }
    return $value;
}

=head2 price_at_intervals(\%args)

Give price_at values between start_time and end_time at interval_seconds
intervals. Accepts the following parameters:

=over 4

=item B<start_time>

Start from the specified time. This will be rounded up to the multiple of the
interval size

=item B<end_time>

End at specified time. This will be rounded down to the multiple of the
interval size

=item B<interval_seconds>

Interval between price_at values in seconds. By default I<intraday_interval> is
used

=back

Returns reference to the array of hashes with I<epoch> and <quote> elements

=cut

sub price_at_intervals {
    my $self             = shift;
    my $args             = shift;
    my $start_date       = Date::Utility->new($args->{start_time});
    my $end_date         = Date::Utility->new($args->{end_time} // time);
    my $interval_seconds = $args->{interval_seconds} // $self->intraday_interval->seconds;

    # We don't want to go beyond the end of the day.
    # And if it's not even open, just use the same Date.
    my $day_close = $self->calendar->closing_on($start_date) // $start_date;
    $end_date = $day_close if ($end_date->is_after($day_close));

    $start_date = Date::Utility->new(POSIX::ceil($start_date->epoch / $interval_seconds) * $interval_seconds);
    $end_date   = Date::Utility->new(POSIX::floor($end_date->epoch / $interval_seconds) * $interval_seconds);

    my $prices = [];
    if ($end_date->is_before($start_date)) {
        return $prices;
    }

    my $ticks = $self->feed_api->tick_at_for_interval({
        'start_date'          => $start_date,
        'end_date'            => $end_date,
        'interval_in_seconds' => $interval_seconds,
    });

    my $db_ticks;
    my $last_tick_in_db = $start_date->epoch;
    foreach my $tick (@{$ticks}) {
        $db_ticks->{$tick->epoch} = $tick;
        $last_tick_in_db = $tick->epoch;
    }

    my $time = $start_date->epoch;
    while ($time <= $end_date->epoch) {
        my $tick;
        if ($time == $start_date->epoch) {
            $tick = $self->tick_at($start_date->epoch);
        } elsif ($time == $end_date->epoch) {
            $tick = $self->tick_at($end_date->epoch);
        } elsif ($db_ticks->{$time} and $time != $last_tick_in_db) {
            $tick = $db_ticks->{$time};
        } else {
            $tick = $self->tick_at($time);
        }
        if ($tick) {
            $tick->invert_values if ($self->inverted);
            push @$prices,
                {
                epoch => $time,
                quote => $self->pipsized_value($tick->quote),
                };
        }
        $time += $interval_seconds;
    }

    return $prices;
}

sub breaching_tick {
    my ($self, %args) = @_;

    $args{underlying} = $self;

    return $self->feed_api->get_first_tick(%args);
}

has [qw(spread_divisor)] => (
    is         => 'ro',
    lazy_build => 1,
);

sub _build_spread_divisor {
    my $self = shift;
    return $self->submarket->spread_divisor || $self->market->spread_divisor;
}

=head2 use_official_ohlc

Should this underlying use official OHLC

=cut

sub use_official_ohlc {
    my $self = shift;
    return $self->submarket->official_ohlc;
}

sub forward_starts_on {
    my $self = shift;
    my $day  = Date::Utility->new(shift)->truncate_to_day;

    my $calendar = $self->calendar;
    my $opening  = $calendar->opening_on($day);
    return [] unless ($opening);

    my $cache_key = 'FORWARDSTARTS::' . $self->symbol;
    my $cached_starts = Cache::RedisDB->get($cache_key, $day->date);
    return $cached_starts if ($cached_starts);

    my $sod_bo            = $self->sod_blackout_start;
    my $eod_bo            = $self->eod_blackout_expiry;
    my $intraday_interval = $self->intraday_interval;

    # With 0s blackout, skip open if we weren't open at the previous start.
    # Basically, Monday morning/holiday forex.
    my $start_at =
        (not $sod_bo and not $calendar->is_open_at($opening->minus_time_interval($intraday_interval)))
        ? $opening->plus_time_interval($intraday_interval)
        : $sod_bo ? $opening->plus_time_interval($sod_bo)
        :           $opening;

    my $end_at = $eod_bo ? $calendar->closing_on($day)->minus_time_interval($eod_bo) : $calendar->closing_on($day);
    my @trading_periods;
    if (my $breaks = $calendar->trading_breaks($day)) {
        my @breaks = @$breaks;
        if (@breaks == 1) {
            my $first_half_close = $eod_bo ? $breaks[0][0]->minus_time_interval($eod_bo) : $breaks[0][0];
            my $second_half_open = $sod_bo ? $breaks[0][1]->plus_time_interval($sod_bo)  : $breaks[0][1];
            @trading_periods = ([$start_at, $first_half_close], [$second_half_open, $end_at]);
        } else {
            push @trading_periods, [$start_at, $breaks[0][0]];
            push @trading_periods, [$breaks[0][1],  $breaks[1][0]];
            push @trading_periods, [$breaks[-1][1], $end_at];
        }
    } else {
        @trading_periods = ([$start_at, $end_at]);
    }

    my $starts;
    my $step_seconds = $intraday_interval->seconds;
    foreach my $period (@trading_periods) {
        my ($start_period, $end_period) = @$period;
        my $current = $start_period;
        my $stop    = $end_period;
        my $next    = $current->plus_time_interval($intraday_interval);

        while ($next->is_before($end_period)) {
            push @$starts, $current;
            $current = $next;
            $next    = $current->plus_time_interval($intraday_interval);
        }
    }

    Cache::RedisDB->set($cache_key, $day->date, $starts, 7207);    # Hold for about 2 hours.

    return $starts;
}

=head2 corporate_actions

A complete list of corporate actions available for this underlying at this time.
The list is returned in the order in which any adjustments should be applied.

We could have more than one corporate actions in a day.
We determine which action should be applied first based on the action code provided by Bloomberg.

=cut

=head2 applicable_corporate_actions

A list of corporate actions that would affect the market price for this underlying

=cut

has [qw(corporate_actions applicable_corporate_actions)] => (
    is         => 'ro',
    lazy_build => 1,
);

sub _build_corporate_actions {
    my $self = shift;

    return [] if not $self->market->affected_by_corporate_actions;

    my $corp = Quant::Framework::CorporateAction->new(
        symbol           => $self->symbol,
        chronicle_reader => BOM::System::Chronicle::get_chronicle_reader($self->for_date),
        chronicle_writer => BOM::System::Chronicle::get_chronicle_writer());

    my $available_actions = $corp->actions;
    my %grouped_by_date;
    foreach my $id (keys %$available_actions) {
        my $act      = $available_actions->{$id};
        my $eff_date = $act->{effective_date};
        push @{$grouped_by_date{$eff_date}}, $act;
    }

    my $mapper = {
        STOCK_SPLT => {
            before => [3000, 3003, 3007],
            after  => [3001, 3005, 3008],
        },
        DVD_STOCK => {
            before => [2000, 2002, 2004, 2006, 2008, 2013, 2016, 2018],
            after  => [2001, 2003, 2005, 2007, 2009, 2014, 2017],
        },
    };

# This is the proper order in which to apply actions based on bloomberg's codes.
# If there are multiple actions a day, Bloomberg will provide the order of execution in codes.
# E.g. DVD_STOCK with code 2000 will be applied before any other actions on the same day, etc.
    foreach my $day (keys %grouped_by_date) {
        my $actions_on_day = $grouped_by_date{$day};
        my $number_of_act  = scalar @$actions_on_day;

        next if $number_of_act == 1;

        my $order;
        @{$order}{'first', 'last', 'mid'} = ([], [], []);
        foreach my $act (@$actions_on_day) {
            my $type = $act->{type};

            if (    grep { $type eq $_ } qw(DVD_STOCK STOCK_SPLT)
                and grep { $_ == $act->{action_code} } @{$mapper->{$type}->{before}})
            {
                push @{$order->{first}}, $act;
            } elsif (
                grep {
                    $type eq $_
                } qw(DVD_STOCK STOCK_SPLT)
                and grep {
                    $_ == $act->{action_code}
                } @{$mapper->{$type}->{after}})
            {
                push @{$order->{last}}, $act;
            } else {
                push @{$order->{mid}}, $act;
            }
        }

        if (scalar @{$order->{first}} > 1 or scalar @{$order->{last}} > 1) {
            die 'Could not determine order of corporate actions on '
                . $self->system_symbol
                . '.  Have ['
                . scalar @{$order->{first}}
                . '] "first" and ['
                . scalar @{$order->{last}}
                . '] "last" actions.';
        }

        $grouped_by_date{$day} =
            [@{$order->{first}}, @{$order->{mid}}, @{$order->{last}}];
    }

    my @ordered_actions =
        map  { @{$grouped_by_date{$_->[1]}} }
        sort { $a->[0] <=> $b->[0] }
        map {
        [try { Date::Utility->new($_)->epoch } || 0, $_]
        }
        keys %grouped_by_date;

    return \@ordered_actions;
}

sub _build_applicable_corporate_actions {
    my $self = shift;

    return [grep { exists $_->{modifier} } @{$self->corporate_actions}];

}

=head2 get_applicable_corporate_actions_for_period

Returns an array of corporate actions within the given date, in the order that they will be executed.

=cut

sub get_applicable_corporate_actions_for_period {
    my ($self, $args) = @_;

    my ($start, $expiry) =
        map { Date::Utility->new($_) } @{$args}{'start', 'end'};

    my @valid_actions;
    foreach my $action (@{$self->applicable_corporate_actions}) {
        my $eff_date = Date::Utility->new($action->{effective_date});
        push @valid_actions, $action
            if not $eff_date->is_before($start)
            and not $eff_date->is_after($expiry);
    }

    return @valid_actions;
}

has resets_at_open => (
    is         => 'ro',
    lazy_build => 1,
);

sub _build_resets_at_open {
    my $self = shift;

    return $self->submarket->resets_at_open;
}

has always_available => (
    is         => 'ro',
    lazy_build => 1,
);

sub _build_always_available {
    my $self = shift;
    return $self->submarket->always_available;
}

# Since we want the flexibility to change risk type of
# a particular underlying, we will not have this in the yaml file!
sub risk_profile {
    my $self = shift;

    my $limits = from_json(BOM::Platform::Runtime->instance->app_config->quants->client_limits->underlying_limits);

    return {
        risk_type => $limits->{$self->symbol},
        args      => {name => $self->symbol . '_turnover_limit'}} if exists $limits->{$self->symbol};
    return $self->submarket->risk_profile;
}

no Moose;

__PACKAGE__->meta->make_immutable(
    constructor_name    => '_new',
    replace_constructor => 1
);

1;<|MERGE_RESOLUTION|>--- conflicted
+++ resolved
@@ -17,11 +17,7 @@
 use open qw[ :encoding(UTF-8) ];
 use BOM::Market::Types;
 
-<<<<<<< HEAD
 use JSON qw(from_json);
-use Carp;
-=======
->>>>>>> 277e2c25
 use List::MoreUtils qw( any );
 use List::Util qw( first max min);
 use Scalar::Util qw( looks_like_number );
