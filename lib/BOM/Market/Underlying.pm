package BOM::Market::Underlying;
use 5.010;
use Moose;

=head1 NAME

BOM::Market::Underlying

=head1 DESCRIPTION

The representation of underlyings within our system

my $underlying = BOM::Market::Underlying->new($underlying_symbol);

=cut

use open qw[ :encoding(UTF-8) ];
use BOM::Market::Types;

use Math::Round qw(round);
use JSON qw(from_json);
use List::MoreUtils qw( any );
use List::Util qw( first max min);
use Scalar::Util qw( looks_like_number );
use Memoize;
use Time::HiRes;
use Finance::Asset;
use Quant::Framework::Spot;
use Quant::Framework::Spot::Tick;

use Quant::Framework::Exchange;
use Quant::Framework::TradingCalendar;
use Quant::Framework::CorporateAction;
use Cache::RedisDB;
use Date::Utility;
use Format::Util::Numbers qw(roundnear);
use Time::Duration::Concise;
use POSIX;
use YAML::XS qw(LoadFile);
use Try::Tiny;
use BOM::Platform::Runtime;
use Quant::Framework::Spot::DatabaseAPI;
use BOM::Database::FeedDB;
use BOM::Platform::Context qw(request localize);
use BOM::Market::Types;
use Quant::Framework::Asset;
use Quant::Framework::Currency;
use Quant::Framework::ExpiryConventions;
use Quant::Framework::StorageAccessor;
use Quant::Framework::Utils::UnderlyingConfig;
use Quant::Framework::Utils::Builder;
use BOM::System::Chronicle;
use BOM::Market::SubMarket::Registry;
use BOM::Market;
use BOM::Market::Registry;
use BOM::System::Config;

our $PRODUCT_OFFERINGS = LoadFile('/home/git/regentmarkets/bom-market/config/files/product_offerings.yml');

=head1 METHODS

=cut

=head2 new($symbol, [$for_date])

Return BOM::Market::Underlying object for given I<$symbol>. possibly at a given I<Date::Utility>.

=cut

sub new {
    my ($self, $args, $when) = @_;

    $args = {symbol => $args} if (not ref $args);
    my $symbol = $args->{symbol};

    die 'No symbol provided to constructor.' if (not $symbol);

    delete $args->{for_date}
        if (exists $args->{for_date} and not defined $args->{for_date});
    $args->{for_date} = $when if ($when);

    my $obj;

    if (scalar keys %{$args} == 1) {

        # Symbol only requests can use cache.
        my $cache = Finance::Asset->instance->cached_underlyings;
        if (not $cache->{$symbol}) {
            my $new_obj = $self->_new($args);
            $symbol = $new_obj->symbol;
            $cache->{$symbol} = $new_obj;
        }
        $obj = $cache->{$symbol};
    } else {
        $obj = $self->_new($args);
    }

    return $obj;
}

=head2 comment

Internal use annotation.

=cut

has 'comment' => (
    is      => 'ro',
    isa     => 'Str',
    default => '',
);

=head2 for_date

The Date::Utility wherein this underlying is fixed.

=cut

has 'for_date' => (
    is      => 'ro',
    isa     => 'Maybe[Date::Utility]',
    default => undef,
);

=head2 inefficient_periods

Parts of the days wherein the market does not show proper efficiency

=cut

has inefficient_periods => (
    is      => 'ro',
    isa     => 'ArrayRef[HashRef]',
    default => sub { return []; },
);

=head2 symbol

What is the proper-cased symbol for our underlying?

=cut

has 'symbol' => (
    is       => 'ro',
    isa      => 'Str',
    required => 1,
);

has spot_source => (
    is         => 'ro',
    lazy_build => 1,
    handles    => {
        'set_combined_realtime'      => 'set_spot_tick',
        'get_combined_realtime_tick' => 'spot_tick',
        'get_combined_realtime'      => 'spot_tick_hash',
        'spot_tick'                  => 'spot_tick',
        'spot_time'                  => 'spot_time',
        'spot_age'                   => 'spot_age',
        'tick_at'                    => 'tick_at',
    });

sub _build_spot_source {
    my $self = shift;

    return $self->_builder->build_spot;
}

sub closing_tick_on {
    my $self = shift;
    my $end  = shift;

    my $closing = $self->calendar->closing_on(Date::Utility->new($end));

    return $self->spot_source->closing_tick_on($end, $closing);
}

sub spot {
    my $self = shift;

    return $self->pipsized_value($self->spot_source->spot_quote);
}

# Can not be made into an attribute to avoid the caching problem.

=head2 system_symbol

The symbol used by the system to look up data.  May be different from symbol, particularly on inverted forex pairs.

=cut

has 'system_symbol' => (
    is         => 'ro',
    lazy_build => 1,
);

sub _build_system_symbol {
    my $self = shift;

    return ($self->inverted)
        ? 'frx' . $self->quoted_currency_symbol . $self->asset_symbol
        : $self->symbol;
}

=head2 delay_amount

The amount by which we much delay the feed for display

=cut

has delay_amount => (
    is         => 'ro',
    isa        => 'Num',
    lazy_build => 1,
);

#This really has to constructed in conjunction with feed_licence
sub _build_delay_amount {
    my $self = shift;

    my $license = $self->feed_license;

    my $delay_amount = ($license eq 'realtime') ? 0 : $self->exchange->delay_amount;

    return $delay_amount;
}

has [qw(
        asset_symbol
        volatility_surface_type
        quoted_currency_symbol
        combined_folder
        commission_level
        uses_dst_shifted_seasonality
        spot_spread
        spot_spread_size
        instrument_type
        )
    ] => (
    is         => 'ro',
    lazy_build => 1,
    );

has 'market' => (
    is         => 'ro',
    isa        => 'bom_financial_market',
    lazy_build => 1,
    coerce     => 1,
);

has _feed_license => (
    is => 'ro',
);

has asset => (
    is         => 'ro',
    lazy_build => 1,
);

has quoted_currency => (
    is         => 'ro',
    isa        => 'Maybe[Quant::Framework::Currency]',
    lazy_build => 1,
);

has [qw(
        inverted
        quanto_only
        )
    ] => (
    is      => 'ro',
    isa     => 'Bool',
    default => 0,
    );

has 'config' => (
    is         => 'ro',
    isa        => 'Quant::Framework::Utils::UnderlyingConfig',
    lazy_build => 1
);

sub _build_config {
    my $self = shift;

    my $asset_class =
          $self->submarket->asset_type eq 'currency'
        ? $self->submarket->asset_type
        : $self->market->asset_type;

    my %zero_rate = (
        smart_fx  => 1,
        smart_opi => 1,
    );

    my $default_dividend_rate = undef;

    $default_dividend_rate = 0 if $zero_rate{$self->submarket->name};

    if ($self->market->name eq 'volidx') {
        my $div = Quant::Framework::Dividend->new({
            symbol           => $self->symbol,
            chronicle_reader => BOM::System::Chronicle::get_chronicle_reader($self->for_date),
            chronicle_writer => BOM::System::Chronicle::get_chronicle_writer(),
        });
        my @rates = values %{$div->rates};
        $default_dividend_rate = pop @rates;
    }

    my $default_interest_rate = undef;

    # list of markets that have zero rate
    my %zero_irate = (
        volidx => 1,
    );

    $default_interest_rate = 0 if $zero_irate{$self->market->name};

    my $build_args = {underlying => $self->system_symbol};

    $build_args->{use_official_ohlc} = 1 if ($self->use_official_ohlc);
    $build_args->{invert_values}     = 1 if $self->inverted;
    $build_args->{db_handle}         = sub {
        my $dbh = BOM::Database::FeedDB::read_dbh;
        $dbh->{RaiseError} = 1;
        return $dbh;
    };

    return Quant::Framework::Utils::UnderlyingConfig->new({
        symbol                                => $self->symbol,
        system_symbol                         => $self->system_symbol,
        market_name                           => $self->market->name,
        market_prefer_discrete_dividend       => $self->market->prefer_discrete_dividend,
        quanto_only                           => $self->quanto_only,
        rate_to_imply_from                    => $self->rate_to_imply_from,
        volatility_surface_type               => $self->volatility_surface_type,
        exchange_name                         => $self->exchange_name,
        uses_implied_rate_for_asset           => $self->uses_implied_rate($self->asset_symbol) // '',
        uses_implied_rate_for_quoted_currency => $self->uses_implied_rate($self->quoted_currency_symbol) // '',
        asset_symbol                          => $self->asset_symbol,
        quoted_currency_symbol                => $self->quoted_currency_symbol,
        extra_vol_diff_by_delta               => BOM::System::Config::quants->{market_data}->{extra_vol_diff_by_delta},
        market_convention                     => $self->market_convention,
        asset_class                           => $asset_class,
        default_interest_rate                 => $default_interest_rate,
        default_dividend_rate                 => $default_dividend_rate,
<<<<<<< HEAD
=======
        default_volatility_duration           => $default_vol_duration,
        use_official_ohlc                     => $self->use_official_ohlc,
        pip_size                              => $self->pip_size,
        spot_db_args                          => $build_args,
>>>>>>> 718ac235
    });
}

has '_builder' => (
    is         => 'ro',
    isa        => 'Quant::Framework::Utils::Builder',
    lazy_build => 1
);

sub _build__builder {
    my $self = shift;

    return Quant::Framework::Utils::Builder->new({
        for_date          => $self->for_date,
        chronicle_reader  => BOM::System::Chronicle::get_chronicle_reader($self->for_date),
        chronicle_writer  => BOM::System::Chronicle::get_chronicle_writer,
        underlying_config => $self->config
    });
}

has contracts => (
    is         => 'ro',
    isa        => 'HashRef',
    lazy_build => 1,
);

sub _build_contracts {
    my $self = shift;

    return {} if $self->quanto_only;
    return $PRODUCT_OFFERINGS->{$self->symbol} // {};
}

has submarket => (
    is      => 'ro',
    isa     => 'bom_submarket',
    coerce  => 1,
    default => 'config',
);

has forward_tickers => (
    is      => 'ro',
    isa     => 'HashRef',
    default => sub { return {}; },
);

has providers => (
    is         => 'ro',
    lazy_build => 1,
);

=head2 providers

A list of feed providers for this underlying in the order of priority.

=cut

sub _build_providers {
    my $self = shift;

    return $self->market->providers;

}

has forward_feed => (
    is      => 'ro',
    isa     => 'Bool',
    default => 0,
);

has 'feed_api' => (
    is      => 'ro',
    isa     => 'Quant::Framework::Spot::DatabaseAPI',
    handles => {
        ticks_in_between_start_end   => 'ticks_start_end',
        ticks_in_between_start_limit => 'ticks_start_limit',
        ticks_in_between_end_limit   => 'ticks_end_limit',
        ohlc_between_start_end       => 'ohlc_start_end',
        next_tick_after              => 'tick_after',
    },
    lazy_build => 1,
);

has 'intradays_must_be_same_day' => (
    is         => 'ro',
    isa        => 'Bool',
    lazy_build => 1,
);

sub _build_intradays_must_be_same_day {
    my $self = shift;

    return $self->submarket->intradays_must_be_same_day;
}

=head2 max_suspend_trading_feed_delay

The maximum acceptable feed delay for an underlying.
Trading will be suspended if feed delay exceeds this threshold.

=cut

has 'max_suspend_trading_feed_delay' => (
    is         => 'ro',
    isa        => 'bom_time_interval',
    lazy_build => 1,
    coerce     => 1,
);

sub _build_max_suspend_trading_feed_delay {
    my $self = shift;

    return $self->submarket->max_suspend_trading_feed_delay;
}

=head2 max_failover_feed_delay

The threshold to fail over to secondary feed provider.

=cut

has max_failover_feed_delay => (
    is         => 'ro',
    isa        => 'bom_time_interval',
    lazy_build => 1,
    coerce     => 1,
);

sub _build_max_failover_feed_delay {
    my $self = shift;

    return $self->submarket->max_failover_feed_delay;
}

has [qw(sod_blackout_start eod_blackout_start eod_blackout_expiry)] => (
    is         => 'ro',
    lazy_build => 1,
);

sub _build_sod_blackout_start {
    my $self = shift;
    return $self->submarket->sod_blackout_start;
}

sub _build_eod_blackout_start {
    my $self = shift;
    return $self->submarket->eod_blackout_start;
}

sub _build_eod_blackout_expiry {
    my $self = shift;
    return $self->submarket->eod_blackout_expiry;
}

###
# End of Attribute section
###

###
# Moose lets us munge up the arguments to the constructor before we build the object.
# This is the function which actually does that.  Try to keep it as simple as possible.
# In fact, simplifying it as it stands would be cool.
###

around BUILDARGS => sub {
    my $orig       = shift;
    my $class      = shift;
    my $params_ref = shift;

    # Proper casing.
    $params_ref->{'symbol'} =~ s/^FRX/frx/i;
    $params_ref->{'symbol'} =~ s/^RAN/ran/i;

    # Basically if we don't have parameters this underlying doesn't exist, but
    # we have volatilities and etc, which shouldn't be here IMO, but
    # unfortunately they are

    my $params = Finance::Asset->instance->get_parameters_for($params_ref->{symbol});
    if ($params) {
        @$params_ref{keys %$params} = @$params{keys %$params};
    } elsif ($params_ref->{'symbol'} =~ /^frx/) {
        my $requested_symbol = $params_ref->{symbol};

        # This might be an inverted pair from what we expected.
        my $asset = substr($params_ref->{symbol}, 3, 3);
        my $quoted = substr($params_ref->{symbol}, 6);

        my $inverted_symbol = 'frx' . $quoted . $asset;

        $params = Finance::Asset->instance->get_parameters_for($inverted_symbol);
        if ($params) {
            @$params_ref{keys %$params} = @$params{keys %$params};
            $params_ref->{inverted} = 1;
        }
        $params_ref->{symbol}          = $requested_symbol;
        $params_ref->{asset}           = $asset;
        $params_ref->{quoted_currency} = $quoted;
    }

    # Pre-convert to seconds.  let underlyings.yml have easy to read.
    # These don't change from day to day.
    my @seconds;
    foreach my $ie (@{$params_ref->{inefficient_periods}}) {
        foreach my $key (qw(start end)) {
            $ie->{$key} = Time::Duration::Concise->new(
                interval => $ie->{$key},
            )->seconds;
        }
        push @seconds, $ie;
    }
    $params_ref->{inefficient_periods} = \@seconds;

    $params_ref->{asset_symbol} = $params_ref->{asset}
        if (defined $params_ref->{asset});
    delete $params_ref->{asset};
    $params_ref->{quoted_currency_symbol} = $params_ref->{quoted_currency}
        if (defined $params_ref->{quoted_currency});
    delete $params_ref->{quoted_currency};

    # Force re-evaluation.
    if ($params_ref->{feed_license}) {
        $params_ref->{_feed_license} = $params_ref->{feed_license};
        delete $params_ref->{feed_license};
    }

    return $class->$orig($params_ref);
};

=head2 uses_dst_shifted_seasonality

Indicate whether the seasonality trend of this underlying need to be shifted by Day Light Saving

=cut

has 'uses_dst_shifted_seasonality' => (
    is      => 'ro',
    isa     => 'Bool',
    default => 0,
);

=head2 commission_level

At what level do we charge commissions on this underlying?

=cut

sub _build_commission_level {
    my $self = shift;

    # For some reason this was unset, so make it the current max: 3
    return 3;
}

=head2 spot_spread_size

The number of pips in the expected bid-ask spread.

Presently hard-coded.


=cut

sub _build_spot_spread_size {

    # Assume 50 pips if it's not set in the YAML.
    return 50;
}

=head2 spot_spread

The bid-ask spread we see on this underlying.

Right now using hard-coded values.

=cut

sub _build_spot_spread {
    my $self = shift;

    return $self->spot_spread_size * $self->pip_size;
}

=head2 market

Returns which market this underlying is a part of. This is largely used on the
front end to seperate stocks, forex, commodoties, etc into categories. Note that
the market is normally taken from the underlyings.yml, this sub is called only
for underlyings not in the file.

=cut

sub _build_market {
    my $self = shift;

    # The default market is config.
    my $symbol = uc $self->symbol;
    my $market = BOM::Market->new({name => 'nonsense'});
    if ($symbol =~ /^FUT/) {
        $market = BOM::Market::Registry->instance->get('futures');
    } elsif ($symbol =~ /^I_/) {
        $market = BOM::Market::Registry->instance->get('config');
    } elsif (length($symbol) >= 15) {
        $market = BOM::Market::Registry->instance->get('config');
        warn("Unknown symbol, symbol[$symbol]");
    }

    return $market;
}

sub _build_volatility_surface_type {
    my $self = shift;
    my $type = $self->submarket->volatility_surface_type ? $self->submarket->volatility_surface_type : $self->market->volatility_surface_type;
    return $type;
}

=head2 submarket

Returns the SubMarket on which this underlying can be found.
Required.

=head2 instrument_type

Returns what type of instrument it is (useful for knowing whether it is prone to
stock splits or jumpy random movements. Most of the time, the type will be taken
from underlyings.yml

=cut

sub _build_instrument_type {
    my $self            = shift;
    my $market          = $self->market;
    my $instrument_type = '';

    if (scalar grep { $market->name eq $_ } qw(config futures forex)) {
        $instrument_type = $market->name;
    }

    return $instrument_type;
}

=head2 display_name

User friendly name for the underlying

=cut

has display_name => (
    is         => 'ro',
    lazy_build => 1,
);

sub _build_display_name {
    my ($self) = @_;
    return uc $self->symbol;
}

=head2 translated_display_name

Returns a name for the underlying, after translating to the client's local language, which will appear reasonable to a client.

=cut

sub translated_display_name {
    my $self = shift;
    return localize($self->display_name);
}

=head2 exchange_name

To which exchange does the underlying belong. example: FOREX, NASDAQ, etc.

=cut

has _exchange_name => (
    is => 'ro',
);

has exchange_name => (
    is         => 'ro',
    lazy_build => 1,
);

sub _build_exchange_name {
    my $self = shift;
    my $exchange_name = $self->_exchange_name || 'FOREX';

    return $exchange_name;
}

has expiry_conventions => (
    is         => 'ro',
    isa        => 'Quant::Framework::ExpiryConventions',
    lazy_build => 1,
    handles    => ['vol_expiry_date', '_spot_date', 'forward_expiry_date'],
);

sub _build_expiry_conventions {
    my $self = shift;

    return Quant::Framework::ExpiryConventions->new(
        chronicle_reader => BOM::System::Chronicle::get_chronicle_reader($self->for_date),
        is_forex_market  => $self->market->name eq 'forex',
        symbol           => $self->symbol,
        for_date         => $self->for_date,
        asset            => $self->asset,
        quoted_currency  => $self->quoted_currency,
        asset_symbol     => $self->asset_symbol,
        calendar         => $self->calendar,
    );
}

=head2 calendar

Returns a Quant::Framework::TradingCalendar object where this underlying is traded.  Useful for
determining market open and closing times and other restrictions which may
apply on that basis.

=cut

has calendar => (
    is         => 'ro',
    isa        => 'Quant::Framework::TradingCalendar',
    lazy_build => 1,
    handles =>
        ['seconds_of_trading_between_epochs', 'trade_date_after', 'trade_date_before', 'trades_on', 'has_holiday_on', 'is_open', 'is_in_dst_at',]);

sub _build_calendar {
    my $self = shift;

    $self->_exchange_refreshed(time);

    return Quant::Framework::TradingCalendar->new({
        symbol           => $self->exchange_name,
        chronicle_reader => BOM::System::Chronicle::get_chronicle_reader($self->for_date),
        locale           => BOM::Platform::Context::request()->language,
        for_date         => $self->for_date
    });
}

has exchange => (
    is         => 'ro',
    isa        => 'Quant::Framework::Exchange',
    lazy_build => 1,
);

sub _build_exchange {
    my $self = shift;

    $self->_exchange_refreshed(time);
    return Quant::Framework::Exchange->new($self->exchange_name);
}

has _exchange_refreshed => (
    is      => 'rw',
    default => 0,
);

before 'exchange' => sub {
    my $self = shift;
    $self->clear_exchange if ($self->_exchange_refreshed + 17 < time);
};

before 'calendar' => sub {
    my $self = shift;
    $self->clear_calendar if ($self->_exchange_refreshed + 17 < time);
};

=head2 market_convention

Returns a hashref. Keys and possible values are:

=over 4

=item * atm_setting

Value can be one of:
    - atm_delta_neutral_straddle
    - atm_forward
    - atm_spot

=item * delta_premium_adjusted

Value can be one of:
    - 1
    - 0

=item * delta_style

Value can be one of:
    - spot_delta
    - forward_delta

=item * rr (Risk Reversal)

Value can be one of:
    - call-put
    - put-call

=item * bf (Butterfly)

Value can be one of:
    - 2_vol

=back

=cut

has market_convention => (
    is      => 'ro',
    isa     => 'HashRef',
    default => sub {
        return {
            delta_style            => 'spot_delta',
            delta_premium_adjusted => 0,
        };
    },
);

=head2 divisor

Divisor

=cut

has divisor => (
    is      => 'ro',
    isa     => 'Num',
    default => 1,
);

=head2 combined_folder

Return the directory name where we keep our quotes.

=cut

# sooner or later this should go away... or at least be private.
sub _build_combined_folder {
    my $self              = shift;
    my $underlying_symbol = $self->system_symbol;
    my $market            = $self->market;

    if ($market->name eq 'config') {
        $underlying_symbol =~ s/^FRX/^frx/;
        return 'combined/' . $underlying_symbol . '/quant';
    }

# For not config/vols return combined. Feed is saved in combined/ (no subfolder)
    return 'combined';
}

=head2 feed_license

What does our license for the feed permit us to display to the client?

Most of the time the license is take from the underlyings.yml

Returns one of:

* realtime: we can redistribute realtime data
* delayed: we can redistribute only 15/20/30min delayed data
* daily: we can redistribute only after market close
* chartonly: we can draw chart only (but display no prices)
* none: we cannot redistribute anything

For clients subscribed to realtime feed for certain instruments,
the client's cookie is checked and if applicable we return realtime.

=cut

sub feed_license {
    my $self = shift;

    my $feed_license = $self->_feed_license || $self->market->license;

    # IMPORTANT! do *not* translate the return values!
    if (_force_realtime_license()) {
        $feed_license = 'realtime';
    }

    return $feed_license;
}

=head2 $self->last_licensed_display_epoch

This returns timestamp after which we can't display ticks for the
underlying to client due to feed license restrictions.

=cut

sub last_licensed_display_epoch {
    my $self = shift;

    my $lic  = $self->feed_license;
    my $time = time;
    if ($lic eq 'realtime') {
        return $time;
    } elsif ($lic eq 'delayed') {
        return $time - 60 * $self->delay_amount;
    } elsif ($lic eq 'daily') {
        my $today  = Date::Utility->today;
        my $closes = $self->calendar->closing_on($today);
        if ($closes and $time >= $closes->epoch) {
            $time = $closes->epoch;
        } else {
            my $opens = $self->calendar->opening_on($today);
            $time =
                ($opens and $opens->is_before($today))
                ? $opens->epoch - 1
                : $today->epoch - 1;
        }
        return $time;
    } elsif ($lic eq 'chartonly') {
        return 0;
    } else {
        die "don't know how to deal with '$lic' license of " . $self->symbol;
    }
}

# Force the underlying to behave as if we have a license allowing realtime data display.
# This should only be used internally or for auditing.

sub _force_realtime_license {
    return (request()->backoffice) ? 1 : undef;
}

=head2 quoted_currency

In which currency are the prices for this underlying quoted?

=cut

sub _build_quoted_currency {
    my $self = shift;

    if ($self->quoted_currency_symbol) {
        return Quant::Framework::Currency->new({
            symbol           => $self->quoted_currency_symbol,
            for_date         => $self->for_date,
            chronicle_reader => BOM::System::Chronicle::get_chronicle_reader($self->for_date),
            chronicle_writer => BOM::System::Chronicle::get_chronicle_writer(),
        });
    }
    return;
}

=head2 asset

Return the asset object depending on the market type.

=cut

sub _build_asset {
    my $self = shift;

    return unless $self->asset_symbol;
    my $type =
          $self->submarket->asset_type eq 'currency'
        ? $self->submarket->asset_type
        : $self->market->asset_type;
    my $which = $type eq 'currency' ? 'Quant::Framework::Currency' : 'Quant::Framework::Asset';

    return $which->new({
        symbol           => $self->asset_symbol,
        for_date         => $self->for_date,
        chronicle_reader => BOM::System::Chronicle::get_chronicle_reader($self->for_date),
        chronicle_writer => BOM::System::Chronicle::get_chronicle_writer(),
    });
}

sub _build_asset_symbol {
    my $self   = shift;
    my $symbol = '';

    if ($self->symbol =~ /^FUT(\w+)_/) {
        $symbol = $1;
    }

    return $symbol;
}

sub _build_quoted_currency_symbol {
    my $self   = shift;
    my $symbol = '';

    if (scalar grep { $self->market->name eq $_ } qw( futures )) {
        $symbol = BOM::Market::Underlying->new($self->asset_symbol)->quoted_currency_symbol;
    }

    return $symbol;
}

=head2 feed_api

Returns, an instance of I<Quant::Framework::Spot::DatabaseAPI> based on information that it can collect from underlying.

=cut

sub _build_feed_api {
    my $self = shift;

    return $self->_builder->build_feed_api;
}

# End of builders.

=head2 intraday_interval

Return interval between available starts for forward starting contracts

=cut

has intraday_interval => (
    is      => 'ro',
    isa     => 'bom_time_interval',
    default => '5m',
    coerce  => 1,
);

=head2 rate_to_imply

The general rule to determine which currency's rate should be implied are as below:

1) One of the currencies is Metal - imply Metal deposit rate.

2. One of the currencies is USD - imply non-USD depo (for offshore market).

3. One of the currencies is JPY - imply non-JPY depo.

4. One of the currencies is EUR - imply non-EUR depo.

5) The second currency in the currency pair will be imply

=cut

has rate_to_imply => (
    is         => 'ro',
    isa        => 'Str',
    lazy_build => 1,
);

sub _build_rate_to_imply {
    my $self = shift;

    if ($self->market->name eq 'commodities') {
        return $self->asset_symbol;
    } elsif ($self->symbol =~ /USD/) {
        if ($self->asset_symbol eq 'USD') {
            return $self->quoted_currency_symbol;
        } else {
            return $self->asset_symbol;
        }
    } elsif ($self->symbol =~ /JPY/) {
        if ($self->asset_symbol eq 'JPY') {
            return $self->quoted_currency_symbol;
        } else {
            return $self->asset_symbol;
        }
    } elsif ($self->symbol =~ /EUR/) {
        if ($self->asset_symbol eq 'EUR') {
            return $self->quoted_currency_symbol;
        } else {
            return $self->asset_symbol;
        }
    } else {
        if ($self->symbol =~ /frx(\w\w\w)(\w\w\w)/) {
            return $2;
        }
    }
}

has rate_to_imply_from => (
    is         => 'ro',
    isa        => 'Str',
    lazy_build => 1,
);

sub _build_rate_to_imply_from {
    my $self = shift;

    return ($self->rate_to_imply eq $self->quoted_currency_symbol)
        ? $self->asset_symbol
        : $self->quoted_currency_symbol;
}

=head2 dividend_rate_for

Get the dividend rate for this underlying over a given time period (expressed in timeinyears.)

=cut

sub dividend_rate_for {
    my ($self, $tiy) = @_;

    return $self->_builder->build_dividend->dividend_rate_for($tiy);
}

=head2 interest_rate_for

Get the interest rate for this underlying over a given time period (expressed in timeinyears.)

=cut

sub interest_rate_for {
    my ($self, $tiy) = @_;

    return $self->_builder->build_interest_rate->interest_rate_for($tiy);
}

sub get_discrete_dividend_for_period {
    my ($self, $args) = @_;

    return $self->_builder->build_dividend->get_discrete_dividend_for_period($args);
}

sub dividend_adjustments_for_period {
    my ($self, $args) = @_;

    return $self->_builder->build_dividend->dividend_adjustments_for_period($args);
}

sub uses_implied_rate {
    my ($self, $which) = @_;

    return
        if BOM::System::Config::quants->{market_data}->{interest_rates_source} eq 'market';
    return unless $self->forward_feed;
    return unless $self->market->name eq 'forex';    # only forex for now
    return $self->rate_to_imply eq $which ? 1 : 0;
}

has '_recheck_appconfig' => (
    is      => 'rw',
    default => sub { return time; },
);

my $appconfig_attrs = [qw(is_buying_suspended is_trading_suspended)];
has $appconfig_attrs => (
    is         => 'ro',
    lazy_build => 1,
);

before $appconfig_attrs => sub {
    my $self = shift;

    my $now = time;
    if ($now >= $self->_recheck_appconfig) {
        $self->_recheck_appconfig($now + 19);
        foreach my $attr (@{$appconfig_attrs}) {
            my $clearer = 'clear_' . $attr;
            $self->$clearer;
        }
    }

};

=head2 is_buying_suspended

Has buying of this underlying been suspended?

=cut

sub _build_is_buying_suspended {
    my $self = shift;

    # Trade suspension implies buying suspension, as well.
    return (
        $self->is_trading_suspended
            or grep { $_ eq $self->symbol } (@{BOM::Platform::Runtime->instance->app_config->quants->underlyings->suspend_buy}));
}

=head2 is_trading_suspended

Has all trading on this underlying been suspended?

=cut

sub _build_is_trading_suspended {
    my $self = shift;

    return (
               not keys %{$self->contracts}
            or $self->market->disabled
            or grep { $_ eq $self->symbol } (@{BOM::Platform::Runtime->instance->app_config->quants->underlyings->suspend_trades}));
}

=head2 fullfeed_file

Where do we find the fullfeed file for the provided date?  Second argument allows override of the 'combined' portion of the path.

=cut

sub fullfeed_file {
    my ($self, $date, $override_folder) = @_;

    if ($date =~ /^(\d\d?)\-(\w\w\w)\-(\d\d)$/) {
        $date = $1 . '-' . ucfirst(lc($2)) . '-' . $3;
    }    #convert 10-JAN-05 to 10-Jan-05
    else {
        die 'Bad date for fullfeed_file';
    }

    my $folder = $override_folder || $self->combined_folder;

    return
          BOM::Platform::Runtime->instance->app_config->system->directory->feed . '/'
        . $folder . '/'
        . $self->system_symbol . '/'
        . $date
        . ($override_folder ? "-fullfeed.csv" : ".fullfeed");
}

=head2 is_in_quiet_period

Are we currently in a quiet traidng period for this underlying?

Keeping this as a method will allow us to have long-lived objects

=cut

sub is_in_quiet_period {
    my $self = shift;

    my $quiet = 0;

    # Cache the exchange objects for faster service
    # The times should not reasonably change in a process-lifetime
    state $exchanges = {
        map {
            $_ => Quant::Framework::TradingCalendar->new({
                    symbol           => $_,
                    chronicle_reader => BOM::System::Chronicle::get_chronicle_reader($self->for_date),
                    locale           => BOM::Platform::Context::request()->language,
                    for_date         => $self->for_date
                })
        } (qw(NYSE FSE LSE TSE SES ASX))};

    if ($self->market->name eq 'forex') {
        # Pretty much everything trades in these big centers of activity
        my @check_if_open = ('LSE', 'FSE', 'NYSE');

        my @currencies = ($self->asset_symbol, $self->quoted_currency_symbol);

        if (grep { $_ eq 'JPY' } @currencies) {

            # The yen is also heavily traded in
            # Australia, Singapore and Tokyo
            push @check_if_open, ('ASX', 'SES', 'TSE');
        } elsif (
            grep {
                $_ eq 'AUD'
            } @currencies
            )
        {

            # The Aussie dollar is also heavily traded in
            # Australia and Singapore
            push @check_if_open, ('ASX', 'SES');
        }

        # If any of the places we've listed have an exchange open, we are not in a quiet period.
        my $when = $self->for_date // time;
        $quiet = (any { $exchanges->{$_}->is_open_at($when) } @check_if_open) ? 0 : 1;
    }

    return $quiet;
}

=head1 FEED METHODS

=cut

sub get_ohlc_data_for_period {
    my ($self, $args) = @_;

    my ($start, $end) = @{$args}{'start', 'end'};

    my $start_date = Date::Utility->new($start);
    my $end_date   = Date::Utility->new($end);

    if ($end_date->epoch < $start_date->epoch) {
        die "[$0][get_ohlc_data_for_period] start_date > end_date ("
            . $start_date->datetime . ' > '
            . $end_date->datetime
            . ") with input: $start > $end";
    }

    if ($end_date->epoch == $end_date->truncate_to_day->epoch) {

        # if is 00:00:00, make it 23:59:59 (end of the day)
        $end_date = Date::Utility->new($end_date->epoch + 86399);
    }

    my @ohlcs = @{
        $self->feed_api->ohlc_daily_list({
                start_time => $start_date->datetime_yyyymmdd_hhmmss,
                end_time   => $end_date->datetime_yyyymmdd_hhmmss,
            })};

    return @ohlcs;
}

=head2 get_high_low_for_period

Usage:

  $u->get_high_low_for_period({start => "10-Jan-00", end => "20-Jan-00"});

Returns a hash ref with the following keys:
high  => The high over the period.
low   => The low over the period.

=cut

sub get_high_low_for_period {
    my ($self, $args) = @_;

    # Sleep for 10ms to give feed replicas a bit of time to catch the latest tick if the sell time is now
    Time::HiRes::sleep(0.01) if Date::Utility->new($args->{end})->epoch == time;
    my @ohlcs = $self->get_ohlc_data_for_period($args);

    my ($final_high, $final_low, $final_close);
    foreach my $ohlc (@ohlcs) {
        my $high = $ohlc->high;
        my $low  = $ohlc->low;

        $final_high = $high unless $final_high;
        $final_low  = $low  unless $final_low;

        $final_high = $high if $high > $final_high;
        $final_low  = $low  if $low < $final_low;
        $final_close = $ohlc->close;
    }

    return {
        high  => $final_high,
        low   => $final_low,
        close => $final_close,
    };
}

=head2 next_tick_after

Get next tick after a given time. What is the next tick on this underlying after the given epoch timestamp?
    my $tick = $underlying->next_tick_after(1234567890);

Return:
    'Quant::Framework::Spot::Tick' Object

=head2 breaching_tick

Get first tick in a provided period which breaches a barrier (either 'higher' or 'lower')

Return:
    'Quant::Framework::Spot::Tick' Object or undef

=head2 ticks_in_between_start_end

Gets ticks for specified start_time, end_time as all ticks between start_time and end_time

Returns,
    ArrayRef[Quant::Framework::Spot::Tick] on success
    empty ArrayRef on failure

=head2 ticks_in_between_start_limit

Get ticks for specified start_time, limit as limit number of ticks from start_time

Returns,
    ArrayRef[Quant::Framework::Spot::Tick] on success
    empty ArrayRef on failure

=head2 ticks_in_between_end_limit

Get ticks for specified end_time, limit as limit number of ticks from end_time.

Returns,
    ArrayRef[Quant::Framework::Spot::Tick] on success
    empty ArrayRef on failure

=head2 ohlc_between_start_end

Gets ohlc for specified start_time, end_time, aggregation_period

Returns,
    ArrayRef[Quant::Framework::Spot::OHLC] on success
    empty ArrayRef on failure


=cut

=head2 ohlc_daily_open

Daily ohlc from feed.ohlc_daily table can't be used, as there are computed based on GMT day.
In this case, daily ohlc need to be computed from feed.ohlc_hourly table, based on actual market open time

=cut

sub ohlc_daily_open {
    my $self = shift;

    my $today    = Date::Utility->today;
    my $calendar = $self->calendar;
    my $trading_day =
        ($calendar->trades_on($today))
        ? $today
        : $calendar->trade_date_after($today);

    my $open  = $calendar->opening_on($trading_day);
    my $close = $calendar->closing_on($trading_day);

    if ($close->days_between($open) > 0) {
        return $open->seconds_after_midnight;
    }
    return;
}

=head2 pip_size

The pip value for a forex asset

=cut

has pip_size => (
    is      => 'ro',
    default => 0.0001,
);

=head2 display_decimals

How many decimals to display for this underlying

=cut

has display_decimals => (
    is         => 'ro',
    isa        => 'Num',
    lazy_build => 1,
);

sub _build_display_decimals {
    my $self = shift;

    return log(1 / $self->pip_size) / log(10);
}

sub breaching_tick {
    my ($self, %args) = @_;

    $args{underlying}    = $self->symbol;
    $args{pip_size}      = $self->pip_size;
    $args{system_symbol} = $self->system_symbol;

    return $self->feed_api->get_first_tick(%args);
}

has [qw(spread_divisor)] => (
    is         => 'ro',
    lazy_build => 1,
);

sub _build_spread_divisor {
    my $self = shift;
    return $self->submarket->spread_divisor || $self->market->spread_divisor;
}

=head2 use_official_ohlc

Should this underlying use official OHLC

=cut

sub use_official_ohlc {
    my $self = shift;
    return $self->submarket->official_ohlc;
}

=head2 corporate_actions

A complete list of corporate actions available for this underlying at this time.
The list is returned in the order in which any adjustments should be applied.

We could have more than one corporate actions in a day.
We determine which action should be applied first based on the action code provided by Bloomberg.

=cut

=head2 applicable_corporate_actions

A list of corporate actions that would affect the market price for this underlying

=cut

has [qw(corporate_actions applicable_corporate_actions)] => (
    is         => 'ro',
    lazy_build => 1,
);

sub _build_corporate_actions {
    my $self = shift;

    return [] if not $self->market->affected_by_corporate_actions;

    my $storage_accessor = Quant::Framework::StorageAccessor->new(
        chronicle_reader => BOM::System::Chronicle::get_chronicle_reader($self->for_date),
        chronicle_writer => BOM::System::Chronicle::get_chronicle_writer(),
    );

    my $corp = Quant::Framework::CorporateAction::load($storage_accessor, $self->symbol);
    # no corporate actions in Chronicle
    return [] unless $corp;

    my $available_actions = $corp->actions;
    my %grouped_by_date;
    foreach my $id (keys %$available_actions) {
        my $act      = $available_actions->{$id};
        my $eff_date = $act->{effective_date};
        push @{$grouped_by_date{$eff_date}}, $act;
    }

    my $mapper = {
        STOCK_SPLT => {
            before => [3000, 3003, 3007],
            after  => [3001, 3005, 3008],
        },
        DVD_STOCK => {
            before => [2000, 2002, 2004, 2006, 2008, 2013, 2016, 2018],
            after  => [2001, 2003, 2005, 2007, 2009, 2014, 2017],
        },
    };

# This is the proper order in which to apply actions based on bloomberg's codes.
# If there are multiple actions a day, Bloomberg will provide the order of execution in codes.
# E.g. DVD_STOCK with code 2000 will be applied before any other actions on the same day, etc.
    foreach my $day (keys %grouped_by_date) {
        my $actions_on_day = $grouped_by_date{$day};
        my $number_of_act  = scalar @$actions_on_day;

        next if $number_of_act == 1;

        my $order;
        @{$order}{'first', 'last', 'mid'} = ([], [], []);
        foreach my $act (@$actions_on_day) {
            my $type = $act->{type};

            if (    grep { $type eq $_ } qw(DVD_STOCK STOCK_SPLT)
                and grep { $_ == $act->{action_code} } @{$mapper->{$type}->{before}})
            {
                push @{$order->{first}}, $act;
            } elsif (
                grep {
                    $type eq $_
                } qw(DVD_STOCK STOCK_SPLT)
                and grep {
                    $_ == $act->{action_code}
                } @{$mapper->{$type}->{after}})
            {
                push @{$order->{last}}, $act;
            } else {
                push @{$order->{mid}}, $act;
            }
        }

        if (scalar @{$order->{first}} > 1 or scalar @{$order->{last}} > 1) {
            die 'Could not determine order of corporate actions on '
                . $self->system_symbol
                . '.  Have ['
                . scalar @{$order->{first}}
                . '] "first" and ['
                . scalar @{$order->{last}}
                . '] "last" actions.';
        }

        $grouped_by_date{$day} =
            [@{$order->{first}}, @{$order->{mid}}, @{$order->{last}}];
    }

    my @ordered_actions =
        map  { @{$grouped_by_date{$_->[1]}} }
        sort { $a->[0] <=> $b->[0] }
        map {
        [try { Date::Utility->new($_)->epoch } || 0, $_]
        }
        keys %grouped_by_date;

    return \@ordered_actions;
}

=head2 pipsized_value

Resize a value to conform to the pip size of this underlying

=cut

sub pipsized_value {
    my ($self, $value, $custom) = @_;

    my ($pip_size, $display_decimals) =
          ($custom)
        ? ($custom, log(1 / $custom) / log(10))
        : ($self->pip_size, $self->display_decimals);
    if (defined $value and looks_like_number($value)) {
        $value = sprintf '%.' . $display_decimals . 'f', $value;
    }
    return $value;
}

sub _build_applicable_corporate_actions {
    my $self = shift;

    return [grep { exists $_->{modifier} } @{$self->corporate_actions}];

}

=head2 get_applicable_corporate_actions_for_period

Returns an array of corporate actions within the given date, in the order that they will be executed.

=cut

sub get_applicable_corporate_actions_for_period {
    my ($self, $args) = @_;

    my ($start, $expiry) =
        map { Date::Utility->new($_) } @{$args}{'start', 'end'};

    my @valid_actions;
    foreach my $action (@{$self->applicable_corporate_actions}) {
        my $eff_date = Date::Utility->new($action->{effective_date});
        push @valid_actions, $action
            if not $eff_date->is_before($start)
            and not $eff_date->is_after($expiry);
    }

    return @valid_actions;
}

has resets_at_open => (
    is         => 'ro',
    lazy_build => 1,
);

sub _build_resets_at_open {
    my $self = shift;

    return $self->submarket->resets_at_open;
}

has risk_profile_setter => (
    is      => 'rw',
    default => 'underlying_symbol',
);

has [qw(always_available risk_profile base_commission)] => (
    is         => 'ro',
    lazy_build => 1,
);

sub _build_always_available {
    my $self = shift;
    return $self->submarket->always_available;
}

sub _build_risk_profile {
    my $self = shift;

    my $rp;
    if ($self->submarket->risk_profile) {
        $rp = $self->submarket->risk_profile;
        $self->risk_profile_setter('submarket');
    } else {
        $rp = $self->market->risk_profile;
        $self->risk_profile_setter('market');
    }

    return $rp;
}

sub _build_base_commission {
    my $self = shift;

    return $self->submarket->base_commission;
}

sub calculate_spread {
    my ($self, $volatility) = @_;

    die 'volatility is zero for ' . $self->symbol if $volatility == 0;

    my $spread_multiplier = BOM::System::Config::quants->{commission}->{adjustment}->{spread_multiplier};
    # since it is only vol indices
    my $spread  = $self->spot * sqrt($volatility**2 * 2 / (365 * 86400)) * $spread_multiplier;
    my $y       = POSIX::floor(log($spread) / log(10));
    my $x       = $spread / (10**$y);
    my $rounded = max(2, round($x / 2) * 2);

    return $rounded * 10**$y;
}

no Moose;

__PACKAGE__->meta->make_immutable(
    constructor_name    => '_new',
    replace_constructor => 1
);

1;<|MERGE_RESOLUTION|>--- conflicted
+++ resolved
@@ -342,13 +342,9 @@
         asset_class                           => $asset_class,
         default_interest_rate                 => $default_interest_rate,
         default_dividend_rate                 => $default_dividend_rate,
-<<<<<<< HEAD
-=======
-        default_volatility_duration           => $default_vol_duration,
         use_official_ohlc                     => $self->use_official_ohlc,
         pip_size                              => $self->pip_size,
         spot_db_args                          => $build_args,
->>>>>>> 718ac235
     });
 }
 
