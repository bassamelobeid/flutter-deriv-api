package BOM::Market::Info;
use 5.010;
use Moose;

use BOM::Platform::Runtime;
use BOM::MarketData qw(create_underlying);

=head1 NAME

BOM::Market::Info

=head1 DESCRIPTION

Provides access to some built-in settings and configurations about underlying.


my $underlying_info = BOM::Market::Info->new('frxEURUSD');

=cut

has underlying => (
    is       => 'ro',
    required => 1,
);

has combined_folder => (
    is         => 'ro',
    lazy_build => 1,
);

=head2 combined_folder

Return the directory name where we keep our quotes.

=cut

# sooner or later this should go away... or at least be private.
sub _build_combined_folder {
    my $self              = shift;
    my $underlying_symbol = $self->underlying->system_symbol;
    my $market            = $self->underlying->market;

    if ($market->name eq 'config') {
        $underlying_symbol =~ s/^FRX/^frx/;
        return 'combined/' . $underlying_symbol . '/quant';
    }

# For not config/vols return combined. Feed is saved in combined/ (no subfolder)
    return 'combined';
}

=head2 fullfeed_file

Where do we find the fullfeed file for the provided date?  Second argument allows override of the 'combined' portion of the path.

=cut

sub fullfeed_file {
    my ($self, $date, $override_folder) = @_;

    if ($date =~ /^(\d\d?)\-(\w\w\w)\-(\d\d)$/) {
        $date = $1 . '-' . ucfirst(lc($2)) . '-' . $3;
    }    #convert 10-JAN-05 to 10-Jan-05
    else {
        die 'Bad date for fullfeed_file';
    }

    my $folder = $override_folder || $self->combined_folder;

    return
          BOM::Platform::Runtime->instance->app_config->system->directory->feed . '/'
        . $folder . '/'
        . $self->underlying->system_symbol . '/'
        . $date
        . ($override_folder ? "-fullfeed.csv" : ".fullfeed");
}

<<<<<<< HEAD
has '_recheck_appconfig' => (
    is      => 'rw',
    default => sub { return time; },
);

my $appconfig_attrs = [qw(is_trading_suspended)];
has $appconfig_attrs => (
    is         => 'ro',
    lazy_build => 1,
);

before $appconfig_attrs => sub {
    my $self = shift;

    my $now = time;
    if ($now >= $self->_recheck_appconfig) {
        $self->_recheck_appconfig($now + 19);
        foreach my $attr (@{$appconfig_attrs}) {
            my $clearer = 'clear_' . $attr;
            $self->$clearer;
        }
    }
};

=head2 is_trading_suspended

Has all trading on this underlying been suspended?
Used in bom-rpc and bom (Contract)

=cut

sub _build_is_trading_suspended {
    my $self = shift;

    return (
        not keys %{$self->underlying->contracts}
            or $self->_market_disabled
            or grep { $_ eq $self->underlying->symbol } (@{BOM::Platform::Runtime->instance->app_config->quants->underlyings->suspend_trades}));
}

sub _market_disabled {
    my $self = shift;

    my $disabled_markets = BOM::Platform::Runtime->instance->app_config->quants->markets->disabled;
    return (grep { $self->underlying->market->name eq $_ } @$disabled_markets);
}

=======
>>>>>>> daff9737
1;<|MERGE_RESOLUTION|>--- conflicted
+++ resolved
@@ -75,54 +75,4 @@
         . ($override_folder ? "-fullfeed.csv" : ".fullfeed");
 }
 
-<<<<<<< HEAD
-has '_recheck_appconfig' => (
-    is      => 'rw',
-    default => sub { return time; },
-);
-
-my $appconfig_attrs = [qw(is_trading_suspended)];
-has $appconfig_attrs => (
-    is         => 'ro',
-    lazy_build => 1,
-);
-
-before $appconfig_attrs => sub {
-    my $self = shift;
-
-    my $now = time;
-    if ($now >= $self->_recheck_appconfig) {
-        $self->_recheck_appconfig($now + 19);
-        foreach my $attr (@{$appconfig_attrs}) {
-            my $clearer = 'clear_' . $attr;
-            $self->$clearer;
-        }
-    }
-};
-
-=head2 is_trading_suspended
-
-Has all trading on this underlying been suspended?
-Used in bom-rpc and bom (Contract)
-
-=cut
-
-sub _build_is_trading_suspended {
-    my $self = shift;
-
-    return (
-        not keys %{$self->underlying->contracts}
-            or $self->_market_disabled
-            or grep { $_ eq $self->underlying->symbol } (@{BOM::Platform::Runtime->instance->app_config->quants->underlyings->suspend_trades}));
-}
-
-sub _market_disabled {
-    my $self = shift;
-
-    my $disabled_markets = BOM::Platform::Runtime->instance->app_config->quants->markets->disabled;
-    return (grep { $self->underlying->market->name eq $_ } @$disabled_markets);
-}
-
-=======
->>>>>>> daff9737
 1;