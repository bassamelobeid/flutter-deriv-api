--- conflicted
+++ resolved
@@ -36,12 +36,7 @@
 use BOM::Platform::Runtime;
 use Time::Duration::Concise;
 use BOM::Platform::Context qw(localize);
-<<<<<<< HEAD
-
-=======
-use BOM::Utility::Log4perl qw( get_logger );
 use YAML::XS qw(LoadFile);
->>>>>>> 11edda9c
 # We're going to do this from time to time.
 # I claim it's under control.
 ## no critic(TestingAndDebugging::ProhibitNoWarnings)
