package BOM::Backoffice::Sysinit;

use warnings;
use strict;

use Time::HiRes ();
use Guard;
use File::Copy;
use Plack::App::CGIBin::Streaming;
use BOM::Backoffice::Cookie;
use BOM::Backoffice::Request::Base;
use BOM::Backoffice::Request qw(request localize);
use Try::Tiny::Except ();    # should be preloaded as early as possible
                             # this statement here is merely a comment.

sub init {
    $ENV{REQUEST_STARTTIME} = Time::HiRes::time;    ## no critic
    $^T = time;                                     ## no critic

    # Turn off any outstanding alarm, perhaps from a previous request in this mod_perl process,
    # while we figure out how we might want to alarm on this particular request.
    alarm(0);
    build_request();

    if (request()->from_ui) {
        {
            no strict;    ## no critic
            undef ${"main::input"}
        }
        my $http_handler = Plack::App::CGIBin::Streaming->request;

        my $timeout = 1800;

        $SIG{ALRM} = sub {    ## no critic
            my $runtime = time - $^T;
            my $timenow = Date::Utility->new->datetime;

            warn("Panic timeout after $runtime seconds");

            print '<div id="page_timeout_notice" class="aligncenter">'
                . '<p class="normalfonterror">'
                . $timenow . ' '
                . localize(
                'The page has timed out. This may be due to a slow Internet connection, or to excess load on our servers.  Please try again in a few moments.'
                )
                . '</p>'
                . '<p class="normalfonterror">'
                . '<a href="javascript:document.location.reload();"><b>'
                . localize('Reload page')
                . '</b></a> '
                . ' <a href="http://'
                . localize('homepage') . '</p>'
                . '</div>';
<<<<<<< HEAD
=======
            BOM::Backoffice::Request::request_completed();
>>>>>>> 86191736
            exit;
        };
        alarm($timeout);

        $http_handler->register_cleanup(
            sub {
                delete @ENV{qw/AUDIT_STAFF_NAME AUDIT_STAFF_IP/};    ## no critic
                BOM::Database::Rose::DB->db_cache->finish_request_cycle;
                alarm 0;
            });

        $ENV{AUDIT_STAFF_NAME} = BOM::Backoffice::Cookie::get_staff();    ## no critic
        $ENV{AUDIT_STAFF_IP}   = request()->client_ip;                    ## no critic

        request()->http_handler($http_handler);
    } else {
        # We can ignore the alarm because we're not serving a web request here.
        # This is most likely happening in tests, long execution of which should be caught elsewhere.
        $SIG{'ALRM'} = 'IGNORE';    ## no critic
    }

    log_bo_access();

    return;
}

sub build_request {
    if (Plack::App::CGIBin::Streaming->request) {    # is web server ?
        $CGI::POST_MAX        = 8000 * 1024;         # max 8MB posts
        $CGI::DISABLE_UPLOADS = 0;
        return request(
            BOM::Backoffice::Request::Base::from_cgi({
                    cgi         => CGI->new,
                    http_cookie => $ENV{'HTTP_COOKIE'},
                }));
    }
    return;
}

sub log_bo_access {

    $ENV{'REMOTE_ADDR'} = request()->client_ip;    ## no critic

    # log it
    my $l;
    foreach my $k (keys %{request()->params}) {
        if ($k =~ /pass/) {
            next;
        }
        my $v = request()->param($k);
        $v =~ s/[\r\n\f\t]/ /g;
        $v =~ s/[^\w\s\,\.\-\+\"\'\=\+\-\*\%\$\#\@\!\~\?\/\>\<]/ /gm;

        if (length $v > 50) {
            $l .= "$k=" . substr($v, 0, 50) . "... ";
        } else {
            $l .= "$k=$v ";
        }
    }
    $l //= '(no parameters)';
    my $staffname = BOM::Backoffice::Cookie::get_staff();
    $staffname ||= 'unauthenticated';
    my $s = $0;
    $s =~ s/^\/home\/website\/www//;
    if ((-s "/var/log/fixedodds/staff-$staffname.log" or 0) > 750000) {
        File::Copy::move("/var/log/fixedodds/staff-$staffname.log", "/var/log/fixedodds/staff-$staffname.log.1");
    }
    Path::Tiny::path("/var/log/fixedodds/staff-$staffname.log")->append_utf8(Date::Utility->new->datetime . " $s $l\n");

    return;
}

<<<<<<< HEAD
=======
sub code_exit {
    BOM::Backoffice::Request::request_completed();
    exit 0;
}

>>>>>>> 86191736
1;
<|MERGE_RESOLUTION|>--- conflicted
+++ resolved
@@ -51,10 +51,6 @@
                 . ' <a href="http://'
                 . localize('homepage') . '</p>'
                 . '</div>';
-<<<<<<< HEAD
-=======
-            BOM::Backoffice::Request::request_completed();
->>>>>>> 86191736
             exit;
         };
         alarm($timeout);
@@ -127,12 +123,4 @@
     return;
 }
 
-<<<<<<< HEAD
-=======
-sub code_exit {
-    BOM::Backoffice::Request::request_completed();
-    exit 0;
-}
-
->>>>>>> 86191736
 1;
