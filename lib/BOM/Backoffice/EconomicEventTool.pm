package BOM::Backoffice::EconomicEventTool;

use strict;
use warnings;

use Date::Utility;
<<<<<<< HEAD
use JSON::MaybeXS;
use LandingCompany::Offerings qw(get_offerings_flyby);
=======
use JSON qw(to_json);
>>>>>>> 90583518
use List::Util qw(first);
use Quant::Framework::EconomicEventCalendar;
use Try::Tiny;
use Volatility::Seasonality;
use LandingCompany::Offerings;

use BOM::Backoffice::Request;
use BOM::MarketData qw(create_underlying_db);
use BOM::Platform::Chronicle;
use BOM::Platform::Runtime;

my $json = JSON::MaybeXS->new;

sub get_economic_events_for_date {
    my $date = shift;

    return _err('Date is undefined') unless $date;
    $date = Date::Utility->new($date);

    my $eec             = _eec();
    my $from            = $date->truncate_to_day;
    my $to              = $from->plus_time_interval('23h59m59s');
    my $economic_events = $eec->get_latest_events_for_period({
        from => $from,
        to   => $to,
    });

    my @events = map { get_info($_) } @$economic_events;
    my @deleted_events =
        map { get_info($_) }
        grep { Date::Utility->new($_->{release_date})->epoch >= $from->epoch && Date::Utility->new($_->{release_date})->epoch <= $to->epoch }
        (values %{$eec->_get_deleted()});
    my @l = _get_affected_underlying_symbols();
    return {
        categorized_events => $json->encode(\@events),
        deleted_events     => $json->encode(\@deleted_events),
        underlying_symbols => to_json([sort @l]),
    };
}

sub generate_economic_event_tool {
    my $url = shift;

    my $events = get_economic_events_for_date(Date::Utility->new);
    my $today  = Date::Utility->new->truncate_to_day;
    my @dates  = map { $today->plus_time_interval($_ . 'd')->date } (0 .. 6);

    return BOM::Backoffice::Request::template->process(
        'backoffice/economic_event_forms.html.tt',
        +{
            ee_upload_url => $url,
            dates         => \@dates,
            %$events,
        },
    ) || die BOM::Backoffice::Request::template->error;
}

# get the calibration magnitude and duration factor of the given economic event, if any.
sub get_info {
    my $event = shift;

    $event->{release_date} = Date::Utility->new($event->{release_date})->datetime;
    $event->{not_categorized} = !Volatility::EconomicEvents::is_defined($event->{symbol}, $event->{event_name});
    foreach my $symbol (_get_affected_underlying_symbols()) {
        my ($ev) = @{Volatility::EconomicEvents::categorize_events($symbol, [$event])};
        next unless $ev;
        delete $ev->{release_epoch};
        unless ($ev->{vol_change_before}) { delete @{$ev}{qw/vol_change_before duration_before/} }
        $event->{info}->{$symbol} = $ev;
    }

    for my $key (qw/info custom/) {
        next unless defined $event->{$key};
        my $data = $event->{$key};
        for my $ul (keys %$data) {
            for (keys %{$data->{$ul}}) {
                $data->{$ul}->{$_} = $_ =~ /vol/ ? $data->{$ul}->{$_} * 100 : $_ =~ /duration/ ? $data->{$ul}->{$_} / 60 : $data->{$ul}->{$_}
                    if defined $data->{$ul}->{$_};
            }
        }
    }

    return $event;
}

sub delete_by_id {
    my $id = shift;

    return _err("ID is not found.") unless ($id);

    my $eec = _eec();

    my $deleted = $eec->delete_event({
        id => $id,
    });

    return _err('Economic event not found with [' . $id . ']') unless $deleted;

    _regenerate($eec->get_all_events());

    return get_info($deleted);
}

sub update_by_id {
    my $args = shift;

    return _err("ID is not found.")           unless $args->{id};
    return _err("underlying is not provided") unless $args->{underlying};

    my $ul = delete $args->{underlying};
    $args->{custom}->{$ul} =
        {map { my $v = delete $args->{$_}; $v ne '' ? ($_ => $_ =~ /vol/ ? $v / 100 : $_ =~ /duration/ ? $v * 60 : $v) : () }
            qw/vol_change duration vol_change_before duration_before decay_factor decay_factor_before/};

    return _err('Please specify at least one change') unless %{$args->{custom}};

    my $eec     = _eec();
    my $updated = $eec->update_event($args);

    return _err('Did not find event with id: ' . $args->{id}) unless $updated;

    _regenerate($eec->get_all_events());

    return get_info($updated);
}

sub save_new_event {
    my $args = shift;
    my $error;

    if (not $args->{release_date}) {
        return _err('Must specify announcement date for economic events');
    }
    try {
        $args->{release_date} = Date::Utility->new($args->{release_date})->epoch if $args->{release_date};
    }
    catch {
        $error = (split "\n", $_)[0];    #handle Date::Utility's confess() call
    };
    return _err($error) if $error;

    my $eec   = _eec();
    my $added = $eec->add_event($args);

    return _err('Identical event exists. Economic event not saved') unless $added;

    _regenerate($eec->get_all_events());

    return get_info($added);
}

sub restore_by_id {
    my $id = shift;

    my $eec = _eec();

    my $restored = $eec->restore_event($id);

    return _err('Failed to restore event.') unless $restored;

    _regenerate($eec->get_all_events());

    return get_info($restored);
}

sub _regenerate {
    my $events = shift;
    # update economic events impact curve with the newly added economic event
    Volatility::EconomicEvents::generate_variance({
        underlying_symbols => [_get_affected_underlying_symbols()],
        economic_events    => $events,
        chronicle_writer   => BOM::Platform::Chronicle::get_chronicle_writer(),
    });

    return;
}

sub _err {
    return {error => 'ERR: ' . shift};
}

my @symbols;

sub _get_affected_underlying_symbols {
    return @symbols if @symbols;

    # default to costarica since it does not matter
    my $offerings_obj = LandingCompany::Offerings->get('costarica', BOM::Platform::Runtime->instance->get_offerings_config);
    @symbols = $offerings_obj->query({submarket => 'major_pairs'}, ['underlying_symbol']);
    return @symbols;
}

sub _eec {
    return Quant::Framework::EconomicEventCalendar->new(
        chronicle_reader => BOM::Platform::Chronicle::get_chronicle_reader(),
        chronicle_writer => BOM::Platform::Chronicle::get_chronicle_writer(),
    );
}

1;<|MERGE_RESOLUTION|>--- conflicted
+++ resolved
@@ -4,12 +4,8 @@
 use warnings;
 
 use Date::Utility;
-<<<<<<< HEAD
 use JSON::MaybeXS;
 use LandingCompany::Offerings qw(get_offerings_flyby);
-=======
-use JSON qw(to_json);
->>>>>>> 90583518
 use List::Util qw(first);
 use Quant::Framework::EconomicEventCalendar;
 use Try::Tiny;
@@ -46,7 +42,7 @@
     return {
         categorized_events => $json->encode(\@events),
         deleted_events     => $json->encode(\@deleted_events),
-        underlying_symbols => to_json([sort @l]),
+        underlying_symbols => $json->encode([sort @l]),
     };
 }
 
