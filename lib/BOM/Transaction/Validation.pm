package BOM::Transaction::Validation;

use strict;
use warnings;

use Moo;
use Error::Base;
use List::Util qw(min max first any);
use YAML::XS qw(LoadFile);
use JSON::MaybeXS;

use Format::Util::Numbers qw/formatnumber/;
use Postgres::FeedDB::CurrencyConverter qw(amount_from_to_currency);
use BOM::Database::Helper::RejectedTrade;
use BOM::Platform::Context qw(localize request);
use BOM::Product::ContractFactory qw( produce_contract make_similar_contract );
use Geo::Region;
use Geo::Region::Constant qw( :all );
use BOM::Database::ClientDB;
use Date::Utility;

has clients => (
    is       => 'ro',
    required => 1
);
has transaction => (is => 'ro');

<<<<<<< HEAD
=head2 $self->_open_ico_for_european_country

This is to get the number of unique users that have place ICO in a European Union country

=cut
my $json = JSON::MaybeXS->new;
sub _open_ico_for_european_country {
    my ($self, $client_residence) = @_;

    my $db = BOM::Database::ClientDB->new({
            broker_code => 'FOG',
            operation   => 'collector'
        })->db;
    my $number_of_unique_client_per_eu_country =
        $db->dbh->selectcol_arrayref(q{ SELECT cnt FROM accounting.get_uniq_users_per_country_for_ico('coinauction_bet', ARRAY[?]::VARCHAR[]) },
        undef, $client_residence)->[0];

    return $number_of_unique_client_per_eu_country // 0;
}

=======
>>>>>>> 30556734
################ Client and transaction validation ########################

sub validate_trx_sell {
    my $self = shift;
    ### Client-depended checks
    my $clients;
    $clients = $self->transaction->multiple if $self->transaction;
    $clients = [map { +{client => $_} } @{$self->clients}] unless $clients;

    my @client_validation_method = qw/ check_trade_status _validate_available_currency _validate_currency /;
    # For ico, there is no need to be restricted by with the withdrawal limit imposed on IOM region
    push @client_validation_method, '_validate_iom_withdrawal_limit' unless $self->transaction->contract->is_binaryico;

    my @contract_validation_method = qw/_is_valid_to_sell/;
    # For ICO, there is no need to have slippage, date pricing validation
    push @contract_validation_method, qw(_validate_sell_pricing_adjustment _validate_date_pricing)
        unless $self->transaction->contract->is_binaryico;

    CLI: for my $c (@$clients) {
        next CLI if !$c->{client} || $c->{code};
        foreach my $method (@client_validation_method) {
            my $res = $self->$method($c->{client});
            next unless $res;
            if ($self->transaction && $self->transaction->multiple) {
                $c->{code}  = $res->get_type;
                $c->{error} = $res->{-message_to_client};
                next CLI;
            }
            return $res;
        }
    }

    foreach my $c_method (@contract_validation_method) {
        my $res = $self->$c_method();
        return $res if $res;
    }
    return;
}

sub validate_trx_buy {
    my $self = shift;
    # all these validations MUST NOT use the database
    # database related validations MUST be implemented in the database
    # ask your friendly DBA team if in doubt
    my $res;
    ### TODO: It's temporary trick for copy trading. Needs to refactor in BOM::Transaction ( remove multiple, change client to clients )
    my $clients;
    $clients = $self->transaction->multiple if $self->transaction;
    $clients = [map { +{client => $_} } @{$self->clients}] unless $clients;

    # If contract has 'primary_validation_error'(which is checked inside)
    # we should not do any other checks and should return an error.
    # additionally this check will be done inside _is_valid_to_buy check, but we will not return an error from there
    $res = $self->_is_valid_to_buy($self->transaction->client);
    return $res if $res;

    my @client_validation_method = qw/ check_trade_status _validate_client_status _validate_available_currency _validate_currency /;
    push @client_validation_method,
        qw(validate_tnc _validate_iom_withdrawal_limit _validate_jurisdictional_restrictions _validate_client_self_exclusion)
        unless $self->transaction->contract->is_binaryico;
    push @client_validation_method, '_validate_ico_jurisdictional_restrictions' if $self->transaction->contract->is_binaryico;
    push @client_validation_method, '_is_valid_to_buy';    # do this is as last of the validation

    CLI: for my $c (@$clients) {
        next CLI if !$c->{client} || $c->{code};
        foreach my $method (@client_validation_method) {
            $res = $self->$method($c->{client});
            next unless $res;

            if ($self->transaction && $self->transaction->multiple) {
                $c->{code}  = $res->get_type;
                $c->{error} = $res->{-message_to_client};
                next CLI;
            }
            return $res;
        }
    }

    # no need to do the subsequent check for binaryico
    return if $self->transaction->contract->is_binaryico;

    return Error::Base->cuss(
        -type              => 'IcoOnly',
        -mesg              => "Contract type is not allowed for this client",
        -message_to_client => localize("This contract type is not available for this acccount"),
    ) if any { $_->get_status('ico_only') } map { $_->{client} // () } @$clients;

    ### Order is very important
    ### _validate_trade_pricing_adjustment may contain some expensive calculations
    #### And last per-client checks must be after this calculations.
    $res = $self->_validate_trade_pricing_adjustment();
    return $res if $res;

    CLI: for my $c (@$clients) {
        next CLI if !$c->{client} || $c->{code};
        for (qw/ _validate_payout_limit _validate_stake_limit /) {
            $res = $self->$_($c->{client});
            next unless $res;
            if ($self->transaction && $self->transaction->multiple) {
                $c->{code}  = $res->get_type;
                $c->{error} = $res->{-message_to_client};
                next CLI;
            }
            return $res;
        }
    }

    ### we should check pricing time just before DB query
    return $self->_validate_date_pricing();
}

sub _validate_available_currency {
    my ($self, $client) = (shift, shift);

    my $currency = $self->transaction->contract->currency;
    return Error::Base->cuss(
        -type              => 'InvalidCurrency',
        -mesg              => "Invalid $currency",
        -message_to_client => localize("The provided currency [_1] is invalid.", $currency),
    ) unless $client->landing_company->is_currency_legal($currency);

    return;
}

sub _validate_currency {
    my ($self, $client) = (shift, shift);

    my $broker   = $client->broker_code;
    my $currency = $self->transaction->contract->currency;

    if ($client->default_account and $currency ne $client->currency) {
        return Error::Base->cuss(
            -type              => 'NotDefaultCurrency',
            -mesg              => "not default currency for client [$currency], client currency[" . $client->currency . "]",
            -message_to_client => localize("The provided currency [_1] is not the default currency", $currency),
        );
    }

    if (not $client->landing_company->is_currency_legal($currency)) {
        return Error::Base->cuss(
            -type              => 'IllegalCurrency',
            -mesg              => "Illegal $currency for $broker",
            -message_to_client => localize("[_1] transactions may not be performed with this account.", $currency),
        );
    }
    return;
}

sub _validate_sell_pricing_adjustment {
    my $self = shift;

    my $contract = $self->transaction->contract;

    if (not defined $self->transaction->price) {
        $self->transaction->price($contract->bid_price);
        return;
    }

    if ($contract->is_expired) {
        return Error::Base->cuss(
            -type              => 'BetExpired',
            -mesg              => 'Contract expired with a new price',
            -message_to_client => localize('The contract has expired'),
        );
    }

    my $requested = $self->transaction->price / $self->transaction->payout;
    my ($amount, $recomputed_amount) = ($self->transaction->price, $contract->bid_price);
    # set the requested price and recomputed  price to be store in db
    ### TODO: move out from validation
    $self->transaction->requested_price($amount);
    $self->transaction->recomputed_price($recomputed_amount);
    my $recomputed   = $contract->bid_probability->amount;
    my $move         = $recomputed - $requested;
    my $slippage     = $recomputed_amount - $amount;
    my $allowed_move = $contract->allowed_slippage;

    $allowed_move = 0 if $recomputed == 1;

    return if $move == 0;

    my $final_value;
    if ($allowed_move == 0) {
        $final_value = $recomputed_amount;
    } elsif ($move < -$allowed_move) {
        return $self->_write_to_rejected({
            type              => 'slippage',
            action            => 'sell',
            amount            => $amount,
            recomputed_amount => $recomputed_amount
        });
    } else {
        if ($move <= $allowed_move and $move >= -$allowed_move) {
            $final_value = $amount;
            # We absorbed the price difference here and we want to keep it in our book.
            $self->transaction->price_slippage($slippage);
        } elsif ($move > $allowed_move) {
            $self->transaction->execute_at_better_price(1);
            # We need to keep record of slippage even it is executed at better price
            $self->transaction->price_slippage($slippage);
            $final_value = $recomputed_amount;
        }
    }

    $self->transaction->price($final_value);

    return;
}

sub _validate_trade_pricing_adjustment {
    my $self = shift;

    my $amount_type = $self->transaction->amount_type;
    my $contract    = $self->transaction->contract;

    my $requested = $self->transaction->price / $self->transaction->payout;
    # set the requested price and recomputed price to be store in db
    $self->transaction->requested_price($self->transaction->price);
    $self->transaction->recomputed_price($contract->ask_price);
    my $recomputed   = $contract->ask_probability->amount;
    my $move         = $requested - $recomputed;
    my $slippage     = $self->transaction->price - $contract->ask_price;
    my $allowed_move = $contract->allowed_slippage;

    $allowed_move = 0 if $recomputed == 1;
    my ($amount, $recomputed_amount) =
        $amount_type eq 'payout' ? ($self->transaction->price, $contract->ask_price) : ($self->transaction->payout, $contract->payout);

    return if $move == 0;

    my $final_value;

    return Error::Base->cuss(
        -type              => 'BetExpired',
        -mesg              => 'Bet expired with a new price[' . $recomputed_amount . '] (old price[' . $amount . '])',
        -message_to_client => localize('The contract has expired'),
    ) if $contract->is_expired;

    if ($allowed_move == 0) {
        $final_value = $recomputed_amount;
    } elsif ($move < -$allowed_move) {
        return $self->_write_to_rejected({
            type              => 'slippage',
            action            => 'buy',
            amount            => $amount,
            recomputed_amount => $recomputed_amount
        });
    } else {
        if ($move <= $allowed_move and $move >= -$allowed_move) {
            $final_value = $amount;
            # We absorbed the price difference here and we want to keep it in our book.
            $self->transaction->price_slippage($slippage);
        } elsif ($move > $allowed_move) {
            $self->transaction->execute_at_better_price(1);
            # We need to keep record of slippage even it is executed at better price
            $self->transaction->price_slippage($slippage);
            $final_value = $recomputed_amount;
        }
    }

    # adjust the value here
    if ($amount_type eq 'payout') {
        $self->transaction->price($final_value);
    } else {
        $self->transaction->payout($final_value);

        # They are all 'payout'-based when they hit the DB.
        my $new_contract = make_similar_contract(
            $contract,
            {
                amount_type => 'payout',
                amount      => $final_value,
            });
        $self->transaction->contract($new_contract);
    }

    return;
}

sub _slippage {
    my ($self, $p) = @_;

    my $what_changed = $p->{action} eq 'sell' ? 'sell price' : undef;
    $what_changed //= $self->transaction->amount_type eq 'payout' ? 'price' : 'payout';
    my ($market_moved, $contract) =
        (localize('The underlying market has moved too much since you priced the contract. '), $self->transaction->contract);
    my $currency = $contract->currency;
    $market_moved .= localize(
        'The contract [_4] has changed from [_1][_2] to [_1][_3].',
        $currency,
        formatnumber('amount', $currency, $p->{amount}),
        formatnumber('amount', $currency, $p->{recomputed_amount}),
        $what_changed
    );

    #Record failed transaction here.
    for my $c (@{$self->clients}) {
        my $rejected_trade = BOM::Database::Helper::RejectedTrade->new({
                login_id => $c->loginid,
                ($p->{action} eq 'sell') ? (financial_market_bet_id => $self->transaction->contract_id) : (),
                shortcode   => $contract->shortcode,
                action_type => $p->{action},
                reason      => 'SLIPPAGE',
                details     => $json->encode({
                        order_price      => $self->transaction->price,
                        recomputed_price => $p->{action} eq 'buy' ? $contract->ask_price : $contract->bid_price,
                        slippage         => $self->transaction->price - $contract->ask_price,
                        option_type      => $contract->code,
                        currency_pair    => $contract->underlying->symbol,
                        ($self->transaction->trading_period_start) ? (trading_period_start => $self->transaction->trading_period_start->db_timestamp)
                        : (),
                        ($contract->two_barriers) ? (barriers => $contract->low_barrier->as_absolute . "," . $contract->high_barrier->as_absolute)
                        : (barriers => $contract->barrier->as_absolute),
                        expiry => $contract->date_expiry->db_timestamp,
                        payout => $contract->payout
                    }
                ),
                db => BOM::Database::ClientDB->new({broker_code => $c->broker_code})->db,
            });
        $rejected_trade->record_fail_txn();
    }
    return Error::Base->cuss(
        -type => 'PriceMoved',
        -mesg => "Difference between submitted and newly calculated bet price: currency "
            . $currency
            . ", amount: "
            . $p->{amount}
            . ", recomputed amount: "
            . $p->{recomputed_amount},
        -message_to_client => $market_moved,
    );
}

sub _invalid_contract {
    my ($self, $p) = @_;

    my $contract          = $self->transaction->contract;
    my $message_to_client = localize($contract->primary_validation_error->message_to_client);
    #Record failed transaction here.
    if (not $contract->is_binaryico) {
        for my $c (@{$self->clients}) {
            my $rejected_trade = BOM::Database::Helper::RejectedTrade->new({
                    login_id => $c->loginid,
                    ($p->{action} eq 'sell') ? (financial_market_bet_id => $self->transaction->contract_id) : (),
                    shortcode   => $contract->shortcode,
                    action_type => $p->{action},
                    reason      => $message_to_client,
                    details     => $json->encode({
                            current_tick_epoch => $contract->current_tick->epoch,
                            pricing_epoch      => $contract->date_pricing->epoch,
                            option_type        => $contract->code,
                            currency_pair      => $contract->underlying->symbol,
                            ($self->transaction->trading_period_start)
                            ? (trading_period_start => $self->transaction->trading_period_start->db_timestamp)
                            : (),
                            ($contract->two_barriers) ? (barriers => $contract->low_barrier->as_absolute . "," . $contract->high_barrier->as_absolute)
                            : (barriers => $contract->barrier->as_absolute),
                            expiry => $contract->date_expiry->db_timestamp,
                            payout => $contract->payout
                        }
                    ),
                    db => BOM::Database::ClientDB->new({broker_code => $c->broker_code})->db,
                });
            $rejected_trade->record_fail_txn();
        }
    }
    return Error::Base->cuss(
        -type => ($p->{action} eq 'buy' ? 'InvalidtoBuy' : 'InvalidtoSell'),
        -mesg => $contract->primary_validation_error->message,
        -message_to_client => $message_to_client,
    );
}

sub _write_to_rejected {
    my ($self, $p) = @_;

    my $method = '_' . $p->{type};
    return $self->$method($p);
}

sub _is_valid_to_buy {
    my ($self, $client) = @_;

    my $contract = $self->transaction->contract;

    unless ($contract->is_valid_to_buy({landing_company => $client->landing_company->short})) {
        return $self->_write_to_rejected({
            type   => 'invalid_contract',
            action => 'buy',
        });
    }

    return;
}

sub _is_valid_to_sell {
    my $self     = shift;
    my $contract = $self->transaction->contract;

    if (not $contract->is_valid_to_sell) {
        return $self->_write_to_rejected({
            type   => 'invalid_contract',
            action => 'sell',
        });
    }

    return;
}

sub _validate_date_pricing {
    my $self     = shift;
    my $contract = $self->transaction->contract;

    if (not $contract->is_expired
        and abs(time - $contract->date_pricing->epoch) > 20)
    {
        return Error::Base->cuss(
            -type              => 'InvalidDatePricing',
            -mesg              => 'Bet was validated for a time [' . $contract->date_pricing->epoch . '] too far from now[' . time . ']',
            -message_to_client => localize('This contract cannot be properly validated at this time.'));
    }
    return;
}

=head2 $self->_validate_iom_withdrawal_limit

Validate the withdrawal limit for IOM region

=cut

sub _validate_iom_withdrawal_limit {
    my $self   = shift;
    my $client = shift;

    return if $client->is_virtual;

    my $landing_company_short = $client->landing_company->short;
    return if ($landing_company_short ne 'iom');

    my $payment_limits = LoadFile(File::ShareDir::dist_file('Client-Account', 'payment_limits.yml'));

    my $withdrawal_limits = $payment_limits->{withdrawal_limits};
    my $numdays           = $withdrawal_limits->{$landing_company_short}->{for_days};
    my $numdayslimit      = $withdrawal_limits->{$landing_company_short}->{limit_for_days};
    my $lifetimelimit     = $withdrawal_limits->{$landing_company_short}->{lifetime_limit};

    if ($client->client_fully_authenticated) {
        $numdayslimit  = 99999999;
        $lifetimelimit = 99999999;
    }

    # withdrawal since $numdays
    my $payment_mapper = BOM::Database::DataMapper::Payment->new({client_loginid => $client->loginid});
    my $withdrawal_in_days = $payment_mapper->get_total_withdrawal({
        start_time => Date::Utility->new(Date::Utility->new->epoch - 86400 * $numdays),
        exclude    => ['currency_conversion_transfer'],
    });
    $withdrawal_in_days = formatnumber('amount', 'EUR', amount_from_to_currency($withdrawal_in_days, $client->currency, 'EUR'));

    # withdrawal since inception
    my $withdrawal_since_inception = $payment_mapper->get_total_withdrawal({exclude => ['currency_conversion_transfer']});
    $withdrawal_since_inception = formatnumber('amount', 'EUR', amount_from_to_currency($withdrawal_since_inception, $client->currency, 'EUR'));

    my $remaining_withdrawal_eur =
        formatnumber('amount', 'EUR', min(($numdayslimit - $withdrawal_in_days), ($lifetimelimit - $withdrawal_since_inception)));

    if ($remaining_withdrawal_eur <= 0) {
        return Error::Base->cuss(
            -type => 'iomWithdrawalLimit',
            -mesg => $client->loginid . ' caught in IOM withdrawal limit check',
            -message_to_client =>
                localize("Due to regulatory requirements, you are required to authenticate your account in order to continue trading."),
        );
    }
    return;
}

# This validation should always come after _validate_trade_pricing_adjustment
# because we recompute the price and that's the price that we going to transact with!
sub _validate_stake_limit {
    my $self     = shift;
    my $client   = shift;
    my $contract = $self->transaction->contract;

    my $landing_company = $client->landing_company;
    my $currency        = $contract->currency;

    my $stake_limit =
        $landing_company->short eq 'maltainvest'
        ? BOM::Platform::Config::quants->{bet_limits}->{min_stake}->{maltainvest}->{$currency}
        : $contract->staking_limits->{min};    # minimum is always a stake check

    if ($contract->ask_price < $stake_limit) {
        return Error::Base->cuss(
            -type => 'StakeTooLow',
            -mesg => $client->loginid . ' stake [' . $contract->ask_price . '] is lower than minimum allowable stake [' . $stake_limit . ']',
            -message_to_client => localize(
                "This contract's price is [_1][_2]. Contracts purchased from [_3] must have a purchase price above [_1][_4]. Please accordingly increase the contract amount to meet this minimum stake.",
                $currency,
                formatnumber('price', $currency, $contract->ask_price),
                $landing_company->name,
                formatnumber('amount', $currency, $stake_limit)
            ),
        );
    }
    return;
}

=head2 $self->_validate_payout_limit

Validate if payout is not over the client limits

=cut

sub _validate_payout_limit {
    my ($self, $client) = (shift, shift);

    my $contract = $self->transaction->contract;

    my $rp = $contract->risk_profile;
    my @cl_rp = $rp->get_client_profiles($client->loginid, $client->landing_company->short);

    # setups client specific payout and turnover limits, if any.
    if (@cl_rp) {
        my $custom_profile = $rp->get_risk_profile(\@cl_rp);
        if ($custom_profile eq 'no_business') {
            return Error::Base->cuss(
                -type              => 'NoBusiness',
                -mesg              => $client->loginid . ' manually disabled by quants',
                -message_to_client => localize('This contract is unavailable on this account.'),
            );
        }

        my $custom_limit = BOM::Platform::Config::quants->{risk_profile}{$custom_profile}{payout}{$contract->currency};
        if (defined $custom_limit and (my $payout = $self->transaction->payout) > $custom_limit) {
            return Error::Base->cuss(
                -type              => 'PayoutLimitExceeded',
                -mesg              => $client->loginid . ' payout [' . $payout . '] over custom limit[' . $custom_limit . ']',
                -message_to_client => ($custom_limit == 0)
                ? localize('This contract is unavailable on this account.')
                : localize(
                    'This contract is limited to ' . formatnumber('amount', $contract->currency, $custom_limit) . ' payout on this account.'
                ),
            );
        }
    }

    return;
}

=head2 $self->_validate_jurisdictional_restrictions

Validates whether the client has provided his residence country

=cut

sub _validate_jurisdictional_restrictions {
    my ($self, $client) = (shift, shift);

    my $contract = $self->transaction->contract;

    my $residence   = $client->residence;
    my $market_name = $contract->market->name;

    if (not $residence and not $client->is_virtual) {
        return Error::Base->cuss(
            -type => 'NoResidenceCountry',
            -mesg => 'Client cannot place contract as we do not know their residence.',
            -message_to_client =>
                localize('In order for you to place contracts, we need to know your Residence (Country). Please update your settings.'),
        );
    }

    my $lc = $client->landing_company;

    my %legal_allowed_ct = map { $_ => 1 } @{$lc->legal_allowed_contract_types};
    if (not $legal_allowed_ct{$contract->code}) {
        return Error::Base->cuss(
            -type              => 'NotLegalContractCategory',
            -mesg              => 'Clients are not allowed to trade on this contract category as its restricted for this landing company',
            -message_to_client => localize('Please switch accounts to trade this contract.'),
        );
    }

    if (not grep { $market_name eq $_ } @{$lc->legal_allowed_markets}) {
        return Error::Base->cuss(
            -type              => 'NotLegalMarket',
            -mesg              => 'Clients are not allowed to trade on this markets as its restricted for this landing company',
            -message_to_client => localize('Please switch accounts to trade this market.'),
        );
    }

    my $countries_instance = Brands->new(name => request()->brand)->countries_instance;
    if ($residence && $market_name eq 'volidx' && $countries_instance->volidx_restricted_country($residence)) {
        return Error::Base->cuss(
            -type              => 'RandomRestrictedCountry',
            -mesg              => 'Clients are not allowed to place Volatility Index contracts as their country is restricted.',
            -message_to_client => localize('Sorry, contracts on Volatility Indices are not available in your country of residence'),
        );
    }

    # For certain countries such as Belgium, we are not allow to sell financial product to them.
    if (   $residence
        && $market_name ne 'volidx'
        && $countries_instance->financial_binaries_restricted_country($residence))
    {
        return Error::Base->cuss(
            -type              => 'FinancialBinariesRestrictedCountry',
            -mesg              => 'Clients are not allowed to place financial products contracts as their country is restricted.',
            -message_to_client => localize('Sorry, contracts on Financial Products are not available in your country of residence'),
        );
    }

    my %legal_allowed_underlyings = map { $_ => 1 } @{$lc->legal_allowed_underlyings};
    if (not $legal_allowed_underlyings{all} and not $legal_allowed_underlyings{$contract->underlying->symbol}) {
        return Error::Base->cuss(
            -type              => 'NotLegalUnderlying',
            -mesg              => 'Clients are not allowed to trade on this underlying as its restricted for this landing company',
            -message_to_client => localize('Please switch accounts to trade this underlying.'),
        );
    }

    return;
}

=head2 $self->_validate_ico_jurisdictional_restrictions

Validates whether a client fullfill ICO jurisdicrtional restrictions

=cut

sub _validate_ico_jurisdictional_restrictions {
    my ($self, $client) = (shift, shift);

    my $residence = $client->residence;
    my $loginid   = $client->loginid;

    if (!$residence || $loginid =~ /^VR/) {
        return Error::Base->cuss(
            -type              => 'NoResidenceCountry',
            -mesg              => 'Client cannot place ico as we do not know their residence.',
            -message_to_client => localize(
                'In order to participate in the ICO, we need to know your country of residence. Please update your account settings accordingly.'),
        );
    }

    my $countries_instance = Brands->new(name => request()->brand)->countries_instance;
    if ($countries_instance->ico_restricted_country($residence)) {
        return Error::Base->cuss(
            -type              => 'IcoRestrictedCountry',
            -mesg              => 'Clients are not allowed to bid for ICO  as their country is restricted.',
            -message_to_client => localize('Sorry, but the ICO is not available in your country of residence.'),
        );
    }

    # For certain country, only professional investor is allow to place ico
    if ($countries_instance->ico_restricted_professional_only_country($residence)
        and not($client->get_status('professional') or $client->get_status('professional_requested')))
    {
        return Error::Base->cuss(
            -type              => 'IcoProfessionalRestrictedCountry',
            -mesg              => 'Clients are not allowed to place ICO  as it is restricted to offer only to professional in the relevant country.',
            -message_to_client => localize(
                'The ICO is only available to professional investors in your country of residence. If you are a professional investor, please contact our customer support team to verify your account status.'
            ),
        );
    }

    return;
}

=head2 $self->_validate_client_status

Validates to make sure that the client with unwelcome status
is not able to purchase contract

=cut

sub _validate_client_status {
    my ($self, $client) = (shift, shift);

    if ($client->get_status('unwelcome') or $client->get_status('disabled')) {
        return Error::Base->cuss(
            -type              => 'ClientUnwelcome',
            -mesg              => 'your account is not authorised for any further contract purchases.',
            -message_to_client => localize('Sorry, your account is not authorised for any further contract purchases.'),
        );
    }

    return;
}

=head2 $self->_validate_client_self_exclusion

Validates to make sure that the client with self exclusion
is not able to purchase contract

=cut

sub _validate_client_self_exclusion {
    my ($self, $client) = (shift, shift);

    if (my $limit_excludeuntil = $client->get_self_exclusion_until_dt) {
        return Error::Base->cuss(
            -type              => 'ClientSelfExcluded',
            -mesg              => 'your account is not authorised for any further contract purchases.',
            -message_to_client => localize('Sorry, you have excluded yourself from the website until [_1].', $limit_excludeuntil),
        );
    }

    return;
}

################ Client only validation ########################

sub validate_tnc {
    my ($self, $client) = (shift, shift);

    # we shouldn't get to this error, so we can die it directly
    return if $client->is_virtual;

    my $current_tnc_version = BOM::Platform::Runtime->instance->app_config->cgi->terms_conditions_version;
    my $client_tnc_status   = $client->get_status('tnc_approval');
    if (not $client_tnc_status or ($client_tnc_status->reason ne $current_tnc_version)) {
        return Error::Base->cuss(
            -type              => 'ASK_TNC_APPROVAL',
            -mesg              => 'Terms and conditions approval is required',
            -message_to_client => localize('Terms and conditions approval is required.'),
        );
    }

    return;
}

sub compliance_checks {
    my ($self, $client) = (shift, shift);

    # checks are not applicable for virtual, costarica and champion clients
    return if $client->is_virtual;
    return if $client->landing_company->short =~ /^(?:costarica|champion)$/;

    # as per compliance for high risk client we need to check
    # if financial assessment details are completed or not
    if (($client->aml_risk_classification // '') eq 'high' and not $client->financial_assessment()) {
        return Error::Base->cuss(
            -type              => 'FinancialAssessmentRequired',
            -mesg              => 'Please complete the financial assessment form to lift your withdrawal and trading limits.',
            -message_to_client => localize('Please complete the financial assessment form to lift your withdrawal and trading limits.'),
        );
    }

    return;
}

sub check_tax_information {
    my ($self, $client) = (shift, shift);

    if ($client->landing_company->short eq 'maltainvest' and not $client->get_status('crs_tin_information')) {
        return Error::Base->cuss(
            -type => 'TINDetailsMandatory',
            -mesg => 'Tax-related information is mandatory for legal and regulatory requirements',
            -message_to_client =>
                localize('Tax-related information is mandatory for legal and regulatory requirements. Please provide your latest tax information.'));
    }
    return;
}

=head2 check_trade_status

Check if client is allowed to trade.

Here we have any uncommon business logic check.

Common checks (unwelcome & disabled) are done _validate_client_status.

Don't allow to trade for:
- MLT, MX and MF without confirmed age
- MF without fully_authentication

=cut

sub check_trade_status {
    my ($self, $client) = (shift, shift);

    return if $client->is_virtual;

    if ((
                ($client->landing_company->short =~ /^(?:maltainvest|malta|iom)$/)
            and not $client->get_status('age_verification')
            and $client->has_deposits
        )
        or ($client->landing_company->short eq 'maltainvest' and not $client->client_fully_authenticated))
    {
        return Error::Base->cuss(
            -type              => 'PleaseAuthenticate',
            -mesg              => 'Please authenticate your account to continue',
            -message_to_client => localize('Please authenticate your account to continue.'),
        );
    }
    return;
}

=head2 allow_paymentagent_withdrawal

to check client can withdrawal through payment agent. return 1 (allow) or undef (denied)

=cut

sub allow_paymentagent_withdrawal {
    my ($self, $client) = (shift, shift);

    my $expires_on = $client->payment_agent_withdrawal_expiration_date;

    if ($expires_on) {
        return 1 if Date::Utility->new($expires_on)->is_after(Date::Utility->new);
    } else {
        # if expiry date is not set check for doughflow count
        my $payment_mapper = BOM::Database::DataMapper::Payment->new({'client_loginid' => $client->loginid});
        my $doughflow_count = $payment_mapper->get_client_payment_count_by({payment_gateway_code => 'doughflow'});
        return 1 if $doughflow_count == 0;
    }
    return;
}

1;<|MERGE_RESOLUTION|>--- conflicted
+++ resolved
@@ -25,29 +25,7 @@
 );
 has transaction => (is => 'ro');
 
-<<<<<<< HEAD
-=head2 $self->_open_ico_for_european_country
-
-This is to get the number of unique users that have place ICO in a European Union country
-
-=cut
 my $json = JSON::MaybeXS->new;
-sub _open_ico_for_european_country {
-    my ($self, $client_residence) = @_;
-
-    my $db = BOM::Database::ClientDB->new({
-            broker_code => 'FOG',
-            operation   => 'collector'
-        })->db;
-    my $number_of_unique_client_per_eu_country =
-        $db->dbh->selectcol_arrayref(q{ SELECT cnt FROM accounting.get_uniq_users_per_country_for_ico('coinauction_bet', ARRAY[?]::VARCHAR[]) },
-        undef, $client_residence)->[0];
-
-    return $number_of_unique_client_per_eu_country // 0;
-}
-
-=======
->>>>>>> 30556734
 ################ Client and transaction validation ########################
 
 sub validate_trx_sell {
