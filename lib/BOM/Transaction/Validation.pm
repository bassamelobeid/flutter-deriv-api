package BOM::Transaction::Validation;

use strict;
use warnings;

use Moo;
use Error::Base;
use List::Util qw(min max first);
use YAML::XS qw(LoadFile);

use Format::Util::Numbers qw/formatnumber/;
use Postgres::FeedDB::CurrencyConverter qw(amount_from_to_currency);
use BOM::Database::Helper::RejectedTrade;
use BOM::Platform::Context qw(localize request);
use BOM::Product::ContractFactory qw( produce_contract make_similar_contract );
use Geo::Region;
use Geo::Region::Constant qw( :all );
use BOM::Database::ClientDB;
use Date::Utility;

has clients => (
    is       => 'ro',
    required => 1
);
has transaction => (is => 'ro');

=head2 $self->_open_ico_for_european_country

This is to get the number of unique users that have place ICO in a European Union country

=cut

sub _open_ico_for_european_country {
    my ($self, $client_residence) = @_;

    my $db = BOM::Database::ClientDB->new({
            broker_code => 'FOG',
            operation   => 'collector'
        })->db;
    my $number_of_unique_client_per_eu_country =
        $db->dbh->selectcol_arrayref(q{ SELECT cnt FROM accounting.get_uniq_users_per_country_for_ico('coinauction_bet', ARRAY[?]::VARCHAR[]) },
        undef, $client_residence)->[0];

    return $number_of_unique_client_per_eu_country // 0;
}

################ Client and transaction validation ########################

sub validate_trx_sell {
    my $self = shift;
    ### Client-depended checks
    my $clients;
    $clients = $self->transaction->multiple if $self->transaction;
    $clients = [map { +{client => $_} } @{$self->clients}] unless $clients;

    my @client_validation_method = qw/ check_trade_status _validate_available_currency _validate_currency /;
    # For ico, there is no need to be restricted by with the withdrawal limit imposed on IOM region
    push @client_validation_method, '_validate_iom_withdrawal_limit' unless $self->transaction->contract->is_binaryico;

    my @contract_validation_method = qw/_is_valid_to_sell/;
    # For ICO, there is no need to have slippage, date pricing validation
    push @contract_validation_method, qw(_validate_sell_pricing_adjustment _validate_date_pricing)
        unless $self->transaction->contract->is_binaryico;

    CLI: for my $c (@$clients) {
        next CLI if !$c->{client} || $c->{code};
        foreach my $method (@client_validation_method) {
            my $res = $self->$method($c->{client});
            next unless $res;
            if ($self->transaction && $self->transaction->multiple) {
                $c->{code}  = $res->get_type;
                $c->{error} = $res->{-message_to_client};
                next CLI;
            }
            return $res;
        }
    }

<<<<<<< HEAD
    my @validation_methods = qw/ _is_valid_to_sell  _validate_date_pricing /;
    push @validation_methods, '_validate_sell_pricing_adjustment'           if $self->transaction->contract->is_binary;
    push @validation_methods, '_validate_sell_pricing_adjustment_lookbacks' if not $self->transaction->contract->is_binary;

    for my $method (@validation_methods) {

        my $res = $self->$method();
=======
    foreach my $c_method (@contract_validation_method) {
        my $res = $self->$c_method();
>>>>>>> cfd2bc12
        return $res if $res;
    }
    return;
}

sub validate_trx_buy {
    my $self = shift;
    # all these validations MUST NOT use the database
    # database related validations MUST be implemented in the database
    # ask your friendly DBA team if in doubt
    my $res;
    ### TODO: It's temporary trick for copy trading. Needs to refactor in BOM::Transaction ( remove multiple, change client to clients )
    my $clients;
    $clients = $self->transaction->multiple if $self->transaction;
    $clients = [map { +{client => $_} } @{$self->clients}] unless $clients;

    my @client_validation_method = qw/ check_trade_status _validate_client_status _validate_available_currency _validate_currency /;
    push @client_validation_method,
        qw(validate_tnc _validate_iom_withdrawal_limit _validate_jurisdictional_restrictions _validate_client_self_exclusion)
        unless $self->transaction->contract->is_binaryico;
    push @client_validation_method, qw(_validate_ico_jurisdictional_restrictions _validate_ico_european_restrictions)
        if $self->transaction->contract->is_binaryico;
    push @client_validation_method, '_is_valid_to_buy';    # do this is as last of the validation

    CLI: for my $c (@$clients) {
        next CLI if !$c->{client} || $c->{code};
        foreach my $method (@client_validation_method) {
            $res = $self->$method($c->{client});
            next unless $res;

            if ($self->transaction && $self->transaction->multiple) {
                $c->{code}  = $res->get_type;
                $c->{error} = $res->{-message_to_client};
                next CLI;
            }
            return $res;
        }
    }

    # no need to do the subsequent check for binaryico
    return if $self->transaction->contract->is_binaryico;

    ### Order is very important
    ### _validate_trade_pricing_adjustment may contain some expensive calculations
    #### And last per-client checks must be after this calculations.

    $res =
        ($self->transaction->contract->is_binary)
        ? $self->_validate_trade_pricing_adjustment()
        : $self->_validate_trade_pricing_adjustment_lookbacks();
    return $res if $res;

    CLI: for my $c (@$clients) {
        next CLI if !$c->{client} || $c->{code};
        for (qw/ _validate_payout_limit _validate_stake_limit /) {
            next if $_ eq '_validate_stake_limit' and not $self->transaction->contract->is_binary;
            $res = $self->$_($c->{client});
            next unless $res;
            if ($self->transaction && $self->transaction->multiple) {
                $c->{code}  = $res->get_type;
                $c->{error} = $res->{-message_to_client};
                next CLI;
            }
            return $res;
        }
    }

    ### we should check pricing time just before DB query
    return $self->_validate_date_pricing();
}

sub _validate_available_currency {
    my ($self, $client) = (shift, shift);

    my $currency = $self->transaction->contract->currency;
    return Error::Base->cuss(
        -type              => 'InvalidCurrency',
        -mesg              => "Invalid $currency",
        -message_to_client => localize("The provided currency [_1] is invalid.", $currency),
    ) unless $client->landing_company->is_currency_legal($currency);

    return;
}

sub _validate_currency {
    my ($self, $client) = (shift, shift);

    my $broker   = $client->broker_code;
    my $currency = $self->transaction->contract->currency;

    if ($client->default_account and $currency ne $client->currency) {
        return Error::Base->cuss(
            -type              => 'NotDefaultCurrency',
            -mesg              => "not default currency for client [$currency], client currency[" . $client->currency . "]",
            -message_to_client => localize("The provided currency [_1] is not the default currency", $currency),
        );
    }

    if (not $client->landing_company->is_currency_legal($currency)) {
        return Error::Base->cuss(
            -type              => 'IllegalCurrency',
            -mesg              => "Illegal $currency for $broker",
            -message_to_client => localize("[_1] transactions may not be performed with this account.", $currency),
        );
    }
    return;
}

sub _validate_sell_pricing_adjustment {
    my $self = shift;

    my $contract = $self->transaction->contract;

    if (not defined $self->transaction->price) {
        $self->transaction->price($contract->bid_price);
        return;
    }

    if ($contract->is_expired) {
        return Error::Base->cuss(
            -type              => 'BetExpired',
            -mesg              => 'Contract expired with a new price',
            -message_to_client => localize('The contract has expired'),
        );
    }

    my $requested = $self->transaction->price / $self->transaction->payout;
    my ($amount, $recomputed_amount) = ($self->transaction->price, $contract->bid_price);
    # set the requested price and recomputed  price to be store in db
    ### TODO: move out from validation
    $self->transaction->requested_price($amount);
    $self->transaction->recomputed_price($recomputed_amount);
    my $recomputed   = $contract->bid_probability->amount;
    my $move         = $recomputed - $requested;
    my $slippage     = $recomputed_amount - $amount;
    my $allowed_move = $contract->allowed_slippage;

    $allowed_move = 0 if $recomputed == 1;

    return if $move == 0;

    my $final_value;
    if ($allowed_move == 0) {
        $final_value = $recomputed_amount;
    } elsif ($move < -$allowed_move) {
        return $self->_write_to_rejected({
            action            => 'sell',
            amount            => $amount,
            recomputed_amount => $recomputed_amount
        });
    } else {
        if ($move <= $allowed_move and $move >= -$allowed_move) {
            $final_value = $amount;
            # We absorbed the price difference here and we want to keep it in our book.
            $self->transaction->price_slippage($slippage);
        } elsif ($move > $allowed_move) {
            $self->transaction->execute_at_better_price(1);
            # We need to keep record of slippage even it is executed at better price
            $self->transaction->price_slippage($slippage);
            $final_value = $recomputed_amount;
        }
    }

    $self->transaction->price($final_value);

    return;
}

sub _validate_sell_pricing_adjustment_lookbacks {
    my $self = shift;

    my $contract = $self->transaction->contract;

    if (not defined $self->transaction->price) {
        $self->transaction->price($contract->bid_price);
        return;
    }

    if ($contract->is_expired) {
        return Error::Base->cuss(
            -type              => 'BetExpired',
            -mesg              => 'Contract expired with a new price',
            -message_to_client => localize('The contract has expired'),
        );
    }

    my $requested_price  = $self->transaction->price;
    my $recomputed_price = $contract->bid_price;
    # set the requested price and recomputed  price to be store in db
    ### TODO: move out from validation
    $self->transaction->requested_price($requested_price);
    $self->transaction->recomputed_price($recomputed_price);
    my $move         = ($recomputed_price - $requested_price) / $requested_price;
    my $slippage     = $recomputed_price - $requested_price;
    my $allowed_move = $contract->allowed_slippage;

    return if $move == 0;

    my $final_value;
    if ($allowed_move == 0) {
        $final_value = $recomputed_price;
    } elsif (abs($move) > $allowed_move) {
        return $self->_write_to_rejected({
            action            => 'sell',
            amount            => $requested_price,
            recomputed_amount => $recomputed_price
        });
    } else {
        if ($move <= $allowed_move) {
            $final_value = $requested_price;
            # We absorbed the price difference here and we want to keep it in our book.
            $self->transaction->price_slippage($slippage);
        } elsif ($move > 0) {
            $self->transaction->execute_at_better_price(1);
            # We need to keep record of slippage even it is executed at better price
            $self->transaction->price_slippage($slippage);
            $final_value = $recomputed_price;
        }
    }

    $self->transaction->price($final_value);

    return;
}

sub _validate_trade_pricing_adjustment {
    my $self = shift;

    my $amount_type = $self->transaction->amount_type;
    my $contract    = $self->transaction->contract;

    my $requested = $self->transaction->price / $self->transaction->payout;
    # set the requested price and recomputed price to be store in db
    $self->transaction->requested_price($self->transaction->price);
    $self->transaction->recomputed_price($contract->ask_price);
    my $recomputed   = $contract->ask_probability->amount;
    my $move         = $requested - $recomputed;
    my $slippage     = $self->transaction->price - $contract->ask_price;
    my $allowed_move = $contract->allowed_slippage;

    $allowed_move = 0 if $recomputed == 1;
    my ($amount, $recomputed_amount) =
        $amount_type eq 'payout' ? ($self->transaction->price, $contract->ask_price) : ($self->transaction->payout, $contract->payout);

    return if $move == 0;

    my $final_value;

    return Error::Base->cuss(
        -type              => 'BetExpired',
        -mesg              => 'Bet expired with a new price[' . $recomputed_amount . '] (old price[' . $amount . '])',
        -message_to_client => localize('The contract has expired'),
    ) if $contract->is_expired;

    if ($allowed_move == 0) {
        $final_value = $recomputed_amount;
    } elsif ($move < -$allowed_move) {
        return $self->_write_to_rejected({
            action            => 'buy',
            amount            => $amount,
            recomputed_amount => $recomputed_amount
        });
    } else {
        if ($move <= $allowed_move and $move >= -$allowed_move) {
            $final_value = $amount;
            # We absorbed the price difference here and we want to keep it in our book.
            $self->transaction->price_slippage($slippage);
        } elsif ($move > $allowed_move) {
            $self->transaction->execute_at_better_price(1);
            # We need to keep record of slippage even it is executed at better price
            $self->transaction->price_slippage($slippage);
            $final_value = $recomputed_amount;
        }
    }

    # adjust the value here
    if ($amount_type eq 'payout') {
        $self->transaction->price($final_value);
    } else {
        $self->transaction->payout($final_value);

        # They are all 'payout'-based when they hit the DB.
        my $new_contract = make_similar_contract(
            $contract,
            {
                amount_type => 'payout',
                amount      => $final_value,
            });
        $self->transaction->contract($new_contract);
    }

    return;
}

sub _validate_trade_pricing_adjustment_lookbacks {
    my $self = shift;

    my $contract = $self->transaction->contract;

    my $requested_price = $self->transaction->price;
    # set the requested price and recomputed price to be store in db
    $self->transaction->requested_price($self->transaction->price);
    $self->transaction->recomputed_price($contract->ask_price);
    my $recomputed_price = $contract->ask_price;
    my $move             = ($requested_price - $recomputed_price) / $requested_price;
    my $slippage         = $self->transaction->price - $contract->ask_price;
    my $allowed_move     = $contract->allowed_slippage;

    my ($amount, $recomputed_amount) = ($self->transaction->price, $contract->ask_price);

    return if $move == 0;

    my $final_value;

    return Error::Base->cuss(
        -type              => 'BetExpired',
        -mesg              => 'Bet expired with a new price[' . $recomputed_amount . '] (old price[' . $amount . '])',
        -message_to_client => localize('The contract has expired'),
    ) if $contract->is_expired;

    if ($allowed_move == 0) {
        $final_value = $recomputed_amount;
    } elsif (abs($move) > $allowed_move) {
        return $self->_write_to_rejected({
            action            => 'buy',
            amount            => $amount,
            recomputed_amount => $recomputed_amount
        });
    } else {
        if (abs($move) <= $allowed_move) {
            $final_value = $amount;
            # We absorbed the price difference here and we want to keep it in our book.
            $self->transaction->price_slippage($slippage);
        } elsif ($move > 0) {
            $self->transaction->execute_at_better_price(1);
            # We need to keep record of slippage even it is executed at better price
            $self->transaction->price_slippage($slippage);
            $final_value = $recomputed_amount;
        }
    }

    # adjust the value here
    $self->transaction->price($final_value);

    return;
}

sub _write_to_rejected {
    my ($self, $p) = @_;

    my $what_changed = $p->{action} eq 'sell' ? 'sell price' : undef;
    $what_changed //= $self->transaction->amount_type eq 'payout' ? 'price' : 'payout';
    my ($market_moved, $contract) =
        (localize('The underlying market has moved too much since you priced the contract. '), $self->transaction->contract);
    my $currency = $contract->currency;
    $market_moved .= localize(
        'The contract [_4] has changed from [_1][_2] to [_1][_3].',
        $currency,
        formatnumber('amount', $currency, $p->{amount}),
        formatnumber('amount', $currency, $p->{recomputed_amount}),
        $what_changed
    );

    #Record failed transaction here.
    for my $c (@{$self->clients}) {
        my $rejected_trade = BOM::Database::Helper::RejectedTrade->new({
                login_id => $c->loginid,
                ($p->{action} eq 'sell') ? (financial_market_bet_id => $self->transaction->contract_id) : (),
                shortcode   => $contract->shortcode,
                action_type => $p->{action},
                reason      => 'SLIPPAGE',
                details     => JSON::to_json({
                        order_price      => $self->transaction->price,
                        recomputed_price => $p->{action} eq 'buy' ? $contract->ask_price : $contract->bid_price,
                        slippage         => $self->transaction->price - $contract->ask_price,
                        option_type      => $contract->code,
                        currency_pair    => $contract->underlying->symbol,
                        ($self->transaction->trading_period_start) ? (trading_period_start => $self->transaction->trading_period_start->db_timestamp)
                        : (),
                        ($contract->two_barriers) ? (barriers => $contract->low_barrier->as_absolute . "," . $contract->high_barrier->as_absolute)
                        : (barriers => $contract->barrier->as_absolute),
                        expiry => $contract->date_expiry->db_timestamp,
                        payout => $contract->payout
                    }
                ),
                db => BOM::Database::ClientDB->new({broker_code => $c->broker_code})->db,
            });
        $rejected_trade->record_fail_txn();
    }
    return Error::Base->cuss(
        -type => 'PriceMoved',
        -mesg => "Difference between submitted and newly calculated bet price: currency "
            . $currency
            . ", amount: "
            . $p->{amount}
            . ", recomputed amount: "
            . $p->{recomputed_amount},
        -message_to_client => $market_moved,
    );
}

sub _is_valid_to_buy {
    my ($self, $client) = (shift, shift);
    my $contract = $self->transaction->contract;

    unless ($contract->is_valid_to_buy({landing_company => $client->landing_company->short})) {
        return Error::Base->cuss(
            -type              => 'InvalidtoBuy',
            -mesg              => $contract->primary_validation_error->message,
            -message_to_client => localize($contract->primary_validation_error->message_to_client));
    }

    return;
}

sub _is_valid_to_sell {
    my $self     = shift;
    my $contract = $self->transaction->contract;

    if (not $contract->is_valid_to_sell) {
        return Error::Base->cuss(
            -type              => 'InvalidtoSell',
            -mesg              => $contract->primary_validation_error->message,
            -message_to_client => localize($contract->primary_validation_error->message_to_client));
    }

    return;
}

sub _validate_date_pricing {
    my $self     = shift;
    my $contract = $self->transaction->contract;

    if (not $contract->is_expired
        and abs(time - $contract->date_pricing->epoch) > 20)
    {
        return Error::Base->cuss(
            -type              => 'InvalidDatePricing',
            -mesg              => 'Bet was validated for a time [' . $contract->date_pricing->epoch . '] too far from now[' . time . ']',
            -message_to_client => localize('This contract cannot be properly validated at this time.'));
    }
    return;
}

=head2 $self->_validate_iom_withdrawal_limit

Validate the withdrawal limit for IOM region

=cut

sub _validate_iom_withdrawal_limit {
    my $self   = shift;
    my $client = shift;

    return if $client->is_virtual;

    my $landing_company_short = $client->landing_company->short;
    return if ($landing_company_short ne 'iom');

    my $payment_limits = LoadFile(File::ShareDir::dist_file('Client-Account', 'payment_limits.yml'));

    my $withdrawal_limits = $payment_limits->{withdrawal_limits};
    my $numdays           = $withdrawal_limits->{$landing_company_short}->{for_days};
    my $numdayslimit      = $withdrawal_limits->{$landing_company_short}->{limit_for_days};
    my $lifetimelimit     = $withdrawal_limits->{$landing_company_short}->{lifetime_limit};

    if ($client->client_fully_authenticated) {
        $numdayslimit  = 99999999;
        $lifetimelimit = 99999999;
    }

    # withdrawal since $numdays
    my $payment_mapper = BOM::Database::DataMapper::Payment->new({client_loginid => $client->loginid});
    my $withdrawal_in_days = $payment_mapper->get_total_withdrawal({
        start_time => Date::Utility->new(Date::Utility->new->epoch - 86400 * $numdays),
        exclude    => ['currency_conversion_transfer'],
    });
    $withdrawal_in_days = formatnumber('amount', 'EUR', amount_from_to_currency($withdrawal_in_days, $client->currency, 'EUR'));

    # withdrawal since inception
    my $withdrawal_since_inception = $payment_mapper->get_total_withdrawal({exclude => ['currency_conversion_transfer']});
    $withdrawal_since_inception = formatnumber('amount', 'EUR', amount_from_to_currency($withdrawal_since_inception, $client->currency, 'EUR'));

    my $remaining_withdrawal_eur =
        formatnumber('amount', 'EUR', min(($numdayslimit - $withdrawal_in_days), ($lifetimelimit - $withdrawal_since_inception)));

    if ($remaining_withdrawal_eur <= 0) {
        return Error::Base->cuss(
            -type => 'iomWithdrawalLimit',
            -mesg => $client->loginid . ' caught in IOM withdrawal limit check',
            -message_to_client =>
                localize("Due to regulatory requirements, you are required to authenticate your account in order to continue trading."),
        );
    }
    return;
}

# This validation should always come after _validate_trade_pricing_adjustment
# because we recompute the price and that's the price that we going to transact with!
sub _validate_stake_limit {
    my $self     = shift;
    my $client   = shift;
    my $contract = $self->transaction->contract;

    my $landing_company = $client->landing_company;
    my $currency        = $contract->currency;

    my $stake_limit =
        $landing_company->short eq 'maltainvest'
        ? BOM::Platform::Config::quants->{bet_limits}->{min_stake}->{maltainvest}->{$currency}
        : $contract->staking_limits->{min};    # minimum is always a stake check

    if ($contract->ask_price < $stake_limit) {
        return Error::Base->cuss(
            -type => 'StakeTooLow',
            -mesg => $client->loginid . ' stake [' . $contract->ask_price . '] is lower than minimum allowable stake [' . $stake_limit . ']',
            -message_to_client => localize(
                "This contract's price is [_1][_2]. Contracts purchased from [_3] must have a purchase price above [_1][_4]. Please accordingly increase the contract amount to meet this minimum stake.",
                $currency,
                formatnumber('price', $currency, $contract->ask_price),
                $landing_company->name,
                formatnumber('amount', $currency, $stake_limit)
            ),
        );
    }
    return;
}

=head2 $self->_validate_payout_limit

Validate if payout is not over the client limits

=cut

sub _validate_payout_limit {
    my ($self, $client) = (shift, shift);

    my $contract = $self->transaction->contract;

    my $rp = $contract->risk_profile;
    my @cl_rp = $rp->get_client_profiles($client->loginid, $client->landing_company->short);

    # setups client specific payout and turnover limits, if any.
    if (@cl_rp) {
        my $custom_profile = $rp->get_risk_profile(\@cl_rp);
        if ($custom_profile eq 'no_business') {
            return Error::Base->cuss(
                -type              => 'NoBusiness',
                -mesg              => $client->loginid . ' manually disabled by quants',
                -message_to_client => localize('This contract is unavailable on this account.'),
            );
        }

        my $custom_limit = BOM::Platform::Config::quants->{risk_profile}{$custom_profile}{payout}{$contract->currency};
        if (defined $custom_limit and (my $payout = $self->transaction->payout) > $custom_limit) {
            return Error::Base->cuss(
                -type              => 'PayoutLimitExceeded',
                -mesg              => $client->loginid . ' payout [' . $payout . '] over custom limit[' . $custom_limit . ']',
                -message_to_client => ($custom_limit == 0)
                ? localize('This contract is unavailable on this account.')
                : localize(
                    'This contract is limited to ' . formatnumber('amount', $contract->currency, $custom_limit) . ' payout on this account.'
                ),
            );
        }
    }

    return;
}

=head2 $self->_validate_jurisdictional_restrictions

Validates whether the client has provided his residence country

=cut

sub _validate_jurisdictional_restrictions {
    my ($self, $client) = (shift, shift);

    my $contract = $self->transaction->contract;

    my $residence   = $client->residence;
    my $market_name = $contract->market->name;

    if (not $residence and not $client->is_virtual) {
        return Error::Base->cuss(
            -type => 'NoResidenceCountry',
            -mesg => 'Client cannot place contract as we do not know their residence.',
            -message_to_client =>
                localize('In order for you to place contracts, we need to know your Residence (Country). Please update your settings.'),
        );
    }

    my $lc = $client->landing_company;

    my %legal_allowed_ct = map { $_ => 1 } @{$lc->legal_allowed_contract_types};
    if (not $legal_allowed_ct{$contract->code}) {
        return Error::Base->cuss(
            -type              => 'NotLegalContractCategory',
            -mesg              => 'Clients are not allowed to trade on this contract category as its restricted for this landing company',
            -message_to_client => localize('Please switch accounts to trade this contract.'),
        );
    }

    if (not grep { $market_name eq $_ } @{$lc->legal_allowed_markets}) {
        return Error::Base->cuss(
            -type              => 'NotLegalMarket',
            -mesg              => 'Clients are not allowed to trade on this markets as its restricted for this landing company',
            -message_to_client => localize('Please switch accounts to trade this market.'),
        );
    }

    my $countries_instance = Brands->new(name => request()->brand)->countries_instance;
    if ($residence && $market_name eq 'volidx' && $countries_instance->volidx_restricted_country($residence)) {
        return Error::Base->cuss(
            -type              => 'RandomRestrictedCountry',
            -mesg              => 'Clients are not allowed to place Volatility Index contracts as their country is restricted.',
            -message_to_client => localize('Sorry, contracts on Volatility Indices are not available in your country of residence'),
        );
    }

    # For certain countries such as Belgium, we are not allow to sell financial product to them.
    if (   $residence
        && $market_name ne 'volidx'
        && $countries_instance->financial_binaries_restricted_country($residence))
    {
        return Error::Base->cuss(
            -type              => 'FinancialBinariesRestrictedCountry',
            -mesg              => 'Clients are not allowed to place financial products contracts as their country is restricted.',
            -message_to_client => localize('Sorry, contracts on Financial Products are not available in your country of residence'),
        );
    }

    my %legal_allowed_underlyings = map { $_ => 1 } @{$lc->legal_allowed_underlyings};
    if (not $legal_allowed_underlyings{all} and not $legal_allowed_underlyings{$contract->underlying->symbol}) {
        return Error::Base->cuss(
            -type              => 'NotLegalUnderlying',
            -mesg              => 'Clients are not allowed to trade on this underlying as its restricted for this landing company',
            -message_to_client => localize('Please switch accounts to trade this underlying.'),
        );
    }

    return;
}

=head2 $self->_validate_ico_european_restrictions

Note that under the EU Prospectus Directive we can only offer the token to up to 150 persons per European Union country.
Therefore, we need to count the bids placed by persons in EU countries and not accept any more bids if there are already 150 outstanding bids

=cut

sub _validate_ico_european_restrictions {
    my ($self, $client) = (shift, shift);

    my $residence      = $client->residence;
    my $european_union = Geo::Region->new(EUROPEAN_UNION);

    if ($european_union->contains($residence)) {

        # We notice that the open_ico_for_european_country from db does not update realtime enough, hence we limit it at 145
        if ($self->_open_ico_for_european_country($residence) > 145) {
            return Error::Base->cuss(
                -type => 'ExceedEuIcoLimit',
                -mesg => 'We are exceeding the limit that EU imposed on ICO ',
                -message_to_client =>
                    localize('Sorry, due to regulatory restrictions, no more bids for tokens may be placed for residents of your country.'),
            );

        }

    }
    return;

}

=head2 $self->_validate_ico_jurisdictional_restrictions

Validates whether a client fullfill ICO jurisdicrtional restrictions

=cut

sub _validate_ico_jurisdictional_restrictions {
    my ($self, $client) = (shift, shift);

    my $residence = $client->residence;
    my $loginid   = $client->loginid;

    if (!$residence || $loginid =~ /^VR/) {
        return Error::Base->cuss(
            -type              => 'NoResidenceCountry',
            -mesg              => 'Client cannot place ico as we do not know their residence.',
            -message_to_client => localize(
                'In order to participate in the ICO, we need to know your country of residence. Please update your account settings accordingly.'),
        );
    }

    my $countries_instance = Brands->new(name => request()->brand)->countries_instance;
    if ($countries_instance->ico_restricted_country($residence)) {
        return Error::Base->cuss(
            -type              => 'IcoRestrictedCountry',
            -mesg              => 'Clients are not allowed to bid for ICO  as their country is restricted.',
            -message_to_client => localize('Sorry, bidding for tokens is restricted in your country of residence.'),
        );
    }

    my $is_professional = $client->financial_assessment && $client->financial_assessment->is_professional ? 1 : 0;

    # For certain country, only professional investor is allow to place ico
    if ($countries_instance->ico_restricted_professional_only_country($residence)
        && !$is_professional)
    {
        return Error::Base->cuss(
            -type              => 'IcoProfessionalRestrictedCountry',
            -mesg              => 'Clients are not allowed to place ICO  as it is restricted to offer only to professional in the relevant country.',
            -message_to_client => localize(
                'Bidding for tokens in your country of residence is restricted to professional investors only. If you are a professional investor, please contact our Customer Support to certify your account as such.'
            ),
        );
    }

    return;
}

=head2 $self->_validate_client_status

Validates to make sure that the client with unwelcome status
is not able to purchase contract

=cut

sub _validate_client_status {
    my ($self, $client) = (shift, shift);

    if ($client->get_status('unwelcome') or $client->get_status('disabled')) {
        return Error::Base->cuss(
            -type              => 'ClientUnwelcome',
            -mesg              => 'your account is not authorised for any further contract purchases.',
            -message_to_client => localize('Sorry, your account is not authorised for any further contract purchases.'),
        );
    }

    return;
}

=head2 $self->_validate_client_self_exclusion

Validates to make sure that the client with self exclusion
is not able to purchase contract

=cut

sub _validate_client_self_exclusion {
    my ($self, $client) = (shift, shift);

    if (my $limit_excludeuntil = $client->get_self_exclusion_until_dt) {
        return Error::Base->cuss(
            -type              => 'ClientSelfExcluded',
            -mesg              => 'your account is not authorised for any further contract purchases.',
            -message_to_client => localize('Sorry, you have excluded yourself from the website until [_1].', $limit_excludeuntil),
        );
    }

    return;
}

################ Client only validation ########################

sub validate_tnc {
    my ($self, $client) = (shift, shift);

    # we shouldn't get to this error, so we can die it directly
    return if $client->is_virtual;

    my $current_tnc_version = BOM::Platform::Runtime->instance->app_config->cgi->terms_conditions_version;
    my $client_tnc_status   = $client->get_status('tnc_approval');
    if (not $client_tnc_status or ($client_tnc_status->reason ne $current_tnc_version)) {
        return Error::Base->cuss(
            -type              => 'ASK_TNC_APPROVAL',
            -mesg              => 'Terms and conditions approval is required',
            -message_to_client => localize('Terms and conditions approval is required.'),
        );
    }

    return;
}

sub compliance_checks {
    my ($self, $client) = (shift, shift);

    # checks are not applicable for virtual, costarica and champion clients
    return if $client->is_virtual;
    return if $client->landing_company->short =~ /^(?:costarica|champion)$/;

    # as per compliance for high risk client we need to check
    # if financial assessment details are completed or not
    if (($client->aml_risk_classification // '') eq 'high' and not $client->financial_assessment()) {
        return Error::Base->cuss(
            -type              => 'FinancialAssessmentRequired',
            -mesg              => 'Please complete the financial assessment form to lift your withdrawal and trading limits.',
            -message_to_client => localize('Please complete the financial assessment form to lift your withdrawal and trading limits.'),
        );
    }

    return;
}

sub check_tax_information {
    my ($self, $client) = (shift, shift);

    if ($client->landing_company->short eq 'maltainvest' and not $client->get_status('crs_tin_information')) {
        return Error::Base->cuss(
            -type => 'TINDetailsMandatory',
            -mesg => 'Tax-related information is mandatory for legal and regulatory requirements',
            -message_to_client =>
                localize('Tax-related information is mandatory for legal and regulatory requirements. Please provide your latest tax information.'));
    }
    return;
}

# don't allow to trade for unwelcome_clients
# and for MLT and MX we don't allow trading without confirmed age
sub check_trade_status {
    my ($self, $client) = (shift, shift);

    return if $client->is_virtual;
    return $self->not_allow_trade($client);
}

=head2 allow_paymentagent_withdrawal

to check client can withdrawal through payment agent. return 1 (allow) or undef (denied)

=cut

sub allow_paymentagent_withdrawal {
    my ($self, $client) = (shift, shift);

    my $expires_on = $client->payment_agent_withdrawal_expiration_date;

    if ($expires_on) {
        return 1 if Date::Utility->new($expires_on)->is_after(Date::Utility->new);
    } else {
        # if expiry date is not set check for doughflow count
        my $payment_mapper = BOM::Database::DataMapper::Payment->new({'client_loginid' => $client->loginid});
        my $doughflow_count = $payment_mapper->get_client_payment_count_by({payment_gateway_code => 'doughflow'});
        return 1 if $doughflow_count == 0;
    }
    return;
}

=head2 not_allow_trade

Check if client is allowed to trade.

Don't allow to trade for unwelcome_clients and for MLT and MX without confirmed age

=cut

sub not_allow_trade {
    my ($self, $client) = (shift, shift);

    if (($client->landing_company->short =~ /^(?:malta|iom)$/) and not $client->get_status('age_verification') and $client->has_deposits) {
        return Error::Base->cuss(
            -type              => 'PleaseAuthenticate',
            -mesg              => 'Please authenticate your account to continue',
            -message_to_client => localize('Please authenticate your account to continue.'),
        );
    } elsif ($client->get_status('unwelcome') or $client->get_status('disabled')) {
        return Error::Base->cuss(
            -type              => 'AccountUnavailable',
            -mesg              => 'This acccount is unavailable.',
            -message_to_client => localize('This acccount is unavailable.'),
        );
    }
    return;
}

1;<|MERGE_RESOLUTION|>--- conflicted
+++ resolved
@@ -76,18 +76,13 @@
         }
     }
 
-<<<<<<< HEAD
-    my @validation_methods = qw/ _is_valid_to_sell  _validate_date_pricing /;
-    push @validation_methods, '_validate_sell_pricing_adjustment'           if $self->transaction->contract->is_binary;
-    push @validation_methods, '_validate_sell_pricing_adjustment_lookbacks' if not $self->transaction->contract->is_binary;
-
-    for my $method (@validation_methods) {
-
-        my $res = $self->$method();
-=======
+#    my @validation_methods = qw/ _is_valid_to_sell  _validate_date_pricing /;
+    push @contract_validation_method, '_validate_sell_pricing_adjustment'           if $self->transaction->contract->is_binary;
+    push @contract_validation_method, '_validate_sell_pricing_adjustment_lookbacks' if not $self->transaction->contract->is_binary;
+
     foreach my $c_method (@contract_validation_method) {
         my $res = $self->$c_method();
->>>>>>> cfd2bc12
+
         return $res if $res;
     }
     return;
