package BOM::Transaction::Validation;

use strict;
use warnings;

use Moo;
use Error::Base;
use List::Util qw(min max first any);
use YAML::XS qw(LoadFile);
use JSON::MaybeXS;

use Format::Util::Numbers qw/financialrounding/;
use ExchangeRates::CurrencyConverter qw(convert_currency);
use BOM::Database::Helper::RejectedTrade;
use BOM::Platform::Context qw(localize request);
use BOM::Product::ContractFactory qw( produce_contract );
use Locale::Country::Extra;
use BOM::Database::ClientDB;
use Date::Utility;
use BOM::Config;

has clients => (
    is       => 'ro',
    required => 1
);

has transaction => (is => 'ro');

my $json = JSON::MaybeXS->new;
################ Client and transaction validation ########################

sub validate_trx_cancel {
    my $self = shift;

    my $contract = $self->transaction->contract;

    unless ($contract->is_valid_to_cancel) {
        my $error = $contract->primary_validation_error;

        return Error::Base->cuss(
            -type              => 'CancelFailed',
            -mesg              => $error->message,
            -message_to_client => localize($error->message_to_client),
        );
    }

    $self->transaction->price($contract->cancel_price);
    return undef;
}

sub validate_trx_sell {
    my $self = shift;
    ### Client-depended checks
    my $clients;
    $clients = $self->transaction->multiple if $self->transaction;
    $clients = [map { +{client => $_} } @{$self->clients}] unless $clients;

    my @extra_validation_methods = qw/ _validate_offerings_sell /;

    CLI: for my $c (@$clients) {
        next CLI if !$c->{client} || $c->{code};

        my $client = $c->{client};
        my @validation_checks = (@{$client->landing_company->transaction_checks}, @extra_validation_methods);

        foreach my $method (@validation_checks) {

            my $res = $self->$method($client);
            next unless $res;

            if ($self->transaction && $self->transaction->multiple) {
                $c->{code}  = $res->get_type;
                $c->{error} = $res->{-message_to_client};
                next CLI;
            }

            return $res;
        }
    }

    my @contract_validation_method = qw/_is_valid_to_sell _validate_sell_pricing_adjustment _validate_date_pricing/;

    foreach my $c_method (@contract_validation_method) {
        my $res = $self->$c_method();

        return $res if $res;
    }
    return undef;
}

sub validate_trx_buy {
    my $self = shift;
    # all these validations MUST NOT use the database
    # database related validations MUST be implemented in the database
    # ask your friendly DBA team if in doubt
    my $res;
    ### TODO: It's temporary trick for copy trading. Needs to refactor in BOM::Transaction ( remove multiple, change client to clients )
    my $clients;
    $clients = $self->transaction->multiple if $self->transaction;
    $clients = [map { +{client => $_} } @{$self->clients}] unless $clients;

    # If contract has 'primary_validation_error'(which is checked inside)
    # we should not do any other checks and should return an error.
    # additionally this check will be done inside _is_valid_to_buy check, but we will not return an error from there
    $res = $self->_is_valid_to_buy($self->transaction->client);
    return $res if $res;

    my $has_multiple_clients = $self->transaction && $self->transaction->multiple;

    my @extra_validation_methods = qw/
        _validate_offerings_buy
        /;

    push @extra_validation_methods, '_is_valid_to_buy' if $has_multiple_clients;

    CLI: for my $c (@$clients) {
        next CLI if !$c->{client} || $c->{code};
        my $client = $c->{client};

        my @validation_checks = (@{$client->landing_company->transaction_checks}, @extra_validation_methods);

        foreach my $method (@validation_checks) {
            $res = $self->$method($client);
            next unless $res;

            if ($has_multiple_clients) {
                $c->{code}  = $res->get_type;
                $c->{error} = $res->{-message_to_client};
                next CLI;
            }

            return $res;
        }
    }

    ### Order is very important
    ### _validate_trade_pricing_adjustment may contain some expensive calculations
    #### And last per-client checks must be after this calculations.

    $res = $self->_validate_trade_pricing_adjustment();
    return $res if $res;

    my @contract_validation_methods = qw/
        _validate_payout_limit
        _validate_stake_limit
        /;

    CLI: for my $c (@$clients) {
        next CLI if !$c->{client} || $c->{code};

        foreach my $method (@contract_validation_methods) {

            next unless $self->transaction->contract->is_binary;

            $res = $self->$method($c->{client});
            next unless $res;

            if ($has_multiple_clients) {
                $c->{code}  = $res->get_type;
                $c->{error} = $res->{-message_to_client};
                next CLI;
            }

            return $res;

        }
    }

    ### we should check pricing time just before DB query
    return $self->_validate_date_pricing();
}

sub _validate_offerings_buy {
    my ($self, $client) = @_;

    return $self->_validate_offerings($client, 'buy');
}

sub _validate_offerings_sell {
    my ($self, $client) = @_;

    return $self->_validate_offerings($client, 'sell');
}

sub _validate_offerings {
    my ($self, $client, $action) = @_;

    my $method = $self->transaction->contract->is_parameters_predefined ? 'multi_barrier_offerings_for_country' : 'basic_offerings_for_country';
    my $offerings_obj = $client->landing_company->$method($client->residence, BOM::Config::Runtime->instance->get_offerings_config);

    my $err = $offerings_obj->validate_offerings($self->transaction->contract->metadata($action));

    return Error::Base->cuss(
        -quiet             => 1,
        -type              => 'InvalidOfferings',
        -mesg              => $err->{message},
        -message_to_client => localize(@{$err->{message_to_client}})) if $err;

    return undef;
}

sub _validate_currency {
    my ($self, $client) = (shift, shift);
    my $currency = $self->transaction->contract->currency;

    if (not $client->landing_company->is_currency_legal($currency)) {
        return Error::Base->cuss(
            -quiet             => 1,
            -type              => 'InvalidCurrency',
            -mesg              => "Invalid $currency",
            -message_to_client => localize("The provided currency [_1] is invalid.", $currency),
        );
    }

    if ($client->default_account and $currency ne $client->currency) {
        return Error::Base->cuss(
            -quiet             => 1,
            -type              => 'NotDefaultCurrency',
            -mesg              => "not default currency for client [$currency], client currency[" . $client->currency . "]",
            -message_to_client => localize("The provided currency [_1] is not the default currency", $currency),
        );
    }

    return undef;
}

sub _validate_sell_pricing_adjustment {
    my $self = shift;

    my $transaction = $self->transaction;
    my $contract    = $transaction->contract;

    return Error::Base->cuss(
        -quiet             => 1,
        -type              => 'BetExpired',
        -mesg              => 'Contract expired with a new price',
        -message_to_client => localize('The contract has expired'),
    ) if $contract->is_expired;

<<<<<<< HEAD
    # Due to the volatile nature of the bid price for multiplier (high multiplier),
    # all multiplier contracts will be closed at recomputed bid price without going through price movement checks.
    # This is specified in the contract terms and conditions.
    if (not defined $transaction->price or $contract->category_code eq 'multiplier') {
=======
    if (not defined $transaction->price) {
>>>>>>> 6b291724
        $transaction->price($contract->bid_price);
        return undef;
    }

    return $self->_validate_binary_price_adjustment('bid_probability') if $contract->is_binary;
    return $self->_validate_non_binary_price_adjustment();
}

sub _validate_trade_pricing_adjustment {
    my $self = shift;

<<<<<<< HEAD
    my $transaction = $self->transaction;
    my $contract    = $transaction->contract;

    return Error::Base->cuss(
        -type => 'BetExpired',
        -mesg => 'Bet expired with a new price[' . $transaction->recomputed_amount . '] (old price[' . $transaction->requestedamount . '])',
        -message_to_client => localize('The contract has expired'),
    ) if $contract->is_expired;

    if ($transaction->request_type eq 'payout') {
        # This is to avoid buying contract at exorbitant 'price' due to human error
        $transaction->price($contract->ask_price);
    }

=======
    my $contract = $self->transaction->contract;

    return Error::Base->cuss(
        -type              => 'BetExpired',
        -mesg              => 'Bet expired with a new price[' . $self->recomputed_amount . '] (old price[' . $self->amount . '])',
        -message_to_client => localize('The contract has expired'),
    ) if $contract->is_expired;

>>>>>>> 6b291724
    return $self->_validate_binary_price_adjustment('ask_probability') if $contract->is_binary;
    return $self->_validate_non_binary_price_adjustment();
}

sub _validate_binary_price_adjustment {
    my ($self, $probability_type) = @_;

<<<<<<< HEAD
    # we're using probability here to handle both cases where amount_type=stake|payout
    # If amount_type=stake, the payout ($self->transaction->payout) of the contract is calculated
    # If amount_type=payout, the ask_price ($self->transaction->price) of the contract is calculated
    my $transaction            = $self->transaction;
    my $requested_probability  = $transaction->price / $transaction->payout;
    my $recomputed_probability = $transaction->contract->$probability_type->amount;

    my $move = $requested_probability - $recomputed_probability;
    $move *= -1 if $transaction->action_type eq 'sell';
    my $allowed_move = $recomputed_probability == 1 ? 0 : $transaction->contract->allowed_slippage;    # allowed_slippage is in probability space.

    return $self->_adjust_trade($move, $allowed_move);
}

sub _validate_non_binary_price_adjustment {
    my $self = shift;

    # non_binary only deals in price space and not probability space.
    my $transaction = $self->transaction;
    my $move        = $transaction->requested_amount - $transaction->recomputed_amount;
    $move *= -1 if $transaction->action_type eq 'sell';
    my $allowed_move = $transaction->contract->allowed_slippage;

    return $self->_adjust_trade($move, $allowed_move);
}

=======
    my $transaction = $self->transaction;
    my $contract    = $transaction->contract;
    my $move        = $transaction->get_price_move();
    my $multiplier  = $transaction->request_type eq 'price' ? $contract->payout : $transaction->payout;

    # $allowed_move is in payout currency amount.
    # $contract->min_commission_amount is in payout currency amount.
    my $allowed_move = max($contract->min_commission_amount * 0.5, $contract->allowed_slippage * $multiplier);

    $allowed_move = 0 if $contract->$probability_type->amount == 1;

    return $self->_adjust_trade($move, $allowed_move);
}

sub _validate_non_binary_price_adjustment {
    my $self = shift;

    # non_binary only deals in price space and not probability space.
    my $transaction  = $self->transaction;
    my $move         = $transaction->get_price_move();
    my $allowed_move = $transaction->contract->allowed_slippage;

    return $self->_adjust_trade($move, $allowed_move);
}

>>>>>>> 6b291724
sub _adjust_trade {
    my ($self, $move, $allowed_move) = @_;

    my $transaction = $self->transaction;
    # if we do not allow slippage
<<<<<<< HEAD
    if ($allowed_move == 0 and $move != 0) {
=======
    if ($allowed_move == 0 and $move == 0) {
>>>>>>> 6b291724
        $transaction->adjust_amount($transaction->recomputed_amount);
        return undef;
    }

    if ($move < -$allowed_move) {
        return $self->_write_to_rejected({
            type              => 'slippage',
            action            => $self->transaction->action_type,
            amount            => $transaction->requested_amount,
            recomputed_amount => $transaction->recomputed_amount,
        });
    }

<<<<<<< HEAD
    my $slippage = $transaction->requested_amount - $transaction->recomputed_amount;

    if ($move <= $allowed_move and $move >= -$allowed_move) {
        # We absorbed the price difference here and we want to keep it in our book.
        $transaction->record_slippage($slippage) if $slippage != 0;
    } elsif ($move > $allowed_move) {
        $transaction->execute_at_better_price(1);
        # We need to keep record of slippage even it is executed at better price
        $transaction->record_slippage($slippage);
=======
    if ($move <= $allowed_move and $move >= -$allowed_move) {
        # We absorbed the price difference here and we want to keep it in our book.
        $transaction->record_slippage($move);
        $transaction->adjust_amount($transaction->requested_amount);
    } elsif ($move > $allowed_move) {
        $transaction->execute_at_better_price(1);
        # We need to keep record of slippage even it is executed at better price
        $transaction->record_slippage($move);
>>>>>>> 6b291724
        $transaction->adjust_amount($transaction->recomputed_amount);
    }

    return undef;
}

sub _slippage {
    my ($self, $p) = @_;

    my $what_changed = $p->{action} eq 'sell' ? 'sell price' : undef;
    $what_changed //= ($self->transaction->amount_type eq 'payout' or $self->transaction->amount_type eq 'multiplier') ? 'price' : 'payout';
    my ($market_moved, $contract) =
        (localize('The underlying market has moved too much since you priced the contract.'), $self->transaction->contract);
    my $currency = $contract->currency;
    $market_moved =
        $market_moved . ' '
        . localize(
        'The contract [_4] has changed from [_1][_2] to [_1][_3].',
        $currency,
        financialrounding('amount', $currency, $p->{amount}),
        financialrounding('amount', $currency, $p->{recomputed_amount}),
        $what_changed
        );

    #Record failed transaction here.
    for my $c (@{$self->clients}) {
        my $rejected_trade = BOM::Database::Helper::RejectedTrade->new({
            login_id => $c->loginid,
            ($p->{action} eq 'sell') ? (financial_market_bet_id => $self->transaction->contract_id) : (),
            shortcode   => $contract->shortcode,
            action_type => $p->{action},
            reason      => 'SLIPPAGE',
            details     => $self->_get_rejected_contract_details(),
            db          => BOM::Database::ClientDB->new({broker_code => $c->broker_code})->db,
        });
        $rejected_trade->record_fail_txn();
    }
    return Error::Base->cuss(
        -quiet => 1,
        -type  => 'PriceMoved',
        -mesg  => "Difference between submitted and newly calculated bet price: currency "
            . $currency
            . ", amount: "
            . $p->{amount}
            . ", recomputed amount: "
            . $p->{recomputed_amount},
        -message_to_client => $market_moved,
    );
}

sub _get_rejected_contract_details {
    my $self = shift;

    my $contract = $self->transaction->contract;
    my $details  = $json->encode({
            current_tick_epoch => $contract->current_tick->epoch,
            pricing_epoch      => $contract->date_pricing->epoch,
            option_type        => $contract->code,
            currency_pair      => $contract->underlying->symbol,
            ($contract->two_barriers) ? (barriers => $contract->low_barrier->as_absolute . "," . $contract->high_barrier->as_absolute)
            : ($contract->can('barrier') && $contract->barrier) ? (barriers => $contract->barrier->as_absolute)
            : (barriers => ''),
            $contract->can('available_orders') ? (limit_order => $contract->available_orders)
            : (),
            expiry => $contract->date_expiry->db_timestamp,
            payout => $contract->payout
        });

    return $details;
}

sub _invalid_contract {
    my ($self, $p) = @_;

    my $contract          = $self->transaction->contract;
    my $message_to_client = localize($contract->primary_validation_error->message_to_client);

    # invalid input can cause exception to be thrown hence, we just return the
    # validation error message to them without storing them into rejected trade table
    unless ($contract->invalid_user_input) {
        #Record failed transaction here.
        for my $c (@{$self->clients}) {
            my $rejected_trade = BOM::Database::Helper::RejectedTrade->new({
                login_id => $c->loginid,
                ($p->{action} eq 'sell') ? (financial_market_bet_id => $self->transaction->contract_id) : (),
                shortcode   => $contract->shortcode,
                action_type => $p->{action},
                reason      => $message_to_client,
                details     => $self->_get_rejected_contract_details(),
                db          => BOM::Database::ClientDB->new({broker_code => $c->broker_code})->db,
            });
            $rejected_trade->record_fail_txn();
        }
    }

    return Error::Base->cuss(
        -quiet             => 1,
        -type              => ($p->{action} eq 'buy' ? 'InvalidtoBuy' : 'InvalidtoSell'),
        -mesg              => $contract->primary_validation_error->message,
        -message_to_client => $message_to_client,
    );
}

sub _write_to_rejected {
    my ($self, $p) = @_;

    my $method = '_' . $p->{type};
    return $self->$method($p);
}

sub _is_valid_to_buy {
    my ($self, $client) = @_;

    my $contract = $self->transaction->contract;

    unless (
        $contract->is_valid_to_buy({
                landing_company => $client->landing_company->short,
                country_code    => $client->residence
            }))
    {
        return $self->_write_to_rejected({
            type   => 'invalid_contract',
            action => 'buy',
        });
    }

    return undef;
}

sub _is_valid_to_sell {
    my $self     = shift;
    my $contract = $self->transaction->contract;

    unless ($contract->is_valid_to_sell) {
        return $self->_write_to_rejected({
            type   => 'invalid_contract',
            action => 'sell',
        });
    }

    return undef;
}

sub _validate_date_pricing {
    my $self     = shift;
    my $contract = $self->transaction->contract;

    if (not $contract->is_expired
        and abs(time - $contract->date_pricing->epoch) > 20)
    {
        return Error::Base->cuss(
            -quiet             => 1,
            -type              => 'InvalidDatePricing',
            -mesg              => 'Bet was validated for a time [' . $contract->date_pricing->epoch . '] too far from now[' . time . ']',
            -message_to_client => localize('This contract cannot be properly validated at this time.'));
    }
    return undef;
}

=head2 $self->_validate_iom_withdrawal_limit

Validate the withdrawal limit for IOM region

=cut

sub _validate_iom_withdrawal_limit {
    my $self   = shift;
    my $client = shift;

    my $withdrawal_limits_config = BOM::Config::payment_limits()->{withdrawal_limits}->{'iom'};
    my $numdays                  = $withdrawal_limits_config->{for_days};
    my $numdayslimit             = $withdrawal_limits_config->{limit_for_days};
    my $lifetimelimit            = $withdrawal_limits_config->{lifetime_limit};

    if ($client->fully_authenticated) {
        $numdayslimit  = 99999999;
        $lifetimelimit = 99999999;
    }

    # withdrawal since $numdays
    my $payment_mapper = BOM::Database::DataMapper::Payment->new({client_loginid => $client->loginid});
    my $withdrawal_in_days = $payment_mapper->get_total_withdrawal({
        start_time => Date::Utility->new(Date::Utility->new->epoch - 86400 * $numdays),
        exclude    => ['currency_conversion_transfer'],
    });
    $withdrawal_in_days = financialrounding('amount', 'EUR', convert_currency($withdrawal_in_days, $client->currency, 'EUR'));

    # withdrawal since inception
    my $withdrawal_since_inception = $payment_mapper->get_total_withdrawal({exclude => ['currency_conversion_transfer']});
    $withdrawal_since_inception = financialrounding('amount', 'EUR', convert_currency($withdrawal_since_inception, $client->currency, 'EUR'));

    my $remaining_withdrawal_eur =
        financialrounding('amount', 'EUR', min(($numdayslimit - $withdrawal_in_days), ($lifetimelimit - $withdrawal_since_inception)));

    if ($remaining_withdrawal_eur <= 0) {
        return Error::Base->cuss(
            -quiet => 1,
            -type  => 'iomWithdrawalLimit',
            -mesg  => $client->loginid . ' caught in IOM withdrawal limit check',
            -message_to_client =>
                localize("Due to regulatory requirements, you are required to authenticate your account in order to continue trading."),
        );
    }
    return undef;
}

# This validation should always come after _validate_trade_pricing_adjustment
# because we recompute the price and that's the price that we going to transact with!
sub _validate_stake_limit {
    my $self     = shift;
    my $client   = shift;
    my $contract = $self->transaction->contract;

    my $landing_company = $client->landing_company;
    my $currency        = $contract->currency;
    my $stake_limit     = $contract->staking_limits->{min};    # minimum is always a stake check

    if ($contract->ask_price < $stake_limit) {
        return Error::Base->cuss(
            -quiet => 1,
            -type  => 'StakeTooLow',
            -mesg  => $client->loginid . ' stake [' . $contract->ask_price . '] is lower than minimum allowable stake [' . $stake_limit . ']',
            -message_to_client => localize(
                "This contract's price is [_1][_2]. Contracts purchased from [_3] must have a purchase price above [_1][_4]. Please accordingly increase the contract amount to meet this minimum stake.",
                $currency,
                financialrounding('price', $currency, $contract->ask_price),
                $landing_company->name,
                financialrounding('amount', $currency, $stake_limit)
            ),
        );
    }
    return undef;
}

=head2 $self->_validate_payout_limit

Validate if payout is not over the client limits

=cut

sub _validate_payout_limit {
    my ($self, $client) = (shift, shift);

    my $contract = $self->transaction->contract;

    my $rp = $contract->risk_profile;
    my @cl_rp = $rp->get_client_profiles($client->loginid, $client->landing_company->short);

    # setups client specific payout and turnover limits, if any.
    if (@cl_rp) {
        my $custom_profile = $rp->get_risk_profile(\@cl_rp);
        if ($custom_profile eq 'no_business') {
            return Error::Base->cuss(
                -quiet             => 1,
                -type              => 'NoBusiness',
                -mesg              => $client->loginid . ' manually disabled by quants',
                -message_to_client => localize('This contract is unavailable on this account.'),
            );
        }

        my $custom_limit = BOM::Config::quants()->{risk_profile}{$custom_profile}{payout}{$contract->currency};
        if (defined $custom_limit and (my $payout = $self->transaction->payout) > $custom_limit) {
            return Error::Base->cuss(
                -quiet             => 1,
                -type              => 'PayoutLimitExceeded',
                -mesg              => $client->loginid . ' payout [' . $payout . '] over custom limit[' . $custom_limit . ']',
                -message_to_client => ($custom_limit == 0)
                ? localize('This contract is unavailable on this account.')
                : localize(
                    'This contract is limited to [_1] payout on this account.',
                    financialrounding('amount', $contract->currency, $custom_limit)
                ),
            );
        }
    }

    return undef;
}

=head2 $self->_validate_jurisdictional_restrictions

Validates whether the client has provided his residence country

=cut

sub _validate_jurisdictional_restrictions {
    my ($self, $client) = (shift, shift);

    my $contract = $self->transaction->contract;

    my $residence   = $client->residence;
    my $market_name = $contract->market->name;

    if (not $residence and not $client->is_virtual) {
        return Error::Base->cuss(
            -quiet => 1,
            -type  => 'NoResidenceCountry',
            -mesg  => 'Client cannot place contract as we do not know their residence.',
            -message_to_client =>
                localize('In order for you to place contracts, we need to know your Residence (Country). Please update your settings.'),
        );
    }

    my $lc = $client->landing_company;

    my %legal_allowed_ct = map { $_ => 1 } @{$lc->legal_allowed_contract_types};
    if (not $legal_allowed_ct{$contract->code}) {
        return Error::Base->cuss(
            -quiet             => 1,
            -type              => 'NotLegalContractCategory',
            -mesg              => 'Clients are not allowed to trade on this contract category as its restricted for this landing company',
            -message_to_client => localize('Please switch accounts to trade this contract.'),
        );
    }

    if (not grep { $market_name eq $_ } @{$lc->legal_allowed_markets}) {
        return Error::Base->cuss(
            -quiet             => 1,
            -type              => 'NotLegalMarket',
            -mesg              => 'Clients are not allowed to trade on this markets as its restricted for this landing company',
            -message_to_client => localize('Please switch accounts to trade this market.'),
        );
    }

    my $countries_instance = Brands->new(name => request()->brand)->countries_instance;
    if ($residence && $market_name eq 'synthetic_index' && $countries_instance->synthetic_index_restricted_country($residence)) {
        return Error::Base->cuss(
            -quiet             => 1,
            -type              => 'RandomRestrictedCountry',
            -mesg              => 'Clients are not allowed to place Volatility Index contracts as their country is restricted.',
            -message_to_client => localize('Sorry, contracts on Synthetic Indices are not available in your country of residence'),
        );
    }

    # For certain countries such as Belgium, we are not allow to sell financial product to them.
    if (   $residence
        && $market_name ne 'synthetic_index'
        && $countries_instance->financial_binaries_restricted_country($residence))
    {
        return Error::Base->cuss(
            -quiet             => 1,
            -type              => 'FinancialBinariesRestrictedCountry',
            -mesg              => 'Clients are not allowed to place financial products contracts as their country is restricted.',
            -message_to_client => localize('Sorry, contracts on Financial Products are not available in your country of residence'),
        );
    }

    my %legal_allowed_underlyings = map { $_ => 1 } @{$lc->legal_allowed_underlyings};
    if (not $legal_allowed_underlyings{all} and not $legal_allowed_underlyings{$contract->underlying->symbol}) {
        return Error::Base->cuss(
            -quiet             => 1,
            -type              => 'NotLegalUnderlying',
            -mesg              => 'Clients are not allowed to trade on this underlying as its restricted for this landing company',
            -message_to_client => localize('Please switch accounts to trade this underlying.'),
        );
    }

    return undef;
}

=head2 $self->_validate_client_status

Validates to make sure that the client with unwelcome status
is not able to purchase contract.

NOTE: VRTC clients (with residence of UK or IOM) needs this check, as they need
to be age verified for contract purchases.

=cut

sub _validate_client_status {
    my ($self, $client) = (shift, shift);

    my $status = $client->status;

    if ($status->unwelcome or $status->disabled or $status->no_withdrawal_or_trading) {
        return Error::Base->cuss(
            -quiet             => 1,
            -type              => 'ClientUnwelcome',
            -mesg              => 'your account is not authorised for any further contract purchases.',
            -message_to_client => localize('Sorry, your account is not authorised for any further contract purchases.'),
        );
    }

    return undef;
}

=head2 $self->_validate_client_self_exclusion

Validates to make sure that the client with self exclusion
is not able to purchase contract

=cut

sub _validate_client_self_exclusion {
    my ($self, $client) = (shift, shift);

    if (my $limit_excludeuntil = $client->get_self_exclusion_until_date) {
        return Error::Base->cuss(
            -quiet             => 1,
            -type              => 'ClientSelfExcluded',
            -mesg              => 'your account is not authorised for any further contract purchases.',
            -message_to_client => localize(
                'Sorry, but you have self-excluded yourself from the website until [_1]. If you are unable to place a trade or deposit after your self-exclusion period, please contact the Customer Support team for assistance.',
                $limit_excludeuntil
            ),
        );
    }

    return undef;
}

################ Client only validation ########################

sub validate_tnc {
    my ($self, $client) = (shift, shift);

    return Error::Base->cuss(
        -quiet             => 1,
        -type              => 'ASK_TNC_APPROVAL',
        -mesg              => 'Terms and conditions approval is required',
        -message_to_client => localize('Terms and conditions approval is required.'),
    ) if $client->is_tnc_approval_required;

    return undef;
}

sub compliance_checks {
    my ($self, $client) = (shift, shift);

    return Error::Base->cuss(
        -quiet             => 1,
        -type              => 'FinancialAssessmentRequired',
        -mesg              => 'Please complete the financial assessment form to lift your withdrawal and trading limits.',
        -message_to_client => localize('Please complete the financial assessment form to lift your withdrawal and trading limits.'),
    ) unless $client->is_financial_assessment_complete();

    return undef;
}

sub check_tax_information {
    my ($self, $client) = (shift, shift);

    return Error::Base->cuss(
        -quiet => 1,
        -type  => 'TINDetailsMandatory',
        -mesg  => 'Tax-related information is mandatory for legal and regulatory requirements',
        -message_to_client =>
            localize('Tax-related information is mandatory for legal and regulatory requirements. Please provide your latest tax information.')
    ) unless $client->status->crs_tin_information;

    return undef;
}

=head2 check_trade_status

Check if client is allowed to trade.

Here we have any uncommon business logic check.

Common checks (unwelcome & disabled) are done _validate_client_status.

Don't allow to trade for:
- MLT, MX and MF without confirmed age after the first deposit
- MF without fully_authentication
- MF without professional status

=cut

sub check_trade_status {
    my ($self, $client) = (shift, shift);

    return undef if $client->is_virtual;

    my $validation_result = check_authentication_required($self, $client);
    return $validation_result if $validation_result;

    $validation_result = check_client_professional($self, $client);
    return $validation_result if $validation_result;

    return undef;
}

=head2 check_authentication_required

Check if client is age verified for

- MLT, MX and MF without confirmed age after the first deposit
- MF without fully_authentication

=cut

sub check_authentication_required {
    my ($self, $client) = (shift, shift);

    if (   ($client->has_deposits and not $client->status->age_verification)
        or ($client->landing_company->short eq 'maltainvest' and not $client->fully_authenticated))
    {
        return Error::Base->cuss(
            -quiet             => 1,
            -type              => 'PleaseAuthenticate',
            -mesg              => 'Please authenticate your account to continue',
            -message_to_client => localize('Please authenticate your account to continue.'),
        );
    }

    return undef;
}

=head2 check_client_professional

Check if client is professional for maltainvest landing company

=cut

sub check_client_professional {
    my ($self, $client) = (shift, shift);

    return undef unless ($client->landing_company->short eq 'maltainvest');

    return Error::Base->cuss(
        -quiet             => 1,
        -type              => 'NoMFProfessionalClient',
        -mesg              => 'your account is not authorised for any further contract purchases.',
        -message_to_client => localize('Sorry, your account is not authorised for any further contract purchases.'),
    ) unless $client->status->professional;

    return undef;
}

=head2 allow_paymentagent_withdrawal

to check client can withdrawal through payment agent. return 1 (allow) or 0 (denied)

- if explicit flag is set it means cs/payments team have verified to allow
payment agent withdrawal

- if flag is not set then we fallback to check for doughflow or bank wire
payments, if those does not exists then allow

=cut

sub allow_paymentagent_withdrawal {
    my ($self, $client) = (shift, shift);

    return 1 if $client->status->pa_withdrawal_explicitly_allowed;

    return 1
        unless BOM::Database::DataMapper::Payment->new({'client_loginid' => $client->loginid})
        ->get_client_payment_count_by({payment_gateway_code => ['doughflow', 'bank_wire']});

    return 0;
}

1;<|MERGE_RESOLUTION|>--- conflicted
+++ resolved
@@ -237,14 +237,10 @@
         -message_to_client => localize('The contract has expired'),
     ) if $contract->is_expired;
 
-<<<<<<< HEAD
     # Due to the volatile nature of the bid price for multiplier (high multiplier),
     # all multiplier contracts will be closed at recomputed bid price without going through price movement checks.
     # This is specified in the contract terms and conditions.
     if (not defined $transaction->price or $contract->category_code eq 'multiplier') {
-=======
-    if (not defined $transaction->price) {
->>>>>>> 6b291724
         $transaction->price($contract->bid_price);
         return undef;
     }
@@ -256,7 +252,6 @@
 sub _validate_trade_pricing_adjustment {
     my $self = shift;
 
-<<<<<<< HEAD
     my $transaction = $self->transaction;
     my $contract    = $transaction->contract;
 
@@ -271,16 +266,6 @@
         $transaction->price($contract->ask_price);
     }
 
-=======
-    my $contract = $self->transaction->contract;
-
-    return Error::Base->cuss(
-        -type              => 'BetExpired',
-        -mesg              => 'Bet expired with a new price[' . $self->recomputed_amount . '] (old price[' . $self->amount . '])',
-        -message_to_client => localize('The contract has expired'),
-    ) if $contract->is_expired;
-
->>>>>>> 6b291724
     return $self->_validate_binary_price_adjustment('ask_probability') if $contract->is_binary;
     return $self->_validate_non_binary_price_adjustment();
 }
@@ -288,34 +273,6 @@
 sub _validate_binary_price_adjustment {
     my ($self, $probability_type) = @_;
 
-<<<<<<< HEAD
-    # we're using probability here to handle both cases where amount_type=stake|payout
-    # If amount_type=stake, the payout ($self->transaction->payout) of the contract is calculated
-    # If amount_type=payout, the ask_price ($self->transaction->price) of the contract is calculated
-    my $transaction            = $self->transaction;
-    my $requested_probability  = $transaction->price / $transaction->payout;
-    my $recomputed_probability = $transaction->contract->$probability_type->amount;
-
-    my $move = $requested_probability - $recomputed_probability;
-    $move *= -1 if $transaction->action_type eq 'sell';
-    my $allowed_move = $recomputed_probability == 1 ? 0 : $transaction->contract->allowed_slippage;    # allowed_slippage is in probability space.
-
-    return $self->_adjust_trade($move, $allowed_move);
-}
-
-sub _validate_non_binary_price_adjustment {
-    my $self = shift;
-
-    # non_binary only deals in price space and not probability space.
-    my $transaction = $self->transaction;
-    my $move        = $transaction->requested_amount - $transaction->recomputed_amount;
-    $move *= -1 if $transaction->action_type eq 'sell';
-    my $allowed_move = $transaction->contract->allowed_slippage;
-
-    return $self->_adjust_trade($move, $allowed_move);
-}
-
-=======
     my $transaction = $self->transaction;
     my $contract    = $transaction->contract;
     my $move        = $transaction->get_price_move();
@@ -341,17 +298,12 @@
     return $self->_adjust_trade($move, $allowed_move);
 }
 
->>>>>>> 6b291724
 sub _adjust_trade {
     my ($self, $move, $allowed_move) = @_;
 
     my $transaction = $self->transaction;
     # if we do not allow slippage
-<<<<<<< HEAD
-    if ($allowed_move == 0 and $move != 0) {
-=======
     if ($allowed_move == 0 and $move == 0) {
->>>>>>> 6b291724
         $transaction->adjust_amount($transaction->recomputed_amount);
         return undef;
     }
@@ -365,17 +317,6 @@
         });
     }
 
-<<<<<<< HEAD
-    my $slippage = $transaction->requested_amount - $transaction->recomputed_amount;
-
-    if ($move <= $allowed_move and $move >= -$allowed_move) {
-        # We absorbed the price difference here and we want to keep it in our book.
-        $transaction->record_slippage($slippage) if $slippage != 0;
-    } elsif ($move > $allowed_move) {
-        $transaction->execute_at_better_price(1);
-        # We need to keep record of slippage even it is executed at better price
-        $transaction->record_slippage($slippage);
-=======
     if ($move <= $allowed_move and $move >= -$allowed_move) {
         # We absorbed the price difference here and we want to keep it in our book.
         $transaction->record_slippage($move);
@@ -384,7 +325,6 @@
         $transaction->execute_at_better_price(1);
         # We need to keep record of slippage even it is executed at better price
         $transaction->record_slippage($move);
->>>>>>> 6b291724
         $transaction->adjust_amount($transaction->recomputed_amount);
     }
 
