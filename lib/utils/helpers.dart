import 'dart:math';
import 'package:meta/meta.dart';
import 'package:recase/recase.dart';

part 'date_time_helpers.dart';
part 'number_helpers.dart';

/// Parses the [url] and gets the endpoint out of it
String parseWebSocketUrl(String url, {bool isAuthUrl = false}) {
  if (url == null) {
    return null;
  }

  String result = url;
  final RegExp qaRegx = RegExp('^(qa[0-9]{2})\$', caseSensitive: false);
  final RegExp derivRegx =
      RegExp('((binary|deriv)ws\.(com|app))\$', caseSensitive: false);

  if (qaRegx.hasMatch(result)) {
    result = 'www.binary$result.com';
  }

  if (isAuthUrl && derivRegx.hasMatch(result)) {
    result = derivRegx.stringMatch(result);
  }

  return result;
}

/// Convert int to boolean
bool getBool(int value) => value == null ? null : value == 1;

/// Convert boolean to int
<<<<<<< HEAD
int getInt(bool value) => value ? 1 : 0;
=======
int getInt(bool value) => value == null ? null : value ? 1 : 0;
>>>>>>> 50772a02

/// Get list of models from Map
List<T> getListFromMap<T>(
  Iterable<dynamic> mapList, {
  T Function(dynamic item) itemToTypeCallback,
}) {
  if (mapList == null || mapList.isEmpty) {
    return null;
  }

  return mapList
      .map<T>(
        (dynamic item) => itemToTypeCallback == null
            ? item.toString()
            : itemToTypeCallback(item),
      )
      .toList();
}

/// Get model from Map
T getItemFromMap<T>(
  Map<String, dynamic> map, {
  T Function(dynamic item) itemToTypeCallback,
}) {
  if (map == null) {
    return null;
  }

  return itemToTypeCallback(map);
}

/// Converts enum to string
String getStringFromEnum<T>(
  T value, {
  bool snakeCase = true,
}) {
  if (value == null) {
    return null;
  }

  final String item = value.toString().split('.')[1];

  return snakeCase ? ReCase(item).snakeCase : item;
}

/// Gets enum form a string
T getEnumFromString<T>({
  @required List<T> values,
  @required String name,
  bool snakeCase = true,
}) {
  if (name == null || values == null || values.isEmpty) {
    return null;
  }

  return values.firstWhere(
    (T enumItem) {
      final String item = enumItem.toString().split('.')[1];

      return (snakeCase ? ReCase(item).snakeCase : item).compareTo(name) == 0;
    },
    orElse: () => null,
  );
}<|MERGE_RESOLUTION|>--- conflicted
+++ resolved
@@ -31,11 +31,7 @@
 bool getBool(int value) => value == null ? null : value == 1;
 
 /// Convert boolean to int
-<<<<<<< HEAD
-int getInt(bool value) => value ? 1 : 0;
-=======
 int getInt(bool value) => value == null ? null : value ? 1 : 0;
->>>>>>> 50772a02
 
 /// Get list of models from Map
 List<T> getListFromMap<T>(
