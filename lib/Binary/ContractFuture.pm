--- conflicted
+++ resolved
@@ -6,12 +6,9 @@
 use JSON::MaybeXS;
 use Mojo::URL;
 use YAML::XS qw/LoadFile/;
-<<<<<<< HEAD
 use Mojo::Redis2;
 use Binary::WebSocketAPI::v3::Wrapper::Pricer;
-=======
 use Encode;
->>>>>>> 584fc280
 
 use constant PRICING_TIMEOUT => 10;
 
