--- conflicted
+++ resolved
@@ -3,7 +3,6 @@
 use strict;
 use warnings;
 
-<<<<<<< HEAD
 =head1 NAME
 
 Binary::WebSocketAPI::v3::Instance::Redis - manage Redis connections for websocket servers
@@ -15,13 +14,6 @@
 =cut
 
 no indirect;
-=======
-no indirect;
-
-use YAML::XS qw| LoadFile |;
-use Exporter qw| import   |;
-use DataDog::DogStatsd::Helper qw| stats_inc stats_dec |;
->>>>>>> 98319512
 use Try::Tiny;
 
 use YAML::XS qw(LoadFile);
@@ -42,7 +34,6 @@
 # We export (on demand) all Redis names and a helper function.
 our @EXPORT_OK = ('check_connections', sort keys %$config);
 
-<<<<<<< HEAD
 # Used to cache the singletons.
 our %INSTANCES;
 
@@ -85,13 +76,6 @@
         Binary::WebSocketAPI::v3::Wrapper::Streamer::send_notification($redis->{shared_info}, $msg, $channel) if $channel eq 'NOTIFY::broadcast::channel';
     }
 );
-=======
-our @EXPORT_OK = (keys %$config, 'check_connections');
-
-sub instances {
-    return $instances;
-}
->>>>>>> 98319512
 
 sub create {
     my $name = shift;
@@ -109,11 +93,8 @@
         error      => sub {
             my ($self, $err) = @_;
             warn("Redis $name error: $err");
-<<<<<<< HEAD
-            stats_inc('bom_websocket_api.v_3.redis_instances.' . $name . '.errors')
-=======
+
             stats_inc('bom_websocket_api.v_3.redis_instances.' . $name . '.errors');
->>>>>>> 98319512
         });
 
     return $server;
