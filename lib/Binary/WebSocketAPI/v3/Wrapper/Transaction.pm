--- conflicted
+++ resolved
@@ -37,14 +37,6 @@
 
     # do not send this back
     delete $api_response->{updated_queue};
-<<<<<<< HEAD
-    my $old_poc_params = _get_poc_params(delete $api_response->{old_contract_details});
-    my $new_poc_params = _get_poc_params(delete $api_response->{contract_details});
-
-    my $pricer_subscription_manager = Binary::WebSocketAPI::v3::Subscription::Pricer::subscription_manager();
-    $pricer_subscription_manager->redis->del(Binary::WebSocketAPI::v3::Wrapper::Pricer::get_pricer_args($c, $old_poc_params));
-    $pricer_subscription_manager->redis->set(Binary::WebSocketAPI::v3::Wrapper::Pricer::get_pricer_args($c, $new_poc_params), 1);
-=======
     my $new_poc_params = _get_poc_params(delete $api_response->{contract_details});
 
     my $redis = Binary::WebSocketAPI::v3::Subscription::Pricer::subscription_manager()->redis;
@@ -58,7 +50,6 @@
     $redis->set($new_pricer_args, $contract_id);
     # for future update
     $redis->set($contract_id, $new_pricer_args);
->>>>>>> c128306d
 
     return undef;
 }
