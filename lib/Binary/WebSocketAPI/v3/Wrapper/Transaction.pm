--- conflicted
+++ resolved
@@ -14,9 +14,6 @@
     $store_last_contract_id //= 1;
     my $contract_details = delete $api_response->{contract_details};
 
-    # this is stored for later use in proposal open contract or sell transaction
-    Binary::WebSocketAPI::v3::Wrapper::Pricer::set_contract_params($c, _get_poc_params($contract_details));
-
     $req_storage->{uuid} = _subscribe_to_contract($c, $contract_details, $req_storage->{call_params}->{args})
         if $req_storage->{call_params}->{args}->{subscribe};
 
@@ -39,13 +36,6 @@
 
     # do not send this back
     delete $api_response->{updated_queue};
-<<<<<<< HEAD
-    my $new_poc_params = _get_poc_params(delete $api_response->{contract_details});
-
-    # if contract params already exists, it overrides it and set a new expiry to the key
-    Binary::WebSocketAPI::v3::Wrapper::Pricer::set_contract_params($c, $new_poc_params);
-=======
->>>>>>> a73adb1d
 
     return undef;
 }
@@ -87,7 +77,7 @@
     my $details = shift;
 
     my %params = map { $_ => $details->{$_} }
-        qw(account_id shortcode contract_id currency buy_price sell_price sell_time purchase_time is_sold transaction_ids longcode expiry_time);
+        qw(account_id shortcode contract_id currency buy_price sell_price sell_time purchase_time is_sold transaction_ids longcode);
     $params{limit_order} = $details->{limit_order} if $details->{limit_order};
 
     return \%params;
