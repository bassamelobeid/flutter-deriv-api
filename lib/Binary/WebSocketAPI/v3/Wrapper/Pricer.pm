--- conflicted
+++ resolved
@@ -483,12 +483,7 @@
                 # every get_bid results and sent to client while streaming
                 my $cache =
                     {map { $_ => $contract->{$_} }
-<<<<<<< HEAD
-                        qw(account_id shortcode contract_id currency buy_price sell_price sell_time purchase_time is_sold transaction_ids longcode expiry_time)
-                    };
-=======
                         qw(account_id shortcode contract_id currency buy_price sell_price sell_time purchase_time is_sold transaction_ids longcode)};
->>>>>>> a73adb1d
 
                 $cache->{limit_order} = $contract->{limit_order} if $contract->{limit_order};
 
@@ -527,32 +522,10 @@
     return;
 }
 
-<<<<<<< HEAD
-sub is_exists_contract_params {
-    my ($contract_id, $landing_company) = @_;
-
-    my $params = get_contract_params($contract_id, $landing_company);
-
-    return 1 if %$params;
-    return 0;
-}
-
-sub get_contract_params_key {
-    my ($contract_id, $landing_company_short) = @_;
-
-    return join '::', ('CONTRACT_PARAMS', $contract_id, $landing_company_short);
-}
-
 sub get_contract_params {
     my ($contract_id, $landing_company_short) = @_;
 
-    my $key         = get_contract_params_key($contract_id, $landing_company_short);
-=======
-sub get_contract_params {
-    my ($contract_id, $landing_company_short) = @_;
-
     my $key         = join '::', ('CONTRACT_PARAMS', $contract_id, $landing_company_short);
->>>>>>> a73adb1d
     my $redis       = Binary::WebSocketAPI::v3::Subscription::Pricer::subscription_manager()->redis;
     my $params_json = $redis->get($key);
 
@@ -560,89 +533,11 @@
     return {@{decode_json_utf8($params_json)}};
 }
 
-<<<<<<< HEAD
-sub set_contract_params {
-    my ($c, $contract_params) = @_;
-
-    my $contract_id           = $contract_params->{contract_id};
-    my $landing_company_short = $c->landing_company_name;
-
-    return unless ($contract_id and $landing_company_short);
-
-    if (_has_required_proposal_open_contract_params($contract_params)) {
-        return save_contract_params_to_redis($c, $contract_params);
-    }
-
-    return fetch_contract_params_from_database($c, $contract_params);
-}
-
-sub save_contract_params_to_redis {
-    my ($c, $contract_params) = @_;
-
-    my $redis              = Binary::WebSocketAPI::v3::Subscription::Pricer::subscription_manager()->redis;
-    my $contract_param_key = get_contract_params_key($contract_params->{contract_id}, $c->landing_company_name);
-    my $with_prefix        = 0;
-    my $poc_args           = get_pricer_args($c, $contract_params, $with_prefix);
-
-    # proposal open contract params is set to expire at 10 second after contract expiration time (if available)
-    # max expiry set at 1 day
-    my $default_expiry = 86400;
-    if (my $expiry = delete $contract_params->{expiry_time}) {
-        my $contract_expiry = Date::Utility->new($expiry);
-        # 10 seconds after expiry is to cater for sell transaction delay due to settlement conditions.
-        $default_expiry = min($default_expiry, $contract_expiry->epoch - time + 10);
-    }
-
-    return $redis->set($contract_param_key, $poc_args, 'EX', $default_expiry);
-}
-
-sub _has_required_proposal_open_contract_params {
-    my $params = shift;
-
-    return 0 if not $params->{shortcode};
-
-    my @list =
-        qw(account_id shortcode contract_id currency buy_price sell_price sell_time purchase_time is_sold transaction_ids longcode expiry_time);
-    push @list, 'limit_order' if $params->{shortcode} =~ /^(?:MULTUP|MULTDOWN)/;
-
-    return 1 if all { exists $params->{$_} } @list;
-    return 0;
-}
-
-sub fetch_contract_params_from_database {
-    my ($c, $contract_params) = @_;
-
-    my $contract_id = $contract_params->{contract_id};
-
-    $c->call_rpc({
-            args => {
-                proposal_open_contract => 1,
-                contract_id            => $contract_id,
-            },
-            method      => 'proposal_open_contract',
-            msg_type    => 'proposal_open_contract',
-            call_params => {
-                token       => $c->stash('token'),
-                contract_id => $contract_id,
-            },
-            rpc_response_cb => sub {
-                my ($c, $rpc_response) = @_;
-                save_contract_params_to_redis($c, $rpc_response->{$contract_id});
-                return;
-            }
-        });
-
-    return;
-}
-
-=======
->>>>>>> a73adb1d
 sub _serialized_args {
     my $copy = {%{+shift}};
     my $args = shift;
     my @arr  = ();
 
-    $args->{with_prefix} //= 1;
     delete $copy->{req_id};
     delete $copy->{language} unless $args->{keep_language};
 
@@ -657,13 +552,7 @@
         push @arr, ($k, $copy->{$k});
     }
 
-<<<<<<< HEAD
-    my $string = Encode::encode_utf8($json->encode([map { !defined($_) ? $_ : ref($_) ? $_ : "$_" } @arr]));
-    return 'PRICER_KEYS::' . $string if $args->{with_prefix};
-    return $string;
-=======
     return 'PRICER_KEYS::' . Encode::encode_utf8($json->encode([map { !defined($_) ? $_ : ref($_) ? $_ : "$_" } @arr]));
->>>>>>> a73adb1d
 }
 
 # This function is for Porposal, ProposalArray and ProposalArrayItem
@@ -698,27 +587,6 @@
     return _create_pricer_channel($c, $args, $redis_channel, $subchannel, $pricer_args, $class, $cache, $skip);
 }
 
-<<<<<<< HEAD
-sub get_pricer_args {
-    my ($c, $cache, $with_prefix) = @_;
-
-    my $price_daemon_cmd = 'bid';
-    my %hash;
-    # get_bid RPC call requires 'short_code' param, not 'shortcode'
-    @hash{qw(short_code contract_id currency sell_time)} = delete @{$cache}{qw(shortcode contract_id currency sell_time)};
-    $hash{is_sold} = $cache->{is_sold} + 0;
-    $hash{language}         = $c->stash('language') || 'EN';
-    $hash{price_daemon_cmd} = $price_daemon_cmd;
-    $hash{landing_company}  = $c->landing_company_name;
-    # use residence when available, fall back to IP country
-    $hash{country_code} = $c->stash('residence') || $c->stash('country_code');
-    $hash{limit_order} = $cache->{limit_order} if $cache->{limit_order};
-
-    return _serialized_args(\%hash, {with_prefix => $with_prefix});
-}
-
-=======
->>>>>>> a73adb1d
 sub pricing_channel_for_proposal_open_contract {
     my ($c, $args, $cache) = @_;
 
@@ -735,18 +603,8 @@
     $hash{account_id}     = delete $cache->{account_id};
     $hash{transaction_id} = $cache->{transaction_ids}->{buy};    # transaction is going to be stored
     my $subchannel = _serialized_args(\%hash);
-<<<<<<< HEAD
-
-    my $pricer_channel = _create_pricer_channel($c, $args, $redis_channel, $subchannel, $pricer_args, 'ProposalOpenContract', $cache);
-=======
->>>>>>> a73adb1d
-
-    # new subscription
-    if ($pricer_channel->{uuid} and not is_exists_contract_params($contract_id, $landing_company)) {
-        set_contract_params($c, $cache);
-    }
-
-    return $pricer_channel;
+
+    return _create_pricer_channel($c, $args, $redis_channel, $subchannel, $pricer_args, 'ProposalOpenContract', $cache);
 }
 
 # will return a hash {uuid => $subscription->uuid, subscription => $subscription}
@@ -803,10 +661,6 @@
     my ($c, $args, $contract_id, $stash_data) = @_;
     Binary::WebSocketAPI::v3::Subscription->unregister_by_uuid($c, $args->{uuid});
 
-    # delete CONTRACT_PARAMS in redis on sell
-    my $redis = Binary::WebSocketAPI::v3::Subscription::Pricer::subscription_manager()->redis;
-    $redis->del(get_contract_params_key($contract_id, $c->landing_company_name));
-
     $c->call_rpc({
             args        => $stash_data,
             method      => 'proposal_open_contract',
