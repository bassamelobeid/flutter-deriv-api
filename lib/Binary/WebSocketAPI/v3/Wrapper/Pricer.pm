--- conflicted
+++ resolved
@@ -17,11 +17,7 @@
 use Clone::PP qw(clone);
 use List::UtilsBy qw(bundle_by);
 use List::Util qw(min);
-<<<<<<< HEAD
-=======
-use Data::Dumper;
-
->>>>>>> 7af901c8
+
 use Future::Mojo          ();
 use Future::Utils         ();
 use Variable::Disposition ();
