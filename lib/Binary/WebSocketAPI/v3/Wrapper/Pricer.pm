--- conflicted
+++ resolved
@@ -581,13 +581,8 @@
     my $contract_id     = $cache->{contract_id};
     my $landing_company = $c->landing_company_name;
 
-<<<<<<< HEAD
-    my $redis_channel = 'CONTRACT_PRICE::' .  $contract_id . '_' .  $landing_company;
-    my $pricer_args = _serialized_args({
-=======
     my $redis_channel = 'CONTRACT_PRICE::' . $contract_id . '_' . $landing_company;
     my $pricer_args   = _serialized_args({
->>>>>>> 5fa370d0
         contract_id      => $contract_id,
         landing_company  => $landing_company,
         price_daemon_cmd => 'bid',
