--- conflicted
+++ resolved
@@ -587,11 +587,7 @@
     $hash{country_code} = $c->stash('residence') || $c->stash('country_code');
     $hash{limit_order} = $cache->{limit_order} if $cache->{limit_order};
 
-<<<<<<< HEAD
-    return _serialized_args(\%hash);
-=======
     return [_serialized_args(\%hash), $hash{contract_id}];
->>>>>>> c128306d
 }
 
 sub pricing_channel_for_proposal_open_contract {
