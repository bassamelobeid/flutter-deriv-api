--- conflicted
+++ resolved
@@ -17,12 +17,8 @@
 use Clone::PP qw(clone);
 use List::UtilsBy qw(bundle_by);
 use List::Util qw(min none);
-<<<<<<< HEAD
-use Format::Util::Numbers qw/formatnumber roundcommon/;
 use Path::Tiny;
-=======
 use Format::Util::Numbers qw/formatnumber roundcommon financialrounding/;
->>>>>>> 9a7041b1
 
 use Future::Mojo          ();
 use Future::Utils         ();
@@ -47,7 +43,6 @@
 use constant BARRIERS_PER_BATCH => 16;
 
 # Sanity check - if we have more than this many barriers, reject
-# the request entirely.
 use constant BARRIER_LIMIT => 16;
 
 my $json               = JSON::MaybeXS->new->allow_blessed;
