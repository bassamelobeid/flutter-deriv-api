package Binary::WebSocketAPI::v3::Wrapper::Pricer;

use strict;
use warnings;

no indirect;

use feature qw(state);
use curry;
use Try::Tiny;
use Data::Dumper;
use Encode;
use JSON::MaybeXS;
use Time::HiRes qw(gettimeofday tv_interval);
use Math::Util::CalculatedValue::Validatable;
use DataDog::DogStatsd::Helper qw(stats_timing stats_inc);
use Price::Calculator;
use Clone::PP qw(clone);
use List::UtilsBy qw(bundle_by);
use List::Util qw(min);
use Scalar::Util qw(weaken);

use Future::Mojo          ();
use Future::Utils         ();
use Variable::Disposition ();

use Binary::WebSocketAPI::v3::Wrapper::System;
use Binary::WebSocketAPI::v3::Wrapper::Transaction;
use Binary::WebSocketAPI::v3::Subscription::Pricer::Proposal;
use Binary::WebSocketAPI::v3::Subscription::Pricer::ProposalOpenContract;
use Binary::WebSocketAPI::v3::Subscription::Pricer::ProposalArray;
use Binary::WebSocketAPI::v3::Subscription::Pricer::ProposalArrayItem;

# Number of RPC requests a single active websocket call
# can issue in parallel. Used for proposal_array.
use constant PARALLEL_RPC_COUNT => 4;

# How long we'll wait for all component requests to complete
# Since this is pricing code, anything more than a few seconds
# isn't going to be much use to anyone.
use constant PARALLEL_RPC_TIMEOUT => 20;

# We split proposal_array calls into batches so that we don't
# overload a single RPC server - this controls how many barriers
# we expect to be reasonable for each call.
use constant BARRIERS_PER_BATCH => 16;

# Sanity check - if we have more than this many barriers, reject
# the request entirely.
use constant BARRIER_LIMIT => 16;

my $json = JSON::MaybeXS->new->allow_blessed;

sub proposal {
    my ($c, $req_storage) = @_;

    my $args = $req_storage->{args};
    $c->call_rpc({
            schema_receive    => $req_storage->{schema_receive},
            schema_receive_v3 => $req_storage->{schema_receive_v3},
            args              => $args,
            method            => 'send_ask',
            msg_type          => 'proposal',
            call_params       => {
                token                 => $c->stash('token'),
                language              => $c->stash('language'),
                app_markup_percentage => $c->stash('app_markup_percentage'),
                landing_company       => $c->landing_company_name,
                country_code          => $c->stash('country_code'),
            },
            success => sub {
                my ($c, $rpc_response, $req_storage) = @_;
                my $cache = {
                    longcode            => $rpc_response->{longcode},
                    contract_parameters => delete $rpc_response->{contract_parameters},
                    payout              => $rpc_response->{payout},
                };
                $cache->{contract_parameters}->{app_markup_percentage} = $c->stash('app_markup_percentage');
                $req_storage->{uuid} = _pricing_channel_for_proposal($c, $req_storage->{args}, $cache, 'Proposal')->{uuid};
            },
            response => sub {
                my ($rpc_response, $api_response, $req_storage) = @_;
                return $api_response if $rpc_response->{error};

                $api_response->{passthrough} = $req_storage->{args}->{passthrough} if defined($req_storage->{args}->{passthrough});
                if (my $uuid = $req_storage->{uuid}) {
                    $api_response->{proposal}->{id} = $uuid;
                    $api_response->{subscription}->{id} = $uuid if $req_storage->{args}->{subscribe};
                } else {
                    $api_response = $c->new_error('proposal', 'AlreadySubscribed', $c->l('You are already subscribed to [_1].', 'proposal'));
                }
                return $api_response;
            },
        });
    return;
}

=head2 proposal_array

Deprecated API call. TODO: (JB) This will be refactored to support multiplier.

Pricing proposals for multiple barriers.

Issues a separate RPC request for each barrier, then collates the results
in a single response back to the client.

=cut

# perlcritic seems to be confused about the fmap block, hence this workaround
sub proposal_array {    ## no critic(Subroutines::RequireArgUnpacking)
    my ($c, $req_storage) = @_;

    my $msg_type       = 'proposal_array';
    my $barriers_order = {};
    my @barriers       = @{$req_storage->{args}->{barriers}};

    if (@barriers > BARRIER_LIMIT) {
        my $error = $c->new_error('proposal_array', 'TooManyBarriers', $c->l('Too many barriers were requested.'));
        $c->send({json => $error}, $req_storage);
        return;
    }

    if (!_unique_barriers(\@barriers)) {
        my $error = $c->new_error('proposal_array', 'DuplicatedBarriers', $c->l('Duplicate barriers not allowed.'));
        $c->send({json => $error}, $req_storage);
        return;
    }

    # We can end up with 10 barriers or more, and each one has a CPU cost, so we limit each
    # request and distribute between RPC servers and pricers.
    my $barrier_chunks = [List::UtilsBy::bundle_by { [@_] } BARRIERS_PER_BATCH, @barriers];

    my $copy_args = {%{$req_storage->{args}}};
    my @contract_types = ref($copy_args->{contract_type}) ? @{$copy_args->{contract_type}} : $copy_args->{contract_type};

    $copy_args->{skip_streaming} =
        1;    # only for proposal_array: do not create redis subscription, we need only information stored in subscription object
    my $channel_info = _pricing_channel_for_proposal($c, $copy_args, {}, 'ProposalArray');
    my $uuid = $channel_info->{uuid};
    unless ($uuid) {
        my $error = $c->new_error('proposal_array', 'AlreadySubscribed', $c->l('You are already subscribed to [_1].', 'proposal_array'));
        $c->send({json => $error}, $req_storage);
        return;
    }
    weaken(my $subscription = $channel_info->{subscription});
    $subscription->req_args($req_storage->{args});

    for my $index ($#$barrier_chunks) {
        my $barrier = $barrier_chunks->[$index];
        $barriers_order->{make_barrier_key($barrier->[0])} = $index;
    }

    my $create_price_channel = sub {
        my ($c, $rpc_response, $req_storage) = @_;
        my $cache = {
            proposal_array_subscription => $subscription->uuid,
        };
        # Apply contract parameters - we will use them for Price::Calculator calls to determine
        # the actual price from the theo_probability value the pricers return
        for my $contract_type (keys %{$rpc_response->{proposals}}) {
            for my $barrier (@{$rpc_response->{proposals}{$contract_type}}) {
                my $barrier_key = make_barrier_key($barrier->{error} ? $barrier->{error}->{details} : $barrier);
                my $entry = {
                    %{$rpc_response->{contract_parameters}},
                    longcode  => $barrier->{longcode},
                    ask_price => $barrier->{ask_price},
                };
                delete @{$entry}{qw(proposals barriers)};
                $entry->{error}{details}{longcode} ||= $entry->{longcode} if $entry->{error};
                $cache->{$contract_type}{$barrier_key} = {
                    contract_parameters => $entry,
                };
            }
        }

        $req_storage->{uuid} = _pricing_channel_for_proposal($c, $req_storage->{args}, $cache, 'ProposalArrayItem')->{uuid};

        if ($req_storage->{uuid}) {
            my $barriers = $req_storage->{args}{barriers}[0];
            my $idx      = make_barrier_key($barriers);
            warn "unknown idx " . $idx . ", available: " . join ',', sort keys %$barriers_order unless exists $barriers_order->{$idx};
            ${$subscription->seq}[$barriers_order->{$idx}] = $req_storage->{uuid};
            # creating this key to be used by forget_all, undef - not to allow proposal_array message to be sent before real data received
            $subscription->proposals->{$req_storage->{uuid}} = undef;
        } else {
            # `_pricing_channel_for_proposal` does not generated uuid.
            # it could be rare case when 2 proposal_array calls are performed in one connection
            # and they have similar but not the same barriers, so some chunks became the same
            # in this case `proposal_array` RPC hook `response` will send error message to client and will stop processing this call
            # so subscription should be removed.
            $subscription->unregister;
        }
    };

# Process a few RPC calls at a time.

    Variable::Disposition::retain_future(
        Future->wait_any(
            # Upper limit on total time taken - we don't really
            # care how long individual requests take, but we do
            # expect all the calls to complete in a reasonable time
            Future::Mojo->new_timer(PARALLEL_RPC_TIMEOUT)->transform(
                done => sub {
                    return +{error => $c->l('Request timed out')};
                }
            ),
            Future::Utils::fmap {
                my $barriers = shift;

                # The format is [ 123.4, 128.1, ... ] for single-barrier contracts,
                # with hashrefs [ { barrier => 121.8, barrier2 => 127.4 }, ... ] for 2-barrier
                $barriers = [map { ; $_->{barrier} } @$barriers] unless grep { ; $_->{barrier2} } @$barriers;

                # Shallow copy of $args since we want to override a few top-level keys for the RPC calls
                my $args = {%{$req_storage->{args}}};
                $args->{contract_type} = [@contract_types];
                $args->{barriers}      = $barriers;

                my $f = Future::Mojo->new;
                $c->call_rpc({
                        schema_receive    => $req_storage->{schema_receive},
                        schema_receive_v3 => $req_storage->{schema_receive_v3},
                        args              => $args,
                        method            => 'send_ask',
                        msg_type          => 'proposal',
                        call_params       => {
                            token                 => $c->stash('token'),
                            language              => $c->stash('language'),
                            app_markup_percentage => $c->stash('app_markup_percentage'),
                            landing_company       => $c->landing_company_name,
                            country_code          => $c->stash('country_code'),
                            proposal_array        => 1,
                        },
                        error => sub {
                            my $c = shift;
                            Binary::WebSocketAPI::v3::Wrapper::System::forget_one($c, $uuid);
                        },
                        success  => $create_price_channel,
                        response => sub {
                            my ($rpc_response, $api_response, $req_storage) = @_;
                            if ($rpc_response->{error}) {
                                $f->done($api_response);
                                return;
                            }

                            # here $api_response and $req_storage are `proposal` call's data, not the original `proposal_array`
                            # so uuid here is corresponding `proposal` stream's uuid.
                            # uuid for `proposal_array` is created on the beginning of `sub proposal_array`
                            if (my $uuid = $req_storage->{uuid}) {
                                $api_response->{proposal}->{id} = $uuid;
                            } else {
                                $api_response =
                                    $c->new_error('proposal', 'AlreadySubscribed', $c->l('You are already subscribed to [_1].', 'proposal'));
                            }
                            $f->done($api_response);
                            return;
                        },
                    });
                $f;
            }
            foreach    => $barrier_chunks,
            concurrent => min(0 + @$barrier_chunks, PARALLEL_RPC_COUNT),
            )->on_ready(
            sub {
                my $f = shift;
                try {
                    # should not throw 'cos we do not $future->fail
                    my @result = $f->get;

                    # If any request failed, report the error and skip any further processing
                    # Note that this is an RPC-level error or WrongResponse: contract validation
                    # failures for an individual barrier will be reported at the type => [ barrier ]
                    # level.
                    if (my ($err) = grep { ; $_->{error} } @result) {
                        my $res = {
                            json => {
                                echo_req => $req_storage->{args},
                                error    => $err->{error},
                                msg_type => $msg_type,
                                map { ; $_ => $req_storage->{args}{$_} } grep { $req_storage->{args}{$_} } qw(req_id passthrough),
                            }};
                        $c->send($res) if $c and $c->tx;    # connection could be gone
                        return;
                    }

                    # Merge the results from all calls. We prepare the data structure first...
                    my %proposal_array;
                    @proposal_array{@contract_types} = map { ; [] } @contract_types;

                    # ... then fit the received results into it
                    my @pending_barriers = @barriers;
                    for my $res (map { ; $_->{proposal} } @result) {
                        my @expected_barriers = splice @pending_barriers, 0, min(@pending_barriers, BARRIERS_PER_BATCH);
                        if (exists $res->{proposals}) {
                            for my $contract_type (keys %{$res->{proposals}}) {
                                my @prices = @{$res->{proposals}{$contract_type}};
                                for my $price (@prices) {
                                    if (exists $price->{error}) {
                                        $price->{error}{message} = $c->l(delete $price->{error}{message_to_client});
                                        $price->{error}{details}{longcode} = $c->l(delete $price->{longcode});
                                        $price->{error}{details}{display_value} += 0;
                                        $price->{error}{details}{payout}        += 0;
                                        delete $price->{error}{details}{supplied_barrier};
                                        delete $price->{error}{details}{supplied_barrier2};
                                    } else {
                                        $price->{longcode} = $c->l($price->{longcode});
                                        $price->{payout}   = $req_storage->{args}{amount};
                                        delete $price->{theo_probability};
                                        delete $price->{supplied_barrier};
                                        delete $price->{supplied_barrier2};
                                    }
                                }
                                warn "Barrier mismatch - expected " . @expected_barriers . " but had " . @prices unless @prices == @expected_barriers;
                                push @{$proposal_array{$contract_type}}, @prices;
                            }
                        } else {
                            # We've already done the check for top-level { error => { ... } } by this point,
                            # so if we don't have the proposals key then something very unexpected happened.
                            warn "Invalid entry in proposal_array response - " . $json->encode($res);
                            $c->send({
                                    json => $c->wsp_error(
                                        $msg_type, 'ProposalArrayFailure', $c->l('Sorry, an error occurred while processing your request.'))}
                            ) if $c and $c->tx;
                            return;
                        }
                    }

                    delete @{$_}{qw(msg_type passthrough)} for @result;

                    # Return a single result back to the client.
                    my $res = {
                        json => {
                            echo_req       => $req_storage->{args},
                            proposal_array => {
                                proposals => \%proposal_array,
                                $uuid ? (id => $uuid) : (),
                            },
                            ($req_storage->{args}->{subscribe} and $uuid) ? (subscription => {id => $uuid}) : (),
                            msg_type => $msg_type,
                            map { ; $_ => $req_storage->{args}{$_} } grep { $req_storage->{args}{$_} } qw(req_id passthrough),
                        }};
                    $c->send($res) if $c and $c->tx;    # connection could be gone
                }
                catch {
                    warn "proposal_array exception - $_";
                    $c->send(
                        {json => $c->wsp_error($msg_type, 'ProposalArrayFailure', $c->l('Sorry, an error occurred while processing your request.'))})
                        if $c and $c->tx;
                };
            }));

# Send nothing back to the client yet. We'll push a response
# once the RPC calls complete or time out
    return;
}

sub proposal_array_deprecated {
    my ($c, $req_storage) = @_;

    my $dep_error = $c->new_error('proposal_array', 'Deprecated', $c->l('This API call is deprecated.'));
    $c->send({json => $dep_error}, $req_storage);
    return;
}

sub proposal_open_contract {
    my ($c, $response, $req_storage) = @_;

    # send error early if whole RPC call returns error - for example 'InvalidToken'
    if ($response->{error}) {
        $c->send({json => $c->new_error('proposal_open_contract', $response->{error}{code}, $response->{error}{message_to_client})}, $req_storage);
        return;
    }

    my $args = $req_storage->{args};

    if ($args->{subscribe} && !$args->{contract_id}) {
        ### we can catch buy only if subscribed on transaction stream
        Binary::WebSocketAPI::v3::Wrapper::Transaction::transaction_channel($c, 'subscribe', $c->stash('account_id'), 'buy', $args)
            if $c->stash('account_id');
        ### we need stream only in subscribed workers
        # we should not overwrite the previous subscriber.
        $c->stash(proposal_open_contracts_subscribed => $args) unless $c->stash('proposal_open_contracts_subscribed');
    }

    my $empty_answer = {
        msg_type               => 'proposal_open_contract',
        proposal_open_contract => {}};
    # If we had a valid response, we can return it immediately
    if (%$response) {
        _process_proposal_open_contract_response($c, $response, $req_storage);
        return;
    }

    # If we're not looking for a specific contract_id, then an empty response is fine
    return $empty_answer unless $args->{contract_id};

    # special case: 'proposal_open_contract' with contract_id set called immediately after 'buy'
    # could return empty response because of DB replication delay
    # so here retries are performed
    my $last_contracts = $c->stash('last_contracts') // {};
    return $empty_answer unless $last_contracts->{$args->{contract_id}};

    # contract id is in list, but response is empty - trying to retry rpc call
    my $retries = 5;
    my $call_sub;
    # preparing response sub wich will be executed within retries loop
    my $resp_sub = sub {
        my ($rpc_response, $response, $req_storage) = @_;
        # response contains data or rpc error - so no need to retry rpc call
        my $valid_response = %{$response->{proposal_open_contract}} || $rpc_response->{error};

        # empty response and having some tries
        if (!$valid_response && --$retries) {
            # we still have to retry, so sleep a second and perform rpc call again
            Mojo::IOLoop->timer(1, $call_sub);
            return;
        }

        # no need any more
        undef $call_sub;

        return $response if $rpc_response->{error};
        # return empty answer if there is no more retries
        return $empty_answer if !$valid_response;

        # got proper response
        _process_proposal_open_contract_response($c, $response->{proposal_open_contract}, $req_storage);

        return;
    };
    # new rpc call with response sub wich holds delay and re-call
    $call_sub = sub {
        my %call_params = %$req_storage;
        $call_params{response} = $resp_sub;
        $c->call_rpc(\%call_params);
        return;
    };
    # perform rpc call again and entering in retries loop
    $call_sub->($c, $req_storage);

    return;
}

sub _process_proposal_open_contract_response {
    my ($c, $response, $req_storage) = @_;

    my $args = $req_storage->{args};

    foreach my $contract (values %$response) {
        my $pricer_request = {%$contract};

        $pricer_request->{short_code} = $pricer_request->{shortcode}
            if $pricer_request->{shortcode};    # XXX on contract end this is shortcode, other times it's shortcode
        $pricer_request->{landing_company} = $c->landing_company_name;
        $pricer_request->{language}        = $c->stash('language');

        if (exists $contract->{error}) {
            my $error =
                $c->new_error('proposal_open_contract', 'ContractValidationError', $c->l($contract->{error}->{message_to_client}));
            $c->send({json => $error}, $req_storage);
        } elsif (not exists $contract->{shortcode}) {
            my %copy_req = %$req_storage;
            delete @copy_req{qw(in_validator out_validator)};
            $copy_req{loginid} = $c->stash('loginid') if $c->stash('loginid');
            warn "undef shortcode. req_storage is: " . $json->encode(\%copy_req);
            warn "undef shortcode. response is: " . $json->encode($contract);
            my $error =
                $c->new_error('proposal_open_contract', 'GetProposalFailure', $c->l('Sorry, an error occurred while processing your request.'));
            $c->send({json => $error}, $req_storage);
        } else {
            my $uuid;

            if (    exists $args->{subscribe}
                and $args->{subscribe} eq '1'
                and not $contract->{is_sold}
                and not delete $contract->{dont_stream})
            {
                # short_code contract_id currency is_sold sell_time are passed to pricer daemon and
                # are used to to identify redis channel and as arguments to get_bid rpc call
                # transaction_ids purchase_time buy_price should be stored and will be added to
                # every get_bid results and sent to client while streaming
                my $cache = {map { $_ => $contract->{$_} }
                        qw(account_id shortcode contract_id currency buy_price sell_price sell_time purchase_time is_sold transaction_ids longcode)};

                $cache->{limit_order} = $contract->{limit_order} if $contract->{limit_order};

                if (not $uuid = pricing_channel_for_proposal_open_contract($c, $args, $cache)->{uuid}) {
                    my $error =
                        $c->new_error('proposal_open_contract', 'AlreadySubscribed',
                        $c->l('You are already subscribed to [_1].', 'proposal_open_contract'));
                    $c->send({json => $error}, $req_storage);
                    return;
                } else {
                    # subscribe to transaction channel as when contract is manually sold we need to cancel streaming
                    Binary::WebSocketAPI::v3::Wrapper::Transaction::transaction_channel(
                        $c, 'subscribe', delete $contract->{account_id},    # should not go to client
                        'sell', $args, $contract->{contract_id}, $uuid
                    );
                }
            }
            my $result = {$uuid ? (id => $uuid) : (), %{$contract}};
            delete $result->{rpc_time};
            delete $result->{account_id};

            # need to restructure limit order for poc response
            $result->{limit_order} = delete $result->{limit_order_as_hashref} if $result->{limit_order_as_hashref};
            $c->send({
                    json => {
                        msg_type               => 'proposal_open_contract',
                        proposal_open_contract => $result,
                        $uuid ? (subscription => {id => $uuid}) : (),
                    },
                },
                $req_storage
            );
        }
    }

    return;
}

sub _serialized_args {
    my $copy = {%{+shift}};
    my $args = shift;
    my @arr  = ();

    delete $copy->{req_id};
    delete $copy->{language} unless $args->{keep_language};

    # We want to handle similar contracts together, so we do this and sort by
    # key in the price_queue.pl daemon
    push @arr, ('short_code', delete $copy->{short_code}) if exists $copy->{short_code};

    # Keep country only if it is CN.
    delete $copy->{country_code} if exists $copy->{country_code} and $copy->{country_code} ne 'cn';

    foreach my $k (sort keys %$copy) {
        push @arr, ($k, $copy->{$k});
    }
    return 'PRICER_KEYS::' . Encode::encode_utf8($json->encode([map { !defined($_) ? $_ : ref($_) ? $_ : "$_" } @arr]));
}

# This function is for Porposal, ProposalArray and ProposalArrayItem
# TODO rename this function
sub _pricing_channel_for_proposal {
    my ($c, $args, $cache, $class) = @_;

    my $price_daemon_cmd = 'price';

    my %args_hash           = %{$args};
    my $skip_basis_override = _skip_basis_override($args);
    if (not $skip_basis_override and $args_hash{basis} and defined $args_hash{amount}) {
        $args_hash{amount} = 1000;
        $args_hash{basis}  = 'payout';
    }

    delete $args_hash{passthrough};

    $args_hash{language}         = $c->stash('language') || 'EN';
    $args_hash{price_daemon_cmd} = $price_daemon_cmd;
    $args_hash{landing_company}  = $c->landing_company_name;
    # use residence when available, fall back to IP country
    $args_hash{country_code} = $c->stash('residence') || $c->stash('country_code');
    $args_hash{skips_price_validation} = 1;
    my $redis_channel = _serialized_args(\%args_hash);
    my $subchannel    = $args->{amount} // $args->{multiplier};
    my $pricer_args   = $redis_channel;

    my $skip = _skip_streaming($args);

    # uuid is needed regardless of whether its subscription or not
    return _create_pricer_channel($c, $args, $redis_channel, $subchannel, $pricer_args, $class, $cache, $skip);
}

sub get_pricer_args {
    my ($c, $cache) = @_;

    my $price_daemon_cmd = 'bid';
    my %hash;
    my $contract_id = $cache->{contract_id};
    # get_bid RPC call requires 'short_code' param, not 'shortcode'
    @hash{qw(short_code contract_id currency sell_time)} = delete @{$cache}{qw(shortcode contract_id currency sell_time)};
    $hash{is_sold} = $cache->{is_sold} + 0;
    $hash{language}         = $c->stash('language') || 'EN';
    $hash{price_daemon_cmd} = $price_daemon_cmd;
    $hash{landing_company}  = $c->landing_company_name;
    # use residence when available, fall back to IP country
    $hash{country_code} = $c->stash('residence') || $c->stash('country_code');
<<<<<<< HEAD
    $hash{limit_order} = $cache->{limit_order} if $cache->{limit_order};
    my $id = $hash{contract_id} . '_' . $hash{landing_company};

    return [_serialized_args(\%hash), $id];
}

sub pricing_channel_for_proposal_open_contract {
    my ($c, $args, $cache) = @_;
=======
    my $pricer_args = _serialized_args(\%hash);
>>>>>>> 4856960a

    my $contract_id = $cache->{contract_id};
    my $pricer_args = get_pricer_args($c, $cache);
    my %hash        = map { $_ =~ /passthrough/ ? () : ($_ => $args->{$_}) } keys %$args;
    $hash{account_id}     = delete $cache->{account_id};
    $hash{transaction_id} = $cache->{transaction_ids}->{buy};    # transaction is going to be stored
    my $subchannel    = _serialized_args(\%hash);
<<<<<<< HEAD
    my $redis_channel = 'CONTRACT_PRICE::' . $contract_id;
=======
    my $redis_channel = 'CONTRACT_PRICE::' . $contract_id . '_' . $c->landing_company_name;
>>>>>>> 4856960a

    return _create_pricer_channel($c, $args, $redis_channel, $subchannel, $pricer_args, 'ProposalOpenContract', $cache);
}

# will return a hash {uuid => $subscription->uuid, subscription => $subscription}
# here return a hash to avoid caller testing subscription when fetch uuid
sub _create_pricer_channel {
    my ($c, $args, $redis_channel, $subchannel, $pricer_args, $class, $cache, $skip_redis_subscr) = @_;

    my $subscription = create_subscription(
        c           => $c,
        channel     => $redis_channel,
        subchannel  => $subchannel,
        pricer_args => $pricer_args,
        args        => $args,
        cache       => $cache,
        class       => $class
    );

    # channel already generated
    if (my $registered_subscription = $subscription->already_registered) {
        # return undef uuid directly will report 'already subscribed' error by the caller
        return ($args->{subscribe} // 0) == 1
            ? {
            subscription => undef,
            uuid         => undef
            }
            : {
            subscription => $registered_subscription,
            uuid         => $registered_subscription->uuid
            };
    }

    $subscription->register;
    my $uuid = $subscription->uuid();

    #Sometimes we need to store the proposal information here, but we don't want to subscribe a channel.
    #For example, before buying a contract, FE will send a 'proposal'  at first, then when we do buying, `buy_get_contract_params` will access that information. in such case subscribe = 1, but $skip_redis_subscr is true. The information will be cleared when by contract
    # Another example: proposal array
    if (($args->{subscribe} // 0) == 1
        and not $skip_redis_subscr)
    {
        $subscription->subscribe();
    }

    return {
        subscription => $subscription,
        uuid         => $uuid
    };
}

#
# we're finishing POC stream on contract is sold (called from _close_proposal_open_contract_stream in Streamer.pm)
#
sub send_proposal_open_contract_last_time {
    my ($c, $args, $contract_id, $stash_data) = @_;
    Binary::WebSocketAPI::v3::Subscription->unregister_by_uuid($c, $args->{uuid});

    $c->call_rpc({
            args        => $stash_data,
            method      => 'proposal_open_contract',
            msg_type    => 'proposal_open_contract',
            call_params => {
                token       => $c->stash('token'),
                contract_id => $contract_id
            },
            rpc_response_cb => sub {
                my ($c, $rpc_response, $req_storage) = @_;

                for my $each_contract (keys %{$rpc_response}) {
                    delete $rpc_response->{$each_contract}->{account_id};
                    $rpc_response->{$each_contract}->{limit_order} = delete $rpc_response->{$each_contract}->{limit_order_as_hashref}
                        if $rpc_response->{$each_contract}->{limit_order_as_hashref};
                }
                return {
                    proposal_open_contract => $rpc_response->{$contract_id} || {},
                    msg_type => 'proposal_open_contract',
                    subscription => {id => $args->{uuid}}};
            }
        });
    return;
}

sub _unique_barriers {
    my $barriers = shift;
    my %h;
    for my $barrier (@$barriers) {
        my $idx = $barrier->{barrier} // '' . ":" . ($barrier->{barrier2} // '');
        return 0 if $h{$idx}++;
    }
    return 1;
}

sub make_barrier_key {
    my ($barrier) = @_;
    return $barrier unless ref $barrier;
    # In proposal_array we use barriers to order proposals[] array responses.
    # Even if it's a relative barrier, for that Contract->handle_batch_contract also sends the supplied barrier back.
    if (exists $barrier->{supplied_barrier}) {
        return join ':', $barrier->{supplied_barrier}, $barrier->{supplied_barrier2} // ();
    }
    return join ':', $barrier->{barrier} // (), $barrier->{barrier2} // ();
}

=head2 create_subscription

create subscription given the subscription type. It map the price_daemon_cmd to the proper Subscription subclass.
It takes the following arguments:

=over 4

=item price_daemon_cmd

=item other arguments that are used by subscription constructor.

=back

It returns a subscription  object

=cut

sub create_subscription {
    my (%args)    = @_;
    my $baseclass = 'Binary::WebSocketAPI::v3::Subscription::Pricer';
    my $class     = delete $args{class};
    return "${baseclass}::$class"->new(%args);
}

my %skip_duration_list = map { $_ => 1 } qw(t s m h);
my %skip_symbol_list   = map { $_ => 1 } qw(R_100 R_50 R_25 R_75 R_10 RDBULL RDBEAR 1HZ100V 1HZ10V);
my %skip_type_list =
    map { $_ => 1 } qw(DIGITMATCH DIGITDIFF DIGITOVER DIGITUNDER DIGITODD DIGITEVEN ASIAND ASIANU TICKHIGH TICKLOW RESETCALL RESETPUT);

sub _skip_streaming {
    my $args = shift;

    return 1 if $args->{skip_streaming};
    my $skip_symbols = ($skip_symbol_list{$args->{symbol}}) ? 1 : 0;
    my $atm_callput_contract =
        ($args->{contract_type} =~ /^(CALL|PUT|CALLE|PUTE)$/ and not($args->{barrier} or ($args->{proposal_array} and $args->{barriers})))
        ? 1
        : 0;

    my ($skip_atm_callput, $skip_contract_type) = (0, 0);

    if (defined $args->{duration_unit}) {

        $skip_atm_callput =
            ($skip_symbols and $skip_duration_list{$args->{duration_unit}} and $atm_callput_contract);

        $skip_contract_type = ($skip_symbols and $skip_type_list{$args->{contract_type}});

    }

    return 1 if ($skip_atm_callput or $skip_contract_type);
    return;
}

sub _skip_basis_override {
    my $args = shift;

    # to override multiplier or callputspread contracts (non-binary) just does not make any sense because
    # the ask_price is defined by the user and the output of limit order (take profit or stop out),
    # is dependent of the stake and multiplier provided by the client.
    #
    # There is no probability calculation involved. Hence, not optimising anything.
    return 1 if $args->{contract_type} =~ /^(MULTUP|MULTDOWN|CALLSPREAD|PUTSPREAD)$/;
    return 0;
}

1;<|MERGE_RESOLUTION|>--- conflicted
+++ resolved
@@ -586,7 +586,6 @@
     $hash{landing_company}  = $c->landing_company_name;
     # use residence when available, fall back to IP country
     $hash{country_code} = $c->stash('residence') || $c->stash('country_code');
-<<<<<<< HEAD
     $hash{limit_order} = $cache->{limit_order} if $cache->{limit_order};
     my $id = $hash{contract_id} . '_' . $hash{landing_company};
 
@@ -595,9 +594,6 @@
 
 sub pricing_channel_for_proposal_open_contract {
     my ($c, $args, $cache) = @_;
-=======
-    my $pricer_args = _serialized_args(\%hash);
->>>>>>> 4856960a
 
     my $contract_id = $cache->{contract_id};
     my $pricer_args = get_pricer_args($c, $cache);
@@ -605,11 +601,7 @@
     $hash{account_id}     = delete $cache->{account_id};
     $hash{transaction_id} = $cache->{transaction_ids}->{buy};    # transaction is going to be stored
     my $subchannel    = _serialized_args(\%hash);
-<<<<<<< HEAD
-    my $redis_channel = 'CONTRACT_PRICE::' . $contract_id;
-=======
     my $redis_channel = 'CONTRACT_PRICE::' . $contract_id . '_' . $c->landing_company_name;
->>>>>>> 4856960a
 
     return _create_pricer_channel($c, $args, $redis_channel, $subchannel, $pricer_args, 'ProposalOpenContract', $cache);
 }
