--- conflicted
+++ resolved
@@ -547,19 +547,9 @@
 
     my $price_daemon_cmd = 'price';
 
-<<<<<<< HEAD
     my %args_hash           = %{$args};
     my $skip_basis_override = _skip_basis_override($args);
     if (not $skip_basis_override and $args_hash{basis} and defined $args_hash{amount}) {
-=======
-    my %args_hash = %{$args};
-
-    # Payout=1000 is only used for binary option, where the pricer calculate theo probability
-    # for payout=1000 and then in binary-websocket-api we use Price::Calculator to calculate
-    # price. For non binary option, we do not take this approach and we calculate the price
-    # directly in the pricer. Spread is a non binary.
-    if ($args_hash{basis} and defined $args_hash{amount} and $args_hash{contract_type} !~ /SPREAD$/) {
->>>>>>> 2aa3a2a2
         $args_hash{amount} = 1000;
         $args_hash{basis}  = 'payout';
     }
@@ -769,12 +759,12 @@
 sub _skip_basis_override {
     my $args = shift;
 
-    # to override multiplier contract just does not make any sense because
+    # to override multiplier or callputspread contracts (non-binary) just does not make any sense because
     # the ask_price is defined by the user and the output of limit order (take profit or stop out),
     # is dependent of the stake and multiplier provided by the client.
     #
     # There is no probability calculation involved. Hence, not optimising anything.
-    return 1 if $args->{contract_type} =~ /^(MULTUP|MULTDOWN)$/;
+    return 1 if $args->{contract_type} =~ /^(MULTUP|MULTDOWN|CALLSPREAD|PUTSPREAD)$/;
     return 0;
 }
 
