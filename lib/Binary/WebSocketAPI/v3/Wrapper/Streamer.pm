package Binary::WebSocketAPI::v3::Wrapper::Streamer;

use strict;
use warnings;

use JSON;
use Date::Utility;
use Mojo::Redis::Processor;
use Time::HiRes qw(gettimeofday);
use List::MoreUtils qw(last_index);
use JSON::XS qw(encode_json decode_json);
use Scalar::Util qw (looks_like_number refaddr weaken);
use Format::Util::Numbers qw/formatnumber/;

use Binary::WebSocketAPI::v3::Wrapper::Pricer;
use Binary::WebSocketAPI::v3::Wrapper::System;
use Binary::WebSocketAPI::v3::Instance::Redis qw( ws_redis_slave ws_redis_master shared_redis );

use utf8;
use Try::Tiny;

sub website_status {
    my ($c, $req_storage) = @_;

    my $args = $req_storage->{args};

    ### TODO: to config
    my $channel_name = "NOTIFY::broadcast::channel";
    my $redis        = ws_redis_master;
    my $shared_info  = $redis->{shared_info};

    my $callback = sub {
        $c->call_rpc({
                args        => $args,
                method      => 'website_status',
                call_params => {
                    country_code => $c->country_code,
                },
                response => sub {
                    my $rpc_response   = shift;
                    my $website_status = {};
                    $rpc_response->{clients_country} //= '';
<<<<<<< HEAD
                    $website_status->{$_} = $rpc_response->{$_} for qw|api_call_limits clients_country supported_languages terms_conditions_version ico_status|;
=======
                    $website_status->{$_} = $rpc_response->{$_}
                        for qw|api_call_limits clients_country supported_languages terms_conditions_version currencies_config|;
>>>>>>> e5fb9cea

                    $shared_info->{broadcast_notifications}{$c + 0}{'c'}            = $c;
                    $shared_info->{broadcast_notifications}{$c + 0}{echo}           = $args;
                    $shared_info->{broadcast_notifications}{$c + 0}{website_status} = $rpc_response;

                    Scalar::Util::weaken($shared_info->{broadcast_notifications}{$c + 0}{'c'});

                    ### to config
                    my $current_state = ws_redis_slave->get("NOTIFY::broadcast::state");

                    $current_state = eval { decode_json($current_state) }
                        if $current_state && !ref $current_state;
                    $website_status->{site_status} = $current_state->{site_status} // 'up';
                    $website_status->{message}     = $current_state->{message}     // ''
                        if $website_status->{site_status} eq 'down';

                    return {
                        website_status => $website_status,
                        msg_type       => 'website_status'
                    };
                }
            });
    };

    if (!$args->{subscribe} || $args->{subscribe} == 0) {
        delete $shared_info->{broadcast_notifications}{$c + 0};
        &$callback();
        return;
    }
    if ($shared_info->{broadcast_notifications}{$c + 0}) {
        &$callback();
        return;
    }

    $redis->subscribe([$channel_name], $callback);
    return;
}

sub send_notification {
    my ($shared, $message, $channel) = @_;

    return if !$shared || !ref $shared || !$shared->{broadcast_notifications} || !ref $shared->{broadcast_notifications};
    my $is_on_key = 0;
    foreach my $c_addr (keys %{$shared->{broadcast_notifications}}) {
        unless (defined $shared->{broadcast_notifications}{$c_addr}{c}) {
            # connection gone...
            delete $shared->{broadcast_notifications}{$c_addr};
            next;
        }
        my $client_shared = $shared->{broadcast_notifications}{$c_addr};
        unless (defined $client_shared->{c}->tx) {
            delete $shared->{broadcast_notifications}{$c_addr};
            ws_redis_master->unsubscribe([$channel])
                if (scalar keys %{$shared->{broadcast_notifications}}) == 0 && $channel;
            next;
        }

        unless ($is_on_key) {
            $is_on_key = "NOTIFY::broadcast::is_on";    ### TODO: to config
            return unless ws_redis_slave->get($is_on_key);    ### Need 1 for continuing
        }

        $message = eval { decode_json $message } unless ref $message eq 'HASH';
        delete $message->{message} if $message->{site_status} ne 'down';

        $client_shared->{c}->send({
                json => {
                    website_status => {%{$client_shared->{website_status}}, %$message},
                    echo_req       => $client_shared->{echo},
                    msg_type       => 'website_status'
                }});
    }
    return;
}

sub ticks {
    my ($c, $req_storage) = @_;

    my $args = $req_storage->{args};
    my @symbols = (ref $args->{ticks}) ? @{$args->{ticks}} : ($args->{ticks});
    foreach my $symbol (@symbols) {
        $c->call_rpc({
                args        => $args,
                method      => 'ticks',
                msg_type    => 'tick',
                symbol      => $symbol,
                call_params => {
                    symbol => $symbol,
                },
                success => sub {
                    my ($c, undef, $req_storage) = @_;
                    $req_storage->{id} = _feed_channel_subscribe($c, $req_storage->{symbol}, 'tick', $req_storage->{args});
                },
                response => sub {
                    my ($rpc_response, $api_response, $req_storage) = @_;
                    return $api_response if $rpc_response->{error};
                    unless ($req_storage->{id}) {
                        $api_response =
                            $c->new_error('tick', 'AlreadySubscribed', $c->l('You are already subscribed to [_1]', $req_storage->{symbol}));
                    }
                    undef $api_response unless $api_response->{error};    # Don't return anything if subscribed ok
                    return $api_response;
                }
            });
    }
    return;
}

# this sub is different from others as we subscribe to feed channel first
# then call rpc, we cache the ticks from feed channel and when rpc response
# comes then we merge cache data with rpc response
sub ticks_history {
    my ($c, $req_storage) = @_;

    my $args = $req_storage->{args};
    if ($args->{granularity} and not grep { $_ == $args->{granularity} } qw(60 120 180 300 600 900 1800 3600 7200 14400 28800 86400)) {
        return $c->new_error('ticks_history', "InvalidGranularity", $c->l('Granularity is not valid'));
    }

    my $publish;
    my $style = $args->{style} || ($args->{granularity} ? 'candles' : 'ticks');
    if ($style eq 'ticks') {
        $publish = 'tick';
    } elsif ($style eq 'candles') {
        $args->{granularity} = $args->{granularity} || 60;
        $publish = $args->{granularity};
    } else {
        return $c->new_error('ticks_history', "InvalidStyle", $c->l('Style [_1] invalid', $style));
    }

    my $callback = sub {
        # Here $c might be undef and will generate an error during shutdown of websockets. Here is Tom's comment:
        #as far as I can see, the issue here is that we process a Redis response just after the websocket connection has closed.
        #In this case, we're already in global destruction and there just happens to be a race,
        #one that we might be able to fix by explicitly closing the Redis connection as one of the first steps during shutdown.
        #
        #Explicitly closing the Redis connection wouldn't do anything to help a race between websocket close and Redis response during normal operation, of course,
        #but until we have a failing test case which demonstrates that, I don't think it's worth spending too much time on.
        return if (!$c || !$c->tx);
        $c->call_rpc({
                args            => $args,
                origin_args     => $req_storage->{origin_args},
                method          => 'ticks_history',
                rpc_response_cb => sub {
                    my ($c, $rpc_response, $req_storage) = @_;
                    return if (!$c || !$c->tx);
                    my $args = $req_storage->{args};
                    if (exists $rpc_response->{error}) {
                        # cancel subscription if response has error
                        _feed_channel_unsubscribe($c, $args->{ticks_history}, $publish, $args->{req_id});
                        return $c->new_error('ticks_history', $rpc_response->{error}->{code}, $c->l($rpc_response->{error}->{message_to_client}));
                    }

                    my $channel = $args->{ticks_history} . ';' . $publish;
                    $channel .= ";" . $args->{req_id} if exists $args->{req_id};
                    my $feed_channel_cache = $c->stash('feed_channel_cache') || {};

                    # check for cached data
                    if (exists $feed_channel_cache->{$channel} and scalar(keys %{$feed_channel_cache->{$channel}})) {
                        my $cache = $feed_channel_cache->{$channel};
                        # both history and candles have different structure, check rpc ticks_history sub
                        if ($rpc_response->{type} eq 'history') {
                            my %times;
                            # store whats in cache
                            @times{keys %$cache} = map { $_->{quote} } values %$cache;
                            # merge with response data
                            @times{@{$rpc_response->{data}->{history}->{times}}} = @{$rpc_response->{data}->{history}->{prices}};
                            @{$rpc_response->{data}->{history}->{times}} = sort { $a <=> $b } keys %times;
                            @{$rpc_response->{data}->{history}->{prices}} = @times{@{$rpc_response->{data}->{history}->{times}}};
                        } elsif ($rpc_response->{type} eq 'candles') {
                            my $index;
                            my $candles = $rpc_response->{data}->{candles};

                            # delete all cache value that have epoch lower than last candle epoch
                            my @matches = grep { $_ < $candles->[-1]->{epoch} } keys %$cache;
                            delete @$cache{@matches};

                            foreach my $epoch (sort { $a <=> $b } keys %$cache) {
                                my $window = $epoch - $epoch % $publish;
                                # check if window exists in candles response
                                $index = last_index { $_->{epoch} eq $window } @$candles;
                                # if no window is in response then update the candles with cached data
                                if ($index < 0) {
                                    push @$candles, {
                                        open  => $cache->{$epoch}->{open},
                                        close => $cache->{$epoch}->{close},
                                        epoch => $window + 0,                 # need to send as integer
                                        high  => $cache->{$epoch}->{high},
                                        low   => $cache->{$epoch}->{low}};
                                } else {
                                    # if window exists replace it with new data
                                    $candles->[$index] = {
                                        open  => $cache->{$epoch}->{open},
                                        close => $cache->{$epoch}->{close},
                                        epoch => $window + 0,                 # need to send as integer
                                        high  => $cache->{$epoch}->{high},
                                        low   => $cache->{$epoch}->{low}};
                                }
                            }
                        }

                        delete $feed_channel_cache->{$channel};
                    }

                    my $feed_channel_type = $c->stash('feed_channel_type') // {};
                    # remove the cache flag which was set during subscription
                    delete $feed_channel_type->{$channel}->{cache} if exists $feed_channel_type->{$channel};

                    return {
                        msg_type => $rpc_response->{type},
                        %{$rpc_response->{data}}};
                }
            });
    };

    # subscribe first with flag of cache passed as 1 to indicate to cache the feed data
    if (exists $args->{subscribe} and $args->{subscribe} eq '1') {
        if (not _feed_channel_subscribe($c, $args->{ticks_history}, $publish, $args, $callback, 1)) {
            return $c->new_error('ticks_history', 'AlreadySubscribed', $c->l('You are already subscribed to [_1]', $args->{ticks_history}));
        }
    } else {
        &$callback;
    }

    return;
}

sub process_realtime_events {
    my ($shared_info, $msg, $chan) = @_;
    my $payload = decode_json($msg);

    # pick the per-user controller to send-back notifications to
    # related users only
    my $c = $shared_info->{'c'};

    my $feed_channels_type = $c->stash('feed_channel_type')  // {};
    my $feed_channel_cache = $c->stash('feed_channel_cache') // {};

    foreach my $channel (keys %{$feed_channels_type}) {
        my ($symbol, $type, $req_id) = split(";", $channel);
        my $arguments = $feed_channels_type->{$channel}->{args};
        my $cache     = $feed_channels_type->{$channel}->{cache};

        if ($type eq 'tick' and $payload->{symbol} eq $symbol) {
            unless ($c->tx) {
                _feed_channel_unsubscribe($c, $symbol, $type, $req_id);
                next;
            }

            my $tick = {
                id     => $feed_channels_type->{$channel}->{uuid},
                symbol => $symbol,
                epoch  => $payload->{epoch},
                quote  => $payload->{spot},
                bid    => $payload->{bid},
                ask    => $payload->{ask}};

            if ($cache) {
                $feed_channel_cache->{$channel}->{$payload->{epoch}} = $tick;
            } else {
                $c->send({
                        json => {
                            msg_type => 'tick',
                            echo_req => $arguments,
                            (exists $arguments->{req_id})
                            ? (req_id => $arguments->{req_id})
                            : (),
                            tick => $tick
                        }}) if $c->tx;
            }
        } elsif ($payload->{symbol} eq $symbol) {
            unless ($c->tx) {
                _feed_channel_unsubscribe($c, $symbol, $type, $req_id);
                next;
            }

            my ($open, $high, $low, $close) = $payload->{ohlc} =~ /$type:([.0-9+-]+),([.0-9+-]+),([.0-9+-]+),([.0-9+-]+);?/;
            my $epoch = $payload->{epoch};
            my $ohlc  = {
                id        => $feed_channels_type->{$channel}->{uuid},
                epoch     => $epoch,
                open_time => ($type and looks_like_number($type))
                ? $epoch - $epoch % $type
                : $epoch - $epoch % 60,    #defining default granularity
                symbol      => $symbol,
                granularity => $type,
                open        => $open,
                high        => $high,
                low         => $low,
                close       => $close,
            };

            if ($cache) {
                $feed_channel_cache->{$channel}->{$epoch} = $ohlc;
            } else {
                $c->send({
                        json => {
                            msg_type => 'ohlc',
                            echo_req => $arguments,
                            (exists $arguments->{req_id})
                            ? (req_id => $arguments->{req_id})
                            : (),
                            ohlc => $ohlc
                        }}) if $c->tx;
            }
        }
    }

    return;
}

sub _feed_channel_subscribe {
    my ($c, $symbol, $type, $args, $callback, $cache) = @_;

    my $channel_name = "FEED::$symbol";
    my $invoke_cb;
    my $shared_info = shared_redis->{shared_info}{$channel_name} //= {};

    # we use stash hash ( = stash hash address) as user id,
    # as we don't want to deal with user_login, user_id, user_email
    # unauthorized users etc.
    weaken($shared_info->{$c + 0}{c} = $c);

    # check that the current worker is already (globally) subscribed
    if (!$shared_info->{symbols}->{$symbol}) {
        push @{$shared_info->{callbacks}}, $callback if ($callback);
        warn("To many callbacks in queue ($symbol), possible redis connection issue")
            if (@{$shared_info->{callbacks} // []} > 1000);

        shared_redis->subscribe(
            [$channel_name],
            sub {
                $shared_info->{symbols}->{$symbol} = 1;
                my $callbacks = $shared_info->{callbacks} // [];
                while (my $cb = shift(@$callbacks)) {
                    # might be an case where client already disconnected before
                    # successfull redis subscription
                    try {
                        $cb->();
                    }
                    catch {
                        warn("callback invocation error during redis subscription to $symbol: $_");
                    };
                }
            }) unless ${^GLOBAL_PHASE} eq 'DESTRUCT';
    } elsif ($callback) {
        $invoke_cb = 1;
    }

    my $feed_channel_type  = $c->stash('feed_channel_type')  // {};
    my $feed_channel_cache = $c->stash('feed_channel_cache') // {};

    my $key    = "$symbol;$type";
    my $req_id = $args->{req_id};
    $key .= ";$req_id" if $req_id;

    # already subscribed
    if (exists $feed_channel_type->{$key}) {
        return;
    }

    my $uuid = _generate_uuid_string();
    ### TODO: Move to shared_info
    $feed_channel_type->{$key}->{args}  = $args if $args;
    $feed_channel_type->{$key}->{uuid}  = $uuid;
    $feed_channel_type->{$key}->{cache} = $cache || 0;

    $c->stash('feed_channel_type',  $feed_channel_type);
    $c->stash('feed_channel_cache', $feed_channel_cache);

    $callback->() if ($invoke_cb);

    return $uuid;
}

sub _feed_channel_unsubscribe {
    my ($c, $symbol, $type, $req_id) = @_;

    my $shared_info = shared_redis->{shared_info}{"FEED::$symbol"};

    my $per_user_info = $shared_info->{$c + 0} //= {};

    my $feed_channel_type  = $c->stash('feed_channel_type')  // {};
    my $feed_channel_cache = $c->stash('feed_channel_cache') // {};

    my $key = "$symbol;$type";
    $key .= ";$req_id" if $req_id;

    my $args = $feed_channel_type->{$key}->{args};
    my $uuid = $feed_channel_type->{$key}->{uuid};
    delete $feed_channel_type->{$key};
    # delete cache on unsubscribe
    delete $feed_channel_cache->{$key};

    # as we subscribe to transaction channel for proposal_open_contract so need to forget that also
    transaction_channel($c, 'unsubscribe', $args->{account_id}, $uuid) if $type =~ /^proposal_open_contract:/;

    delete $shared_info->{$c + 0};
    if (!keys %{$shared_info // {}}) {
        $shared_info->{symbols}->{$symbol} = 0;
        shared_redis->unsubscribe(["FEED::$symbol"], sub { });
    }

    return $uuid;
}

sub transaction_channel {
    my ($c, $action, $account_id, $type, $args, $contract_id) = @_;
    my $uuid;

    my $redis = shared_redis;
    ### TODO: Move to redis instance shared_info
    my $channel = $c->stash('transaction_channel');
    my $already_subscribed = $channel ? exists $channel->{$type} : undef;

    if ($action) {
        my $channel_name = 'TXNUPDATE::transaction_' . $account_id;
        if ($action eq 'subscribe' and not $already_subscribed) {
            $uuid = _generate_uuid_string();

            $redis->subscribe([$channel_name], sub { }) unless (keys %$channel);
            $redis->{shared_info}{$channel_name}{$c + 0}{c} = $c;
            ### TODO: Move to shared_info
            $channel->{$type}->{args}        = $args;
            $channel->{$type}->{uuid}        = $uuid;
            $channel->{$type}->{account_id}  = $account_id;
            $channel->{$type}->{contract_id} = $args->{contract_id} || $contract_id
                if $args->{contract_id} || $contract_id;
            $c->stash('transaction_channel', $channel);
        } elsif ($action eq 'unsubscribe' and $already_subscribed) {
            delete $channel->{$type};
            unless (keys %$channel) {
                delete $redis->{shared_info}{$channel_name}{$c + 0};
                $redis->unsubscribe([$channel_name], sub { });
                delete $c->stash->{transaction_channel};
            }
        }
    }

    return $uuid;
}

sub process_transaction_updates {
    my ($shared_info, $message, $channel_name) = @_;

    my $c       = $shared_info->{c};
    my $channel = $c->stash('transaction_channel');

    return unless $channel;

    my $payload = JSON::from_json($message);

    return unless $payload && ref $payload eq 'HASH';

    my $err = $payload->{error} ? $payload->{error}->{code} : undef;
    if (!$c->stash('account_id') || ($err && $err eq 'TokenDeleted')) {
        transaction_channel($c, 'unsubscribe', $channel->{$_}->{account_id}, $_) for keys %{$channel};
        return;
    }
    ### new proposal_open_contract stream after buy
    ### we have to do it here. we have not longcode in payout.
    ### we'll start new bid stream if we have proposal_open_contract subscription and have bought a new contract
    _create_poc_stream($c, $payload) if $payload->{action_type} eq 'buy';

    my $args = {};
    foreach my $type (keys %{$channel}) {
        $args = (exists $channel->{$type}->{args}) ? $channel->{$type}->{args} : {};

        _update_balance($c, $args, $payload, $channel->{$type}->{uuid})
            if $type eq 'balance';

        _update_transaction($c, $args, $payload, $channel->{$type}->{uuid})
            if $type eq 'transaction';

        ### proposal_open_contract stream. Type is UUID
        _close_proposal_open_contract_stream($c, $args, $payload, $channel->{$type}->{contract_id}, $type)
            if $type =~ /\w{8}-\w{4}-\w{4}-\w{4}-\w{12}/;

    }

    return;
}

my %skip_duration_list = map { $_ => 1 } qw(s m h);
my %skip_symbol_list   = map { $_ => 1 } qw(R_100 R_50 R_25 R_75 R_10 RDBULL RDBEAR);
my %skip_type_list     = map { $_ => 1 } qw(CALL PUT DIGITMATCH DIGITDIFF DIGITOVER DIGITUNDER DIGITODD DIGITEVEN);

sub _skip_streaming {
    my $args = shift;

    return 1 if $args->{skip_streaming};
    my $skip_symbols = ($skip_symbol_list{$args->{symbol}}) ? 1 : 0;
    my $atm_contract =
        ($args->{contract_type} =~ /^(CALL|PUT)$/ and not($args->{barrier} or ($args->{proposal_array} and $args->{barriers}))) ? 1 : 0;
    my $fixed_expiry = $args->{date_expiry} ? 1 : 0;
    my ($skip_tick_expiry, $skip_intraday_atm_non_fixed_expiry) = (0, 0);
    if (defined $args->{duration_unit}) {
        $skip_tick_expiry =
            ($skip_symbols and $skip_type_list{$args->{contract_type}} and $args->{duration_unit} eq 't');
        $skip_intraday_atm_non_fixed_expiry =
            ($skip_symbols and $skip_duration_list{$args->{duration_unit}} and $atm_contract and not $fixed_expiry);
    }

    return 1 if ($skip_tick_expiry or $skip_intraday_atm_non_fixed_expiry);
    return;
}

my $RAND;

BEGIN {
    open $RAND, "<", "/dev/urandom" or die "Could not open /dev/urandom : $!";    ## no critic (InputOutput::RequireBriefOpen)
}

sub _generate_uuid_string {
    local $/ = \16;
    return join "-", unpack "H8H4H4H4H12", (scalar <$RAND> or die "Could not read from /dev/urandom : $!");
}

# POC means proposal_open_contract
sub _create_poc_stream {
    my $c       = shift;
    my $payload = shift;

    my $poc_args = $c->stash('proposal_open_contracts_subscribed');

    if ($poc_args && $payload->{financial_market_bet_id}) {

        $c->call_rpc({
                url         => Binary::WebSocketAPI::Hooks::get_pricing_rpc_url($c),
                args        => $poc_args,
                msg_type    => '',
                method      => 'longcode',
                call_params => {
                    token       => $c->stash('token'),
                    short_codes => [$payload->{short_code}],
                    currency    => $payload->{currency_code},
                    language    => $c->stash('language'),
                },
                response => sub {
                    my $rpc_response = shift;

                    $payload->{longcode} = $rpc_response->{longcodes}{$payload->{short_code}};
                    warn "Wrong longcode response: " . decode_json($rpc_response) unless $payload->{longcode};

                    my $uuid = Binary::WebSocketAPI::v3::Wrapper::Pricer::_pricing_channel_for_bid(
                        $c,
                        $poc_args,
                        {
                            shortcode   => $payload->{short_code},
                            currency    => $payload->{currency_code},
                            is_sold     => $payload->{sell_time} ? 1 : 0,
                            contract_id => $payload->{financial_market_bet_id},
                            buy_price   => $payload->{purchase_price},
                            account_id  => $payload->{account_id},
                            longcode => $payload->{longcode} || $payload->{payment_remark},
                            transaction_ids => {buy => $payload->{id}},
                            purchase_time   => Date::Utility->new($payload->{purchase_time})->epoch,
                            sell_price      => undef,
                            sell_time       => undef,
                        });

                    # subscribe to transaction channel as when contract is manually sold we need to cancel streaming
                    transaction_channel($c, 'subscribe', $payload->{account_id}, $uuid, $poc_args, $payload->{financial_market_bet_id})
                        if $uuid;
                    return;
                },
            });

        return 1;
    }
    return 0;
}

sub _update_balance {
    my $c       = shift;
    my $args    = shift;
    my $payload = shift;
    my $id      = shift;

    my $details = {
        msg_type => 'balance',
        $args ? (echo_req => $args) : (),
        balance => {
            ($id ? (id => $id) : ()),
            loginid  => $c->stash('loginid'),
            currency => $c->stash('currency'),
            balance  => formatnumber('amount', $c->stash('currency'), $payload->{balance_after}),
        }};

    $c->send({json => $details}) if $c->tx;
    return;
}

sub _update_transaction {
    my $c       = shift;
    my $args    = shift;
    my $payload = shift;
    my $id      = shift;

    my $details = {
        msg_type => 'transaction',
        $args ? (echo_req => $args) : (),
        transaction => {
            ($id ? (id => $id) : ()),
            balance        => formatnumber('amount', $payload->{currency_code}, $payload->{balance_after}),
            action         => $payload->{action_type},
            amount         => $payload->{amount},
            transaction_id => $payload->{id},
            longcode       => $payload->{payment_remark},
            contract_id    => $payload->{financial_market_bet_id},
            ($payload->{currency_code} ? (currency => $payload->{currency_code}) : ()),
        },
    };

    if (not exists $payload->{referrer_type} or $payload->{referrer_type} ne 'financial_market_bet') {
        $details->{transaction}->{transaction_time} = Date::Utility->new($payload->{payment_time})->epoch;
        $c->send({json => $details});
        return;
    }

    $details->{transaction}->{transaction_time} = Date::Utility->new($payload->{sell_time} || $payload->{purchase_time})->epoch;

    $c->call_rpc({
            url         => Binary::WebSocketAPI::Hooks::get_pricing_rpc_url($c),
            args        => $args,
            msg_type    => 'transaction',
            method      => 'get_contract_details',
            call_params => {
                token           => $c->stash('token'),
                short_code      => $payload->{short_code},
                currency        => $payload->{currency_code},
                language        => $c->stash('language'),
                landing_company => $c->landing_company_name,
            },
            rpc_response_cb => sub {
                my ($c, $rpc_response) = @_;

                if (exists $rpc_response->{error}) {
                    Binary::WebSocketAPI::v3::Wrapper::System::forget_one($c, $id) if $id;
                    return $c->new_error('transaction', $rpc_response->{error}->{code}, $rpc_response->{error}->{message_to_client});
                } else {
                    $details->{transaction}->{purchase_time} = Date::Utility->new($payload->{purchase_time})->epoch
                        if ($payload->{action_type} eq 'sell');
                    $details->{transaction}->{longcode}     = $rpc_response->{longcode};
                    $details->{transaction}->{symbol}       = $rpc_response->{symbol};
                    $details->{transaction}->{display_name} = $rpc_response->{display_name};
                    $details->{transaction}->{date_expiry}  = $rpc_response->{date_expiry};
                    $details->{transaction}->{barrier}      = $rpc_response->{barrier} if exists $rpc_response->{barrier};
                    $details->{transaction}->{high_barrier} = $rpc_response->{high_barrier} if $rpc_response->{high_barrier};
                    $details->{transaction}->{low_barrier}  = $rpc_response->{low_barrier} if $rpc_response->{low_barrier};

                    return $details;
                }
            },
        });
    return;
}

sub _close_proposal_open_contract_stream {
    my ($c, $args, $payload, $contract_id, $uuid) = @_;

    if (    $payload->{action_type} eq 'sell'
        and exists $payload->{financial_market_bet_id}
        and $contract_id
        and $payload->{financial_market_bet_id} eq $contract_id)
    {
        $payload->{sell_time} = Date::Utility->new($payload->{sell_time})->epoch;
        $payload->{uuid}      = $uuid;

        Binary::WebSocketAPI::v3::Wrapper::Pricer::send_proposal_open_contract_last_time($c, $payload, $contract_id, $args);
    }
    return;
}

1;<|MERGE_RESOLUTION|>--- conflicted
+++ resolved
@@ -40,12 +40,8 @@
                     my $rpc_response   = shift;
                     my $website_status = {};
                     $rpc_response->{clients_country} //= '';
-<<<<<<< HEAD
-                    $website_status->{$_} = $rpc_response->{$_} for qw|api_call_limits clients_country supported_languages terms_conditions_version ico_status|;
-=======
                     $website_status->{$_} = $rpc_response->{$_}
-                        for qw|api_call_limits clients_country supported_languages terms_conditions_version currencies_config|;
->>>>>>> e5fb9cea
+                        for qw|api_call_limits clients_country supported_languages terms_conditions_version currencies_config ico_status|;
 
                     $shared_info->{broadcast_notifications}{$c + 0}{'c'}            = $c;
                     $shared_info->{broadcast_notifications}{$c + 0}{echo}           = $args;
