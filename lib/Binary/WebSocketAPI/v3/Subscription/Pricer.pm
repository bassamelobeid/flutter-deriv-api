--- conflicted
+++ resolved
@@ -147,7 +147,6 @@
     $results->{ask_price} = $results->{display_value} =
         financialrounding('price', $contract_parameters->{currency}, $adjusted_ask_price);
     stats_timing('price_adjustment.timing', 1000 * tv_interval($t));
-<<<<<<< HEAD
 
     return $results;
 }
@@ -155,15 +154,6 @@
 sub _binary_price_adjustment {
     my ($self, $c, $contract_parameters, $results) = @_;
 
-=======
-
-    return $results;
-}
-
-sub _binary_price_adjustment {
-    my ($self, $c, $contract_parameters, $results) = @_;
-
->>>>>>> 6971edc4
     my $resp_theo_probability = $contract_parameters->{theo_probability};
 
     # log the instances when pricing server doesn't return theo probability
@@ -237,26 +227,16 @@
     my ($self, $c, $cache, $results) = @_;
 
     my $contract_parameters = $cache->{contract_parameters};
-<<<<<<< HEAD
-
-=======
     my $price_adjustment    = delete $contract_parameters->{price_adjustment};
->>>>>>> 6971edc4
     # We are handling pricing adjustment for 3 different scenarios here:
     # 1. adjustment for binary contracts where we expect theo probability to be present
     # 2. adjustment for non-binary where we we expect theo price
     # 3. no adjustment needed. Some contract does not require any pricing adjustment on the websocket layer.
-<<<<<<< HEAD
-    if ($contract_parameters->{non_binary_price_adjustment}) {
-        return $self->_non_binary_price_adjustment($c, $contract_parameters, $results);
-    } elsif ($contract_parameters->{binary_price_adjustment}) {
-=======
     return $results unless $price_adjustment;
 
     if ($price_adjustment eq 'non_binary') {
         return $self->_non_binary_price_adjustment($c, $contract_parameters, $results);
     } elsif ($price_adjustment eq 'binary') {
->>>>>>> 6971edc4
         return $self->_binary_price_adjustment($c, $contract_parameters, $results);
     }
 
