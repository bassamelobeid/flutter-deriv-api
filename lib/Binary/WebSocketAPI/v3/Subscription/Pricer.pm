package Binary::WebSocketAPI::v3::Subscription::Pricer;

use strict;
use warnings;
no indirect;
use feature qw(state);

use Binary::WebSocketAPI::v3::Wrapper::System;
use Binary::WebSocketAPI::v3::Wrapper::Pricer;
use DataDog::DogStatsd::Helper qw(stats_timing stats_inc);
use Time::HiRes qw(gettimeofday tv_interval);
use JSON::MaybeUTF8 qw(:v1);
use Log::Any qw($log);
use List::Util qw(min);
use Moo::Role;
use Format::Util::Numbers qw/financialrounding/;
with 'Binary::WebSocketAPI::v3::Subscription';

=head1 NAME

Binary::WebSocketAPI::v3::Subscription::Pricer - base class for pricer subscriptions

=head1 DESCRIPTION

This module is the common interface for pricer subscription-related tasks
Please refer to L<Binary::WebSocketAPI::v3::Subscription>

=cut

=head1 ATTRIBUTES

=head2 cache

a hash that be used to cache something, like proposal_array_subscription in Pricer::ProposalArrayItem, contract_parameters in Proposal

=cut

has cache => (
    is       => 'ro',
    required => 1,
);

has '+channel' => (
    is       => 'ro',
    required => 1
);

=head2 subchannel

=cut

has subchannel => (
    is       => 'ro',
    required => 1,
);

has pricer_args => (
    is       => 'ro',
    required => 1,
);

=head1 METHODS

=head2 subscription_manager

The SubscriptionManager instance that will manage this worker

=cut

sub subscription_manager {
    return Binary::WebSocketAPI::v3::SubscriptionManager->redis_pricer_manager();
}

=head2 subscribe

subscribe the channel and store channel to Redis so that pricer_queue script can handle them

=cut

my $index_key = 'pricer_channels';
before subscribe => sub {
<<<<<<< HEAD
    my $self = shift;
    $self->subscription_manager->redis->set($self->pricer_args, 1);
=======
    my $self  = shift;
    my $redis = $self->subscription_manager->redis;
    $redis->zadd($index_key, 0, $self->channel);
    $redis->set($self->channel, 1);
>>>>>>> b2eb3de8
};

# This method is used to find a subscription. Class name + _unique_key will be a unique index of the subscription objects.
sub _unique_key {
    my $self = shift;
    return join '###', $self->channel, $self->subchannel;
}

=head2 handle_error

handle error.

=cut

sub handle_error {
    my ($self, undef, undef, $data) = @_;
    # In Pricer we needn't process error, we just give it back to client
    return $data;
}

=head2 handle_message

=cut

sub handle_message {
    my ($self, $message) = @_;

    my $c = $self->c;
    unless ($c->tx) {
        for my $subclass (qw(Proposal ProposalOpenContract ProposalArray)) {
            my $class = __PACKAGE__ . "::$subclass";
            $class->unregister_class($c);
        }
        return undef;
    }

    return undef if not $message;
    # TODO I guess this hash item should be deleted from PriceDaemon becuase it has useless now.
    delete $message->{price_daemon_cmd};
    $self->do_handle_message($message);
    return undef;

}

requires 'do_handle_message';

sub _non_binary_price_adjustment {
    my ($self, $c, $contract_parameters, $results) = @_;

    my $t = [gettimeofday];
    #do app markup adjustment here
    my $app_markup_percentage = $contract_parameters->{app_markup_percentage} // 0;
    my $theo_price            = $contract_parameters->{theo_price}            // 0;
    my $multiplier            = $contract_parameters->{multiplier}            // 0;

    my $app_markup_per_unit = $theo_price * $app_markup_percentage / 100;
    my $app_markup          = $multiplier * $app_markup_per_unit;

    #Currently we only have 2 non binary contracts, lookback and callput spread
    #Callput spread has maximum ask price
    my $adjusted_ask_price = $results->{ask_price} + $app_markup;
    $adjusted_ask_price = min($contract_parameters->{maximum_ask_price}, $adjusted_ask_price)
        if exists $contract_parameters->{maximum_ask_price};

    $results->{ask_price} = $results->{display_value} =
        financialrounding('price', $contract_parameters->{currency}, $adjusted_ask_price);
    stats_timing('price_adjustment.timing', 1000 * tv_interval($t));

    return $results;
}

sub _binary_price_adjustment {
    my ($self, $c, $contract_parameters, $results) = @_;

    my $resp_theo_probability = $contract_parameters->{theo_probability};

    # log the instances when pricing server doesn't return theo probability
    unless (defined $resp_theo_probability) {
        $log->warnf(
            'missing theo probability from pricer. Contract parameter dump %s, pricer response: %s',
            encode_json_text($contract_parameters),
            encode_json_text($results));
        stats_inc('price_adjustment.missing_theo_probability');
    }

    my $t = [gettimeofday];
    # overrides the theo_probability which take the most calculation time.
    # theo_probability is a calculated value (CV), overwrite it with CV object.
    # TODO Is this something we'd want to do here? Looks like something straight out of BOM-Product-Contract...
    # Can we move it out of websocket-api ?
    my $theo_probability = Math::Util::CalculatedValue::Validatable->new({
        name        => 'theo_probability',
        description => 'theorectical value of a contract',
        set_by      => 'Pricer Daemon',
        base_amount => $resp_theo_probability,
        minimum     => 0,
        maximum     => 1,
    });

    $contract_parameters->{theo_probability} = $theo_probability;

    my $price_calculator = Price::Calculator->new(%$contract_parameters);
    # TODO from Zakame: I think this shouldn't be here; websocket-api is supposed to be an interface only, and in particular here should only concern with managing subscriptions, rather than calling pricing methods without the RPC (even for the fallback case.)
    if (my $error = $price_calculator->validate_price) {
        state $error_map = {
            zero_stake             => sub { "Invalid stake/payout." },
            payout_too_many_places => sub {
                my ($details) = @_;
                return ('Payout can not have more than [_1] decimal places.', $details->[0]);
            },
            stake_too_many_places => sub {
                my ($details) = @_;
                return ('Stake can not have more than [_1] decimal places.', $details->[0]);
            },
            stake_same_as_payout => sub {
                'This contract offers no return.';
            },
            stake_outside_range => sub {
                my ($details) = @_;
                return ('Minimum stake of [_1] and maximum payout of [_2]. Current stake is [_3].', $details->[0], $details->[1], $details->[2]);
            },
            payout_outside_range => sub {
                my ($details) = @_;
                return ('Minimum stake of [_1] and maximum payout of [_2]. Current stake is [_3].', $details->[0], $details->[1], $details->[2]);
            },
        };
        return {
            error => {
                message_to_client => $c->l($error_map->{$error->{error_code}}->($error->{error_details} || [])),
                code              => 'ContractBuyValidationError',
                details           => {
                    longcode      => $c->l($contract_parameters->{longcode}),
                    display_value => $price_calculator->ask_price,
                    payout        => $price_calculator->payout,
                },
            }};
    }

    $results->{ask_price} = $results->{display_value} = $price_calculator->ask_price;
    $results->{payout} = $price_calculator->payout;
    $results->{$_} .= '' for qw(ask_price display_value payout);
    stats_timing('price_adjustment.timing', 1000 * tv_interval($t));

    return $results;
}

sub _price_stream_results_adjustment {
    my ($self, $c, $cache, $results) = @_;

    my $contract_parameters = $cache->{contract_parameters};

    if ($contract_parameters->{non_binary_price_adjustment}) {
        return $self->_non_binary_price_adjustment($c, $contract_parameters, $results);
    }

    if ($contract_parameters->{binary_price_adjustment}) {
        return $self->_binary_price_adjustment($c, $contract_parameters, $results);
    }

    return $results;
}

sub _is_response_or_self_invalid {
    my ($self, $type, $response, $additional_params_to_check) = @_;
    my $err = !$response || $response->{error};

    for my $key (@{$additional_params_to_check || []}) {
        $err ||= !$self->args->{$key};
    }

    return $err ? $self->_create_error_message($type, $response) : undef;
}

sub _create_error_message {
    my ($self, $type, $response) = @_;
    my ($err_code, $err_message, $err_details);
    my $c = $self->c;
    Binary::WebSocketAPI::v3::Subscription->unregister_by_uuid($c, $self->cache->{proposal_array_subscription} || $self->uuid());

    if ($response->{error}) {
        $err_code    = $response->{error}->{code};
        $err_details = $response->{error}->{details};
        # in pricer_dameon everything happens in Eng to maximize the collisions.
        $err_message = $c->l($response->{error}->{message_to_client});
    } else {
        $err_code    = 'InternalServerError';
        $err_message = 'Internal server error';
        $log->warnf('Pricer "%s" stream event processing error: %s', $type, ($response ? "stash data missed" : "empty response from pricer daemon"));
    }
    my $err = $c->new_error($type, $err_code, $err_message);
    $err->{error}->{details} = $err_details if $err_details;

    return $err;
}

1;<|MERGE_RESOLUTION|>--- conflicted
+++ resolved
@@ -79,15 +79,10 @@
 
 my $index_key = 'pricer_channels';
 before subscribe => sub {
-<<<<<<< HEAD
-    my $self = shift;
-    $self->subscription_manager->redis->set($self->pricer_args, 1);
-=======
     my $self  = shift;
     my $redis = $self->subscription_manager->redis;
     $redis->zadd($index_key, 0, $self->channel);
-    $redis->set($self->channel, 1);
->>>>>>> b2eb3de8
+    $redis->set($self->pricer_args, 1);
 };
 
 # This method is used to find a subscription. Class name + _unique_key will be a unique index of the subscription objects.
