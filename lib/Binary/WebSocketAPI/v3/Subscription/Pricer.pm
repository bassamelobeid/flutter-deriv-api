--- conflicted
+++ resolved
@@ -71,20 +71,6 @@
     return Binary::WebSocketAPI::v3::SubscriptionManager->redis_pricer_manager();
 }
 
-<<<<<<< HEAD
-=head2 subscribe
-
-subscribe the channel and store channel to Redis so that pricer_queue script can handle them
-
-=cut
-
-before subscribe => sub {
-    my $self = shift;
-    $self->subscription_manager->redis->set($self->pricer_args, 1);
-};
-
-=======
->>>>>>> c128306d
 # This method is used to find a subscription. Class name + _unique_key will be a unique index of the subscription objects.
 sub _unique_key {
     my $self = shift;
