--- conflicted
+++ resolved
@@ -136,12 +136,8 @@
                 success => \&Binary::WebSocketAPI::v3::Wrapper::Transaction::contract_update_handler,
             }
         ],
-<<<<<<< HEAD
-        ['sell',   {require_auth => 'trade'}],
-        ['cancel', {require_auth => 'trade'}],
-=======
         ['sell'],
->>>>>>> b2ba3857
+        ['cancel'],
         [
             'buy',
             {
