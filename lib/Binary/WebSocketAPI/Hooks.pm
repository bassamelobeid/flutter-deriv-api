package Binary::WebSocketAPI::Hooks;

use strict;
use warnings;

use Binary::WebSocketAPI::v3::Wrapper::Streamer;
use DataDog::DogStatsd::Helper qw(stats_timing stats_inc);
<<<<<<< HEAD
use Future;
use JSON;
use Mojo::IOLoop;
use Path::Tiny;
use Try::Tiny;
=======
use Data::Dumper;
>>>>>>> 02d84d90

sub start_timing {
    my ($c, $req_storage) = @_;
    if ($req_storage) {
        $req_storage->{tv} = [Time::HiRes::gettimeofday];
    }
    return;
}

sub cleanup_strored_contract_ids {
    my ($c, $req_storage) = @_;
    my $last_contracts = $c->stash('last_contracts') // {};
    my $now = time;
    # see Binary::WebSocketAPI::v3::Wrapper::Transaction::buy_store_last_contract_id
    # keep contract bought in last 60 sec, update stash only if contract list changed
    $c->stash(last_contracts => $last_contracts) if delete @{$last_contracts}{grep { ($now - $last_contracts->{$_}) > 60 } keys %$last_contracts};
    return;
}

sub log_call_timing {
    my ($c, $req_storage) = @_;
    my $tags = ["rpc:$req_storage->{method}", "app_name:" . ($c->stash('app_name') || ''), "app_id:" . ($c->stash('source') || ''),];
    DataDog::DogStatsd::Helper::stats_timing(
        'bom_websocket_api.v_3.rpc.call.timing',
        1000 * Time::HiRes::tv_interval($req_storage->{tv}),
        {tags => $tags});
    DataDog::DogStatsd::Helper::stats_inc('bom_websocket_api.v_3.rpc.call.count', {tags => $tags});
    return;
}

sub log_call_timing_connection {
    my ($c, $req_storage, $rpc_response) = @_;
    if (ref($rpc_response->result) eq "HASH"
        && (my $rpc_time = delete $rpc_response->result->{rpc_time}))
    {
        DataDog::DogStatsd::Helper::stats_timing(
            'bom_websocket_api.v_3.rpc.call.timing.connection',
            1000 * Time::HiRes::tv_interval($req_storage->{tv}) - $rpc_time,
            {tags => ["rpc:$req_storage->{method}"]});
    }
    return;
}

sub add_req_data {
    my ($c, $req_storage, $api_response) = @_;
    if ($req_storage) {
        my $args = $req_storage->{origin_args} || $req_storage->{args};
        $api_response->{echo_req}    = $args;
        $api_response->{req_id}      = $args->{req_id} if $args->{req_id};
        $api_response->{passthrough} = $args->{passthrough} if $args->{passthrough};
    }
    return;
}

sub add_call_debug {
    my ($c, $req_storage, $api_response) = @_;
    if ($c->stash('debug') && $req_storage) {
        $api_response->{debug} = {
            time   => 1000 * Time::HiRes::tv_interval($req_storage->{tv}),
            method => $req_storage->{method},
        };
    }
    return;
}

sub log_call_timing_sent {
    my ($c, $req_storage) = @_;
    if ($req_storage && $req_storage->{tv} && $req_storage->{method}) {
        DataDog::DogStatsd::Helper::stats_timing(
            'bom_websocket_api.v_3.rpc.call.timing.sent',
            1000 * Time::HiRes::tv_interval($req_storage->{tv}),
            {tags => ["rpc:$req_storage->{method}"]});
    }
    return;
}

my %rate_limit_map = (
    ping_real                      => '',
    time_real                      => '',
    portfolio_real                 => 'websocket_call_expensive',
    statement_real                 => 'websocket_call_expensive',
    profit_table_real              => 'websocket_call_expensive',
    proposal_real                  => 'websocket_real_pricing',
    proposal_open_contract_real    => 'websocket_real_pricing',
    verify_email_real              => 'websocket_call_email',
    buy_real                       => 'websocket_real_pricing',
    sell_real                      => 'websocket_real_pricing',
    buy_virtual                    => 'virtual_buy_transaction',
    sell_virtual                   => 'virtual_sell_transaction',
    reality_check_real             => 'websocket_call_expensive',
    ping_virtual                   => '',
    time_virtual                   => '',
    portfolio_virtual              => 'websocket_call_expensive',
    statement_virtual              => 'websocket_call_expensive',
    profit_table_virtual           => 'websocket_call_expensive',
    proposal_virtual               => 'websocket_call_pricing',
    proposal_open_contract_virtual => 'websocket_call_pricing',
    verify_email_virtual           => 'websocket_call_email',
);

sub reached_limit_check {
    my ($c, $category, $is_real) = @_;

    my $limiting_service = $rate_limit_map{
        $category . '_'
            . (
            ($is_real)
            ? 'real'
            : 'virtual'
            )} // 'websocket_call';
    if ($limiting_service) {
        my $f = $c->check_limits($limiting_service);
        $f->on_fail(
            sub {
                stats_inc("bom_websocket_api.v_3.call.ratelimit.hit.$limiting_service", {tags => ["app_id:" . $c->app_id]});
            });
        return $f;
    }
    return Future->done;
}

# Set JSON Schema default values for fields which are missing and have default.
sub _set_defaults {
    my ($validator, $args) = @_;

    my $properties = $validator->{in_validator}->schema->{properties};

    foreach my $k (keys %$properties) {
        $args->{$k} = $properties->{$k}->{default} if not exists $args->{$k} and $properties->{$k}->{default};
    }
    return;
}

sub before_forward {
    my ($c, $req_storage) = @_;

    $req_storage->{origin_args} = {%{$req_storage->{args}}};
    my $args = $req_storage->{args};

    # For authorized calls that are heavier we will limit based on loginid
    # For unauthorized calls that are less heavy we will use connection id.
    # None are much helpful in a well prepared DDoS.
    my $is_real = $c->stash('loginid') && !$c->stash('is_virtual');
    my $category = $req_storage->{name};

    return reached_limit_check($c, $category, $is_real)->then(
        sub {

            my $input_validation_result = $req_storage->{in_validator}->validate($args);
            if (not $input_validation_result) {
                my ($details, @general);
                foreach my $err ($input_validation_result->errors) {
                    if ($err->property =~ /\$\.(.+)$/) {
                        $details->{$1} = $err->message;
                    } else {
                        push @general, $err->message;
                    }
                }
                my $message = $c->l('Input validation failed: ') . join(', ', (keys %$details, @general));
                if ($details->{req_id}) {
                    delete $args->{req_id};
                }
                return Future->fail($c->new_error($req_storage->{name}, 'InputValidationFailed', $message, $details));
            }

            _set_defaults($req_storage, $args);

            my $tag = 'origin:';
            if (my $origin = $c->req->headers->header("Origin")) {
                if ($origin =~ /https?:\/\/([a-zA-Z0-9\.]+)$/) {
                    $tag = "origin:$1";
                }
            }

            DataDog::DogStatsd::Helper::stats_inc('bom_websocket_api.v_3.call.' . $req_storage->{name}, {tags => [$tag]});
            DataDog::DogStatsd::Helper::stats_inc('bom_websocket_api.v_3.call.all', {tags => [$tag, "category:$req_storage->{name}"]});

            my $loginid = $c->stash('loginid');
            if ($req_storage->{require_auth} and not $loginid) {
                return Future->fail($c->new_error($req_storage->{name}, 'AuthorizationRequired', $c->l('Please log in.')));
            }

            if ($req_storage->{require_auth} and not(grep { $_ eq $req_storage->{require_auth} } @{$c->stash('scopes') || []})) {
                return Future->fail(
                    $c->new_error(
                        $req_storage->{name}, 'PermissionDenied', $c->l('Permission denied, requires [_1] scope.', $req_storage->{require_auth})));
            }

            if ($loginid) {
                my $account_type = $c->stash('is_virtual') ? 'virtual' : 'real';
                DataDog::DogStatsd::Helper::stats_inc('bom_websocket_api.v_3.authenticated_call.all',
                    {tags => [$tag, $req_storage->{name}, "account_type:$account_type"]});
            }
            return Future->done;
        },
        sub {
            Future->fail($c->new_error($category, 'RateLimit', $c->l('You have reached the rate limit for [_1].', $category)));
        });
}

sub get_rpc_url {
    my ($c, $req_storage) = @_;

    $req_storage->{url} = $ENV{RPC_URL} || $c->app->config->{rpc_url};
    return;
}

sub get_pricing_rpc_url {
    my $c = shift;

    return $ENV{PRICING_RPC_URL} || $c->app->config->{pricing_rpc_url};
}

sub output_validation {
    my ($c, $req_storage, $api_response) = @_;

    return unless $req_storage;

    # Because of the implementation of "Mojo::WebSocketProxy::Dispatcher", a request reached
    # rate limit will still be validated, which should be ignored.
    if (ref $api_response eq 'HASH' and exists $api_response->{error}) {
        return if exists $api_response->{error}{code} and $api_response->{error}{code} eq 'RateLimit';
    }

    if ($req_storage->{out_validator}) {
        my $output_validation_result = $req_storage->{out_validator}->validate($api_response);
        if (not $output_validation_result) {
            my $error = join(" - ", $output_validation_result->errors);
            $c->app->log->warn("Invalid output parameter for [ " . JSON::to_json($api_response) . " error: $error ]");
            %$api_response = %{
                $c->new_error($req_storage->{msg_type} || $req_storage->{name},
                    'OutputValidationFailed', $c->l("Output validation failed: ") . $error)};
        }
    }

    return;
}

sub forget_all {
    my $c = shift;

    Binary::WebSocketAPI::v3::Wrapper::System::_forget_transaction_subscription($c, 'balance');
    Binary::WebSocketAPI::v3::Wrapper::System::_forget_transaction_subscription($c, 'transaction');
    Binary::WebSocketAPI::v3::Wrapper::System::_forget_transaction_subscription($c, 'proposal_open_contract');

    Binary::WebSocketAPI::v3::Wrapper::System::_forget_all_pricing_subscriptions($c, 'proposal');
    Binary::WebSocketAPI::v3::Wrapper::System::_forget_all_pricing_subscriptions($c, 'proposal_open_contract');

    Binary::WebSocketAPI::v3::Wrapper::System::_forget_feed_subscription($c, 'ticks');
    Binary::WebSocketAPI::v3::Wrapper::System::_forget_feed_subscription($c, 'candles');

    Binary::WebSocketAPI::v3::Wrapper::System::_forget_all_proposal_array($c);

    return;
}

sub error_check {
    my ($c, $req_storage, $rpc_response) = @_;
    my $result = $rpc_response->result;
    if (ref($result) eq 'HASH' && $result->{error}) {
        $c->stash->{introspection}{last_rpc_error} = $result->{error};
        $req_storage->{close_connection} = 1 if $result->{error}->{code} eq 'InvalidAppID';
    }
    return;
}

sub close_bad_connection {
    my ($c, $req_storage) = @_;
    if ($req_storage->{close_connection}) {
        $c->finish;
    }
    return;
}

sub add_app_id {
    my ($c, $req_storage) = @_;
    $req_storage->{call_params}->{valid_source} = $c->stash('valid_source');
    $req_storage->{call_params}->{source}       = $c->stash('source');
    return;
}

sub add_brand {
    my ($c, $req_storage) = @_;
    $req_storage->{call_params}->{brand} = $c->stash('brand');
    return;
}

sub check_app_id {
    my ($c, $req_storage) = @_;

    # check for app_id, throw error if it's not there
    unless (defined $c->stash('source')) {
        try {
            Path::Tiny::path('/var/log/httpd/missing_app_id.log')
                ->append('No app id, ip is ' . $c->stash('client_ip') . ' country is ' . $c->stash('country_code'));
        };
        return $c->new_error($req_storage->{name}, 'AccessForbidden',
            $c->l('App id is mandatory to access our api. Please register your application.'));
    }
    return;
}

sub on_client_connect {
    my ($c) = @_;
    # We use a weakref in case the disconnect is never called
    warn "Client connect request but $c is already in active connection list" if exists $c->app->active_connections->{$c};
    Scalar::Util::weaken($c->app->active_connections->{$c} = $c);
<<<<<<< HEAD
    init_redis_connections($c);
=======

    $c->app->stat->{cumulative_client_connections}++;
    $c->rate_limitations_load;
>>>>>>> 02d84d90
    return;
}

sub on_client_disconnect {
    my ($c) = @_;
    warn "Client disconnect request but $c is not in active connection list" unless exists $c->app->active_connections->{$c};
    forget_all($c);

    delete $c->app->active_connections->{$c};

    return;
}

sub introspection_before_forward {
    my ($c, $req_storage) = @_;
    my %args_copy = %{$req_storage->{origin_args}};
    $c->stash->{introspection}{last_call_received} = \%args_copy;

    $c->stash->{introspection}{msg_type}{received}{$req_storage->{method}}++;
    use bytes;
    $c->stash->{introspection}{received_bytes} += bytes::length(Dumper($req_storage->{origin_args}));
    return;
}

sub introspection_before_send_response {
    my ($c, $req_storage, $api_response) = @_;
    my %copy = %{$api_response};
    $c->stash->{introspection}{last_message_sent} = \%copy;
    $c->stash->{introspection}{msg_type}{sent}{$api_response->{msg_type}}++;
    use bytes;
    $c->stash->{introspection}{sent_bytes} += bytes::length(Dumper($api_response));
    return;
}

1;<|MERGE_RESOLUTION|>--- conflicted
+++ resolved
@@ -5,15 +5,12 @@
 
 use Binary::WebSocketAPI::v3::Wrapper::Streamer;
 use DataDog::DogStatsd::Helper qw(stats_timing stats_inc);
-<<<<<<< HEAD
 use Future;
 use JSON;
 use Mojo::IOLoop;
 use Path::Tiny;
 use Try::Tiny;
-=======
 use Data::Dumper;
->>>>>>> 02d84d90
 
 sub start_timing {
     my ($c, $req_storage) = @_;
@@ -321,13 +318,9 @@
     # We use a weakref in case the disconnect is never called
     warn "Client connect request but $c is already in active connection list" if exists $c->app->active_connections->{$c};
     Scalar::Util::weaken($c->app->active_connections->{$c} = $c);
-<<<<<<< HEAD
-    init_redis_connections($c);
-=======
 
     $c->app->stat->{cumulative_client_connections}++;
     $c->rate_limitations_load;
->>>>>>> 02d84d90
     return;
 }
 
