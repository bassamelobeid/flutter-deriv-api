package Binary::WebSocketAPI::Hooks;

use strict;
use warnings;

use JSON;
use Try::Tiny;
use Path::Tiny;
use Binary::WebSocketAPI::v3::Wrapper::Streamer;
use Fcntl qw/ :flock /;
use Mojo::IOLoop;
use DataDog::DogStatsd::Helper qw(stats_timing stats_inc);
use Data::Dumper;

sub start_timing {
    my ($c, $req_storage) = @_;
    if ($req_storage) {
        $req_storage->{tv} = [Time::HiRes::gettimeofday];
    }
    return;
}

sub cleanup_strored_contract_ids {
    my ($c, $req_storage) = @_;
    my $last_contracts = $c->stash('last_contracts') // {};
    my $now = time;
    # see Binary::WebSocketAPI::v3::Wrapper::Transaction::buy_store_last_contract_id
    # keep contract bought in last 60 sec, update stash only if contract list changed
    $c->stash(last_contracts => $last_contracts) if delete @{$last_contracts}{grep { ($now - $last_contracts->{$_}) > 60 } keys %$last_contracts};
    return;
}

sub log_call_timing {
    my ($c, $req_storage) = @_;
    my $tags = ["rpc:$req_storage->{method}", "app_name:" . ($c->stash('app_name') || ''), "app_id:" . ($c->stash('source') || ''),];
    DataDog::DogStatsd::Helper::stats_timing(
        'bom_websocket_api.v_3.rpc.call.timing',
        1000 * Time::HiRes::tv_interval($req_storage->{tv}),
        {tags => $tags});
    DataDog::DogStatsd::Helper::stats_inc('bom_websocket_api.v_3.rpc.call.count', {tags => $tags});
    return;
}

sub log_call_timing_connection {
    my ($c, $req_storage, $rpc_response) = @_;
    if (ref($rpc_response->result) eq "HASH"
        && (my $rpc_time = delete $rpc_response->result->{rpc_time}))
    {
        DataDog::DogStatsd::Helper::stats_timing(
            'bom_websocket_api.v_3.rpc.call.timing.connection',
            1000 * Time::HiRes::tv_interval($req_storage->{tv}) - $rpc_time,
            {tags => ["rpc:$req_storage->{method}"]});
    }
    return;
}

sub add_req_data {
    my ($c, $req_storage, $api_response) = @_;
    if ($req_storage) {
        my $args = $req_storage->{origin_args} || $req_storage->{args};
        $api_response->{echo_req}    = $args;
        $api_response->{req_id}      = $args->{req_id} if $args->{req_id};
        $api_response->{passthrough} = $args->{passthrough} if $args->{passthrough};
    }
    return;
}

sub add_call_debug {
    my ($c, $req_storage, $api_response) = @_;
    if ($c->stash('debug') && $req_storage) {
        $api_response->{debug} = {
            time   => 1000 * Time::HiRes::tv_interval($req_storage->{tv}),
            method => $req_storage->{method},
        };
    }
    return;
}

sub log_call_timing_sent {
    my ($c, $req_storage) = @_;
    if ($req_storage && $req_storage->{tv} && $req_storage->{method}) {
        DataDog::DogStatsd::Helper::stats_timing(
            'bom_websocket_api.v_3.rpc.call.timing.sent',
            1000 * Time::HiRes::tv_interval($req_storage->{tv}),
            {tags => ["rpc:$req_storage->{method}"]});
    }
    return;
}

my %rate_limit_map = (
    ping_real                      => '',
    time_real                      => '',
    portfolio_real                 => 'websocket_call_expensive',
    statement_real                 => 'websocket_call_expensive',
    profit_table_real              => 'websocket_call_expensive',
    proposal_real                  => 'websocket_real_pricing',
    proposal_open_contract_real    => 'websocket_real_pricing',
    verify_email_real              => 'websocket_call_email',
    buy_real                       => 'websocket_real_pricing',
    sell_real                      => 'websocket_real_pricing',
    buy_virtual                    => 'virtual_buy_transaction',
    sell_virtual                   => 'virtual_sell_transaction',
    reality_check_real             => 'websocket_call_expensive',
    ping_virtual                   => '',
    time_virtual                   => '',
    portfolio_virtual              => 'websocket_call_expensive',
    statement_virtual              => 'websocket_call_expensive',
    profit_table_virtual           => 'websocket_call_expensive',
    proposal_virtual               => 'websocket_call_pricing',
    proposal_open_contract_virtual => 'websocket_call_pricing',
    verify_email_virtual           => 'websocket_call_email',
);

sub reached_limit_check {
    my ($c, $category, $is_real) = @_;

    my $limiting_service = $rate_limit_map{
        $category . '_'
            . (
            ($is_real)
            ? 'real'
            : 'virtual'
            )} // 'websocket_call';
    if ($limiting_service
        and not $c->rate_limitations->within_rate_limits($limiting_service, 'does-not-matter'))
    {
        stats_inc("bom_websocket_api.v_3.call.ratelimit.hit.$limiting_service", {tags => ["app_id:" . $c->app_id]});
        $c->rate_limitations_save;
        return 1;
    }
    return;
}

# Set JSON Schema default values for fields which are missing and have default.
sub _set_defaults {
    my ($validator, $args) = @_;

    my $properties = $validator->{in_validator}->schema->{properties};

    foreach my $k (keys %$properties) {
        $args->{$k} = $properties->{$k}->{default} if not exists $args->{$k} and $properties->{$k}->{default};
    }
    return;
}

sub before_forward {
    my ($c, $req_storage) = @_;

    $req_storage->{origin_args} = {%{$req_storage->{args}}};
    my $args = $req_storage->{args};

    # For authorized calls that are heavier we will limit based on loginid
    # For unauthorized calls that are less heavy we will use connection id.
    # None are much helpful in a well prepared DDoS.
    my $is_real = $c->stash('loginid') && !$c->stash('is_virtual');
    my $category = $req_storage->{name};
    if (reached_limit_check($c, $category, $is_real)) {
        return $c->new_error($category, 'RateLimit', $c->l('You have reached the rate limit for [_1].', $category));
    }

    my $input_validation_result = $req_storage->{in_validator}->validate($args);
    if (not $input_validation_result) {
        my ($details, @general);
        foreach my $err ($input_validation_result->errors) {
            if ($err->property =~ /\$\.(.+)$/) {
                $details->{$1} = $err->message;
            } else {
                push @general, $err->message;
            }
        }
        my $message = $c->l('Input validation failed: ') . join(', ', (keys %$details, @general));
        if ($details->{req_id}) {
            delete $args->{req_id};
        }
        return $c->new_error($req_storage->{name}, 'InputValidationFailed', $message, $details);
    }

    _set_defaults($req_storage, $args);

    my $tag = 'origin:';
    if (my $origin = $c->req->headers->header("Origin")) {
        if ($origin =~ /https?:\/\/([a-zA-Z0-9\.]+)$/) {
            $tag = "origin:$1";
        }
    }

    DataDog::DogStatsd::Helper::stats_inc('bom_websocket_api.v_3.call.' . $req_storage->{name}, {tags => [$tag]});
    DataDog::DogStatsd::Helper::stats_inc('bom_websocket_api.v_3.call.all', {tags => [$tag, "category:$req_storage->{name}"]});

    my $loginid = $c->stash('loginid');
    if ($req_storage->{require_auth} and not $loginid) {
        return $c->new_error($req_storage->{name}, 'AuthorizationRequired', $c->l('Please log in.'));
    }

    if ($req_storage->{require_auth} and not(grep { $_ eq $req_storage->{require_auth} } @{$c->stash('scopes') || []})) {
        return $c->new_error($req_storage->{name}, 'PermissionDenied',
            $c->l('Permission denied, requires [_1] scope.', $req_storage->{require_auth}));
    }

    if ($loginid) {
        my $account_type = $c->stash('is_virtual') ? 'virtual' : 'real';
        DataDog::DogStatsd::Helper::stats_inc('bom_websocket_api.v_3.authenticated_call.all',
            {tags => [$tag, $req_storage->{name}, "account_type:$account_type"]});
    }

    return;
}

sub get_rpc_url {
    my ($c, $req_storage) = @_;

    $req_storage->{url} = $ENV{RPC_URL} || $c->app->config->{rpc_url};
    return;
}

sub get_pricing_rpc_url {
    my $c = shift;

    return $ENV{PRICING_RPC_URL} || $c->app->config->{pricing_rpc_url};
}

sub output_validation {
    my ($c, $req_storage, $api_response) = @_;

    return unless $req_storage;

    # Because of the implementation of "Mojo::WebSocketProxy::Dispatcher", a request reached
    # rate limit will still be validated, which should be ignored.
    if (ref $api_response eq 'HASH' and exists $api_response->{error}) {
        return if exists $api_response->{error}{code} and $api_response->{error}{code} eq 'RateLimit';
    }

    if ($req_storage->{out_validator}) {
        my $output_validation_result = $req_storage->{out_validator}->validate($api_response);
        if (not $output_validation_result) {
            my $error = join(" - ", $output_validation_result->errors);
            $c->app->log->warn("Invalid output parameter for [ " . JSON::to_json($api_response) . " error: $error ]");
            %$api_response = %{
                $c->new_error($req_storage->{msg_type} || $req_storage->{name},
                    'OutputValidationFailed', $c->l("Output validation failed: ") . $error)};
        }
    }

    return;
}

sub error_check {
    my ($c, $req_storage, $rpc_response) = @_;
    my $result = $rpc_response->result;
    if (ref($result) eq 'HASH' && $result->{error}) {
        $c->stash->{introspection}{last_rpc_error} = $result->{error};
        $req_storage->{close_connection} = 1 if $result->{error}->{code} eq 'InvalidAppID';
    }
    return;
}

sub close_bad_connection {
    my ($c, $req_storage) = @_;
    if ($req_storage->{close_connection}) {
        $c->finish;
    }
    return;
}

sub add_app_id {
    my ($c, $req_storage) = @_;
    $req_storage->{call_params}->{valid_source} = $c->stash('valid_source');
    $req_storage->{call_params}->{source}       = $c->stash('source');
    return;
}

sub add_brand {
    my ($c, $req_storage) = @_;
    $req_storage->{call_params}->{brand} = $c->stash('brand');
    return;
}

sub check_app_id {
    my ($c, $req_storage) = @_;

    # check for app_id, throw error if it's not there
    unless (defined $c->stash('source')) {
        try {
            Path::Tiny::path('/var/log/httpd/missing_app_id.log')
                ->append('No app id, ip is ' . $c->stash('client_ip') . ' country is ' . $c->stash('country_code'));
        };
        return $c->new_error($req_storage->{name}, 'AccessForbidden',
            $c->l('App id is mandatory to access our api. Please register your application.'));
    }
    return;
}

sub on_client_connect {
    my ($c) = @_;
    # We use a weakref in case the disconnect is never called
    warn "Client connect request but $c is already in active connection list" if exists $c->app->active_connections->{$c};
    Scalar::Util::weaken($c->app->active_connections->{$c} = $c);
<<<<<<< HEAD
=======
    $c->app->stat->{cumulative_client_connections}++;
    init_redis_connections($c);
>>>>>>> 7af901c8
    $c->rate_limitations_load;
    return;
}

sub on_client_disconnect {
    my ($c) = @_;
    warn "Client disconnect request but $c is not in active connection list" unless exists $c->app->active_connections->{$c};

    delete $c->app->active_connections->{$c};
    $c->rate_limitations_save;

    my $timer_id = $c->stash->{rate_limitations_timer};
    Mojo::IOLoop->remove($timer_id) if $timer_id;

    return;
}

sub introspection_before_forward {
    my ($c, $req_storage) = @_;
    my %args_copy = %{$req_storage->{origin_args}};
    $c->stash->{introspection}{last_call_received} = \%args_copy;

    $c->stash->{introspection}{msg_type}{received}{$req_storage->{method}}++;
    use bytes;
    $c->stash->{introspection}{received_bytes} += bytes::length(Dumper($req_storage->{origin_args}));
    return;
}

sub introspection_before_send_response {
    my ($c, $req_storage, $api_response) = @_;
    my %copy = %{$api_response};
    $c->stash->{introspection}{last_message_sent} = \%copy;
    $c->stash->{introspection}{msg_type}{sent}{$api_response->{msg_type}}++;
    use bytes;
    $c->stash->{introspection}{sent_bytes} += bytes::length(Dumper($api_response));
    return;
}

1;<|MERGE_RESOLUTION|>--- conflicted
+++ resolved
@@ -295,11 +295,8 @@
     # We use a weakref in case the disconnect is never called
     warn "Client connect request but $c is already in active connection list" if exists $c->app->active_connections->{$c};
     Scalar::Util::weaken($c->app->active_connections->{$c} = $c);
-<<<<<<< HEAD
-=======
+
     $c->app->stat->{cumulative_client_connections}++;
-    init_redis_connections($c);
->>>>>>> 7af901c8
     $c->rate_limitations_load;
     return;
 }
