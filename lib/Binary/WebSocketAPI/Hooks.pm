--- conflicted
+++ resolved
@@ -283,7 +283,6 @@
     return;
 }
 
-<<<<<<< HEAD
 sub check_app_id {
     my ($c, $req_storage) = @_;
 
@@ -296,8 +295,9 @@
         return $c->new_error($req_storage->{name}, 'AccessForbidden',
             $c->l('App id is mandatory to access our api. Please register your application.'));
     }
-
-=======
+    return;
+}
+
 sub on_client_connect {
     my ($c) = @_;
     # We use a weakref in case the disconnect is never called
@@ -312,7 +312,6 @@
     warn "Client disconnect request but $c is not in active connection list" unless exists $c->app->active_connections->{$c};
     forget_all($c);
     delete $c->app->active_connections->{$c};
->>>>>>> f33f5ba2
     return;
 }
 
