--- conflicted
+++ resolved
@@ -32,12 +32,8 @@
     # for storing various statistic data
     $app->helper(
         stat => sub {
-<<<<<<< HEAD
-            state $stat = {};
-=======
             my $app = shift->app;
             return $app->{_binary_introspection_stats} //= {};
->>>>>>> 468bdb45
         });
 
     $app->helper(
@@ -111,11 +107,7 @@
 
     Scalar::Util::weaken(my $weak_app = $app);
     my $redis_connections_counter_sub = sub {
-<<<<<<< HEAD
-        my ($self, $info) = @_;
-=======
         my ($self, $info) = @_;    # $self here is Mojo::Redis2 obj
->>>>>>> 468bdb45
         $weak_app->stat->{current_redis_connections}++;
         $self->{connections}{$info->{group}}{counter_guard} =
             guard { $weak_app->stat->{current_redis_connections}-- unless ${^GLOBAL_PHASE} eq 'DESTRUCT' };
