--- conflicted
+++ resolved
@@ -208,35 +208,8 @@
     $app->helper(
         redis_pricer => sub {
             my $c = shift;
-<<<<<<< HEAD
-
-            if (not $c->stash->{redis_pricer}) {
-                state $url_pricers = do {
-                    my $cf = YAML::XS::LoadFile($ENV{BOM_TEST_REDIS_REPLICATED} // '/etc/rmg/redis-pricer.yml')->{write};
-                    my $url = Mojo::URL->new("redis://$cf->{host}:$cf->{port}");
-                    $url->userinfo('dummy:' . $cf->{password}) if $cf->{password};
-                    $url;
-                };
-
-                my $redis_pricer = Mojo::Redis2->new(url => $url_pricers);
-                $redis_pricer->on(connection => $redis_connections_counter_sub);
-                $redis_pricer->on(
-                    error => sub {
-                        my ($self, $err) = @_;
-                        warn("error: $err");
-                    });
-                $redis_pricer->on(
-                    message => sub {
-                        my ($self, $msg, $channel) = @_;
-
-                        Binary::WebSocketAPI::v3::Wrapper::Pricer::process_pricing_events($c, $msg, $channel);
-                    });
-                $c->stash->{redis_pricer} = $redis_pricer;
-            }
-=======
             ### Instance::Redis
             $c->stash->{redis_pricer} = pricer_write();
->>>>>>> 5fb4a5bb
             return $c->stash->{redis_pricer};
         });
 
