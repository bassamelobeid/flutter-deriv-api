--- conflicted
+++ resolved
@@ -549,14 +549,6 @@
         });
 
     my $redis = ws_redis_master();
-<<<<<<< HEAD
-    if (my $ids = $redis->get('app_id::diverted')) {
-        %DIVERT_APP_IDS = %{$json->decode($ids)};
-    }
-    if (my $ids = $redis->get('app_id::blocked')) {
-        %BLOCK_APP_IDS = %{$json->decode($ids)};
-    }
-=======
     $redis->get(
         'app_id::diverted',
         sub {
@@ -565,7 +557,7 @@
             warn "Have diverted app_ids, applying: $ids\n";
             # We'd expect this to be an empty hashref - i.e. true - if there's a value back from Redis.
             # No value => no update.
-            %Binary::WebSocketAPI::DIVERT_APP_IDS = %{JSON::MaybeXS->new->decode(Encode::decode_utf8($ids))};
+            %Binary::WebSocketAPI::DIVERT_APP_IDS = %{$json->decode($ids)};
         });
     $redis->get(
         'app_id::blocked',
@@ -573,9 +565,8 @@
             my ($redis, $ids) = @_;
             return unless $ids;
             warn "Have blocked app_ids, applying: $ids\n";
-            %BLOCK_APP_IDS = %{JSON::MaybeXS->new->decode(Encode::decode_utf8($ids))};
-        });
->>>>>>> f7b37e09
+            %BLOCK_APP_IDS = %{$json->decode($ids)};
+        });
     return;
 
 }
