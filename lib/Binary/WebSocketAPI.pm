package Binary::WebSocketAPI;

use strict;
use warnings;

no indirect;

use Mojo::Base 'Mojolicious';
use Mojo::Redis2;
use Mojo::IOLoop;

use Binary::WebSocketAPI::Hooks;
use Binary::WebSocketAPI::Plugins::Introspection;
use Binary::WebSocketAPI::v3::Wrapper::Streamer;
use Binary::WebSocketAPI::v3::Wrapper::Transaction;
use Binary::WebSocketAPI::v3::Wrapper::Authorize;
use Binary::WebSocketAPI::v3::Wrapper::System;
use Binary::WebSocketAPI::v3::Wrapper::Accounts;
use Binary::WebSocketAPI::v3::Wrapper::MarketDiscovery;
use Binary::WebSocketAPI::v3::Wrapper::Cashier;
use Binary::WebSocketAPI::v3::Wrapper::Pricer;
use Binary::WebSocketAPI::v3::Instance::Redis qw| check_connections |;

use File::Slurp;
use JSON::Schema;
use JSON::XS;
use Try::Tiny;
use Format::Util::Strings qw( defang );
use Digest::MD5 qw(md5_hex);
use RateLimitations::Pluggable;
use Time::Duration::Concise;
use Scalar::Util qw(weaken);
use YAML::XS qw(LoadFile);

# FIXME This needs to come from config, requires chef changes
use constant INTROSPECTION_PORT => 8801;

sub apply_usergroup {
    my ($cf, $log) = @_;

    if ($> == 0) {    # we are root
        my $group = $cf->{group};
        if ($group) {
            $group = (getgrnam $group)[2] unless $group =~ /^\d+$/;
            $(     = $group;                                          ## no critic (RequireLocalizedPunctuationVars)
            $)     = "$group $group";                                 ## no critic (RequireLocalizedPunctuationVars)
            $log->("Switched group: RGID=$( EGID=$)");
        }

        my $user = $cf->{user} // 'nobody';
        if ($user) {
            $user = (getpwnam $user)[2] unless $user =~ /^\d+$/;
            $<    = $user;                                            ## no critic (RequireLocalizedPunctuationVars)
            $>    = $user;                                            ## no critic (RequireLocalizedPunctuationVars)
            $log->("Switched user: RUID=$< EUID=$>");
        }
    }
    return;
}

sub startup {
    my $app = shift;

    check_connections();                                              ### Raise and check redis connections

    Mojo::IOLoop->singleton->reactor->on(
        error => sub {
            my (undef, $err) = @_;
            $app->log->error("EventLoop error: $err");
        });

    $app->moniker('websocket');
    $app->plugin('Config' => {file => $ENV{WEBSOCKET_CONFIG} || '/etc/rmg/websocket.conf'});

    my $log = $app->log;

    my $signature = "Binary.com Websockets API";

    $log->info("$signature: Starting.");
    $log->info("Mojolicious Mode is " . $app->mode);
    $log->info("Log Level        is " . $log->level);

    apply_usergroup $app->config->{hypnotoad}, sub {
        $log->info(@_);
    };

    # binary.com plugins
    push @{$app->plugins->namespaces}, 'Binary::WebSocketAPI::Plugins';
    $app->plugin('Introspection' => {port => 0});
    $app->plugin('RateLimits');

    $app->hook(
        before_dispatch => sub {
            my $c = shift;

            my $lang = defang($c->param('l'));
            if ($lang =~ /^\D{2}(_\D{2})?$/) {
                $c->stash(language => uc $lang);
                $c->res->headers->header('Content-Language' => lc $lang);
            } else {
                # default to English if not valid language
                $c->stash(language => 'EN');
                $c->res->headers->header('Content-Language' => 'en');
            }

            if ($c->req->param('debug')) {
                $c->stash(debug => 1);
            }

            my $app_id = $c->app_id;
            $c->render(
                json   => {error => 'InvalidAppID'},
                status => 401
            ) unless $app_id;

            my $client_ip = $c->client_ip;
            my $brand     = defang($c->req->param('brand'));

            if ($c->tx and $c->tx->req and $c->tx->req->headers->header('REMOTE_ADDR')) {
                $client_ip = $c->tx->req->headers->header('REMOTE_ADDR');
            }

            my $user_agent = $c->req->headers->header('User-Agent');
            $c->stash(
                server_name          => $c->server_name,
                client_ip            => $client_ip,
                country_code         => $c->country_code,
                landing_company_name => $c->landing_company_name,
                user_agent           => $user_agent,
                ua_fingerprint       => md5_hex(($app_id // 0) . ($client_ip // '') . ($user_agent // '')),
                ($app_id) ? (source => $app_id) : (),
                brand => (($brand =~ /^\w{1,10}$/) ? $brand : 'binary'),
            );
        });

    $app->plugin('ClientIP');
    $app->plugin('Binary::WebSocketAPI::Plugins::Helpers');

    my $actions = [[
            'authorize',
            {
                stash_params => [qw/ ua_fingerprint client_ip user_agent /],
                success      => \&Binary::WebSocketAPI::v3::Wrapper::Authorize::login_success,
            }
        ],
        [
            'logout',
            {
                stash_params => [qw/ token token_type email client_ip user_agent /],
                success      => \&Binary::WebSocketAPI::v3::Wrapper::Authorize::logout_success,
            },
        ],
        [
            'trading_times',
            {
                instead_of_forward => \&Binary::WebSocketAPI::v3::Wrapper::MarketDiscovery::trading_times,
            },
        ],
        [
            'asset_index',
            {
                instead_of_forward => \&Binary::WebSocketAPI::v3::Wrapper::MarketDiscovery::asset_index,
                before_forward     => \&Binary::WebSocketAPI::v3::Wrapper::MarketDiscovery::asset_index_cached,
                success            => \&Binary::WebSocketAPI::v3::Wrapper::MarketDiscovery::cache_asset_index,
            }
        ],
        ['active_symbols', {stash_params => [qw/ token /]}],

        ['ticks',          {instead_of_forward => \&Binary::WebSocketAPI::v3::Wrapper::Streamer::ticks}],
        ['ticks_history',  {instead_of_forward => \&Binary::WebSocketAPI::v3::Wrapper::Streamer::ticks_history}],
        ['proposal',       {instead_of_forward => \&Binary::WebSocketAPI::v3::Wrapper::Pricer::proposal}],
        ['proposal_array', {instead_of_forward => \&Binary::WebSocketAPI::v3::Wrapper::Pricer::proposal_array}],
        ['forget',         {instead_of_forward => \&Binary::WebSocketAPI::v3::Wrapper::System::forget}],
        ['forget_all',     {instead_of_forward => \&Binary::WebSocketAPI::v3::Wrapper::System::forget_all}],
        ['ping',           {instead_of_forward => \&Binary::WebSocketAPI::v3::Wrapper::System::ping}],
        ['time',           {instead_of_forward => \&Binary::WebSocketAPI::v3::Wrapper::System::server_time}],
        ['website_status', {instead_of_forward => \&Binary::WebSocketAPI::v3::Wrapper::Streamer::website_status}],
        [
            'contracts_for',
            {
                instead_of_forward => \&Binary::WebSocketAPI::v3::Wrapper::MarketDiscovery::contracts_for,
                stash_params       => [qw/ token /],
            }
        ],
        ['residence_list'],
        ['states_list'],
        ['payout_currencies', {stash_params => [qw/ token landing_company_name /]}],
        ['landing_company'],
        ['landing_company_details'],
        [
            'balance',
            {
                require_auth   => 'read',
                before_forward => \&Binary::WebSocketAPI::v3::Wrapper::Accounts::subscribe_transaction_channel,
                error          => \&Binary::WebSocketAPI::v3::Wrapper::Accounts::balance_error_handler,
                success        => \&Binary::WebSocketAPI::v3::Wrapper::Accounts::balance_success_handler,
            }
        ],

        ['statement',          {require_auth => 'read'}],
        ['profit_table',       {require_auth => 'read'}],
        ['get_account_status', {require_auth => 'read'}],
        [
            'change_password',
            {
                require_auth => 'admin',
                stash_params => [qw/ token_type client_ip /]}
        ],
        ['get_settings',     {require_auth => 'read'}],
        ['mt5_get_settings', {require_auth => 'read'}],
        [
            'set_settings',
            {
                require_auth => 'admin',
                stash_params => [qw/ server_name client_ip user_agent /]}
        ],
        [
            'mt5_set_settings',
            {
                require_auth => 'admin',
                stash_params => [qw/ server_name client_ip user_agent /]}
        ],
        [
            'mt5_password_check',
            {
                require_auth => 'admin',
                stash_params => [qw/ server_name client_ip user_agent /]}
        ],
        [
            'mt5_password_change',
            {
                require_auth => 'admin',
                stash_params => [qw/ server_name client_ip user_agent /]}
        ],
        ['get_self_exclusion', {require_auth => 'read'}],
        [
            'set_self_exclusion',
            {
                require_auth => 'admin',
                response     => \&Binary::WebSocketAPI::v3::Wrapper::Accounts::set_self_exclusion_response_handler
            }
        ],
        [
            'cashier_password',
            {
                require_auth => 'payments',
                stash_params => [qw/ client_ip /]}
        ],

        [
            'api_token',
            {
                require_auth => 'admin',
                stash_params => [qw/ account_id client_ip /]}
        ],
        ['tnc_approval', {require_auth => 'admin'}],
        [
            'login_history',
            {
                require_auth => 'read',
                response     => \&Binary::WebSocketAPI::v3::Wrapper::Accounts::login_history_response_handler
            }
        ],
        [
            'set_account_currency',
            {
                require_auth   => 'admin',
                before_forward => \&Binary::WebSocketAPI::v3::Wrapper::Accounts::set_account_currency_params_handler
            }
        ],
        ['set_financial_assessment', {require_auth => 'admin'}],
        ['get_financial_assessment', {require_auth => 'admin'}],
        ['reality_check',            {require_auth => 'read'}],
        ['verify_email',             {stash_params => [qw/ server_name token /]}],
        ['new_account_virtual',      {stash_params => [qw/ server_name client_ip user_agent /]}],
        ['reset_password'],

        # authenticated calls
        ['sell', {require_auth => 'trade'}],
        [
            'buy',
            {
                require_auth   => 'trade',
                before_forward => \&Binary::WebSocketAPI::v3::Wrapper::Transaction::buy_get_contract_params,
                success        => \&Binary::WebSocketAPI::v3::Wrapper::Transaction::buy_store_last_contract_id,
            }
        ],
        [
            'buy_contract_for_multiple_accounts',
            {
                require_auth   => 'trade',
                before_forward => \&Binary::WebSocketAPI::v3::Wrapper::Transaction::buy_get_contract_params,
                success        => \&Binary::WebSocketAPI::v3::Wrapper::Transaction::buy_store_last_contract_id,
            }
        ],
        [
            'sell_contract_for_multiple_accounts',
            {
                require_auth => 'trade',
            }
        ],
        [
            'transaction',
            {
                require_auth   => 'read',
                before_forward => \&Binary::WebSocketAPI::v3::Wrapper::Transaction::transaction
            }
        ],
        [
            'portfolio',
            {
                require_auth => 'read',
            }
        ],
        [
            'proposal_open_contract',
            {
                require_auth    => 'read',
                rpc_response_cb => \&Binary::WebSocketAPI::v3::Wrapper::Pricer::proposal_open_contract,
            }
        ],
        [
            'sell_expired',
            {
                require_auth => 'trade',
            }
        ],

        ['app_register', {require_auth => 'admin'}],
        ['app_list',     {require_auth => 'admin'}],
        ['app_get',      {require_auth => 'admin'}],
        ['app_update',   {require_auth => 'admin'}],
        ['app_delete',   {require_auth => 'admin'}],
        ['oauth_apps',   {require_auth => 'read'}],

        ['topup_virtual',     {require_auth => 'trade'}],
        ['get_limits',        {require_auth => 'read'}],
        ['paymentagent_list', {stash_params => [qw/ token /]}],
        [
            'paymentagent_withdraw',
            {
                require_auth => 'payments',
                error        => \&Binary::WebSocketAPI::v3::Wrapper::Cashier::log_paymentagent_error,
                response     => Binary::WebSocketAPI::v3::Wrapper::Cashier::get_response_handler('paymentagent_withdraw'),
                stash_params => [qw/ server_name /],
            }
        ],
        [
            'paymentagent_transfer',
            {
                require_auth => 'payments',
                error        => \&Binary::WebSocketAPI::v3::Wrapper::Cashier::log_paymentagent_error,
                response     => Binary::WebSocketAPI::v3::Wrapper::Cashier::get_response_handler('paymentagent_transfer'),
                stash_params => [qw/ server_name /],
            }
        ],
        [
            'transfer_between_accounts',
            {
                require_auth => 'payments',
                error        => \&Binary::WebSocketAPI::v3::Wrapper::Cashier::log_paymentagent_error,
                response     => Binary::WebSocketAPI::v3::Wrapper::Cashier::get_response_handler('transfer_between_accounts'),
            }
        ],
        [
            'cashier',
            {
                require_auth => 'payments',
                stash_params => [qw/ server_name /],
            }
        ],
        [
            'new_account_real',
            {
                require_auth => 'admin',
                stash_params => [qw/ server_name client_ip user_agent /]}
        ],
        [
            'new_account_japan',
            {
                require_auth => 'admin',
                stash_params => [qw/ server_name client_ip user_agent /]}
        ],
        [
            'new_account_maltainvest',
            {
                require_auth => 'admin',
                stash_params => [qw/ server_name client_ip user_agent /]}
        ],
        [
            'new_sub_account',
            {
                require_auth => 'admin',
                stash_params => [qw/ server_name client_ip user_agent /]}
        ],
        [
            'mt5_login_list',
            {
                require_auth => 'admin',
                stash_params => [qw/ server_name client_ip user_agent /]}
        ],
        [
            'mt5_new_account',
            {
                require_auth => 'admin',
                stash_params => [qw/ server_name client_ip user_agent /]}
        ],
        [
            'mt5_deposit',
            {
                require_auth => 'admin',
                response     => Binary::WebSocketAPI::v3::Wrapper::Cashier::get_response_handler('mt5_deposit'),
                stash_params => [qw/ server_name client_ip user_agent /]}
        ],
        [
            'mt5_withdrawal',
            {
                require_auth => 'admin',
                response     => Binary::WebSocketAPI::v3::Wrapper::Cashier::get_response_handler('mt5_withdrawal'),
                stash_params => [qw/ server_name client_ip user_agent /]}
        ],
        [
            'jp_knowledge_test',
            {
                require_auth => 'admin',
                stash_params => [qw/ server_name client_ip user_agent /]}
        ],

        ['copytrading_statistics'],
        ['copy_start', {require_auth => 'trade'}],
        ['copy_stop',  {require_auth => 'trade'}],
    ];

    for my $action (@$actions) {
        my $f             = '/home/git/regentmarkets/binary-websocket-api/config/v3/' . $action->[0];
        my $in_validator  = JSON::Schema->new(JSON::from_json(File::Slurp::read_file("$f/send.json")), format => \%JSON::Schema::FORMATS);
        my $out_validator = JSON::Schema->new(JSON::from_json(File::Slurp::read_file("$f/receive.json")), format => \%JSON::Schema::FORMATS);

        my $action_options = $action->[1] ||= {};
        $action_options->{in_validator}  = $in_validator;
        $action_options->{out_validator} = $out_validator;

        $action_options->{stash_params} ||= [];
        push @{$action_options->{stash_params}}, qw( language country_code );

        push @{$action_options->{stash_params}}, 'token' if $action_options->{require_auth};
    }

    $app->helper(
        'app_id' => sub {
            my $c               = shift;
            my $possible_app_id = $c->req->param('app_id');
            if (defined($possible_app_id) && $possible_app_id =~ /^(?!0)[0-9]{1,19}$/) {
                return $possible_app_id;
            }
            return undef;
        });

    $app->helper(
        'rate_limitations_key' => sub {
            my $c                  = shift;
            my $login_id           = $c->stash('loginid');
            my $app_id             = $c->app_id;
            my $authorised_key     = $login_id ? "rate_limits::authorised::$app_id/$login_id" : undef;
            my $non_authorised_key = do {
                my $ip = $c->client_ip;
                if (!defined $ip) {
                    $app->log->warn("cannot determine client IP-address");
                    $ip = 'unknown-IP';
                }
                my $user_agent = $c->req->headers->header('User-Agent') // 'Unknown-UA';
                my $client_id = md5_hex($ip . ":" . $user_agent);
                "rate_limits::non-authorised::$app_id/$client_id";
            };
            return $authorised_key // $non_authorised_key;
        });

<<<<<<< HEAD
    $app->helper(
        'rate_limitations_save' => sub {
            my $c    = shift;
            my $key  = $c->rate_limitations_key;
            my $hits = $c->stash->{rate_limitations_hits};
            # silence errors  when $hits is undef
            return unless $hits;
            $c->ws_redis_master->set(
                $key => encode_json($hits),
                EX   => 3600,
                sub {
                    my (undef, $err) = @_;
                    # In global destruction, the Redis connection may be dropped partway
                    # through the operation. Since the information we're storing isn't
                    # critical, we accept this, but see this card as well:
                    # https://trello.com/c/199pqtnM/4609-clean-up-redis-disconnect-handling-in-websockets-code
                    return if ${^GLOBAL_PHASE} eq 'DESTRUCT';
                    warn "rate_limitations_save error: $err" if $err;
                },
            );
        });

    $app->helper(
        'rate_limitations_load' => sub {
            my $c   = shift;
            my $key = $c->rate_limitations_key;
            Scalar::Util::weaken(my $weak_c = $c);
            my $hits_json = $c->ws_redis_slave->get(
                $key,
                sub {
                    my (undef, $err, $hits_json) = @_;
                    # As with save: on global destruct, a partial load may be cancelled.
                    # https://trello.com/c/199pqtnM/4609-clean-up-redis-disconnect-handling-in-websockets-code
                    return if ${^GLOBAL_PHASE} eq 'DESTRUCT';
                    if ($err) {
                        warn "rate_limitations_load error: $err";
                        return;
                    }
                    unless ($weak_c && $weak_c->tx) {
                        # No longer have context in rate limits load, probable client disconnect, bailing out
                        return;
                    }
                    try {
                        my $hits = $hits_json ? decode_json($hits_json) : {};
                        $weak_c->stash(rate_limitations_hits => $hits);
                    }
                    catch {
                        warn "Failed to decode and stash rate limit data: $_";
                    };
                    return;
                });
        });

=======
>>>>>>> 6e5a75a1
    $app->plugin(
        'web_socket_proxy' => {
            actions => $actions,

            # action hooks
            before_forward => [
                \&Binary::WebSocketAPI::Hooks::check_app_id, \&Binary::WebSocketAPI::Hooks::before_forward,
                \&Binary::WebSocketAPI::Hooks::get_rpc_url,  \&Binary::WebSocketAPI::Hooks::introspection_before_forward
            ],
            before_call => [
                \&Binary::WebSocketAPI::Hooks::add_app_id,   \&Binary::WebSocketAPI::Hooks::add_brand,
                \&Binary::WebSocketAPI::Hooks::start_timing, \&Binary::WebSocketAPI::Hooks::cleanup_strored_contract_ids
            ],
            before_get_rpc_response  => [\&Binary::WebSocketAPI::Hooks::log_call_timing],
            after_got_rpc_response   => [\&Binary::WebSocketAPI::Hooks::log_call_timing_connection, \&Binary::WebSocketAPI::Hooks::error_check],
            before_send_api_response => [
                \&Binary::WebSocketAPI::Hooks::add_req_data,      \&Binary::WebSocketAPI::Hooks::start_timing,
                \&Binary::WebSocketAPI::Hooks::output_validation, \&Binary::WebSocketAPI::Hooks::add_call_debug,
                \&Binary::WebSocketAPI::Hooks::introspection_before_send_response
            ],
            after_sent_api_response => [\&Binary::WebSocketAPI::Hooks::log_call_timing_sent, \&Binary::WebSocketAPI::Hooks::close_bad_connection],

            # main config
            base_path         => '/websockets/v3',
            stream_timeout    => 120,
            max_connections   => 100000,
            max_response_size => 600000,                                                # change and test this if we ever increase ticks history count
            opened_connection => \&Binary::WebSocketAPI::Hooks::on_client_connect,
            finish_connection => \&Binary::WebSocketAPI::Hooks::on_client_disconnect,

            # helper config
            url => \&Binary::WebSocketAPI::Hooks::get_rpc_url,                          # make url for manually called actions

            # Skip check sanity to password fields
            skip_check_sanity => qr/password/,
        });

    return;
}

1;<|MERGE_RESOLUTION|>--- conflicted
+++ resolved
@@ -475,62 +475,6 @@
             return $authorised_key // $non_authorised_key;
         });
 
-<<<<<<< HEAD
-    $app->helper(
-        'rate_limitations_save' => sub {
-            my $c    = shift;
-            my $key  = $c->rate_limitations_key;
-            my $hits = $c->stash->{rate_limitations_hits};
-            # silence errors  when $hits is undef
-            return unless $hits;
-            $c->ws_redis_master->set(
-                $key => encode_json($hits),
-                EX   => 3600,
-                sub {
-                    my (undef, $err) = @_;
-                    # In global destruction, the Redis connection may be dropped partway
-                    # through the operation. Since the information we're storing isn't
-                    # critical, we accept this, but see this card as well:
-                    # https://trello.com/c/199pqtnM/4609-clean-up-redis-disconnect-handling-in-websockets-code
-                    return if ${^GLOBAL_PHASE} eq 'DESTRUCT';
-                    warn "rate_limitations_save error: $err" if $err;
-                },
-            );
-        });
-
-    $app->helper(
-        'rate_limitations_load' => sub {
-            my $c   = shift;
-            my $key = $c->rate_limitations_key;
-            Scalar::Util::weaken(my $weak_c = $c);
-            my $hits_json = $c->ws_redis_slave->get(
-                $key,
-                sub {
-                    my (undef, $err, $hits_json) = @_;
-                    # As with save: on global destruct, a partial load may be cancelled.
-                    # https://trello.com/c/199pqtnM/4609-clean-up-redis-disconnect-handling-in-websockets-code
-                    return if ${^GLOBAL_PHASE} eq 'DESTRUCT';
-                    if ($err) {
-                        warn "rate_limitations_load error: $err";
-                        return;
-                    }
-                    unless ($weak_c && $weak_c->tx) {
-                        # No longer have context in rate limits load, probable client disconnect, bailing out
-                        return;
-                    }
-                    try {
-                        my $hits = $hits_json ? decode_json($hits_json) : {};
-                        $weak_c->stash(rate_limitations_hits => $hits);
-                    }
-                    catch {
-                        warn "Failed to decode and stash rate limit data: $_";
-                    };
-                    return;
-                });
-        });
-
-=======
->>>>>>> 6e5a75a1
     $app->plugin(
         'web_socket_proxy' => {
             actions => $actions,
