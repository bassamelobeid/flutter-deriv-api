package Binary::WebSocketAPI;

use Mojo::Base 'Mojolicious';
use Mojo::Redis2;
use Mojo::IOLoop;

use Binary::WebSocketAPI::Hooks;
use Binary::WebSocketAPI::v3::Wrapper::Streamer;
use Binary::WebSocketAPI::v3::Wrapper::Transaction;
use Binary::WebSocketAPI::v3::Wrapper::Authorize;
use Binary::WebSocketAPI::v3::Wrapper::System;
use Binary::WebSocketAPI::v3::Wrapper::Accounts;
use Binary::WebSocketAPI::v3::Wrapper::MarketDiscovery;
use Binary::WebSocketAPI::v3::Wrapper::Cashier;
use Binary::WebSocketAPI::v3::Wrapper::Pricer;

use File::Slurp;
use JSON::Schema;
use Try::Tiny;
use Format::Util::Strings qw( defang );
use Digest::MD5 qw(md5_hex);
use RateLimitations::Pluggable;
use Time::Duration::Concise;
use Scalar::Util qw(weaken);
use YAML::XS qw(LoadFile);

sub apply_usergroup {
    my ($cf, $log) = @_;

    if ($> == 0) {    # we are root
        my $group = $cf->{group};
        if ($group) {
            $group = (getgrnam $group)[2] unless $group =~ /^\d+$/;
            $(     = $group;                                          ## no critic
            $)     = "$group $group";                                 ## no critic
            $log->("Switched group: RGID=$( EGID=$)");
        }

        my $user = $cf->{user} // 'nobody';
        if ($user) {
            $user = (getpwnam $user)[2] unless $user =~ /^\d+$/;
            $<    = $user;                                            ## no critic
            $>    = $user;                                            ## no critic
            $log->("Switched user: RUID=$< EUID=$>");
        }
    }
    return;
}

sub startup {
    my $app = shift;

    Mojo::IOLoop->singleton->reactor->on(
        error => sub {
            my ($reactor, $err) = @_;
            $app->log->error("EventLoop error: $err");
        });

    $app->moniker('websocket');
    $app->plugin('Config' => {file => $ENV{WEBSOCKET_CONFIG} || '/etc/rmg/websocket.conf'});

    my $log = $app->log;

    my $signature = "Binary.com Websockets API";

    $log->info("$signature: Starting.");
    $log->info("Mojolicious Mode is " . $app->mode);
    $log->info("Log Level        is " . $log->level);

    apply_usergroup $app->config->{hypnotoad}, sub {
        $log->info(@_);
    };

    $app->hook(
        before_dispatch => sub {
            my $c = shift;

            my $lang = defang($c->param('l'));
            if ($lang =~ /^\D{2}(_\D{2})?$/) {
                $c->stash(language => uc $lang);
                $c->res->headers->header('Content-Language' => lc $lang);
            } else {
                # default to English if not valid language
                $c->stash(language => 'EN');
                $c->res->headers->header('Content-Language' => 'en');
            }

            if ($c->req->param('debug')) {
                $c->stash(debug => 1);
            }

            my $app_id    = defang($c->req->param('app_id'));
            my $client_ip = $c->client_ip;
            my $brand     = defang($c->req->param('brand'));

            if ($c->tx and $c->tx->req and $c->tx->req->headers->header('REMOTE_ADDR')) {
                $client_ip = $c->tx->req->headers->header('REMOTE_ADDR');
            }

            my $user_agent = $c->req->headers->header('User-Agent');
            $c->stash(
<<<<<<< HEAD
                server_name    => $c->server_name,
                client_ip      => $client_ip,
                country_code   => $c->country_code,
                user_agent     => $user_agent,
                ua_fingerprint => md5_hex(($app_id // 0) . ($client_ip // '') . ($user_agent // '')),
                ($app_id =~ /^\d{1,10}$/) ? (source => $app_id) : (),
                brand => (($brand =~ /^\w{1,10}?$/) ? $brand : 'binary'),
=======
                server_name          => $c->server_name,
                client_ip            => $client_ip,
                country_code         => $c->country_code,
                landing_company_name => $c->landing_company_name,
                user_agent           => $user_agent,
                ua_fingerprint       => md5_hex(($app_id // 0) . ($client_ip // '') . ($user_agent // '')),
                $app_id ? (source => $app_id) : (),
>>>>>>> 11950584
            );
        });

    $app->plugin('ClientIP');
    $app->plugin('Binary::WebSocketAPI::Plugins::Helpers');

    my $actions = [
        ['authorize', {stash_params => [qw/ ua_fingerprint client_ip user_agent /]}],
        [
            'logout',
            {
                stash_params => [qw/ token token_type email client_ip user_agent /],
                success      => \&Binary::WebSocketAPI::v3::Wrapper::Authorize::logout_success,
            },
        ],
        ['trading_times'],
        [
            'asset_index',
            {
                before_forward => \&Binary::WebSocketAPI::v3::Wrapper::MarketDiscovery::asset_index_cached,
                success        => \&Binary::WebSocketAPI::v3::Wrapper::MarketDiscovery::cache_asset_index,
            }
        ],
        ['active_symbols', {stash_params => [qw/ token /]}],

        ['ticks',         {instead_of_forward => \&Binary::WebSocketAPI::v3::Wrapper::Streamer::ticks}],
        ['ticks_history', {instead_of_forward => \&Binary::WebSocketAPI::v3::Wrapper::Streamer::ticks_history}],
        ['proposal',      {instead_of_forward => \&Binary::WebSocketAPI::v3::Wrapper::Pricer::proposal}],
        ['forget',        {instead_of_forward => \&Binary::WebSocketAPI::v3::Wrapper::System::forget}],
        ['forget_all',    {instead_of_forward => \&Binary::WebSocketAPI::v3::Wrapper::System::forget_all}],
        ['ping',          {instead_of_forward => \&Binary::WebSocketAPI::v3::Wrapper::System::ping}],
        ['time',          {instead_of_forward => \&Binary::WebSocketAPI::v3::Wrapper::System::server_time}],

        ['website_status'],
        ['contracts_for'],
        ['residence_list'],
        ['states_list'],
        ['payout_currencies', {stash_params => [qw/ token landing_company_name /]}],
        ['landing_company'],
        ['landing_company_details'],
        ['get_corporate_actions'],

        [
            'balance',
            {
                require_auth   => 'read',
                before_forward => \&Binary::WebSocketAPI::v3::Wrapper::Accounts::subscribe_transaction_channel,
                error          => \&Binary::WebSocketAPI::v3::Wrapper::Accounts::balance_error_handler,
                success        => \&Binary::WebSocketAPI::v3::Wrapper::Accounts::balance_success_handler,
            }
        ],

        ['statement',          {require_auth => 'read'}],
        ['profit_table',       {require_auth => 'read'}],
        ['get_account_status', {require_auth => 'read'}],
        [
            'change_password',
            {
                require_auth => 'admin',
                stash_params => [qw/ token_type client_ip /]}
        ],
        ['get_settings',     {require_auth => 'read'}],
        ['mt5_get_settings', {require_auth => 'read'}],
        [
            'set_settings',
            {
                require_auth => 'admin',
                stash_params => [qw/ server_name client_ip user_agent /]}
        ],
        [
            'mt5_set_settings',
            {
                require_auth => 'admin',
                stash_params => [qw/ server_name client_ip user_agent /]}
        ],
        [
            'mt5_password_check',
            {
                require_auth => 'admin',
                stash_params => [qw/ server_name client_ip user_agent /]}
        ],
        [
            'mt5_password_change',
            {
                require_auth => 'admin',
                stash_params => [qw/ server_name client_ip user_agent /]}
        ],
        ['get_self_exclusion', {require_auth => 'read'}],
        [
            'set_self_exclusion',
            {
                require_auth => 'admin',
                response     => \&Binary::WebSocketAPI::v3::Wrapper::Accounts::set_self_exclusion_response_handler
            }
        ],
        [
            'cashier_password',
            {
                require_auth => 'payments',
                stash_params => [qw/ client_ip /]}
        ],

        [
            'api_token',
            {
                require_auth => 'admin',
                stash_params => [qw/ account_id /]}
        ],
        ['tnc_approval', {require_auth => 'admin'}],
        [
            'login_history',
            {
                require_auth => 'read',
                response     => \&Binary::WebSocketAPI::v3::Wrapper::Accounts::login_history_response_handler
            }
        ],
        [
            'set_account_currency',
            {
                require_auth   => 'admin',
                before_forward => \&Binary::WebSocketAPI::v3::Wrapper::Accounts::set_account_currency_params_handler
            }
        ],
        ['set_financial_assessment', {require_auth => 'admin'}],
        ['get_financial_assessment', {require_auth => 'admin'}],
        ['reality_check',            {require_auth => 'read'}],
        ['verify_email',             {stash_params => [qw/ server_name token /]}],
        ['new_account_virtual',      {stash_params => [qw/ server_name client_ip user_agent /]}],
        ['reset_password'],

        # authenticated calls
        ['sell', {require_auth => 'trade'}],
        [
            'buy',
            {
                require_auth   => 'trade',
                before_forward => \&Binary::WebSocketAPI::v3::Wrapper::Transaction::buy_get_contract_params,
            }
        ],
        [
            'buy_contract_for_multiple_accounts',
            {
                require_auth   => 'trade',
                before_forward => \&Binary::WebSocketAPI::v3::Wrapper::Transaction::buy_get_contract_params,
            }
        ],
        [
            'transaction',
            {
                require_auth   => 'read',
                before_forward => \&Binary::WebSocketAPI::v3::Wrapper::Transaction::transaction
            }
        ],
        [
            'portfolio',
            {
                require_auth => 'read',
            }
        ],
        [
            'proposal_open_contract',
            {
                require_auth    => 'read',
                rpc_response_cb => \&Binary::WebSocketAPI::v3::Wrapper::Pricer::proposal_open_contract,
            }
        ],
        [
            'sell_expired',
            {
                require_auth => 'trade',
            }
        ],

        ['app_register', {require_auth => 'admin'}],
        ['app_list',     {require_auth => 'admin'}],
        ['app_get',      {require_auth => 'admin'}],
        ['app_update',   {require_auth => 'admin'}],
        ['app_delete',   {require_auth => 'admin'}],
        ['oauth_apps',   {require_auth => 'read'}],

        ['connect_add',  {require_auth => 'admin'}],
        ['connect_del',  {require_auth => 'admin'}],
        ['connect_list', {require_auth => 'admin'}],

        ['topup_virtual',     {require_auth => 'trade'}],
        ['get_limits',        {require_auth => 'read'}],
        ['paymentagent_list', {stash_params => [qw/ token /]}],
        [
            'paymentagent_withdraw',
            {
                require_auth => 'payments',
                error        => \&Binary::WebSocketAPI::v3::Wrapper::Cashier::log_paymentagent_error,
                response     => Binary::WebSocketAPI::v3::Wrapper::Cashier::get_response_handler('paymentagent_withdraw'),
                stash_params => [qw/ server_name /],
            }
        ],
        [
            'paymentagent_transfer',
            {
                require_auth => 'payments',
                error        => \&Binary::WebSocketAPI::v3::Wrapper::Cashier::log_paymentagent_error,
                response     => Binary::WebSocketAPI::v3::Wrapper::Cashier::get_response_handler('paymentagent_transfer'),
                stash_params => [qw/ server_name /],
            }
        ],
        [
            'transfer_between_accounts',
            {
                require_auth => 'payments',
                error        => \&Binary::WebSocketAPI::v3::Wrapper::Cashier::log_paymentagent_error,
                response     => Binary::WebSocketAPI::v3::Wrapper::Cashier::get_response_handler('transfer_between_accounts'),
            }
        ],
        [
            'cashier',
            {
                require_auth => 'payments',
                stash_params => [qw/ server_name /],
            }
        ],
        [
            'new_account_real',
            {
                require_auth => 'admin',
                stash_params => [qw/ server_name client_ip user_agent /]}
        ],
        [
            'new_account_japan',
            {
                require_auth => 'admin',
                stash_params => [qw/ server_name client_ip user_agent /]}
        ],
        [
            'new_account_maltainvest',
            {
                require_auth => 'admin',
                stash_params => [qw/ server_name client_ip user_agent /]}
        ],
        [
            'new_sub_account',
            {
                require_auth => 'admin',
                stash_params => [qw/ server_name client_ip user_agent /]}
        ],
        [
            'mt5_login_list',
            {
                require_auth => 'admin',
                stash_params => [qw/ server_name client_ip user_agent /]}
        ],
        [
            'mt5_new_account',
            {
                require_auth => 'admin',
                stash_params => [qw/ server_name client_ip user_agent /]}
        ],
        [
            'mt5_deposit',
            {
                require_auth => 'admin',
                response     => Binary::WebSocketAPI::v3::Wrapper::Cashier::get_response_handler('mt5_deposit'),
                stash_params => [qw/ server_name client_ip user_agent /]}
        ],
        [
            'mt5_withdrawal',
            {
                require_auth => 'admin',
                response     => Binary::WebSocketAPI::v3::Wrapper::Cashier::get_response_handler('mt5_withdrawal'),
                stash_params => [qw/ server_name client_ip user_agent /]}
        ],
        [
            'jp_knowledge_test',
            {
                require_auth => 'admin',
                stash_params => [qw/ server_name client_ip user_agent /]}
        ],
    ];

    for my $action (@$actions) {
        my $f             = '/home/git/regentmarkets/binary-websocket-api/config/v3/' . $action->[0];
        my $in_validator  = JSON::Schema->new(JSON::from_json(File::Slurp::read_file("$f/send.json")), format => \%JSON::Schema::FORMATS);
        my $out_validator = JSON::Schema->new(JSON::from_json(File::Slurp::read_file("$f/receive.json")), format => \%JSON::Schema::FORMATS);

        my $action_options = $action->[1] ||= {};
        $action_options->{in_validator}  = $in_validator;
        $action_options->{out_validator} = $out_validator;

        $action_options->{stash_params} ||= [];
        push @{$action_options->{stash_params}}, qw( language country_code );

        push @{$action_options->{stash_params}}, 'token' if $action_options->{require_auth};
    }

    # configuration-compatibility with RateLimitations
    my $rates_file_content = LoadFile($ENV{BOM_TEST_RATE_LIMITATIONS} // '/etc/rmg/perl_rate_limitations.yml');

    my %rates_config;
    # convert configuration to RateLimitations::Pluggable format
    # (i.e. unify human-readable time intervals like '1m' to seconds (60))
    for my $service (keys %$rates_file_content) {
        for my $interval (keys %{$rates_file_content->{$service}}) {
            my $seconds = Time::Duration::Concise->new(interval => $interval)->seconds;
            my $count = $rates_file_content->{$service}->{$interval};
            $rates_config{$service}->{$seconds} = $count;
        }
    }

    $app->helper(
        'rate_limitations' => sub {
            my $c     = shift;
            my $stash = $c->stash;
            return $stash->{rate_limitations} // do {
                # do not hold reference to stash in stash
                weaken $stash;
                my $rl = RateLimitations::Pluggable->new(
                    limits => \%rates_config,
                    getter => sub {
                        my ($service) = @_;
                        return $stash->{rate_limitations_hits}{$service} //= [];
                    },
                    # we do not need setter, as getter always returns
                    # service hits array from stash.
                );
                $stash->{rate_limitations} = $rl;
            };
        });

    $app->plugin(
        'web_socket_proxy' => {
            actions => $actions,

            # action hooks
            before_forward => [\&Binary::WebSocketAPI::Hooks::before_forward, \&Binary::WebSocketAPI::Hooks::get_rpc_url],
            before_call =>
                [\&Binary::WebSocketAPI::Hooks::add_app_id, \&Binary::WebSocketAPI::Hooks::add_brand, \&Binary::WebSocketAPI::Hooks::start_timing],
            before_get_rpc_response  => [\&Binary::WebSocketAPI::Hooks::log_call_timing],
            after_got_rpc_response   => [\&Binary::WebSocketAPI::Hooks::log_call_timing_connection, \&Binary::WebSocketAPI::Hooks::error_check],
            before_send_api_response => [
                \&Binary::WebSocketAPI::Hooks::add_req_data,      \&Binary::WebSocketAPI::Hooks::start_timing,
                \&Binary::WebSocketAPI::Hooks::output_validation, \&Binary::WebSocketAPI::Hooks::add_call_debug
            ],
            after_sent_api_response => [\&Binary::WebSocketAPI::Hooks::log_call_timing_sent, \&Binary::WebSocketAPI::Hooks::close_bad_connection],

            # main config
            base_path         => '/websockets/v3',
            stream_timeout    => 120,
            max_connections   => 100000,
            max_response_size => 600000,                                                # change and test this if we ever increase ticks history count
            opened_connection => \&Binary::WebSocketAPI::Hooks::init_redis_connections,
            finish_connection => \&Binary::WebSocketAPI::Hooks::forget_all,

            # helper config
            url => \&Binary::WebSocketAPI::Hooks::get_rpc_url,                          # make url for manually called actions

            # Skip check sanity to password fields
            skip_check_sanity => qr/password/,
        });

    return;
}

1;<|MERGE_RESOLUTION|>--- conflicted
+++ resolved
@@ -99,23 +99,14 @@
 
             my $user_agent = $c->req->headers->header('User-Agent');
             $c->stash(
-<<<<<<< HEAD
-                server_name    => $c->server_name,
-                client_ip      => $client_ip,
-                country_code   => $c->country_code,
-                user_agent     => $user_agent,
-                ua_fingerprint => md5_hex(($app_id // 0) . ($client_ip // '') . ($user_agent // '')),
-                ($app_id =~ /^\d{1,10}$/) ? (source => $app_id) : (),
-                brand => (($brand =~ /^\w{1,10}?$/) ? $brand : 'binary'),
-=======
                 server_name          => $c->server_name,
                 client_ip            => $client_ip,
                 country_code         => $c->country_code,
                 landing_company_name => $c->landing_company_name,
                 user_agent           => $user_agent,
                 ua_fingerprint       => md5_hex(($app_id // 0) . ($client_ip // '') . ($user_agent // '')),
-                $app_id ? (source => $app_id) : (),
->>>>>>> 11950584
+                ($app_id =~ /^\d{1,10}$/) ? (source => $app_id) : (),
+                brand => (($brand =~ /^\w{1,10}?$/) ? $brand : 'binary'),
             );
         });
 
