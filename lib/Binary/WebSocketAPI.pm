package Binary::WebSocketAPI;

use strict;
use warnings;

no indirect;

use Mojo::Base 'Mojolicious';
use Mojo::Redis2;
use Mojo::IOLoop;

use Binary::WebSocketAPI::Hooks;
use Binary::WebSocketAPI::Plugins::Introspection;
use Binary::WebSocketAPI::v3::Wrapper::Streamer;
use Binary::WebSocketAPI::v3::Wrapper::Transaction;
use Binary::WebSocketAPI::v3::Wrapper::Authorize;
use Binary::WebSocketAPI::v3::Wrapper::System;
use Binary::WebSocketAPI::v3::Wrapper::Accounts;
use Binary::WebSocketAPI::v3::Wrapper::MarketDiscovery;
use Binary::WebSocketAPI::v3::Wrapper::Cashier;
use Binary::WebSocketAPI::v3::Wrapper::Pricer;
use Binary::WebSocketAPI::v3::Instance::Redis qw| check_connections |;
use Binary::WebSocketAPI::v3::Wrapper::Authenticate;

use File::Slurp;
use JSON::Schema;
use JSON::XS;
use Try::Tiny;
use Format::Util::Strings qw( defang );
use Digest::MD5 qw(md5_hex);
use RateLimitations::Pluggable;
use Time::Duration::Concise;
use Scalar::Util qw(weaken);
use YAML::XS qw(LoadFile);

# FIXME This needs to come from config, requires chef changes
use constant INTROSPECTION_PORT => 8801;

sub apply_usergroup {
    my ($cf, $log) = @_;

    if ($> == 0) {    # we are root
        my $group = $cf->{group};
        if ($group) {
            $group = (getgrnam $group)[2] unless $group =~ /^\d+$/;
            $(     = $group;                                          ## no critic (RequireLocalizedPunctuationVars)
            $)     = "$group $group";                                 ## no critic (RequireLocalizedPunctuationVars)
            $log->("Switched group: RGID=$( EGID=$)");
        }

        my $user = $cf->{user} // 'nobody';
        if ($user) {
            $user = (getpwnam $user)[2] unless $user =~ /^\d+$/;
            $<    = $user;                                            ## no critic (RequireLocalizedPunctuationVars)
            $>    = $user;                                            ## no critic (RequireLocalizedPunctuationVars)
            $log->("Switched user: RUID=$< EUID=$>");
        }
    }
    return;
}

sub startup {
    my $app = shift;

    check_connections();                                              ### Raise and check redis connections

    Mojo::IOLoop->singleton->reactor->on(
        error => sub {
            my (undef, $err) = @_;
            $app->log->error("EventLoop error: $err");
        });

    $app->moniker('websocket');
    $app->plugin('Config' => {file => $ENV{WEBSOCKET_CONFIG} || '/etc/rmg/websocket.conf'});

    my $log = $app->log;

    my $signature = "Binary.com Websockets API";

    $log->info("$signature: Starting.");
    $log->info("Mojolicious Mode is " . $app->mode);
    $log->info("Log Level        is " . $log->level);

    apply_usergroup $app->config->{hypnotoad}, sub {
        $log->info(@_);
    };

    # binary.com plugins
    push @{$app->plugins->namespaces}, 'Binary::WebSocketAPI::Plugins';
    $app->plugin('Introspection' => {port => 0});
    $app->plugin('RateLimits');

    $app->hook(
        before_dispatch => sub {
            my $c = shift;

            my $lang = defang($c->param('l'));
            if ($lang =~ /^\D{2}(_\D{2})?$/) {
                $c->stash(language => uc $lang);
                $c->res->headers->header('Content-Language' => lc $lang);
            } else {
                # default to English if not valid language
                $c->stash(language => 'EN');
                $c->res->headers->header('Content-Language' => 'en');
            }

            if ($c->req->param('debug')) {
                $c->stash(debug => 1);
            }

            return unless $c->tx;
            my $app_id = $c->app_id;
            return $c->render(
                json   => {error => 'InvalidAppID'},
                status => 401
            ) unless $app_id;

            my $client_ip = $c->client_ip;
            my $brand     = defang($c->req->param('brand'));

            if ($c->tx and $c->tx->req and $c->tx->req->headers->header('REMOTE_ADDR')) {
                $client_ip = $c->tx->req->headers->header('REMOTE_ADDR');
            }

            my $user_agent = $c->req->headers->header('User-Agent');
            $c->stash(
                server_name          => $c->server_name,
                client_ip            => $client_ip,
                country_code         => $c->country_code,
                landing_company_name => $c->landing_company_name,
                user_agent           => $user_agent,
                ua_fingerprint       => md5_hex(($app_id // 0) . ($client_ip // '') . ($user_agent // '')),
                ($app_id) ? (source => $app_id) : (),
                brand => (($brand =~ /^\w{1,10}$/) ? $brand : 'binary'),
            );
        });

    $app->plugin('ClientIP');
    $app->plugin('Binary::WebSocketAPI::Plugins::Helpers');

    my $actions = [[
            'authorize',
            {
                stash_params => [qw/ ua_fingerprint client_ip user_agent /],
                success      => \&Binary::WebSocketAPI::v3::Wrapper::Authorize::login_success,
            }
        ],
        [
            'logout',
            {
                stash_params => [qw/ token token_type email client_ip user_agent /],
                success      => \&Binary::WebSocketAPI::v3::Wrapper::Authorize::logout_success,
            },
        ],
        [
            'trading_times',
            {
                instead_of_forward => \&Binary::WebSocketAPI::v3::Wrapper::MarketDiscovery::trading_times,
            },
        ],
        [
            'asset_index',
            {
                instead_of_forward => \&Binary::WebSocketAPI::v3::Wrapper::MarketDiscovery::asset_index,
                before_forward     => \&Binary::WebSocketAPI::v3::Wrapper::MarketDiscovery::asset_index_cached,
                success            => \&Binary::WebSocketAPI::v3::Wrapper::MarketDiscovery::cache_asset_index,
            }
        ],
        ['active_symbols', {stash_params => [qw/ token /]}],

        ['ticks',          {instead_of_forward => \&Binary::WebSocketAPI::v3::Wrapper::Streamer::ticks}],
        ['ticks_history',  {instead_of_forward => \&Binary::WebSocketAPI::v3::Wrapper::Streamer::ticks_history}],
        ['proposal',       {instead_of_forward => \&Binary::WebSocketAPI::v3::Wrapper::Pricer::proposal}],
        ['proposal_array', {instead_of_forward => \&Binary::WebSocketAPI::v3::Wrapper::Pricer::proposal_array}],
        ['forget',         {instead_of_forward => \&Binary::WebSocketAPI::v3::Wrapper::System::forget}],
        ['forget_all',     {instead_of_forward => \&Binary::WebSocketAPI::v3::Wrapper::System::forget_all}],
        ['ping',           {instead_of_forward => \&Binary::WebSocketAPI::v3::Wrapper::System::ping}],
        ['time',           {instead_of_forward => \&Binary::WebSocketAPI::v3::Wrapper::System::server_time}],
        ['website_status', {instead_of_forward => \&Binary::WebSocketAPI::v3::Wrapper::Streamer::website_status}],
        [
            'contracts_for',
            {
                instead_of_forward => \&Binary::WebSocketAPI::v3::Wrapper::MarketDiscovery::contracts_for,
                stash_params       => [qw/ token /],
            }
        ],
        ['residence_list'],
        ['states_list'],
        ['payout_currencies', {stash_params => [qw/ token landing_company_name /]}],
        ['landing_company'],
        ['landing_company_details'],
        [
            'balance',
            {
                require_auth   => 'read',
                before_forward => \&Binary::WebSocketAPI::v3::Wrapper::Accounts::subscribe_transaction_channel,
                error          => \&Binary::WebSocketAPI::v3::Wrapper::Accounts::balance_error_handler,
                success        => \&Binary::WebSocketAPI::v3::Wrapper::Accounts::balance_success_handler,
            }
        ],

        ['statement',          {require_auth => 'read'}],
        ['profit_table',       {require_auth => 'read'}],
        ['get_account_status', {require_auth => 'read'}],
        [
            'change_password',
            {
                require_auth => 'admin',
                stash_params => [qw/ token_type client_ip /]}
        ],
        ['get_settings',     {require_auth => 'read'}],
        ['mt5_get_settings', {require_auth => 'read'}],
        [
            'set_settings',
            {
                require_auth => 'admin',
                stash_params => [qw/ server_name client_ip user_agent /]}
        ],
        [
            'mt5_set_settings',
            {
                require_auth => 'admin',
                stash_params => [qw/ server_name client_ip user_agent /]}
        ],
        [
            'mt5_password_check',
            {
                require_auth => 'admin',
                stash_params => [qw/ server_name client_ip user_agent /]}
        ],
        [
            'mt5_password_change',
            {
                require_auth => 'admin',
                stash_params => [qw/ server_name client_ip user_agent /]}
        ],
        ['get_self_exclusion', {require_auth => 'read'}],
        [
            'set_self_exclusion',
            {
                require_auth => 'admin',
                response     => \&Binary::WebSocketAPI::v3::Wrapper::Accounts::set_self_exclusion_response_handler
            }
        ],
        [
            'cashier_password',
            {
                require_auth => 'payments',
                stash_params => [qw/ client_ip /]}
        ],

        [
            'api_token',
            {
                require_auth => 'admin',
                stash_params => [qw/ account_id client_ip /]}
        ],
        ['tnc_approval', {require_auth => 'admin'}],
        [
            'login_history',
            {
                require_auth => 'read',
                response     => \&Binary::WebSocketAPI::v3::Wrapper::Accounts::login_history_response_handler
            }
        ],
        [
            'set_account_currency',
            {
                require_auth   => 'admin',
                before_forward => \&Binary::WebSocketAPI::v3::Wrapper::Accounts::set_account_currency_params_handler
            }
        ],
        ['set_financial_assessment', {require_auth => 'admin'}],
        ['get_financial_assessment', {require_auth => 'admin'}],
        ['reality_check',            {require_auth => 'read'}],
        ['verify_email',             {stash_params => [qw/ server_name token /]}],
        ['new_account_virtual',      {stash_params => [qw/ server_name client_ip user_agent /]}],
        ['reset_password'],

        # authenticated calls
        ['sell', {require_auth => 'trade'}],
        [
            'buy',
            {
                require_auth   => 'trade',
                before_forward => \&Binary::WebSocketAPI::v3::Wrapper::Transaction::buy_get_contract_params,
                success        => \&Binary::WebSocketAPI::v3::Wrapper::Transaction::buy_store_last_contract_id,
            }
        ],
        [
            'buy_contract_for_multiple_accounts',
            {
                require_auth   => 'trade',
                before_forward => \&Binary::WebSocketAPI::v3::Wrapper::Transaction::buy_get_contract_params,
                success        => \&Binary::WebSocketAPI::v3::Wrapper::Transaction::buy_store_last_contract_id,
            }
        ],
        [
            'sell_contract_for_multiple_accounts',
            {
                require_auth => 'trade',
            }
        ],
        [
            'transaction',
            {
                require_auth   => 'read',
                before_forward => \&Binary::WebSocketAPI::v3::Wrapper::Transaction::transaction
            }
        ],
        [
            'portfolio',
            {
                require_auth => 'read',
            }
        ],
        [
            'proposal_open_contract',
            {
                require_auth    => 'read',
                rpc_response_cb => \&Binary::WebSocketAPI::v3::Wrapper::Pricer::proposal_open_contract,
            }
        ],
        [
            'sell_expired',
            {
                require_auth => 'trade',
            }
        ],

        ['app_register',     {require_auth => 'admin'}],
        ['app_list',         {require_auth => 'admin'}],
        ['app_get',          {require_auth => 'admin'}],
        ['app_update',       {require_auth => 'admin'}],
        ['app_delete',       {require_auth => 'admin'}],
        ['oauth_apps',       {require_auth => 'read'}],
        ['revoke_oauth_app', {require_auth => 'admin'}],

        ['topup_virtual',     {require_auth => 'trade'}],
        ['get_limits',        {require_auth => 'read'}],
        ['paymentagent_list', {stash_params => [qw/ token /]}],
        [
            'paymentagent_withdraw',
            {
                require_auth => 'payments',
                error        => \&Binary::WebSocketAPI::v3::Wrapper::Cashier::log_paymentagent_error,
                response     => Binary::WebSocketAPI::v3::Wrapper::Cashier::get_response_handler('paymentagent_withdraw'),
                stash_params => [qw/ server_name /],
            }
        ],
        [
            'paymentagent_transfer',
            {
                require_auth => 'payments',
                error        => \&Binary::WebSocketAPI::v3::Wrapper::Cashier::log_paymentagent_error,
                response     => Binary::WebSocketAPI::v3::Wrapper::Cashier::get_response_handler('paymentagent_transfer'),
                stash_params => [qw/ server_name /],
            }
        ],
        [
            'transfer_between_accounts',
            {
                require_auth => 'payments',
                error        => \&Binary::WebSocketAPI::v3::Wrapper::Cashier::log_paymentagent_error,
                response     => Binary::WebSocketAPI::v3::Wrapper::Cashier::get_response_handler('transfer_between_accounts'),
            }
        ],
        [
            'cashier',
            {
                require_auth => 'payments',
                stash_params => [qw/ server_name /],
            }
        ],
        [
            'new_account_real',
            {
                require_auth => 'admin',
                stash_params => [qw/ server_name client_ip user_agent /]}
        ],
        [
            'new_account_japan',
            {
                require_auth => 'admin',
                stash_params => [qw/ server_name client_ip user_agent /]}
        ],
        [
            'new_account_maltainvest',
            {
                require_auth => 'admin',
                stash_params => [qw/ server_name client_ip user_agent /]}
        ],
        [
            'new_sub_account',
            {
                require_auth => 'admin',
                stash_params => [qw/ server_name client_ip user_agent /]}
        ],
        [
            'mt5_login_list',
            {
                require_auth => 'admin',
                stash_params => [qw/ server_name client_ip user_agent /]}
        ],
        [
            'mt5_new_account',
            {
                require_auth => 'admin',
                stash_params => [qw/ server_name client_ip user_agent /]}
        ],
        [
            'mt5_deposit',
            {
                require_auth => 'admin',
                response     => Binary::WebSocketAPI::v3::Wrapper::Cashier::get_response_handler('mt5_deposit'),
                stash_params => [qw/ server_name client_ip user_agent /]}
        ],
        [
            'mt5_withdrawal',
            {
                require_auth => 'admin',
                response     => Binary::WebSocketAPI::v3::Wrapper::Cashier::get_response_handler('mt5_withdrawal'),
                stash_params => [qw/ server_name client_ip user_agent /]}
        ],
        [
            'jp_knowledge_test',
            {
                require_auth => 'admin',
                stash_params => [qw/ server_name client_ip user_agent /]}
        ],

        ['copytrading_statistics'],
<<<<<<< HEAD
        ['copy_start', {require_auth => 'trade'}],
        ['copy_stop',  {require_auth => 'trade'}],
        [
            'document_upload',
            {
                stash_params    => [qw/ token /],
                require_auth    => 'admin',
                rpc_response_cb => \&Binary::WebSocketAPI::v3::Wrapper::Authenticate::add_upload_info,
            }
        ],
    ];
=======
        ['copy_start',         {require_auth => 'trade'}],
        ['copy_stop',          {require_auth => 'trade'}],
        ['app_markup_details', {require_auth => 'admin'}]];
>>>>>>> ddba17d5

    for my $action (@$actions) {
        my $f             = '/home/git/regentmarkets/binary-websocket-api/config/v3/' . $action->[0];
        my $in_validator  = JSON::Schema->new(JSON::from_json(File::Slurp::read_file("$f/send.json")), format => \%JSON::Schema::FORMATS);
        my $out_validator = JSON::Schema->new(JSON::from_json(File::Slurp::read_file("$f/receive.json")), format => \%JSON::Schema::FORMATS);

        my $action_options = $action->[1] ||= {};
        $action_options->{in_validator}  = $in_validator;
        $action_options->{out_validator} = $out_validator;

        $action_options->{stash_params} ||= [];
        push @{$action_options->{stash_params}}, qw( language country_code );

        push @{$action_options->{stash_params}}, 'token' if $action_options->{require_auth};
    }

    $app->helper(
        'app_id' => sub {
            my $c               = shift;
            my $possible_app_id = $c->req->param('app_id');
            if (defined($possible_app_id) && $possible_app_id =~ /^(?!0)[0-9]{1,19}$/) {
                return $possible_app_id;
            }
            return undef;
        });

    $app->helper(
        'rate_limitations_key' => sub {
            my $c                  = shift;
            my $login_id           = $c->stash('loginid');
            my $app_id             = $c->app_id;
            my $authorised_key     = $login_id ? "rate_limits::authorised::$app_id/$login_id" : undef;
            my $non_authorised_key = do {
                my $ip = $c->client_ip;
                if (!defined $ip) {
                    $app->log->warn("cannot determine client IP-address");
                    $ip = 'unknown-IP';
                }
                my $user_agent = $c->req->headers->header('User-Agent') // 'Unknown-UA';
                my $client_id = md5_hex($ip . ":" . $user_agent);
                "rate_limits::non-authorised::$app_id/$client_id";
            };
            return $authorised_key // $non_authorised_key;
        });

    $app->plugin(
        'web_socket_proxy' => {
            actions => $actions,

            binary_frame => sub {
                my ($c, $frame) = @_;
                return if !$frame;

                my ($call_type, $upload_id, $chunk_size, $data) = unpack "N N N a*", $frame;

                my $params;
                my $exception_occurred = 0;

                try {
                    die "Unknown upload request\n" unless $params = $c->stash('document_upload');
                    die "Unknown upload id\n"      unless $upload_id == $params->{upload_id};
                    die "Unknown call type\n"      unless $call_type == $params->{call_type};
                    die "Incorrect data size\n"    unless $chunk_size == length $data;
                }
                catch {
                    chomp;
                    $c->send({
                            json => {
                                msg_type    => 'document_upload',
                                req_id      => $params ? $params->{req_id} : 0,
                                passthrough => $params ? $params->{passthrough} : {},
                                error       => {
                                    message => $_,
                                }}});
                    $exception_occurred = 1;
                };

                return if $exception_occurred;

                if ($chunk_size == 0) {
                    $c->call_rpc({
                            method      => 'document_upload',
                            call_params => {
                                token => $c->stash('token'),
                            },
                            args => {
                                file_name     => $params->{file_name},
                                size          => $params->{received_bytes},
                                checksum      => $params->{sha1}->hexdigest,
                                call_type     => $params->{call_type},
                                document_path => $params->{document_path},
                                status        => 'success',
                            },
                            response => sub {
                                my $api_response = $_[1];

                                return {
                                    %{$api_response},
                                    req_id          => $params->{req_id},
                                    passthrough     => $params->{passthrough},
                                    document_upload => {
                                        %{$api_response->{document_upload}},
                                        upload_id => $params->{upload_id},
                                    }};
                            }
                        });
                } else {
                    $params->{uploader}->($data);
                }
            },

            # action hooks
            before_forward => [
                \&Binary::WebSocketAPI::Hooks::check_app_id, \&Binary::WebSocketAPI::Hooks::before_forward,
                \&Binary::WebSocketAPI::Hooks::get_rpc_url,  \&Binary::WebSocketAPI::Hooks::introspection_before_forward
            ],
            before_call => [
                \&Binary::WebSocketAPI::Hooks::add_app_id,   \&Binary::WebSocketAPI::Hooks::add_brand,
                \&Binary::WebSocketAPI::Hooks::start_timing, \&Binary::WebSocketAPI::Hooks::cleanup_stored_contract_ids
            ],
            before_get_rpc_response  => [\&Binary::WebSocketAPI::Hooks::log_call_timing],
            after_got_rpc_response   => [\&Binary::WebSocketAPI::Hooks::log_call_timing_connection, \&Binary::WebSocketAPI::Hooks::error_check],
            before_send_api_response => [
                \&Binary::WebSocketAPI::Hooks::add_req_data,      \&Binary::WebSocketAPI::Hooks::start_timing,
                \&Binary::WebSocketAPI::Hooks::output_validation, \&Binary::WebSocketAPI::Hooks::add_call_debug,
                \&Binary::WebSocketAPI::Hooks::introspection_before_send_response
            ],
            after_sent_api_response => [\&Binary::WebSocketAPI::Hooks::log_call_timing_sent, \&Binary::WebSocketAPI::Hooks::close_bad_connection],

            # main config
            base_path         => '/websockets/v3',
            stream_timeout    => 120,
            max_connections   => 100000,
            max_response_size => 600000,                                                # change and test this if we ever increase ticks history count
            opened_connection => \&Binary::WebSocketAPI::Hooks::on_client_connect,
            finish_connection => \&Binary::WebSocketAPI::Hooks::on_client_disconnect,

            # helper config
            url => \&Binary::WebSocketAPI::Hooks::get_rpc_url,                          # make url for manually called actions

            # Skip check sanity to password fields
            skip_check_sanity => qr/password/,
        });

    return;
}

1;<|MERGE_RESOLUTION|>--- conflicted
+++ resolved
@@ -430,9 +430,6 @@
         ],
 
         ['copytrading_statistics'],
-<<<<<<< HEAD
-        ['copy_start', {require_auth => 'trade'}],
-        ['copy_stop',  {require_auth => 'trade'}],
         [
             'document_upload',
             {
@@ -441,12 +438,9 @@
                 rpc_response_cb => \&Binary::WebSocketAPI::v3::Wrapper::Authenticate::add_upload_info,
             }
         ],
-    ];
-=======
         ['copy_start',         {require_auth => 'trade'}],
         ['copy_stop',          {require_auth => 'trade'}],
         ['app_markup_details', {require_auth => 'admin'}]];
->>>>>>> ddba17d5
 
     for my $action (@$actions) {
         my $f             = '/home/git/regentmarkets/binary-websocket-api/config/v3/' . $action->[0];
