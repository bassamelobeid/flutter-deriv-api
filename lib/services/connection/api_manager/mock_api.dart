import 'dart:async';
import 'dart:convert';
import 'package:meta/meta.dart';

import 'package:flutter_deriv_api/api/models/enums.dart';
import 'package:flutter_deriv_api/basic_api/generated/api.dart';
import 'package:flutter_deriv_api/basic_api/generated/api.helper.dart';
import 'package:flutter_deriv_api/basic_api/request.dart';
import 'package:flutter_deriv_api/basic_api/response.dart';
import 'package:flutter_deriv_api/services/connection/api_manager/base_api.dart';
import 'package:flutter_deriv_api/services/connection/api_manager/exceptions/api_manager_exception.dart';
import 'package:flutter_deriv_api/services/connection/call_manager/base_call_manager.dart';

import 'mock_data/account/authorize_response.dart';
import 'mock_data/account/balance_response.dart';
import 'mock_data/account/get_account_status_response.dart';
import 'mock_data/account/get_limits_response.dart';
import 'mock_data/account/get_settings_response.dart';
import 'mock_data/account/portfolio_response.dart';
import 'mock_data/account/set_settings_response.dart';
import 'mock_data/app/app_delete_response.dart';
import 'mock_data/app/app_details_response.dart';
import 'mock_data/app/app_list_response.dart';
import 'mock_data/app/app_markup_details_response.dart';
import 'mock_data/app/app_register_response.dart';
import 'mock_data/app/app_update_response.dart';
import 'mock_data/app/new_account_real_response.dart';
import 'mock_data/app/new_account_virtual_response.dart';
import 'mock_data/app/oauth_apps_response.dart';
import 'mock_data/app/revoke_oauth_app_response.dart';
import 'mock_data/common/active_symbols_response.dart';
import 'mock_data/common/exchange_rates_response.dart';
import 'mock_data/common/forget_all_response.dart';
import 'mock_data/common/forget_response.dart';
import 'mock_data/common/ping_response.dart';
import 'mock_data/common/server_time_response.dart';
import 'mock_data/common/tick_response.dart';
import 'mock_data/common/trading_durations_response.dart';
import 'mock_data/common/trading_times_response.dart';
import 'mock_data/contract/buy_contract_response.dart';
import 'mock_data/contract/contract_for_response.dart';
import 'mock_data/contract/proposal_open_contract_response.dart';
import 'mock_data/contract/proposal_response.dart';
import 'mock_data/mt5/mt5_deposit_response.dart';
import 'mock_data/mt5/mt5_login_list_response.dart';
import 'mock_data/mt5/mt5_new_account_response.dart';
import 'mock_data/mt5/mt5_password_change_response.dart';
import 'mock_data/mt5/mt5_password_check_response.dart';
import 'mock_data/mt5/mt5_password_reset_response.dart';
import 'mock_data/mt5/mt5_settings_response.dart';
import 'mock_data/mt5/mt5_withdrawal_response.dart';
import 'mock_data/p2p/p2p_advert_create_response.dart';
import 'mock_data/p2p/p2p_advert_info_response.dart';
import 'mock_data/p2p/p2p_advert_list_response.dart';
import 'mock_data/p2p/p2p_advert_update_response.dart';
import 'mock_data/p2p/p2p_advertiser_adverts_response.dart';
import 'mock_data/p2p/p2p_advertiser_create_response.dart';
import 'mock_data/p2p/p2p_advertiser_info_response.dart';
import 'mock_data/p2p/p2p_advertiser_update_response.dart';
import 'mock_data/p2p/p2p_chat_create_response.dart';

/// Handle mock API calls
class MockAPI implements BaseAPI {
  static const int _responseDelayMilliseconds = 50;

  @override
  Future<Response> call({
    @required Request request,
  }) =>
      _getFutureResponse(request);

  @override
  Stream<Response> subscribe({
    @required Request request,
    RequestCompareFunction comparePredicate,
  }) =>
      _getStreamResponse(request);

  @override
  Future<ForgetResponse> unsubscribe({
    @required String subscriptionId,
    bool shouldForced = false,
  }) async =>
      const ForgetResponse(forget: 1);

  @override
  Future<ForgetAllResponse> unsubscribeAll({
    @required ForgetStreamType method,
    bool shouldForced = false,
  }) async =>
      null;

  @override
  void addToChannel({Map<String, dynamic> request}) {}

  @override
  Future<void> close() async => true;

  Future<Response> _getFutureResponse(Request request) async =>
      Future<Response>.delayed(
        const Duration(milliseconds: _responseDelayMilliseconds),
        () => getResponseByMsgType(
          jsonDecode(_getResponse(request.msgType)),
        ),
      );

  Stream<Response> _getStreamResponse(Request request) =>
      Stream<Response>.periodic(
        const Duration(milliseconds: _responseDelayMilliseconds),
        (int computationCount) => getResponseByMsgType(
          jsonDecode(_getResponse(request.msgType)),
        ),
      );

  String _getResponse(String method) {
    switch (method) {
      case 'active_symbols':
        return activeSymbolsResponse;
      // case 'api_token':
      case 'app_delete':
        return appDeleteResponse;
      case 'app_get':
        return appDetailsResponse;
      case 'app_list':
        return appListResponse;
      case 'app_markup_details':
        return appMarkupDetailsResponse;
      case 'app_register':
        return appRegisterResponse;
      case 'app_update':
        return appUpdateResponse;
      // case 'asset_index':
      case 'authorize':
        return authorizeResponse;
      case 'balance':
        return balanceResponse;
      // case 'buy_contract_for_multiple_accounts':
      case 'buy':
        return buyContractResponse;
      // case 'cancel':
      // case 'cashier':
      // case 'contract_update_history':
      // case 'contract_update':
      case 'contracts_for':
        return contractForResponse;
      // case 'copy_start':
      // case 'copy_stop':
      // case 'copytrading_list':
      // case 'copytrading_statistics':
      // case 'document_upload':
<<<<<<< HEAD
      case 'exchange_rates':
        return exchangeRatesResponse;
      case 'forget_all':
        return forgetAllResponse;
      case 'forget':
        return forgetResponse;
      // case 'get_account_status':
=======
      // case 'exchange_rates':
      // case 'forget_all':
      // case 'forget':
      case 'get_account_status':
        return getAccountStatusResponse;
>>>>>>> 3934590b
      // case 'get_financial_assessment':
      case 'get_limits':
        return getLimitsResponse;
      // case 'get_self_exclusion':
      case 'get_settings':
        return getSettingsResponse;
      // case 'landing_company_details':
      // case 'landing_company':
      // case 'login_history':
      // case 'logout':
      case 'mt5_deposit':
        return mt5DepositResponse;
      case 'mt5_get_settings':
        return mt5SettingsResponse;
      case 'mt5_login_list':
        return mt5LoginListResponse;
      case 'mt5_new_account':
        return mt5NewAccountResponse;
      case 'mt5_password_change':
        return mt5PasswordChangeResponse;
      case 'mt5_password_check':
        return mt5PasswordCheckResponse;
      case 'mt5_password_reset':
        return mt5PasswordResetResponse;
      case 'mt5_withdrawal':
        return mt5WithdrawalResponse;
      case 'new_account_maltainvest':
      case 'new_account_real':
        return newAccountRealResponse;
      case 'new_account_virtual':
        return newAccountVirtualResponse;
      case 'oauth_apps':
        return oauthAppsResponse;
      case 'p2p_advert_create':
        return p2pAdvertCreateResponse;
      case 'p2p_advert_info':
        return p2pAdvertInfoResponse;
      case 'p2p_advert_list':
        return p2pAdvertListResponse;
      case 'p2p_advert_update':
        return p2pAdvertUpdateResponse;
      case 'p2p_advertiser_adverts':
        return p2pAdvertiserAdvertsResponse;
      case 'p2p_advertiser_create':
        return p2pAdvertiserCreateResponse;
      case 'p2p_advertiser_info':
        return p2pAdvertiserInfoResponse;
      case 'p2p_advertiser_update':
        return p2pAdvertiserUpdateResponse;
      case 'p2p_chat_create':
        return p2pChatCreateResponse;
      // case 'p2p_order_cancel':
      // case 'p2p_order_confirm':
      // case 'p2p_order_create':
      // case 'p2p_order_info':
      // case 'p2p_order_list':
      // case 'paymentagent_list':
      // case 'paymentagent_transfer':
      // case 'paymentagent_withdraw':
      // case 'payout_currencies':
<<<<<<< HEAD
      case 'ping':
        return pingResponse;
      // case 'portfolio':
=======
      // case 'ping':
      case 'portfolio':
        return portfolioResponse;
>>>>>>> 3934590b
      // case 'profit_table':
      // case 'proposal_array':
      case 'proposal_open_contract':
        return proposalOpenContractResponse;
      case 'proposal':
        return proposalResponse;
      // case 'reality_check':
      // case 'residence_list':
      case 'revoke_oauth_app':
        return revokeOauthAppResponse;
      // case 'sell_contract_for_multiple_accounts':
      // case 'sell_expired':
      // case 'sell':
      // case 'set_account_currency':
      // case 'set_financial_assessment':
      // case 'set_self_exclusion':
      case 'set_settings':
        return setSettingsResponse;
      // case 'statement':
      // case 'states_list':
      // case 'history':
      case 'ticks':
        return tickResponse;
      case 'time':
        return serverTimeResponse;
      // case 'tnc_approval':
      // case 'topup_virtual':
      case 'trading_durations':
        return tradingDurationsResponse;
      case 'trading_times':
        return tradingTimesResponse;
      // case 'transaction':
      // case 'transfer_between_accounts':
      // case 'verify_email':
      // case 'website_status':

      default:
        throw APIManagerException(
          message: 'message type \'$method\' not found.',
        );
    }
  }
}<|MERGE_RESOLUTION|>--- conflicted
+++ resolved
@@ -148,21 +148,14 @@
       // case 'copytrading_list':
       // case 'copytrading_statistics':
       // case 'document_upload':
-<<<<<<< HEAD
       case 'exchange_rates':
         return exchangeRatesResponse;
       case 'forget_all':
         return forgetAllResponse;
       case 'forget':
         return forgetResponse;
-      // case 'get_account_status':
-=======
-      // case 'exchange_rates':
-      // case 'forget_all':
-      // case 'forget':
       case 'get_account_status':
         return getAccountStatusResponse;
->>>>>>> 3934590b
       // case 'get_financial_assessment':
       case 'get_limits':
         return getLimitsResponse;
@@ -223,15 +216,10 @@
       // case 'paymentagent_transfer':
       // case 'paymentagent_withdraw':
       // case 'payout_currencies':
-<<<<<<< HEAD
       case 'ping':
         return pingResponse;
-      // case 'portfolio':
-=======
-      // case 'ping':
       case 'portfolio':
         return portfolioResponse;
->>>>>>> 3934590b
       // case 'profit_table':
       // case 'proposal_array':
       case 'proposal_open_contract':
