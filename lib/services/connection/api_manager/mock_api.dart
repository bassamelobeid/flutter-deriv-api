--- conflicted
+++ resolved
@@ -45,12 +45,6 @@
 import 'mock_data/contract/contract_update_response.dart';
 import 'mock_data/contract/proposal_open_contract_response.dart';
 import 'mock_data/contract/proposal_response.dart';
-<<<<<<< HEAD
-import 'mock_data/user/get_financial_assessment_response.dart';
-import 'mock_data/user/set_financial_assessment_response.dart';
-import 'mock_data/user/tnc_approval_response.dart';
-import 'mock_data/user/verify_email_response.dart';
-=======
 import 'mock_data/contract/sell_response.dart';
 import 'mock_data/contract/transaction_response.dart';
 import 'mock_data/mt5/mt5_deposit_response.dart';
@@ -70,7 +64,10 @@
 import 'mock_data/p2p/p2p_advertiser_info_response.dart';
 import 'mock_data/p2p/p2p_advertiser_update_response.dart';
 import 'mock_data/p2p/p2p_chat_create_response.dart';
->>>>>>> 91e1d032
+import 'mock_data/user/get_financial_assessment_response.dart';
+import 'mock_data/user/set_financial_assessment_response.dart';
+import 'mock_data/user/tnc_approval_response.dart';
+import 'mock_data/user/verify_email_response.dart';
 
 /// Handle mock API calls
 class MockAPI implements BaseAPI {
@@ -164,15 +161,6 @@
       // case 'copytrading_list':
       // case 'copytrading_statistics':
       // case 'document_upload':
-<<<<<<< HEAD
-      // case 'exchange_rates':
-      // case 'forget_all':
-      // case 'forget':
-      // case 'get_account_status':
-      case 'get_financial_assessment':
-        return getFinancialAssessmentResponse;
-      // case 'get_limits':
-=======
       case 'exchange_rates':
         return exchangeRatesResponse;
       case 'forget_all':
@@ -181,10 +169,10 @@
         return forgetResponse;
       case 'get_account_status':
         return getAccountStatusResponse;
-      // case 'get_financial_assessment':
+      case 'get_financial_assessment':
+        return getFinancialAssessmentResponse;
       case 'get_limits':
         return getLimitsResponse;
->>>>>>> 91e1d032
       // case 'get_self_exclusion':
       case 'get_settings':
         return getSettingsResponse;
@@ -258,18 +246,12 @@
         return revokeOauthAppResponse;
       // case 'sell_contract_for_multiple_accounts':
       // case 'sell_expired':
-<<<<<<< HEAD
-      // case 'sell':
-      // case 'set_account_currency':
       case 'set_financial_assessment':
         return setFinancialAssessmentResponse;
-=======
       case 'sell':
         return sellResponse;
       case 'set_account_currency':
         return setAccountCurrencyResponse;
-      // case 'set_financial_assessment':
->>>>>>> 91e1d032
       // case 'set_self_exclusion':
       case 'set_settings':
         return setSettingsResponse;
@@ -278,15 +260,10 @@
       // case 'history':
       case 'ticks':
         return tickResponse;
-<<<<<<< HEAD
-      // case 'time':
       case 'tnc_approval':
         return tncApprovalResponse;
-=======
       case 'time':
         return serverTimeResponse;
-      // case 'tnc_approval':
->>>>>>> 91e1d032
       // case 'topup_virtual':
       case 'trading_durations':
         return tradingDurationsResponse;
