import 'dart:async';
import 'dart:convert';
import 'package:meta/meta.dart';

import 'package:flutter_deriv_api/api/models/enums.dart';
import 'package:flutter_deriv_api/basic_api/generated/api.dart';
import 'package:flutter_deriv_api/basic_api/generated/api.helper.dart';
import 'package:flutter_deriv_api/basic_api/request.dart';
import 'package:flutter_deriv_api/basic_api/response.dart';
import 'package:flutter_deriv_api/services/connection/api_manager/base_api.dart';
import 'package:flutter_deriv_api/services/connection/api_manager/exceptions/api_manager_exception.dart';
import 'package:flutter_deriv_api/services/connection/call_manager/base_call_manager.dart';

import 'mock_data/account/api_token_response.dart';
import 'mock_data/account/authorize_response.dart';
import 'mock_data/account/balance_response.dart';
import 'mock_data/account/copy_trading_list_response.dart';
import 'mock_data/account/copy_trading_statistics_response.dart';
import 'mock_data/account/get_account_status_response.dart';
import 'mock_data/account/get_limits_response.dart';
import 'mock_data/account/get_self_exclusion_response.dart';
import 'mock_data/account/get_settings_response.dart';
import 'mock_data/account/login_history_response.dart';
import 'mock_data/account/logout_response.dart';
import 'mock_data/account/portfolio_response.dart';
import 'mock_data/account/profit_table_response.dart';
import 'mock_data/account/reality_check_response.dart';
import 'mock_data/account/set_account_currency_response.dart';
import 'mock_data/account/set_self_exclusion_response.dart';
import 'mock_data/account/set_settings_response.dart';
import 'mock_data/account/statement_response.dart';
import 'mock_data/account/top_up_virtual_response.dart';
import 'mock_data/app/app_delete_response.dart';
import 'mock_data/app/app_details_response.dart';
import 'mock_data/app/app_list_response.dart';
import 'mock_data/app/app_markup_details_response.dart';
import 'mock_data/app/app_register_response.dart';
import 'mock_data/app/app_update_response.dart';
import 'mock_data/app/new_account_real_response.dart';
import 'mock_data/app/new_account_virtual_response.dart';
import 'mock_data/app/oauth_apps_response.dart';
import 'mock_data/app/revoke_oauth_app_response.dart';
import 'mock_data/cashier/cashier_information_response.dart';
import 'mock_data/common/active_symbols_response.dart';
import 'mock_data/common/copy_start_response.dart';
import 'mock_data/common/copy_stop_response.dart';
import 'mock_data/common/exchange_rates_response.dart';
import 'mock_data/common/forget_all_response.dart';
import 'mock_data/common/forget_response.dart';
<<<<<<< HEAD
import 'mock_data/common/landing_company_details_response.dart';
import 'mock_data/common/landing_company_response.dart';
=======
import 'mock_data/common/payment_agent_list_response.dart';
import 'mock_data/common/payment_agent_transfer_response.dart';
import 'mock_data/common/payment_agent_withdraw_response.dart';
>>>>>>> 8cb2930b
import 'mock_data/common/ping_response.dart';
import 'mock_data/common/residence_list_response.dart';
import 'mock_data/common/server_time_response.dart';
import 'mock_data/common/states_list_response.dart';
import 'mock_data/common/tick_history_response.dart';
import 'mock_data/common/tick_response.dart';
import 'mock_data/common/trading_durations_response.dart';
import 'mock_data/common/trading_times_response.dart';
import 'mock_data/common/website_status_response.dart';
import 'mock_data/contract/buy_contract_response.dart';
import 'mock_data/contract/cancel_response.dart';
import 'mock_data/contract/contract_for_response.dart';
import 'mock_data/contract/contract_update_history_response.dart';
import 'mock_data/contract/contract_update_response.dart';
import 'mock_data/contract/proposal_open_contract_response.dart';
import 'mock_data/contract/proposal_response.dart';
import 'mock_data/contract/sell_response.dart';
import 'mock_data/contract/transaction_response.dart';
import 'mock_data/mt5/mt5_deposit_response.dart';
import 'mock_data/mt5/mt5_login_list_response.dart';
import 'mock_data/mt5/mt5_new_account_response.dart';
import 'mock_data/mt5/mt5_password_change_response.dart';
import 'mock_data/mt5/mt5_password_check_response.dart';
import 'mock_data/mt5/mt5_password_reset_response.dart';
import 'mock_data/mt5/mt5_settings_response.dart';
import 'mock_data/mt5/mt5_withdrawal_response.dart';
import 'mock_data/p2p/p2p_advert_create_response.dart';
import 'mock_data/p2p/p2p_advert_info_response.dart';
import 'mock_data/p2p/p2p_advert_list_response.dart';
import 'mock_data/p2p/p2p_advert_update_response.dart';
import 'mock_data/p2p/p2p_advertiser_adverts_response.dart';
import 'mock_data/p2p/p2p_advertiser_create_response.dart';
import 'mock_data/p2p/p2p_advertiser_info_response.dart';
import 'mock_data/p2p/p2p_advertiser_update_response.dart';
import 'mock_data/p2p/p2p_chat_create_response.dart';
import 'mock_data/user/get_financial_assessment_response.dart';
import 'mock_data/user/set_financial_assessment_response.dart';
import 'mock_data/user/tnc_approval_response.dart';
import 'mock_data/user/transfer_between_accounts_response.dart';
import 'mock_data/user/verify_email_response.dart';

/// Handle mock API calls
class MockAPI implements BaseAPI {
  static const int _responseDelayMilliseconds = 50;

  @override
  Future<Response> call({
    @required Request request,
  }) =>
      _getFutureResponse(request);

  @override
  Stream<Response> subscribe({
    @required Request request,
    RequestCompareFunction comparePredicate,
  }) =>
      _getStreamResponse(request);

  @override
  Future<ForgetResponse> unsubscribe({
    @required String subscriptionId,
    bool shouldForced = false,
  }) async =>
      const ForgetResponse(forget: 1);

  @override
  Future<ForgetAllResponse> unsubscribeAll({
    @required ForgetStreamType method,
    bool shouldForced = false,
  }) async =>
      null;

  @override
  void addToChannel({Map<String, dynamic> request}) {}

  @override
  Future<void> close() async => true;

  Future<Response> _getFutureResponse(Request request) async =>
      Future<Response>.delayed(
        const Duration(milliseconds: _responseDelayMilliseconds),
        () => getResponseByMsgType(
          jsonDecode(_getResponse(request.msgType)),
        ),
      );

  Stream<Response> _getStreamResponse(Request request) =>
      Stream<Response>.periodic(
        const Duration(milliseconds: _responseDelayMilliseconds),
        (int computationCount) => getResponseByMsgType(
          jsonDecode(_getResponse(request.msgType)),
        ),
      );

  String _getResponse(String method) {
    switch (method) {
      case 'active_symbols':
        return activeSymbolsResponse;
      case 'api_token':
        return apiTokenResponse;
      case 'app_delete':
        return appDeleteResponse;
      case 'app_get':
        return appDetailsResponse;
      case 'app_list':
        return appListResponse;
      case 'app_markup_details':
        return appMarkupDetailsResponse;
      case 'app_register':
        return appRegisterResponse;
      case 'app_update':
        return appUpdateResponse;
      // case 'asset_index':
      case 'authorize':
        return authorizeResponse;
      case 'balance':
        return balanceResponse;
      // case 'buy_contract_for_multiple_accounts':
      case 'buy':
        return buyContractResponse;
      case 'cancel':
        return cancelResponse;
      case 'cashier':
        return cashierInformationResponse;
      case 'contract_update_history':
        return contractUpdateHistoryResponse;
      case 'contract_update':
        return contractUpdateResponse;
      case 'contracts_for':
        return contractForResponse;
      case 'copy_start':
        return copyStartResponse;
      case 'copy_stop':
        return copyStopResponse;
      case 'copytrading_list':
        return copyTradingListResponse;
      case 'copytrading_statistics':
        return copyTradingStatisticsResponse;
      // case 'document_upload':
      case 'exchange_rates':
        return exchangeRatesResponse;
      case 'forget_all':
        return forgetAllResponse;
      case 'forget':
        return forgetResponse;
      case 'get_account_status':
        return getAccountStatusResponse;
      case 'get_financial_assessment':
        return getFinancialAssessmentResponse;
      case 'get_limits':
        return getLimitsResponse;
<<<<<<< HEAD
      // case 'get_self_exclusion':
      // case 'get_settings':
      case 'get_settings':
        return getSettingsResponse;
      case 'landing_company':
        return landingCompanyResponse;
      case 'landing_company_details':
        return landingCompanyDetailsResponse;
      // case 'login_history':
      // case 'logout':
=======
      case 'get_self_exclusion':
        return getSelfExclusiveResponse;
      case 'get_settings':
        return getSettingsResponse;
      // case 'landing_company_details':
      // case 'landing_company':
      case 'login_history':
        return loginHistoryResponse;
      case 'logout':
        return logoutResponse;
>>>>>>> 8cb2930b
      case 'mt5_deposit':
        return mt5DepositResponse;
      case 'mt5_get_settings':
        return mt5SettingsResponse;
      case 'mt5_login_list':
        return mt5LoginListResponse;
      case 'mt5_new_account':
        return mt5NewAccountResponse;
      case 'mt5_password_change':
        return mt5PasswordChangeResponse;
      case 'mt5_password_check':
        return mt5PasswordCheckResponse;
      case 'mt5_password_reset':
        return mt5PasswordResetResponse;
      case 'mt5_withdrawal':
        return mt5WithdrawalResponse;
      case 'new_account_maltainvest':
      case 'new_account_real':
        return newAccountRealResponse;
      case 'new_account_virtual':
        return newAccountVirtualResponse;
      case 'oauth_apps':
        return oauthAppsResponse;
      case 'p2p_advert_create':
        return p2pAdvertCreateResponse;
      case 'p2p_advert_info':
        return p2pAdvertInfoResponse;
      case 'p2p_advert_list':
        return p2pAdvertListResponse;
      case 'p2p_advert_update':
        return p2pAdvertUpdateResponse;
      case 'p2p_advertiser_adverts':
        return p2pAdvertiserAdvertsResponse;
      case 'p2p_advertiser_create':
        return p2pAdvertiserCreateResponse;
      case 'p2p_advertiser_info':
        return p2pAdvertiserInfoResponse;
      case 'p2p_advertiser_update':
        return p2pAdvertiserUpdateResponse;
      case 'p2p_chat_create':
        return p2pChatCreateResponse;
      // case 'p2p_order_cancel':
      // case 'p2p_order_confirm':
      // case 'p2p_order_create':
      // case 'p2p_order_info':
      // case 'p2p_order_list':
      case 'paymentagent_list':
        return paymentAgentListResponse;
      case 'paymentagent_transfer':
        return paymentAgentTransferResponse;
      case 'paymentagent_withdraw':
        return paymentAgentWithdrawResponse;
      // case 'payout_currencies':
      case 'ping':
        return pingResponse;
      case 'portfolio':
        return portfolioResponse;
      case 'profit_table':
        return profitTableResponse;
      // case 'proposal_array':
      case 'proposal_open_contract':
        return proposalOpenContractResponse;
      case 'proposal':
        return proposalResponse;
<<<<<<< HEAD
      // case 'reality_check':
      case 'residence_list':
        return residenceListResponse;
      // case 'revoke_oauth_app':
=======
      case 'reality_check':
        return realityCheckResponse;
>>>>>>> 8cb2930b
      // case 'residence_list':
      case 'revoke_oauth_app':
        return revokeOauthAppResponse;
      // case 'sell_contract_for_multiple_accounts':
      // case 'sell_expired':
      case 'sell':
        return sellResponse;
      case 'set_account_currency':
        return setAccountCurrencyResponse;
      case 'set_financial_assessment':
        return setFinancialAssessmentResponse;
      case 'set_self_exclusion':
        return setSelfExclusiveResponse;
      case 'set_settings':
        return setSettingsResponse;
<<<<<<< HEAD
      // case 'statement':
      case 'states_list':
        return statesListResponse;
      case 'history':
        return tickHistoryResponse;
=======
      case 'statement':
        return statementResponse;
      // case 'states_list':
      // case 'history':
>>>>>>> 8cb2930b
      case 'ticks':
        return tickResponse;
      case 'time':
        return serverTimeResponse;
      case 'tnc_approval':
        return tncApprovalResponse;
      case 'topup_virtual':
        return topUpVirtualResponse;
      case 'trading_durations':
        return tradingDurationsResponse;
      case 'trading_times':
        return tradingTimesResponse;
      case 'transaction':
        return transactionResponse;
      case 'transfer_between_accounts':
        return transferBetweenAccountsResponse;
      case 'verify_email':
        return verifyEmailResponse;
      case 'website_status':
        return websiteStatusResponse;

      default:
        throw APIManagerException(
          message: 'message type \'$method\' not found.',
        );
    }
  }
}<|MERGE_RESOLUTION|>--- conflicted
+++ resolved
@@ -47,14 +47,11 @@
 import 'mock_data/common/exchange_rates_response.dart';
 import 'mock_data/common/forget_all_response.dart';
 import 'mock_data/common/forget_response.dart';
-<<<<<<< HEAD
 import 'mock_data/common/landing_company_details_response.dart';
 import 'mock_data/common/landing_company_response.dart';
-=======
 import 'mock_data/common/payment_agent_list_response.dart';
 import 'mock_data/common/payment_agent_transfer_response.dart';
 import 'mock_data/common/payment_agent_withdraw_response.dart';
->>>>>>> 8cb2930b
 import 'mock_data/common/ping_response.dart';
 import 'mock_data/common/residence_list_response.dart';
 import 'mock_data/common/server_time_response.dart';
@@ -206,29 +203,22 @@
         return getFinancialAssessmentResponse;
       case 'get_limits':
         return getLimitsResponse;
-<<<<<<< HEAD
       // case 'get_self_exclusion':
       // case 'get_settings':
       case 'get_settings':
         return getSettingsResponse;
+      // case 'login_history':
+      // case 'logout':
+      case 'get_self_exclusion':
+        return getSelfExclusiveResponse;
       case 'landing_company':
         return landingCompanyResponse;
       case 'landing_company_details':
         return landingCompanyDetailsResponse;
-      // case 'login_history':
-      // case 'logout':
-=======
-      case 'get_self_exclusion':
-        return getSelfExclusiveResponse;
-      case 'get_settings':
-        return getSettingsResponse;
-      // case 'landing_company_details':
-      // case 'landing_company':
       case 'login_history':
         return loginHistoryResponse;
       case 'logout':
         return logoutResponse;
->>>>>>> 8cb2930b
       case 'mt5_deposit':
         return mt5DepositResponse;
       case 'mt5_get_settings':
@@ -293,15 +283,12 @@
         return proposalOpenContractResponse;
       case 'proposal':
         return proposalResponse;
-<<<<<<< HEAD
       // case 'reality_check':
       case 'residence_list':
         return residenceListResponse;
       // case 'revoke_oauth_app':
-=======
       case 'reality_check':
         return realityCheckResponse;
->>>>>>> 8cb2930b
       // case 'residence_list':
       case 'revoke_oauth_app':
         return revokeOauthAppResponse;
@@ -317,18 +304,15 @@
         return setSelfExclusiveResponse;
       case 'set_settings':
         return setSettingsResponse;
-<<<<<<< HEAD
       // case 'statement':
       case 'states_list':
         return statesListResponse;
       case 'history':
         return tickHistoryResponse;
-=======
       case 'statement':
         return statementResponse;
       // case 'states_list':
       // case 'history':
->>>>>>> 8cb2930b
       case 'ticks':
         return tickResponse;
       case 'time':
