import 'dart:async';
import 'dart:convert';
import 'package:meta/meta.dart';

import 'package:flutter_deriv_api/api/models/enums.dart';
import 'package:flutter_deriv_api/basic_api/generated/api.helper.dart';
import 'package:flutter_deriv_api/basic_api/generated/api.dart';
import 'package:flutter_deriv_api/basic_api/request.dart';
import 'package:flutter_deriv_api/basic_api/response.dart';
import 'package:flutter_deriv_api/services/connection/api_manager/base_api.dart';
import 'package:flutter_deriv_api/services/connection/api_manager/exceptions/api_manager_exception.dart';
import 'package:flutter_deriv_api/services/connection/call_manager/base_call_manager.dart';

import 'mock_data/account/authorize_response.dart';
import 'mock_data/app/app_delete_response.dart';
import 'mock_data/app/app_details_response.dart';
import 'mock_data/app/app_list_response.dart';
import 'mock_data/app/app_markup_details_response.dart';
import 'mock_data/app/app_register_response.dart';
import 'mock_data/app/app_update_response.dart';
import 'mock_data/app/new_account_real_response.dart';
import 'mock_data/app/new_account_virtual_response.dart';
import 'mock_data/app/oauth_apps_response.dart';
import 'mock_data/app/revoke_oauth_app_response.dart';
import 'mock_data/common/active_symbols_response.dart';
import 'mock_data/common/tick_response.dart';
import 'mock_data/contract/buy_contract_response.dart';
import 'mock_data/contract/contract_for_response.dart';
import 'mock_data/contract/proposal_open_contract_response.dart';
import 'mock_data/contract/proposal_response.dart';
import 'mock_data/p2p/p2p_advert_create_response.dart';
import 'mock_data/p2p/p2p_advert_info_response.dart';
import 'mock_data/p2p/p2p_advert_list_response.dart';
import 'mock_data/p2p/p2p_advert_update_response.dart';
import 'mock_data/p2p/p2p_advertiser_adverts_response.dart';
import 'mock_data/p2p/p2p_advertiser_create_response.dart';
import 'mock_data/p2p/p2p_advertiser_info_response.dart';
import 'mock_data/p2p/p2p_advertiser_update_response.dart';
import 'mock_data/p2p/p2p_chat_create_response.dart';

/// Handle mock API calls
class MockAPI implements BaseAPI {
  static const int _responseDelayMilliseconds = 50;

  @override
  Future<Response> call({
    @required Request request,
  }) =>
      _getFutureResponse(request);

  @override
  Stream<Response> subscribe({
    @required Request request,
    RequestCompareFunction comparePredicate,
  }) =>
      _getStreamResponse(request);

  @override
  Future<ForgetResponse> unsubscribe({
    @required String subscriptionId,
    bool shouldForced = false,
  }) async =>
      const ForgetResponse(forget: 1);

  @override
  Future<ForgetAllResponse> unsubscribeAll({
    @required ForgetStreamType method,
    bool shouldForced = false,
  }) async =>
      null;

  @override
  void addToChannel({Map<String, dynamic> request}) {}

  @override
  Future<void> close() async => true;

  Future<Response> _getFutureResponse(Request request) async =>
      Future<Response>.delayed(
        const Duration(milliseconds: _responseDelayMilliseconds),
        () => getResponseByMsgType(
          jsonDecode(_getResponse(request.msgType)),
        ),
      );

  Stream<Response> _getStreamResponse(Request request) =>
      Stream<Response>.periodic(
        const Duration(milliseconds: _responseDelayMilliseconds),
        (int computationCount) => getResponseByMsgType(
          jsonDecode(_getResponse(request.msgType)),
        ),
      );

  String _getResponse(String method) {
    switch (method) {
      case 'active_symbols':
        return activeSymbolsResponse;
      // case 'api_token':
      case 'app_delete':
        return appDeleteResponse;
      case 'app_get':
        return appDetailsResponse;
      case 'app_list':
        return appListResponse;
      case 'app_markup_details':
        return appMarkupDetailsResponse;
      case 'app_register':
        return appRegisterResponse;
      case 'app_update':
        return appUpdateResponse;
      // case 'asset_index':
      case 'authorize':
        return authorizeResponse;
      // case 'balance':
      // case 'buy_contract_for_multiple_accounts':
      case 'buy':
        return buyContractResponse;
      // case 'cancel':
      // case 'cashier':
      // case 'contract_update_history':
      // case 'contract_update':
      case 'contracts_for':
        return contractForResponse;
      // case 'copy_start':
      // case 'copy_stop':
      // case 'copytrading_list':
      // case 'copytrading_statistics':
      // case 'document_upload':
      // case 'exchange_rates':
      // case 'forget_all':
      // case 'forget':
      // case 'get_account_status':
      // case 'get_financial_assessment':
      // case 'get_limits':
      // case 'get_self_exclusion':
      // case 'get_settings':
      // case 'landing_company_details':
      // case 'landing_company':
      // case 'login_history':
      // case 'logout':
      // case 'mt5_deposit':
      // case 'mt5_get_settings':
      // case 'mt5_login_list':
      // case 'mt5_new_account':
      // case 'mt5_password_change':
      // case 'mt5_password_check':
      // case 'mt5_password_reset':
      // case 'mt5_withdrawal':
<<<<<<< HEAD
      case 'new_account_maltainvest':
      case 'new_account_real':
        return newAccountRealResponse;
      case 'new_account_virtual':
        return newAccountVirtualResponse;
      case 'oauth_apps':
        return oauthAppsResponse;
      // case 'p2p_advert_create':
      // case 'p2p_advert_info':
      // case 'p2p_advert_list':
      // case 'p2p_advert_update':
      // case 'p2p_advertiser_adverts':
      // case 'p2p_advertiser_create':
      // case 'p2p_advertiser_info':
      // case 'p2p_advertiser_update':
      // case 'p2p_chat_create':
=======
      // case 'new_account_maltainvest':
      // case 'new_account_real':
      // case 'new_account_virtual':
      // case 'oauth_apps':
      case 'p2p_advert_create':
        return p2pAdvertCreateResponse;
      case 'p2p_advert_info':
        return p2pAdvertInfoResponse;
      case 'p2p_advert_list':
        return p2pAdvertListResponse;
      case 'p2p_advert_update':
        return p2pAdvertUpdateResponse;
      case 'p2p_advertiser_adverts':
        return p2pAdvertiserAdvertsResponse;
      case 'p2p_advertiser_create':
        return p2pAdvertiserCreateResponse;
      case 'p2p_advertiser_info':
        return p2pAdvertiserInfoResponse;
      case 'p2p_advertiser_update':
        return p2pAdvertiserUpdateResponse;
      case 'p2p_chat_create':
        return p2pChatCreateResponse;
>>>>>>> f3be59c5
      // case 'p2p_order_cancel':
      // case 'p2p_order_confirm':
      // case 'p2p_order_create':
      // case 'p2p_order_info':
      // case 'p2p_order_list':
      // case 'paymentagent_list':
      // case 'paymentagent_transfer':
      // case 'paymentagent_withdraw':
      // case 'payout_currencies':
      // case 'ping':
      // case 'portfolio':
      // case 'profit_table':
      // case 'proposal_array':
      case 'proposal_open_contract':
        return proposalOpenContractResponse;
      case 'proposal':
        return proposalResponse;
      // case 'reality_check':
      // case 'residence_list':
      case 'revoke_oauth_app':
        return revokeOauthAppResponse;
      // case 'sell_contract_for_multiple_accounts':
      // case 'sell_expired':
      // case 'sell':
      // case 'set_account_currency':
      // case 'set_financial_assessment':
      // case 'set_self_exclusion':
      // case 'set_settings':
      // case 'statement':
      // case 'states_list':
      // case 'history':
      case 'ticks':
        return tickResponse;
      // case 'time':
      // case 'tnc_approval':
      // case 'topup_virtual':
      // case 'trading_durations':
      // case 'trading_times':
      // case 'transaction':
      // case 'transfer_between_accounts':
      // case 'verify_email':
      // case 'website_status':

      default:
        throw APIManagerException(
          message: 'message type \'$method\' not found.',
        );
    }
  }
}<|MERGE_RESOLUTION|>--- conflicted
+++ resolved
@@ -3,8 +3,8 @@
 import 'package:meta/meta.dart';
 
 import 'package:flutter_deriv_api/api/models/enums.dart';
+import 'package:flutter_deriv_api/basic_api/generated/api.dart';
 import 'package:flutter_deriv_api/basic_api/generated/api.helper.dart';
-import 'package:flutter_deriv_api/basic_api/generated/api.dart';
 import 'package:flutter_deriv_api/basic_api/request.dart';
 import 'package:flutter_deriv_api/basic_api/response.dart';
 import 'package:flutter_deriv_api/services/connection/api_manager/base_api.dart';
@@ -146,7 +146,6 @@
       // case 'mt5_password_check':
       // case 'mt5_password_reset':
       // case 'mt5_withdrawal':
-<<<<<<< HEAD
       case 'new_account_maltainvest':
       case 'new_account_real':
         return newAccountRealResponse;
@@ -154,20 +153,6 @@
         return newAccountVirtualResponse;
       case 'oauth_apps':
         return oauthAppsResponse;
-      // case 'p2p_advert_create':
-      // case 'p2p_advert_info':
-      // case 'p2p_advert_list':
-      // case 'p2p_advert_update':
-      // case 'p2p_advertiser_adverts':
-      // case 'p2p_advertiser_create':
-      // case 'p2p_advertiser_info':
-      // case 'p2p_advertiser_update':
-      // case 'p2p_chat_create':
-=======
-      // case 'new_account_maltainvest':
-      // case 'new_account_real':
-      // case 'new_account_virtual':
-      // case 'oauth_apps':
       case 'p2p_advert_create':
         return p2pAdvertCreateResponse;
       case 'p2p_advert_info':
@@ -186,7 +171,6 @@
         return p2pAdvertiserUpdateResponse;
       case 'p2p_chat_create':
         return p2pChatCreateResponse;
->>>>>>> f3be59c5
       // case 'p2p_order_cancel':
       // case 'p2p_order_confirm':
       // case 'p2p_order_create':
