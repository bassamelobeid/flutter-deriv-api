'Binary (IOM) Ltd':
    short: iom
    address:
      - 'First Floor, Millennium House'
      - Victoria Road
      - Douglas
      - IM2 4RW
      - Isle of Man
      - British Isles
    fax: +44 207 6813557
    country: Isle of Man
    legal_allowed_currencies:
      - GBP
      - USD
    legal_allowed_markets:
      - commodities
      - forex
      - indices
      - stocks
      - smarties
      - random
    legal_allowed_contract_types:
      - ASIANU
      - ASIAND
      - CALLE
      - PUTE
      - CALL
      - PUT
      - DIGITDIFF
      - DIGITMATCH
      - DIGITOVER
      - DIGITUNDER
      - DIGITEVEN
      - DIGITODD
      - EXPIRYMISS
      - EXPIRYRANGE
      - EXPIRYMISSE
      - EXPIRYRANGEE
      - RANGE
      - UPORDOWN
      - ONETOUCH
      - NOTOUCH
      - SPREADU
      - SPREADD
    legal_default_currency: GBP
    has_reality_check: 1
'Binary (Europe) Ltd':
    short: malta
    address:
      - Mompalao Building
      - Suite 2
      - Tower Road
      - Msida MSD1825
      - Malta
    fax: +356 25401037
    country: Malta
    legal_allowed_currencies:
      - USD
      - EUR
      - GBP
    legal_allowed_markets:
      - random
    legal_allowed_contract_types:
      - ASIANU
      - ASIAND
      - CALLE
      - PUTE
      - CALL
      - PUT
      - DIGITDIFF
      - DIGITMATCH
      - DIGITOVER
      - DIGITUNDER
      - DIGITEVEN
      - DIGITODD
      - EXPIRYMISS
      - EXPIRYRANGE
      - EXPIRYMISSE
      - EXPIRYRANGEE
      - RANGE
      - UPORDOWN
      - ONETOUCH
      - NOTOUCH
      - SPREADU
      - SPREADD
    legal_default_currency: EUR
    has_reality_check: 1
'Binary Investments (Europe) Ltd':
    short: maltainvest
    address:
      - Mompalao Building
      - Suite 2
      - Tower Road
      - Msida MSD1825
      - Malta
    fax: +356 25401037
    country: Malta
    legal_allowed_currencies:
      - USD
      - EUR
      - GBP
    legal_allowed_markets:
      - commodities
      - forex
      - indices
      - stocks
      - smarties
    legal_allowed_contract_types:
      - ASIANU
      - ASIAND
      - CALLE
      - PUTE
      - CALL
      - PUT
      - DIGITDIFF
      - DIGITMATCH
      - DIGITOVER
      - DIGITUNDER
      - DIGITEVEN
      - DIGITODD
      - EXPIRYMISS
      - EXPIRYRANGE
      - EXPIRYMISSE
      - EXPIRYRANGEE
      - RANGE
      - UPORDOWN
      - ONETOUCH
      - NOTOUCH
    legal_default_currency: EUR
    has_reality_check: 1
'Binary (C.R.) S.A.':
    short: costarica
    name: Binary (C.R.) S.A.
    fax: +44 207 6813557
    country: Costa Rica
    legal_allowed_currencies:
      - USD
      - EUR
      - GBP
      - AUD
    legal_allowed_markets:
      - commodities
      - forex
      - indices
      - stocks
      - smarties
      - random
    legal_allowed_contract_types:
      - ASIANU
      - ASIAND
      - CALLE
      - PUTE
      - CALL
      - PUT
      - DIGITDIFF
      - DIGITMATCH
      - DIGITOVER
      - DIGITUNDER
      - DIGITEVEN
      - DIGITODD
      - EXPIRYMISS
      - EXPIRYRANGE
      - EXPIRYMISSE
      - EXPIRYRANGEE
      - RANGE
      - UPORDOWN
      - ONETOUCH
      - NOTOUCH
      - SPREADU
      - SPREADD
    legal_default_currency: USD
    allows_payment_agents: 1
    payment_agents_residence_disable: jp
'Binary Ltd':
    short: fog
    name: Binary Ltd
    fax: +61 2 94751035
    country: Bahamas
    legal_default_currency: USD
    legal_allowed_markets:
      - commodities
      - forex
      - indices
      - stocks
      - smarties
      - random
    legal_allowed_contract_types:
      - ASIANU
      - ASIAND
      - CALLE
      - PUTE
      - CALL
      - PUT
      - DIGITDIFF
      - DIGITMATCH
      - DIGITOVER
      - DIGITUNDER
      - DIGITEVEN
      - DIGITODD
      - EXPIRYMISSE
      - EXPIRYRANGEE
      - EXPIRYMISS
      - EXPIRYRANGE
      - RANGE
      - UPORDOWN
      - ONETOUCH
      - NOTOUCH
      - SPREADU
      - SPREADD
    legal_allowed_currencies:
      - USD
'Binary KK':
    short: japan
    address:
      - Hiroo Miyata Bldg 3F
      - 1-9-16 Hiroo
      - Shibuya-ku
      - Tokyo 150-0012
      - Japan
    fax: +81 3 4333 0208
    country: Japan
    legal_allowed_currencies:
      - JPY
    legal_allowed_markets:
      - forex
<<<<<<< HEAD
    legal_allowed_contract_types:
      - CALLE
      - PUTE
      - EXPIRYMISSE
      - EXPIRYRANGEE
      - RANGE
      - UPORDOWN
      - ONETOUCH
      - NOTOUCH
    legal_default_currency: USD
=======
    legal_allowed_contract_categories:
      - callput
      - endsinout
      - staysinout
      - touchnotouch
    legal_default_currency: JPY
>>>>>>> dab72aa5
    has_reality_check: 0
'Binary Virtual Japan':
    short: japan-virtual
    fax: +81 3 4333 0208
    country: Antarctica
    legal_allowed_currencies:
      - JPY
    legal_allowed_markets:
      - forex
<<<<<<< HEAD
    legal_allowed_contract_types:
      - CALLE
      - PUTE
      - EXPIRYMISSE
      - EXPIRYRANGEE
      - RANGE
      - UPORDOWN
      - ONETOUCH
      - NOTOUCH
    legal_default_currency: USD
=======
    legal_allowed_contract_categories:
      - callput
      - endsinout
      - staysinout
      - touchnotouch
    legal_default_currency: JPY
>>>>>>> dab72aa5
<|MERGE_RESOLUTION|>--- conflicted
+++ resolved
@@ -223,25 +223,16 @@
       - JPY
     legal_allowed_markets:
       - forex
-<<<<<<< HEAD
-    legal_allowed_contract_types:
-      - CALLE
-      - PUTE
-      - EXPIRYMISSE
-      - EXPIRYRANGEE
-      - RANGE
-      - UPORDOWN
-      - ONETOUCH
-      - NOTOUCH
-    legal_default_currency: USD
-=======
-    legal_allowed_contract_categories:
-      - callput
-      - endsinout
-      - staysinout
-      - touchnotouch
+    legal_allowed_contract_types:
+      - CALLE
+      - PUTE
+      - EXPIRYMISSE
+      - EXPIRYRANGEE
+      - RANGE
+      - UPORDOWN
+      - ONETOUCH
+      - NOTOUCH
     legal_default_currency: JPY
->>>>>>> dab72aa5
     has_reality_check: 0
 'Binary Virtual Japan':
     short: japan-virtual
@@ -251,22 +242,13 @@
       - JPY
     legal_allowed_markets:
       - forex
-<<<<<<< HEAD
-    legal_allowed_contract_types:
-      - CALLE
-      - PUTE
-      - EXPIRYMISSE
-      - EXPIRYRANGEE
-      - RANGE
-      - UPORDOWN
-      - ONETOUCH
-      - NOTOUCH
-    legal_default_currency: USD
-=======
-    legal_allowed_contract_categories:
-      - callput
-      - endsinout
-      - staysinout
-      - touchnotouch
-    legal_default_currency: JPY
->>>>>>> dab72aa5
+    legal_allowed_contract_types:
+      - CALLE
+      - PUTE
+      - EXPIRYMISSE
+      - EXPIRYRANGEE
+      - RANGE
+      - UPORDOWN
+      - ONETOUCH
+      - NOTOUCH
+    legal_default_currency: JPY