--- conflicted
+++ resolved
@@ -66,14 +66,13 @@
       ETH: 0.05
       LTC: 0.25
       ETC: 0.25
-<<<<<<< HEAD
   open_positions_payout_per_symbol_limit:
     atm:
       USD: 10000
       EUR: 10000
       AUD: 10000
       GBP: 10000
-      JPY: 300000 # 300 lots for JPY on < 7 days
+      JPY: 400000 # 300 lots for JPY on < 7 days
       BTC: 1
       ETH: 10
       LTC: 50
@@ -84,7 +83,7 @@
         EUR: 3000
         AUD: 3000
         GBP: 3000
-        JPY: 300000 # 300 lots for JPY on < 7 days
+        JPY: 400000 # 300 lots for JPY on < 7 days
         BTC: 1
         ETH: 10
         LTC: 50
@@ -94,24 +93,11 @@
         EUR: 10000
         AUD: 10000
         GBP: 10000
-        JPY: 300000 # 300 lots for JPY on > 7 days
+        JPY: 400000 # 300 lots for JPY on > 7 days
         BTC: 1
         ETH: 10
         LTC: 50
         ETC: 50
-=======
-  open_positions_payout_per_symbol_and_bet_type_limit:
-    USD: 10000
-    EUR: 10000
-    AUD: 10000
-    GBP: 10000
-    JPY: 200000
-    BTC: 2
-    BCH: 5
-    ETH: 10
-    LTC: 50
-    ETC: 50
->>>>>>> a404e4aa
   min_commission_amount:
     USD: 0.02 # 0.02 dollar
     EUR: 0.02
