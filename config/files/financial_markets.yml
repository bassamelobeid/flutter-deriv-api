--- conflicted
+++ resolved
@@ -46,53 +46,6 @@
     deep_otm_threshold: 0.05
     display_name: "Forex"
     display_order: 1
-<<<<<<< HEAD
-    contracts:
-      callput:
-        daily:
-          spot:
-            euro_non_atm: day_to_year
-            euro_atm: day_to_year
-        intraday:
-          spot:
-            euro_non_atm:
-              min: '15m'
-              max: '5h'
-              historical_pricer_min: '15m'
-              hostircal_pricer_max: '5h'
-            euro_atm:
-              min: '15s'
-              max: '1d'
-              historical_pricer_min: '15s'
-              historical_pricer_max: '5h'
-          forward:
-            euro_atm: five_mins_to_eod
-        tick:
-          spot:
-            euro_atm:
-              min: 5
-              max: 10        
-      staysinout:
-        daily:
-          spot:
-            american: day_to_year
-      touchnotouch:
-        intraday:
-          spot:
-            american:
-              min: '1h'
-              max: '5h'
-              historical_pricer_min: '15m'
-              historical_pricer_max: '5h'
-        daily:
-          spot:
-            american: day_to_year
-      endsinout:
-        daily:
-          spot:
-            euro_non_atm: day_to_year
-=======
->>>>>>> 90a96af8
     eod_blackout_expiry: '0s'
     eod_blackout_start: '0s'
     sod_blackout_start: '0s'
