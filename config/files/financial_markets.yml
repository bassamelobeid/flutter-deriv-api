---
commodities:
    display_current_spot: 1
    volatility_surface_type: "delta"
    suspicious_move: 0.05
    outlier_tick: 0.01
    weekend_outlier_tick: 0.05
    display_name: "Commodities"
    display_order: 4
    integer_number_of_day: 1
    eod_blackout_expiry: '1m'
    sod_blackout_start: '10m'
    reduced_display_decimals: 1
    asset_type: 'currency'
    vol_cut_off: 'NY1000'
    absolute_barrier_multiplier: 1
    explanation: 'Commodities are traded items with directly usable qualities.'
    license: "realtime"
    providers:
        - 'panda'
        - 'idata'
        - 'sd'
    intradays_must_be_same_day: 1
    markups:
        apply_traded_markets_markup: 1
        digital_spread:
            CALLE: 4
            PUTE: 4
            CALL: 4
            PUT: 4
            EXPIRYMISS: 4
            EXPIRYRANGE: 4
            EXPIRYMISSE: 4
            EXPIRYRANGEE: 4
            DIGITMATCH: 4
            DIGITDIFF: 4
            ASIANU: 4
            ASIAND: 4
            RANGE: 10
            UPORDOWN: 10
            ONETOUCH: 7
            NOTOUCH: 7
forex:
    volatility_surface_type: "delta"
    display_current_spot: 1
    suspicious_move: 0.05
    outlier_tick: 0.01
    weekend_outlier_tick: 0.05
    deep_otm_threshold: 0.05
    display_name: "Forex"
    display_order: 1
    integer_number_of_day: 1
<<<<<<< HEAD
    max_suspend_trading_feed_delay: '5m'
=======
    eod_blackout_expiry: '0s'
    eod_blackout_start: '0s'
    sod_blackout_start: '0s'
>>>>>>> ea58c25a
    reduced_display_decimals: 1
    asset_type: 'currency'
    vol_cut_off: 'NY1000'
    foreign_bs_probability: 1
    absolute_barrier_multiplier: 1
    explanation: 'Forex (or foreign exchange) represents the ratio between the values of two currencies.'
    license: "realtime"
    providers:
        - 'panda'
        - 'idata'
        - 'olsen'
    markups:
        apply_traded_markets_markup: 1
        apply_butterfly_markup: 1
        digital_spread:
            CALLE: 3.5
            PUTE: 3.5
            CALL: 3.5
            PUT: 3.5
            EXPIRYMISSE: 3.5
            EXPIRYRANGEE: 3.5
            EXPIRYMISS: 3.5
            EXPIRYRANGE: 3.5
            DIGITMATCH: 3.5
            DIGITDIFF: 3.5
            ASIANU: 3.5
            ASIAND: 3.5
            RANGE: 5
            UPORDOWN: 5
            ONETOUCH: 4
            NOTOUCH: 4
futures:
    suspicious_move: 0.07
    outlier_tick: 0.10
    display_name: "Futures"
    eod_blackout_expiry: '1m'
    sod_blackout_start: '10m'
    max_failover_feed_delay: '3m'
    equity: 1
    license: "daily"
    providers:
        - 'idata'
    intradays_must_be_same_day: 1
    markups:
        apply_traded_markets_markup: 1
        digital_spread:
            CALLE: 4
            PUTE: 4
            CALL: 4
            PUT: 4
            EXPIRYMISSE: 4
            EXPIRYRANGEE: 4
            EXPIRYMISS: 4
            EXPIRYRANGE: 4
            DIGITMATCH: 4
            DIGITDIFF: 4
            ASIANU: 4
            ASIAND: 4
            RANGE: 40
            UPORDOWN: 40
            ONETOUCH: 40
            NOTOUCH: 40
indices:
    volatility_surface_type: "moneyness"
    suspicious_move: 0.07
    outlier_tick: 0.10
    display_name: "Indices"
    integer_barrier: 1
    display_order: 2
    eod_blackout_expiry: '1m'
    eod_blackout_start: '15m'
    sod_blackout_start: '10m'
    intradays_must_be_same_day: 1
    asset_type: 'index'
    equity: 1
    explanation: 'Indices represent the weighted value of a basket of companies, typically traded on the same exchange.'
    license: "daily"
    official_ohlc: 1
    providers:
        - 'idata'
        - 'telekurs'
        - 'tenfore'
    markups:
        apply_traded_markets_markup: 1
        digital_spread:
            CALLE: 4
            PUTE: 4
            CALL: 4
            PUT: 4
            EXPIRYMISSE: 4
            EXPIRYRANGEE: 4
            EXPIRYMISS: 4
            EXPIRYRANGE: 4
            DIGITMATCH: 4
            DIGITDIFF: 4
            ASIANU: 4
            ASIAND: 4
            RANGE: 8
            UPORDOWN: 8
            ONETOUCH: 6
            NOTOUCH: 6
stocks:
    suspicious_move: 0.25
    outlier_tick: 0.10
    display_name: "Stocks"
    volatility_surface_type: "moneyness"
    eod_blackout_expiry: '1m'
    eod_blackout_start: '1h'
    sod_blackout_start: '10m'
    display_order: 3
    max_failover_feed_delay: '3m'
    absolute_barrier_multiplier: 1
    prefer_discrete_dividend: 1
    affected_by_corporate_actions: 1
    equity: 1
    explanation: 'Stocks (or shares) represent the value of partial ownership in a single company.'
    license: "daily"
    official_ohlc: 1
    providers:
        - 'idata'
        - 'telekurs'
        - 'tenfore'
        - 'panda'
    intradays_must_be_same_day: 1
    markups:
        apply_traded_markets_markup: 1
        digital_spread:
            CALLE: 4
            PUTE: 4
            CALL: 4
            PUT: 4
            EXPIRYMISSE: 4
            EXPIRYRANGEE: 4
            EXPIRYMISS: 4
            EXPIRYRANGE: 4
            DIGITMATCH: 4
            DIGITDIFF: 4
            ASIANU: 4
            ASIAND: 4
            RANGE: 40
            UPORDOWN: 40
            ONETOUCH: 40
            NOTOUCH: 40
random:
    display_current_spot: 1
    suspicious_move: 0.5
    outlier_tick: 0.10
    display_name: "Randoms"
    volatility_surface_type: "flat"
    deep_otm_threshold: 0.025
    display_order: 5
    asset_type: 'synthetic'
    generation_interval: '2s'
    reduced_display_decimals: 1
    absolute_barrier_multiplier: 1
    explanation: 'The Randoms are simulated markets that use random numbers to model the uncertainty that exists in real markets.'
    license: "realtime"
    providers:
        - 'random'
    markups:
        digital_spread:
            CALLE: 3
            PUTE: 3
            CALL: 3
            PUT: 3
            EXPIRYMISSE: 3
            EXPIRYRANGEE: 3
            EXPIRYMISS: 3
            EXPIRYRANGE: 3
            DIGITMATCH: 3
            DIGITDIFF: 3
            ASIANU: 3
            ASIAND: 3
            RANGE: 3
            UPORDOWN: 3
            ONETOUCH: 3
            NOTOUCH: 3
synthetic:
    volatility_surface_type: "flat"
    suspicious_move: 0.07
    outlier_tick: 0.10
    display_name: "Synthetic"
    intradays_must_be_same_day: 1
    asset_type: 'index'
    equity: 1
    explanation: 'Synthetic represents the empirical simulation of cash index from futures.'
    license: "realtime"
    providers:
        - 'synthetic'
#This is just a fake market to default to when market is not found.
config:
    license: "realtime"
    outlier_tick: 0.10<|MERGE_RESOLUTION|>--- conflicted
+++ resolved
@@ -50,13 +50,6 @@
     display_name: "Forex"
     display_order: 1
     integer_number_of_day: 1
-<<<<<<< HEAD
-    max_suspend_trading_feed_delay: '5m'
-=======
-    eod_blackout_expiry: '0s'
-    eod_blackout_start: '0s'
-    sod_blackout_start: '0s'
->>>>>>> ea58c25a
     reduced_display_decimals: 1
     asset_type: 'currency'
     vol_cut_off: 'NY1000'
