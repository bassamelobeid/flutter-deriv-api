---
# This file contains all the underlying symbols that
# we current offer contracts to.
AEX: &limited_equities
  callput:
    daily:
      spot:
        euro_atm:
          max: 365d
          min: 1d
        euro_non_atm:
          max: 365d
          min: 7d
    intraday:
      forward:
        euro_atm:
          max: 1d
          min: 5m
      spot:
        euro_atm:
          historical_pricer_max: 1h
          historical_pricer_min: 15m
          max: 1h
          min: 15m
  endsinout:
    daily:
      spot:
        euro_non_atm:
          max: 365d
          min: 7d
  staysinout:
    daily:
      spot:
        american:
          max: 365d
          min: 7d
  touchnotouch:
    daily:
      spot:
        american:
          max: 365d
          min: 7d
AS51: &limited_ao_equities
  callput:
    daily:
      spot:
        euro_atm:
          max: 365d
          min: 1d
        euro_non_atm:
          max: 365d
          min: 1d
    intraday:
      forward:
        euro_atm:
          max: 1d
          min: 5m
      spot:
        euro_atm:
          historical_pricer_max: 1h
          historical_pricer_min: 15m
          max: 1h
          min: 15m
  endsinout:
    daily:
      spot:
        euro_non_atm:
          max: 365d
          min: 7d
  staysinout:
    daily:
      spot:
        american:
          max: 365d
          min: 7d
  touchnotouch:
    daily:
      spot:
        american:
          max: 365d
          min: 1d
USAAPL: &stocks
  callput:
    daily:
      spot:
        euro_atm:
          max: 365d
          min: 1d
    intraday:
      forward:
        euro_atm:
          max: 1d
          min: 5m
<<<<<<< HEAD
BBBELG: *stocks
BBGBLB: *stocks
BBKBC: *stocks
BBUCB: *stocks
=======
          payout_limit:
            USD: 1000
            GBP: 1000
            AUD: 1000
            EUR: 1000
            JPY: 100000
USAMZN: *stocks
USCT: *stocks
USFB: *stocks
USGE: *stocks
USGOOG: *stocks
USKO: *stocks
USMSFT: *stocks
USPFE: *stocks
USXOM: *stocks
UKBARC: *stocks
UKBATS: *stocks
UKGSK: *stocks
UKHSBA: *stocks
UKVOD: *stocks
DEALV: *stocks
DEBAYER: *stocks
DEDAI: *stocks
DESIE: *stocks
DEVOWGEN: *stocks
AUANZ: *stocks
AUBHP: *stocks
AUCBA: *stocks
AUMQG: *stocks
AUQAN: *stocks
>>>>>>> 70f0f365
BFX: &limited_callput
  callput:
    daily:
      spot:
        euro_atm:
          max: 365d
          min: 1d
    intraday:
      forward:
        euro_atm:
          max: 1d
          min: 5m
      spot:
        euro_atm:
          historical_pricer_max: 1h
          historical_pricer_min: 15m
          max: 1h
          min: 15m
BSESENSEX30: &forward_and_daily
  callput:
    daily:
      spot:
        euro_atm:
          max: 365d
          min: 1d
    intraday:
      forward:
        euro_atm:
          max: 1d
          min: 5m
DFMGI: *forward_and_daily
DJI:
  callput:
    daily:
      spot:
        euro_atm:
          max: 365d
          min: 1d
        euro_non_atm:
          max: 365d
          min: 1d
    intraday:
      forward:
        euro_atm:
          max: 1d
          min: 5m
  endsinout:
    daily:
      spot:
        euro_non_atm:
          max: 365d
          min: 7d
  staysinout:
    daily:
      spot:
        american:
          max: 365d
          min: 7d
  touchnotouch:
    daily:
      spot:
        american:
          max: 365d
          min: 1d
FCHI: *limited_equities
GDAXI: *limited_equities
HSI: *limited_ao_equities
JCI:
  callput:
    daily:
      spot:
        euro_atm:
          max: 365d
          min: 1d
    intraday:
      forward:
        euro_atm:
          max: 1d
          min: 15m
N225: &index_no_intraday
  callput:
    daily:
      spot:
        euro_atm:
          max: 365d
          min: 1d
        euro_non_atm: &seven_day_to_year
          max: 365d
          min: 7d
    intraday:
      forward:
        euro_atm:
          max: 1d
          min: 5m
  endsinout:
    daily:
      spot:
        euro_non_atm: *seven_day_to_year
  staysinout:
    daily:
      spot:
        american: *seven_day_to_year
  touchnotouch:
    daily:
      spot:
        american: *seven_day_to_year
OBX: *forward_and_daily
OTC_IXIC: *forward_and_daily
OTC_BSESENSEX30: *forward_and_daily
OTC_BIST100: *forward_and_daily
OTC_AEX: *forward_and_daily
OTC_AS51: *forward_and_daily
OTC_FTSE: *forward_and_daily
OTC_BFX: *forward_and_daily
OTC_DJI: *forward_and_daily
OTC_FCHI: *forward_and_daily
OTC_GDAXI: *forward_and_daily
OTC_HSI: *forward_and_daily
OTC_N225: *forward_and_daily
OTC_SPC: *forward_and_daily
RDBEAR: &random_daily_nightly
  asian:
    tick:
      spot:
        asian:
          max: 10
          min: 5
  callput:
    intraday:
      forward:
        euro_atm: &two_minutes_to_day
          max: 1d
          min: 2m
      spot:
        euro_atm:
          max: 1d
          min: 15s
        euro_non_atm: *two_minutes_to_day
    tick:
      spot:
        euro_atm:
          max: 10
          min: 5
  digits:
    tick:
      spot:
        non_financial:
          max: '10'
          min: '5'
  endsinout:
    intraday:
      spot:
        euro_non_atm: *two_minutes_to_day
  staysinout:
    intraday:
      spot:
        american: *two_minutes_to_day
  touchnotouch:
    intraday:
      spot:
        american: *two_minutes_to_day
RDBULL: *random_daily_nightly
R_100: &random_index
  asian:
    tick:
      spot:
        asian:
          max: 10
          min: 5
  callput:
    daily:
      spot:
        euro_atm: &one_day_to_year
          max: 365d
          min: 1d
        euro_non_atm: *one_day_to_year
    intraday:
      forward:
        euro_atm: *two_minutes_to_day
      spot:
        euro_atm:
          max: 1d
          min: 15s
        euro_non_atm: *two_minutes_to_day
    tick:
      spot:
        euro_atm:
          max: 10
          min: 5
  digits:
    tick:
      spot:
        non_financial:
          max: '10'
          min: '5'
  endsinout:
    daily:
      spot:
        euro_non_atm: *one_day_to_year
    intraday:
      spot:
        euro_non_atm: *two_minutes_to_day
  spreads:
    intraday:
      spot:
        spreads:
          max: 10
          min: 5
  staysinout:
    daily:
      spot:
        american:
          max: 365d
          min: 1d
    intraday:
      spot:
        american:
          max: 1d
          min: 2m
  touchnotouch:
    daily:
      spot:
        american:
          max: 365d
          min: 1d
    intraday:
      spot:
        american:
          max: 1d
          min: 2m
R_25: *random_index
R_50: *random_index
R_75: *random_index
SPC: *index_no_intraday
SSMI: *limited_equities
STI: *limited_callput
ISEQ: *limited_callput
TOP40: &forward_and_daily
  callput:
    daily:
      spot:
        euro_atm:
          max: 365d
          min: 1d
    intraday:
      forward:
        euro_atm:
          max: 1d
          min: 5m
WLDAUD: &smart_fx
  callput:
    intraday:
      spot:
        euro_atm:
          historical_pricer_max: 10h
          historical_pricer_min: 2m
          max: 10h
          min: 2m
    tick:
      spot:
        euro_atm:
          max: 10
          min: 5
WLDEUR: *smart_fx
WLDGBP: *smart_fx
WLDUSD: *smart_fx
frxAUDCAD: &inactive_fx
  callput:
    daily:
      spot:
        euro_atm:
          max: 365d
          min: 1d
    intraday:
      forward:
        euro_atm:
          max: 1d
          min: 5m
      spot:
        euro_atm:
          historical_pricer_max: 5h
          historical_pricer_min: 2m
          max: 1d
          min: 2m
frxAUDCHF: *inactive_fx
frxAUDJPY: &active_fx
  callput:
    daily:
      spot:
        euro_atm:
          max: 365d
          min: 1d
        euro_non_atm:
          max: 365d
          min: 1d
    intraday:
      forward:
        euro_atm:
          max: 1d
          min: 5m
      spot:
        euro_atm:
          historical_pricer_max: 5h
          historical_pricer_min: 2m
          max: 1d
          min: 2m
        euro_non_atm:
          historical_pricer_max: 5h
          historical_pricer_min: 15m
          max: 5h
          min: 15m
    tick:
      spot:
        euro_atm:
          max: 10
          min: 5
  endsinout:
    daily:
      spot:
        euro_non_atm:
          max: 365d
          min: 1d
  staysinout:
    daily:
      spot:
        american:
          max: 365d
          min: 1d
  touchnotouch:
    daily:
      spot:
        american:
          max: 365d
          min: 1d
frxAUDNZD: *inactive_fx
frxAUDPLN: *inactive_fx
frxAUDUSD: *active_fx
frxBROUSD: &energy
  callput:
    intraday:
      forward:
        euro_atm:
          max: 1d
          min: 5m
frxEURAUD: *active_fx
frxEURCAD: *active_fx
frxEURCHF: *active_fx
frxEURGBP: *active_fx
frxEURJPY: *active_fx
frxEURNZD: *inactive_fx
frxEURUSD: *active_fx
frxGBPAUD: *active_fx
frxGBPCAD: &no_intraday_pd_fx
  callput:
    daily:
      spot:
        euro_atm: *one_day_to_year
        euro_non_atm: *one_day_to_year
    intraday:
      forward:
        euro_atm:
          max: 1d
          min: 5m
      spot:
        euro_atm:
          historical_pricer_max: 5h
          historical_pricer_min: 1m
          max: 1d
          min: 1m
  endsinout:
    daily:
      spot:
        euro_non_atm: *one_day_to_year
  staysinout:
    daily:
      spot:
        american: *one_day_to_year
  touchnotouch:
    daily:
      spot:
        american: *one_day_to_year
frxGBPCHF: *inactive_fx
frxGBPJPY: *active_fx
frxGBPNOK: &forward_only
  callput:
    intraday:
      forward:
        euro_atm:
          max: 1d
          min: 5m
frxGBPNZD: *inactive_fx
frxGBPPLN: *forward_only
frxGBPUSD: *active_fx
frxNZDJPY: *forward_and_daily
frxNZDUSD: *no_intraday_pd_fx
frxUSDCAD: *active_fx
frxUSDCHF: *active_fx
frxUSDJPY: *active_fx
frxUSDMXN: *forward_and_daily
frxUSDNOK: *forward_only
frxUSDPLN: *forward_and_daily
frxUSDSEK: *forward_only
frxXAGUSD: &euro_path_dependent_commodities
  callput:
    daily:
      spot:
        euro_atm: *one_day_to_year
        euro_non_atm: *one_day_to_year
    intraday:
      forward:
        euro_atm:
          max: 1d
          min: 5m
      spot:
        euro_atm:
          historical_pricer_max: 5h
          historical_pricer_min: 5m
          max: 1d
          min: 5m
  endsinout:
    daily:
      spot:
        euro_non_atm: *seven_day_to_year
  staysinout:
    daily:
      spot:
        american: *seven_day_to_year
  touchnotouch:
    daily:
      spot:
        american: *one_day_to_year
frxXAUUSD: *euro_path_dependent_commodities
frxXPDUSD: &restricted_metals
  callput:
    daily:
      spot:
        euro_atm:
          max: 365d
          min: 1d
frxXPTUSD: *restricted_metals<|MERGE_RESOLUTION|>--- conflicted
+++ resolved
@@ -91,18 +91,6 @@
         euro_atm:
           max: 1d
           min: 5m
-<<<<<<< HEAD
-BBBELG: *stocks
-BBGBLB: *stocks
-BBKBC: *stocks
-BBUCB: *stocks
-=======
-          payout_limit:
-            USD: 1000
-            GBP: 1000
-            AUD: 1000
-            EUR: 1000
-            JPY: 100000
 USAMZN: *stocks
 USCT: *stocks
 USFB: *stocks
@@ -127,7 +115,6 @@
 AUCBA: *stocks
 AUMQG: *stocks
 AUQAN: *stocks
->>>>>>> 70f0f365
 BFX: &limited_callput
   callput:
     daily:
