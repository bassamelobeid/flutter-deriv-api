---
## For indices and equities:
# - The volatilities are not quoted as RR, ATM and BF, infact they are quoted in
# vol/delta. Hence we no need to worry about their convention for now.
#- The delta type for indices and equities is the conventional delta N(d1)ie spot
# delta without premium. (This been confirmed with Bloomberg helpdesk and being
# verified by running our get_strike function with bloomberg data on OVDV page)
#
# The references :
# - Wystup "FX Volatility Smile Construction" April 2010 paper
# - Castagna "FX Options and Smile Risk" book
#
# If intended to permanent remove the underlying, please turn off the "offered" on exchange.yml too
#
###############################################################################
# NOTE: about the market_convention sections:
#
# These should mirror Bloomberg's Composite vol data conventions:
# Steps to obtain Bloomberg vol convention:
# - Go to OVDV then Settings->Data Settings->Conventions
# Types of volatility conventions available:
#     a) atm_setting:
#         There are theree types:
#         -atm_delta_neutral_straddle    (strike so that call delta=-put delta)
#         -atm_forward                   (strike = forward price)
#         -atm_spot                      (strike = spot)
#     b) delta_premium_adjusted:
#         There are two types:
#         - 1 for premium adjusted . Premium adjusted means the actual hedge
#           quantity must be adjusted by the premium received if the premium is
#           paid in foreign currency.
#         - 0 for no premium adjusted
#           For futher explanation please refer to Wystup "FX Volatility Smile
#           Construction" April 2010 paper, pg 5 and 6.
#     c) delta_style:
#         There are two delta convention available:
#         - spot_delta : with a hedge in the spot market.
#         - forward_delta: with a hedge in FX forward market
#     d) rr: call-put / put-call
#     e) bf:
#        There are three types of butterfly available in Bloomberg setting:
#        - (call+put)/2-atm  (which is quoted 1 vol strangle for Composite
#          sources and 2 vol (a.k.a smile strangle) for BGN sources)
#        - Base currency strangle - ATM (which is (base currency call + base
#          currency put)- ATM)
#        - Foreign currency strangle -ATM (which is (foreign currency call +
#          foreign currency put)- ATM)
---
AEX:
  asset: AEX
  contracts: limited_equities
  commission_level: 1
  display_name: Dutch Index
  esig_symbol: $AEX-EEB
  exchange_name: EURONEXT
  feed_license: realtime
  instrument_type: stockindex
  market: indices
  market_convention:
    delta_premium_adjusted: 0
    delta_style: spot_delta
  pip_size: 0.01
  quoted_currency: EUR
  sd_symbol: AEX
  submarket: europe_africa
  symbol: AEX
AORD:
  asset: AORD
  contracts: none
  commission_level: 1
  display_name: AP Ordinary
  exchange_name: ASX
  feed_license: delayed
  instrument_type: stockindex
  market: indices
  market_convention:
    delta_premium_adjusted: 0
    delta_style: spot_delta
  pip_size: 0.01
  quoted_currency: USD
  sd_symbol: NA
  submarket: asia_oceania
  symbol: AORD
AS51:
  asset: AS51
  contracts: limited_ao_equities
  commission_level: 1
  display_name: Australian Index
  esig_symbol: $XJO-ASX
  exchange_name: ASX
  feed_license: delayed
  instrument_type: stockindex
  market: indices
  market_convention:
    delta_premium_adjusted: 0
    delta_style: spot_delta
  pip_size: 0.01
  quoted_currency: AUD
  sd_symbol: ASX
  submarket: asia_oceania
  symbol: AS51
AUANZ:
  asset: AUANZ
  contracts: none
  commission_level: 3
  display_name: ANZ Banking Group Ltd
  esig_symbol: ANZ-ASX
  exchange_name: ASX_S
  feed_license: delayed
  instrument_type: individualstock
  market: stocks
  market_convention:
    delta_premium_adjusted: 0
    delta_style: spot_delta
  pip_size: 0.001
  quoted_currency: AUD
  sd_symbol: ANZ.AX
  submarket: australia
  symbol: AUANZ
AUBHP:
  asset: AUBHP
  contracts: none
  commission_level: 3
  display_name: BHP Billiton Ltd
  esig_symbol: BHP-ASX
  exchange_name: ASX_S
  feed_license: delayed
  instrument_type: individualstock
  market: stocks
  market_convention:
    delta_premium_adjusted: 0
    delta_style: spot_delta
  pip_size: 0.001
  quoted_currency: AUD
  sd_symbol: BHP.AX
  submarket: australia
  symbol: AUBHP
AUCBA:
  asset: AUCBA
  contracts: none
  commission_level: 3
  display_name: Commbank (Australia)
  esig_symbol: CBA-ASX
  exchange_name: ASX_S
  feed_license: delayed
  instrument_type: individualstock
  market: stocks
  market_convention:
    delta_premium_adjusted: 0
    delta_style: spot_delta
  pip_size: 0.001
  quoted_currency: AUD
  sd_symbol: CBA.AX
  submarket: australia
  symbol: AUCBA
AUNAB:
  asset: AUNAB
  contracts: none
  commission_level: 3
  display_name: National Australia Bank Ltd
  esig_symbol: NAB-ASX
  exchange_name: ASX_S
  feed_license: delayed
  instrument_type: individualstock
  market: stocks
  market_convention:
    delta_premium_adjusted: 0
    delta_style: spot_delta
  pip_size: 0.001
  quoted_currency: AUD
  sd_symbol: NAB.AX
  submarket: australia
  symbol: AUNAB
AUWBC:
  asset: AUWBC
  contracts: none
  commission_level: 3
  display_name: Westpac Banking Co.
  esig_symbol: WBC-ASX
  exchange_name: ASX_S
  feed_license: delayed
  instrument_type: individualstock
  market: stocks
  market_convention:
    delta_premium_adjusted: 0
    delta_style: spot_delta
  pip_size: 0.001
  quoted_currency: AUD
  sd_symbol: WBC.AX
  submarket: australia
  symbol: AUWBC
BBABI:
  asset: BBABI
  commission_level: 3
  display_name: AB Inbev
  esig_symbol: ABI-EEB
  exchange_name: EURONEXT
  feed_license: realtime
  instrument_type: individualstock
  market: stocks
  market_convention:
    delta_premium_adjusted: 0
    delta_style: spot_delta
  pip_size: 0.01
  quoted_currency: EUR
  sd_symbol: ABI.EB
  submarket: belgium
  symbol: BBABI
BBBELG:
  asset: BBBELG
<<<<<<< HEAD
=======
  bbdl:
    symbols:
    - PROX BB Equity
>>>>>>> 07392531
  commission_level: 3
  display_name: Belgacom
  esig_symbol: PROX-EEB
  exchange_name: EURONEXT
  feed_license: realtime
  instrument_type: individualstock
  market: stocks
  market_convention:
    delta_premium_adjusted: 0
    delta_style: spot_delta
  pip_size: 0.01
  quoted_currency: EUR
  sd_symbol: PROX.EB
  submarket: belgium
  symbol: BBBELG
BBGBLB:
  asset: BBGBLB
  commission_level: 3
  display_name: Groupe Bruxelles Lambert
  esig_symbol: GBLB-EEB
  exchange_name: EURONEXT
  feed_license: realtime
  instrument_type: individualstock
  market: stocks
  market_convention:
    delta_premium_adjusted: 0
    delta_style: spot_delta
  pip_size: 0.01
  quoted_currency: EUR
  sd_symbol: GBLB.EB
  submarket: belgium
  symbol: BBGBLB
BBKBC:
  asset: BBKBC
  commission_level: 3
  display_name: KBC Groep
  esig_symbol: KBC-EEB
  exchange_name: EURONEXT
  feed_license: realtime
  instrument_type: individualstock
  market: stocks
  market_convention:
    delta_premium_adjusted: 0
    delta_style: spot_delta
  pip_size: 0.01
  quoted_currency: EUR
  sd_symbol: KBC.EB
  submarket: belgium
  symbol: BBKBC
BBUCB:
  asset: BBUCB
  commission_level: 3
  display_name: UCB
  esig_symbol: UCB-EEB
  exchange_name: EURONEXT
  feed_license: realtime
  instrument_type: individualstock
  market: stocks
  market_convention:
    delta_premium_adjusted: 0
    delta_style: spot_delta
  pip_size: 0.01
  quoted_currency: EUR
  sd_symbol: UCB.EB
  submarket: belgium
  symbol: BBUCB
BFX:
  asset: BFX
  contracts: limited_callput
  commission_level: 1
  display_name: Belgian Index
  esig_symbol: $BEL20-EEB
  exchange_name: EURONEXT
  feed_license: realtime
  instrument_type: stockindex
  market: indices
  market_convention:
    delta_premium_adjusted: 0
    delta_style: spot_delta
  pip_size: 0.01
  quoted_currency: EUR
  sd_symbol: BEL20
  submarket: europe_africa
  symbol: BFX
BSESENSEX30:
  asset: BSESENSEX30
  contracts: forward_and_daily
  commission_level: 2
  display_name: Bombay Index
  esig_symbol: $SENSEX-BOM
  exchange_name: BSE
  feed_license: delayed
  instrument_type: stockindex
  market: indices
  market_convention:
    delta_premium_adjusted: 0
    delta_style: spot_delta
  pip_size: 0.01
  quoted_currency: INR
  sd_symbol: BSESN
  submarket: asia_oceania
  symbol: BSESENSEX30
DEADS:
  asset: DEADS
  contracts: forward_and_daily
  commission_level: 3
  display_name: ADIDAS AG
  esig_symbol: ADS-FRA
  exchange_name: FSE
  feed_license: delayed
  instrument_type: individualstock
  market: stocks
  market_convention:
    delta_premium_adjusted: 0
    delta_style: spot_delta
  pip_size: 0.0001
  quoted_currency: EUR
  sd_symbol: ADSG.XT
  submarket: germany
  symbol: DEADS
DEALV:
  asset: DEALV
  contracts: none
  commission_level: 3
  display_name: Allianz SE
  esig_symbol: ALV-FRA
  exchange_name: FSE
  feed_license: delayed
  instrument_type: individualstock
  market: stocks
  market_convention:
    delta_premium_adjusted: 0
    delta_style: spot_delta
  pip_size: 0.001
  quoted_currency: EUR
  sd_symbol: ALVG.XT
  submarket: germany
  symbol: DEALV
DEDAI:
  asset: DEDAI
  contracts: none
  commission_level: 3
  display_name: Daimler AG
  esig_symbol: DAI-FRA
  exchange_name: FSE
  feed_license: delayed
  instrument_type: individualstock
  market: stocks
  market_convention:
    delta_premium_adjusted: 0
    delta_style: spot_delta
  pip_size: 0.001
  quoted_currency: EUR
  sd_symbol: DAIGn.XT
  submarket: germany
  symbol: DEDAI
DEDBK:
  asset: DEDBK
  contracts: forward_and_daily
  commission_level: 3
  display_name: Deutsche Bank AG
  esig_symbol: DBK-FRA
  exchange_name: FSE
  feed_license: delayed
  instrument_type: individualstock
  market: stocks
  market_convention:
    delta_premium_adjusted: 0
    delta_style: spot_delta
  pip_size: 0.001
  quoted_currency: EUR
  sd_symbol: DBKGn.XT
  submarket: germany
  symbol: DEDBK
DELHA:
  asset: DELHA
  contracts: forward_and_daily
  commission_level: 3
  display_name: Deutsche Lufthansa
  esig_symbol: LHA-FRA
  exchange_name: FSE
  feed_license: delayed
  instrument_type: individualstock
  market: stocks
  market_convention:
    delta_premium_adjusted: 0
    delta_style: spot_delta
  pip_size: 0.001
  quoted_currency: EUR
  sd_symbol: LHAG.XT
  submarket: germany
  symbol: DELHA
DJI:
  asset: DJI
  contracts: full_equities
  commission_level: 1
  display_name: Wall Street Index
  esig_symbol: $INDU
  exchange_name: NYSE
  feed_license: chartonly
  instrument_type: stockindex
  market: indices
  market_convention:
    delta_premium_adjusted: 0
    delta_style: spot_delta
  pip_size: 0.01
  quoted_currency: USD
  sd_symbol: DJIA
  submarket: americas
  symbol: DJI
ESBBVA:
  asset: ESBBVA
  contracts: none
  commission_level: 3
  display_name: BBVA (Banco Bilbao)
  esig_symbol: BBVA-MAC
  exchange_name: BM
  feed_license: daily
  instrument_type: individualstock
  market: stocks
  market_convention:
    delta_premium_adjusted: 0
    delta_style: spot_delta
  pip_size: 0.001
  quoted_currency: EUR
  sd_symbol: BBVA.MD
  submarket: spain
  symbol: ESBBVA
ESIBE:
  asset: ESIBE
  contracts: none
  commission_level: 3
  display_name: Iberdrola SA
  esig_symbol: IBE-MAC
  exchange_name: BM
  feed_license: daily
  instrument_type: individualstock
  market: stocks
  market_convention:
    delta_premium_adjusted: 0
    delta_style: spot_delta
  pip_size: 0.001
  quoted_currency: EUR
  sd_symbol: IBE.MD
  submarket: spain
  symbol: ESIBE
ESITX:
  asset: ESITX
  contracts: none
  commission_level: 3
  display_name: Inditex SA
  esig_symbol: ITX-MAC
  exchange_name: BM
  feed_license: daily
  instrument_type: individualstock
  market: stocks
  market_convention:
    delta_premium_adjusted: 0
    delta_style: spot_delta
  pip_size: 0.01
  quoted_currency: EUR
  sd_symbol: ITX.MD
  submarket: spain
  symbol: ESITX
ESSAN:
  asset: ESSAN
  contracts: none
  commission_level: 3
  display_name: Banco Santander SA
  esig_symbol: SAN-MAC
  exchange_name: BM
  feed_license: daily
  instrument_type: individualstock
  market: stocks
  market_convention:
    delta_premium_adjusted: 0
    delta_style: spot_delta
  pip_size: 0.001
  quoted_currency: EUR
  sd_symbol: SAN.MD
  submarket: spain
  symbol: ESSAN
ESTEF:
  asset: ESTEF
  contracts: none
  commission_level: 3
  display_name: Telefonica SA
  esig_symbol: TEF-MAC
  exchange_name: BM
  feed_license: daily
  instrument_type: individualstock
  market: stocks
  market_convention:
    delta_premium_adjusted: 0
    delta_style: spot_delta
  pip_size: 0.001
  quoted_currency: EUR
  sd_symbol: TEF.MD
  submarket: spain
  symbol: ESTEF
FCHI:
  asset: FCHI
  contracts: limited_equities
  commission_level: 1
  display_name: French Index
  esig_symbol: $PX1-EEB
  exchange_name: EURONEXT
  feed_license: realtime
  instrument_type: stockindex
  market: indices
  market_convention:
    delta_premium_adjusted: 0
    delta_style: spot_delta
  pip_size: 0.01
  quoted_currency: EUR
  sd_symbol: CAC
  submarket: europe_africa
  symbol: FCHI
FPACA:
  asset: FPACA
  commission_level: 3
  display_name: Credit Agricole
  esig_symbol: ACA-EEB
  exchange_name: EURONEXT
  feed_license: realtime
  instrument_type: individualstock
  market: stocks
  market_convention:
    delta_premium_adjusted: 0
    delta_style: spot_delta
  pip_size: 0.01
  quoted_currency: EUR
  sd_symbol: CAGR.EP
  submarket: france
  symbol: FPACA
FPAI:
  asset: FPAI
  commission_level: 3
  display_name: Air Liquide
  esig_symbol: AI-EEB
  exchange_name: EURONEXT
  feed_license: realtime
  instrument_type: individualstock
  market: stocks
  market_convention:
    delta_premium_adjusted: 0
    delta_style: spot_delta
  pip_size: 0.01
  quoted_currency: EUR
  sd_symbol: AIRP.EP
  submarket: france
  symbol: FPAI
FPAIR:
  asset: FPAIR
  commission_level: 3
  display_name: Airbus Group
  esig_symbol: AIR-EEB
  exchange_name: EURONEXT
  feed_license: realtime
  instrument_type: individualstock
  market: stocks
  market_convention:
    delta_premium_adjusted: 0
    delta_style: spot_delta
  pip_size: 0.01
  quoted_currency: EUR
  sd_symbol: AIR.EP
  submarket: france
  symbol: FPAIR
FPBN:
  asset: FPBN
  commission_level: 3
  display_name: Danone
  esig_symbol: BN-EEB
  exchange_name: EURONEXT
  feed_license: realtime
  instrument_type: individualstock
  market: stocks
  market_convention:
    delta_premium_adjusted: 0
    delta_style: spot_delta
  pip_size: 0.01
  quoted_currency: EUR
  sd_symbol: DANO.EP
  submarket: france
  symbol: FPBN
FPBNP:
  asset: FPBNP
  commission_level: 3
  display_name: BNP Paribas
  esig_symbol: BNP-EEB
  exchange_name: EURONEXT
  feed_license: realtime
  instrument_type: individualstock
  market: stocks
  market_convention:
    delta_premium_adjusted: 0
    delta_style: spot_delta
  pip_size: 0.01
  quoted_currency: EUR
  sd_symbol: BNPP.EP
  submarket: france
  symbol: FPBNP
FPCA:
  asset: FPCA
  commission_level: 3
  display_name: Carrefour
  esig_symbol: CA-EEB
  exchange_name: EURONEXT
  feed_license: realtime
  instrument_type: individualstock
  market: stocks
  market_convention:
    delta_premium_adjusted: 0
    delta_style: spot_delta
  pip_size: 0.01
  quoted_currency: EUR
  sd_symbol: CARR.EP
  submarket: france
  symbol: FPCA
FPCS:
  asset: FPCS
  commission_level: 3
  display_name: AXA
  esig_symbol: CS-EEB
  exchange_name: EURONEXT
  feed_license: realtime
  instrument_type: individualstock
  market: stocks
  market_convention:
    delta_premium_adjusted: 0
    delta_style: spot_delta
  pip_size: 0.01
  quoted_currency: EUR
  sd_symbol: AXAF.EP
  submarket: france
  symbol: FPCS
FPDG:
  asset: FPDG
  commission_level: 3
  display_name: Vinci
  esig_symbol: DG-EEB
  exchange_name: EURONEXT
  feed_license: realtime
  instrument_type: individualstock
  market: stocks
  market_convention:
    delta_premium_adjusted: 0
    delta_style: spot_delta
  pip_size: 0.01
  quoted_currency: EUR
  sd_symbol: SGEF.EP
  submarket: france
  symbol: FPDG
FPEDF:
  asset: FPEDF
  commission_level: 3
  display_name: Electricite de France
  esig_symbol: EDF-EEB
  exchange_name: EURONEXT
  feed_license: realtime
  instrument_type: individualstock
  market: stocks
  market_convention:
    delta_premium_adjusted: 0
    delta_style: spot_delta
  pip_size: 0.01
  quoted_currency: EUR
  sd_symbol: EDF.EP
  submarket: france
  symbol: FPEDF
FPEI:
  asset: FPEI
  commission_level: 3
  display_name: Essilor International
  esig_symbol: EI-EEB
  exchange_name: EURONEXT
  feed_license: realtime
  instrument_type: individualstock
  market: stocks
  market_convention:
    delta_premium_adjusted: 0
    delta_style: spot_delta
  pip_size: 0.01
  quoted_currency: EUR
  sd_symbol: ESSI.EP
  submarket: france
  symbol: FPEI
FPFP:
  asset: FPFP
  commission_level: 3
  display_name: TOTAL
  esig_symbol: FP-EEB
  exchange_name: EURONEXT
  feed_license: realtime
  instrument_type: individualstock
  market: stocks
  market_convention:
    delta_premium_adjusted: 0
    delta_style: spot_delta
  pip_size: 0.01
  quoted_currency: EUR
  sd_symbol: TOTF.EP
  submarket: france
  symbol: FPFP
FPGLE:
  asset: FPGLE
  commission_level: 3
  display_name: Societe Generale
  esig_symbol: GLE-EEB
  exchange_name: EURONEXT
  feed_license: realtime
  instrument_type: individualstock
  market: stocks
  market_convention:
    delta_premium_adjusted: 0
    delta_style: spot_delta
  pip_size: 0.01
  quoted_currency: EUR
  sd_symbol: SOGN.EP
  submarket: france
  symbol: FPGLE
FPGSZ:
  asset: FPGSZ
  commission_level: 3
  display_name: GDF Suez
  esig_symbol: GSZ-EEB
  exchange_name: EURONEXT
  feed_license: realtime
  instrument_type: individualstock
  market: stocks
  market_convention:
    delta_premium_adjusted: 0
    delta_style: spot_delta
  pip_size: 0.01
  quoted_currency: EUR
  sd_symbol: GSZ.EP
  submarket: france
  symbol: FPGSZ
FPKER:
  asset: FPKER
  commission_level: 3
  display_name: Kering
  esig_symbol: KER-EEB
  exchange_name: EURONEXT
  feed_license: realtime
  instrument_type: individualstock
  market: stocks
  market_convention:
    delta_premium_adjusted: 0
    delta_style: spot_delta
  pip_size: 0.01
  quoted_currency: EUR
  sd_symbol: PRTP.EP
  submarket: france
  symbol: FPKER
FPLG:
  asset: FPLG
  commission_level: 3
  display_name: Lafarge
  esig_symbol: LG-EEB
  exchange_name: EURONEXT
  feed_license: realtime
  instrument_type: individualstock
  market: stocks
  market_convention:
    delta_premium_adjusted: 0
    delta_style: spot_delta
  pip_size: 0.01
  quoted_currency: EUR
  sd_symbol: LAFP.EP
  submarket: france
  symbol: FPLG
FPMC:
  asset: FPMC
  commission_level: 3
  display_name: Moet Hennessy Louis Vuitton
  esig_symbol: MC-EEB
  exchange_name: EURONEXT
  feed_license: realtime
  instrument_type: individualstock
  market: stocks
  market_convention:
    delta_premium_adjusted: 0
    delta_style: spot_delta
  pip_size: 0.01
  quoted_currency: EUR
  sd_symbol: LVMH.EP
  submarket: france
  symbol: FPMC
FPOR:
  asset: FPOR
  commission_level: 3
  display_name: L'Oreal
  esig_symbol: OR-EEB
  exchange_name: EURONEXT
  feed_license: realtime
  instrument_type: individualstock
  market: stocks
  market_convention:
    delta_premium_adjusted: 0
    delta_style: spot_delta
  pip_size: 0.01
  quoted_currency: EUR
  sd_symbol: OREP.EP
  submarket: france
  symbol: FPOR
FPORA:
  asset: FPORA
  commission_level: 3
  display_name: Orange
  esig_symbol: ORA-EEB
  exchange_name: EURONEXT
  feed_license: realtime
  instrument_type: individualstock
  market: stocks
  market_convention:
    delta_premium_adjusted: 0
    delta_style: spot_delta
  pip_size: 0.01
  quoted_currency: EUR
  sd_symbol: ORAN.EP
  submarket: france
  symbol: FPORA
FPRI:
  asset: FPRI
  commission_level: 3
  display_name: Pernod Ricard
  esig_symbol: RI-EEB
  exchange_name: EURONEXT
  feed_license: realtime
  instrument_type: individualstock
  market: stocks
  market_convention:
    delta_premium_adjusted: 0
    delta_style: spot_delta
  pip_size: 0.01
  quoted_currency: EUR
  sd_symbol: PERP.EP
  submarket: france
  symbol: FPRI
FPRNO:
  asset: FPRNO
  commission_level: 3
  display_name: Renault
  esig_symbol: RNO-EEB
  exchange_name: EURONEXT
  feed_license: realtime
  instrument_type: individualstock
  market: stocks
  market_convention:
    delta_premium_adjusted: 0
    delta_style: spot_delta
  pip_size: 0.01
  quoted_currency: EUR
  sd_symbol: RENA.EP
  submarket: france
  symbol: FPRNO
FPSAF:
  asset: FPSAF
  commission_level: 3
  display_name: Safran
  esig_symbol: SAF-EEB
  exchange_name: EURONEXT
  feed_license: realtime
  instrument_type: individualstock
  market: stocks
  market_convention:
    delta_premium_adjusted: 0
    delta_style: spot_delta
  pip_size: 0.01
  quoted_currency: EUR
  sd_symbol: SAF.EP
  submarket: france
  symbol: FPSAF
FPSAN:
  asset: FPSAN
  commission_level: 3
  display_name: SANOFI
  esig_symbol: SAN-EEB
  exchange_name: EURONEXT
  feed_license: realtime
  instrument_type: individualstock
  market: stocks
  market_convention:
    delta_premium_adjusted: 0
    delta_style: spot_delta
  pip_size: 0.01
  quoted_currency: EUR
  sd_symbol: SASY.EP
  submarket: france
  symbol: FPSAN
FPSGO:
  asset: FPSGO
  commission_level: 3
  display_name: Cie de Saint-Gobain
  esig_symbol: SGO-EEB
  exchange_name: EURONEXT
  feed_license: realtime
  instrument_type: individualstock
  market: stocks
  market_convention:
    delta_premium_adjusted: 0
    delta_style: spot_delta
  pip_size: 0.01
  quoted_currency: EUR
  sd_symbol: SGOB.EP
  submarket: france
  symbol: FPSGO
FPSU:
  asset: FPSU
  commission_level: 3
  display_name: Schneider Electric
  esig_symbol: SU-EEB
  exchange_name: EURONEXT
  feed_license: realtime
  instrument_type: individualstock
  market: stocks
  market_convention:
    delta_premium_adjusted: 0
    delta_style: spot_delta
  pip_size: 0.01
  quoted_currency: EUR
  sd_symbol: SCHN.EP
  submarket: france
  symbol: FPSU
FPVIV:
  asset: FPVIV
  commission_level: 3
  display_name: Vivendi
  esig_symbol: VIV-EEB
  exchange_name: EURONEXT
  feed_license: realtime
  instrument_type: individualstock
  market: stocks
  market_convention:
    delta_premium_adjusted: 0
    delta_style: spot_delta
  pip_size: 0.01
  quoted_currency: EUR
  sd_symbol: VIV.EP
  submarket: france
  symbol: FPVIV
FTAW01:
  asset: FTAW01
  commission_level: 3
  display_name: World Index
  esig_symbol: $AW01-FTSE
  exchange_name: FS
  feed_license: chartonly
  instrument_type: sectorindex
  market: sectors
  market_convention:
    delta_premium_adjusted: 0
    delta_style: spot_delta
  pip_size: 0.01
  quoted_currency: USD
  sd_symbol: NA
  submarket: global
  symbol: FTAW01
FTSE:
  asset: FTSE
  contracts: full_equities
  commission_level: 1
  display_name: UK Index
  esig_symbol: $UKX-FTSE
  exchange_name: LSE
  feed_license: chartonly
  instrument_type: stockindex
  market: indices
  market_convention:
    delta_premium_adjusted: 0
    delta_style: spot_delta
  pip_size: 0.01
  quoted_currency: GBP
  sd_symbol: FTSE
  submarket: europe_africa
  symbol: FTSE
FTSEMIB:
  asset: FTSEMIB
  contracts: none
  commission_level: 1
  display_name: Italian Index
  esig_symbol: $FTSEMIB-MIL
  exchange_name: BI
  feed_license: chartonly
  instrument_type: stockindex
  market: indices
  market_convention:
    delta_premium_adjusted: 0
    delta_style: spot_delta
  pip_size: 0.01
  quoted_currency: EUR
  sd_symbol: MIB
  submarket: europe_africa
  symbol: FTSEMIB
FUTGAEX:
  asset: FUTGAEX
  commission_level: 3
  display_name: AEX Generic Future
  esig_symbol: AEX 1!-EEI
  exchange_name: EEI_AM
  feed_license: chartonly
  instrument_type: future
  market: futures
  market_convention:
    delta_premium_adjusted: 0
    delta_style: spot_delta
  pip_size: 0.0001
  quoted_currency: EUR
  sd_symbol: NA
  submarket: europe_africa_future
  symbol: FUTGAEX
FUTGAS51:
  asset: FUTGAS51
  commission_level: 3
  display_name: AS51 Generic Future
  esig_symbol: APS 1!-SFE
  exchange_name: SFE
  feed_license: chartonly
  instrument_type: future
  market: futures
  market_convention:
    delta_premium_adjusted: 0
    delta_style: spot_delta
  pip_size: 0.0001
  quoted_currency: AUD
  sd_symbol: NA
  submarket: asia_oceania_future
  symbol: FUTGAS51
FUTGBFX:
  asset: FUTGBFX
  commission_level: 3
  display_name: BFX Generic Future
  esig_symbol: BXF 1!-EEI
  exchange_name: EEI_BU
  feed_license: chartonly
  instrument_type: future
  market: futures
  market_convention:
    delta_premium_adjusted: 0
    delta_style: spot_delta
  pip_size: 0.0001
  quoted_currency: EUR
  sd_symbol: NA
  submarket: europe_africa_future
  symbol: FUTGBFX
FUTGBSESENSEX30:
  asset: FUTGBSESENSEX30
  commission_level: 3
  display_name: BSESENX30 Generic Future
  esig_symbol: BSX 1!-BOF
  exchange_name: BSE
  feed_license: chartonly
  instrument_type: future
  market: futures
  market_convention:
    delta_premium_adjusted: 0
    delta_style: spot_delta
  pip_size: 0.0001
  quoted_currency: INR
  sd_symbol: NA
  submarket: asia_oceania_future
  symbol: FUTGBSESENSEX30
FUTGDJI:
  asset: FUTGDJI
  commission_level: 3
  display_name: DJI Generic Future
  esig_symbol: YM 1!
  exchange_name: CME
  feed_license: chartonly
  instrument_type: future
  market: futures
  market_convention:
    delta_premium_adjusted: 0
    delta_style: spot_delta
  pip_size: 0.0001
  quoted_currency: USD
  sd_symbol: NA
  submarket: americas_future
  symbol: FUTGDJI
FUTGFCHI:
  asset: FUTGFCHI
  commission_level: 3
  display_name: FCHI Generic Future
  esig_symbol: FCE 1!-EEI
  exchange_name: EEI_PA
  feed_license: chartonly
  instrument_type: future
  market: futures
  market_convention:
    delta_premium_adjusted: 0
    delta_style: spot_delta
  pip_size: 0.0001
  quoted_currency: EUR
  sd_symbol: NA
  submarket: europe_africa_future
  symbol: FUTGFCHI
FUTGFTSE:
  asset: FUTGFTSE
  commission_level: 3
  display_name: FTSE Generic Future
  esig_symbol: Z 1!-ICL
  exchange_name: ICE_LIFFE
  feed_license: chartonly
  instrument_type: future
  market: futures
  market_convention:
    delta_premium_adjusted: 0
    delta_style: spot_delta
  pip_size: 0.0001
  quoted_currency: GBP
  sd_symbol: NA
  submarket: europe_africa_future
  symbol: FUTGFTSE
FUTGFTSEMIB:
  asset: FUTGFTSEMIB
  commission_level: 3
  display_name: FTSEMIB Generic Future
  esig_symbol: FTMIB 1!-IDM
  exchange_name: IDM
  feed_license: chartonly
  instrument_type: future
  market: futures
  market_convention:
    delta_premium_adjusted: 0
    delta_style: spot_delta
  pip_size: 0.0001
  quoted_currency: EUR
  sd_symbol: NA
  submarket: europe_africa_future
  symbol: FUTGFTSEMIB
FUTGGDAXI:
  asset: FUTGGDAXI
  commission_level: 3
  display_name: GDAXI Generic Future
  esig_symbol: AX 1!-EUX
  exchange_name: EUREX
  feed_license: chartonly
  instrument_type: future
  market: futures
  market_convention:
    delta_premium_adjusted: 0
    delta_style: spot_delta
  pip_size: 0.0001
  quoted_currency: EUR
  sd_symbol: NA
  submarket: europe_africa_future
  symbol: FUTGGDAXI
FUTGHSI:
  asset: FUTGHSI
  commission_level: 3
  display_name: HSI Generic Future
  esig_symbol: HSI 1!-HKF
  exchange_name: HKF
  feed_license: chartonly
  instrument_type: future
  market: futures
  market_convention:
    delta_premium_adjusted: 0
    delta_style: spot_delta
  pip_size: 0.0001
  quoted_currency: HKD
  sd_symbol: NA
  submarket: asia_oceania_future
  symbol: FUTGHSI
FUTGIBEX35:
  asset: FUTGIBEX35
  commission_level: 3
  display_name: IBEX35 Generic Future
  esig_symbol: IBX 1!-MRV
  exchange_name: MEFF
  feed_license: chartonly
  instrument_type: future
  market: futures
  market_convention:
    delta_premium_adjusted: 0
    delta_style: spot_delta
  pip_size: 0.0001
  quoted_currency: EUR
  sd_symbol: NA
  submarket: europe_africa_future
  symbol: FUTGIBEX35
FUTGIBOV:
  asset: FUTGIBOV
  commission_level: 3
  display_name: IBOV Generic Future
  esig_symbol: IND 1!-BMF
  exchange_name: BMF
  feed_license: chartonly
  instrument_type: future
  market: futures
  market_convention:
    delta_premium_adjusted: 0
    delta_style: spot_delta
  pip_size: 0.0001
  quoted_currency: BRL
  sd_symbol: NA
  submarket: europe_africa_future
  symbol: FUTGIBOV
FUTGKOSPI2:
  asset: FUTGKOSPI2
  commission_level: 3
  display_name: KOSPI2 Generic Future
  esig_symbol: K21 1!-KSP
  exchange_name: KRX
  feed_license: chartonly
  instrument_type: future
  market: futures
  market_convention:
    delta_premium_adjusted: 0
    delta_style: spot_delta
  pip_size: 0.0001
  quoted_currency: KRW
  sd_symbol: NA
  submarket: asia_oceania_future
  symbol: FUTGKOSPI2
FUTGMDJI:
  asset: FUTGMDJI
  commission_level: 3
  display_name: Emini DJI Generic Future
  exchange_name: CME
  feed_license: chartonly
  instrument_type: future
  market: futures
  market_convention:
    delta_premium_adjusted: 0
    delta_style: spot_delta
  pip_size: 0.0001
  quoted_currency: USD
  sd_symbol: NA
  submarket: americas_future
  symbol: FUTGMDJI
FUTGMN225Y:
  asset: FUTGMN225Y
  commission_level: 3
  display_name: Emini N225 Yen Dominated Generic Future
  exchange_name: CME
  feed_license: chartonly
  instrument_type: future
  market: futures
  market_convention:
    delta_premium_adjusted: 0
    delta_style: spot_delta
  pip_size: 0.0001
  quoted_currency: JPY
  sd_symbol: NA
  submarket: asia_oceania_future
  symbol: FUTGMN225Y
FUTGMNDX:
  asset: FUTGMNDX
  commission_level: 3
  display_name: Emini Nasdaq 100 Generic Future
  exchange_name: CME
  feed_license: chartonly
  instrument_type: future
  market: futures
  market_convention:
    delta_premium_adjusted: 0
    delta_style: spot_delta
  pip_size: 0.0001
  quoted_currency: USD
  sd_symbol: NA
  submarket: americas_future
  symbol: FUTGMNDX
FUTGMSP400:
  asset: FUTGMSP400
  commission_level: 3
  display_name: Emini S&P MidCap 400 Generic Future
  exchange_name: CME
  feed_license: chartonly
  instrument_type: future
  market: futures
  market_convention:
    delta_premium_adjusted: 0
    delta_style: spot_delta
  pip_size: 0.0001
  quoted_currency: USD
  sd_symbol: NA
  submarket: americas_future
  symbol: FUTGMSP400
FUTGMSPC:
  asset: FUTGMSPC
  commission_level: 3
  display_name: Emini SPC Generic Future
  exchange_name: CME
  feed_license: chartonly
  instrument_type: future
  market: futures
  market_convention:
    delta_premium_adjusted: 0
    delta_style: spot_delta
  pip_size: 0.0001
  quoted_currency: USD
  sd_symbol: NA
  submarket: americas_future
  symbol: FUTGMSPC
FUTGN225:
  asset: FUTGN225
  commission_level: 3
  display_name: N225 Generic Future
  esig_symbol: NI225 1!-OSM
  exchange_name: OSE
  feed_license: chartonly
  instrument_type: future
  market: futures
  market_convention:
    delta_premium_adjusted: 0
    delta_style: spot_delta
  pip_size: 0.0001
  quoted_currency: JPY
  sd_symbol: NA
  submarket: asia_oceania_future
  symbol: FUTGN225
FUTGN225U:
  asset: FUTGN225U
  commission_level: 3
  display_name: N225 USD Dominated Generic Future
  exchange_name: CME
  feed_license: chartonly
  instrument_type: future
  market: futures
  market_convention:
    delta_premium_adjusted: 0
    delta_style: spot_delta
  pip_size: 0.0001
  quoted_currency: USD
  sd_symbol: NA
  submarket: asia_oceania_future
  symbol: FUTGN225U
FUTGN225Y:
  asset: FUTGN225Y
  commission_level: 3
  display_name: N225 Yen Dominated Generic Future
  exchange_name: CME
  feed_license: chartonly
  instrument_type: future
  market: futures
  market_convention:
    delta_premium_adjusted: 0
    delta_style: spot_delta
  pip_size: 0.0001
  quoted_currency: JPY
  sd_symbol: NA
  submarket: asia_oceania_future
  symbol: FUTGN225Y
FUTGNDX:
  asset: FUTGNDX
  commission_level: 3
  display_name: Nasdaq 100 Generic Future
  exchange_name: CME
  feed_license: chartonly
  instrument_type: future
  market: futures
  market_convention:
    delta_premium_adjusted: 0
    delta_style: spot_delta
  pip_size: 0.0001
  quoted_currency: USD
  sd_symbol: NA
  submarket: americas_future
  symbol: FUTGNDX
FUTGPSI20:
  asset: FUTGPSI20
  commission_level: 3
  display_name: PSI Generic Future
  esig_symbol: PSI 1!-EEI
  exchange_name: EEI_LI
  feed_license: chartonly
  instrument_type: future
  market: futures
  market_convention:
    delta_premium_adjusted: 0
    delta_style: spot_delta
  pip_size: 0.0001
  quoted_currency: EUR
  sd_symbol: NA
  submarket: europe_africa_future
  symbol: FUTGPSI20
FUTGRTSI:
  market_convention:
    delta_premium_adjusted: 0
    delta_style: spot_delta
  asset: FUTGRTSI
  commission_level: 3
  display_name: RTSI Generic Future
  esig_symbol: RI 1!-MOF
  exchange_name: MOF
  feed_license: chartonly
  instrument_type: future
  market: futures
  pip_size: 0.0001
  quoted_currency: USD
  sd_symbol: NA
  divisor: 100
  submarket: europe_africa_future
  symbol: FUTGRTSI
FUTGSP400:
  asset: FUTGSP400
  commission_level: 3
  display_name: S&P MidCap 400 Generic Future
  exchange_name: CME
  feed_license: chartonly
  instrument_type: future
  market: futures
  market_convention:
    delta_premium_adjusted: 0
    delta_style: spot_delta
  pip_size: 0.0001
  quoted_currency: USD
  sd_symbol: NA
  submarket: americas_future
  symbol: FUTGSP400
FUTGSPC:
  asset: FUTGSPC
  commission_level: 3
  display_name: Emini SPC Generic Future
  esig_symbol: SP 1!
  exchange_name: CME
  feed_license: chartonly
  instrument_type: future
  market: futures
  market_convention:
    delta_premium_adjusted: 0
    delta_style: spot_delta
  pip_size: 0.0001
  quoted_currency: USD
  sd_symbol: NA
  submarket: americas_future
  symbol: FUTGSPC
FUTGSSMI:
  asset: FUTGSSMI
  commission_level: 3
  display_name: SSMI Generic Future
  esig_symbol: SM 1!-EUX
  exchange_name: EUREX_SWISS
  feed_license: chartonly
  instrument_type: future
  market: futures
  market_convention:
    delta_premium_adjusted: 0
    delta_style: spot_delta
  pip_size: 0.0001
  quoted_currency: CHF
  sd_symbol: NA
  submarket: europe_africa_future
  symbol: FUTGSSMI
FUTGSTI:
  asset: FUTGSTI
  commission_level: 3
  display_name: STI Generic Future
  esig_symbol: ST 1!-SGX
  exchange_name: SGX
  feed_license: chartonly
  instrument_type: future
  market: futures
  market_convention:
    delta_premium_adjusted: 0
    delta_style: spot_delta
  pip_size: 0.0001
  quoted_currency: SGD
  sd_symbol: NA
  submarket: asia_oceania_future
  symbol: FUTGSTI
FUTGSX5E:
  asset: FUTGSX5E
  commission_level: 3
  display_name: STOXX 50 Generic Future
  esig_symbol: ET 1!-EUX
  exchange_name: EUREX
  feed_license: chartonly
  instrument_type: future
  market: futures
  market_convention:
    delta_premium_adjusted: 0
    delta_style: spot_delta
  pip_size: 0.0001
  quoted_currency: EUR
  sd_symbol: NA
  submarket: europe_africa_future
  symbol: FUTGSX5E
GDAXI:
  asset: GDAXI
  contracts: limited_equities
  commission_level: 1
  display_name: German Index
  esig_symbol: $DAX-XET
  exchange_name: FSE
  feed_license: delayed
  instrument_type: stockindex
  market: indices
  market_convention:
    delta_premium_adjusted: 0
    delta_style: spot_delta
  pip_size: 0.01
  quoted_currency: EUR
  sd_symbol: DAX
  submarket: europe_africa
  symbol: GDAXI
HSCEI:
  asset: HSCEI
  contracts: none
  commission_level: 1
  display_name: Hang Seng China
  exchange_name: HKSE
  feed_license: delayed
  instrument_type: stockindex
  market: indices
  market_convention:
    delta_premium_adjusted: 0
    delta_style: spot_delta
  pip_size: 0.01
  quoted_currency: HKD
  sd_symbol: NA
  submarket: asia_oceania
  symbol: HSCEI
HSI:
  asset: HSI
  contracts: limited_ao_equities
  commission_level: 1
  display_name: Hong Kong Index
  esig_symbol: $HSI-HKG
  exchange_name: HKSE
  feed_license: delayed
  instrument_type: stockindex
  market: indices
  market_convention:
    delta_premium_adjusted: 0
    delta_style: spot_delta
  pip_size: 0.01
  quoted_currency: HKD
  sd_symbol: HSI
  submarket: asia_oceania
  symbol: HSI
IBEX35:
  asset: IBEX35
  contracts: forward_and_daily
  commission_level: 1
  display_name: Spanish Index
  exchange_name: BM
  feed_license: delayed
  instrument_type: stockindex
  market: indices
  market_convention:
    delta_premium_adjusted: 0
    delta_style: spot_delta
  pip_size: 0.01
  quoted_currency: EUR
  sd_symbol: IBEX
  submarket: europe_africa
  symbol: IBEX35
IBOV:
  asset: IBOV
  contracts: forward_and_daily
  commission_level: 3
  display_name: Brazilian Index
  esig_symbol: $IBOV-BSP
  exchange_name: BOVESPA
  feed_license: delayed
  instrument_type: stockindex
  market: indices
  market_convention:
    delta_premium_adjusted: 0
    delta_style: spot_delta
  pip_size: 0.01
  quoted_currency: BRL
  sd_symbol: BVSP
  submarket: americas
  symbol: IBOV
INHDFC:
  asset: INHDFC
  contracts: none
  commission_level: 3
  display_name: HDFC Bank Ltd
  esig_symbol: HDFCBANK-BOM
  exchange_name: BSE
  feed_license: delayed
  instrument_type: individualstock
  market: stocks
  market_convention:
    delta_premium_adjusted: 0
    delta_style: spot_delta
  pip_size: 0.01
  quoted_currency: INR
  sd_symbol: HDBK.NS
  submarket: india
  symbol: INHDFC
INICICIBC:
  asset: INICICIBC
  contracts: none
  commission_level: 3
  display_name: ICICI Bank Ltd
  esig_symbol: ICICIBANK-BOM
  exchange_name: BSE
  feed_license: delayed
  instrument_type: individualstock
  market: stocks
  market_convention:
    delta_premium_adjusted: 0
    delta_style: spot_delta
  pip_size: 0.01
  quoted_currency: INR
  sd_symbol: ICBK.NS
  submarket: india
  symbol: INICICIBC
ININFO:
  asset: ININFO
  contracts: none
  commission_level: 3
  display_name: Infosys Ltd
  esig_symbol: INFY-BOM
  exchange_name: BSE
  feed_license: delayed
  instrument_type: individualstock
  market: stocks
  market_convention:
    delta_premium_adjusted: 0
    delta_style: spot_delta
  pip_size: 0.01
  quoted_currency: INR
  sd_symbol: INFY.NS
  submarket: india
  symbol: ININFO
INITC:
  asset: INITC
  contracts: none
  commission_level: 3
  display_name: ITC Ltd
  esig_symbol: ITC-BOM
  exchange_name: BSE
  feed_license: delayed
  instrument_type: individualstock
  market: stocks
  market_convention:
    delta_premium_adjusted: 0
    delta_style: spot_delta
  pip_size: 0.01
  quoted_currency: INR
  sd_symbol: ITC.NS
  submarket: india
  symbol: INITC
INRIL:
  asset: INRIL
  contracts: none
  commission_level: 3
  display_name: Reliance Industries Ltd
  esig_symbol: RELIANCE-BOM
  exchange_name: BSE
  feed_license: delayed
  instrument_type: individualstock
  market: stocks
  market_convention:
    delta_premium_adjusted: 0
    delta_style: spot_delta
  pip_size: 0.01
  quoted_currency: INR
  sd_symbol: RELI.NS
  submarket: india
  symbol: INRIL
ISEQ:
  asset: ISEQ
  contracts: limited_callput
  commission_level: 1
  display_name: Irish Index
  esig_symbol: $IEOP-DUB
  exchange_name: ISE
  feed_license: delayed
  instrument_type: stockindex
  market: indices
  market_convention:
    delta_premium_adjusted: 0
    delta_style: spot_delta
  pip_size: 0.01
  quoted_currency: EUR
  sd_symbol: NA
  submarket: europe_africa
  symbol: ISEQ
  volatility_surface_type: flat
ITAGS:
  asset: ITAGS
  contracts: none
  commission_level: 3
  display_name: Assicurazioni Generali SpA
  esig_symbol: G-MIL
  exchange_name: BI
  feed_license: daily
  instrument_type: individualstock
  market: stocks
  market_convention:
    delta_premium_adjusted: 0
    delta_style: spot_delta
  pip_size: 0.01
  quoted_currency: EUR
  sd_symbol: GASI.MI
  submarket: italy
  symbol: ITAGS
ITENEL:
  asset: ITENEL
  contracts: none
  commission_level: 3
  display_name: ENEL
  esig_symbol: ENEL-MIL
  exchange_name: BI
  feed_license: daily
  instrument_type: individualstock
  market: stocks
  market_convention:
    delta_premium_adjusted: 0
    delta_style: spot_delta
  pip_size: 0.001
  quoted_currency: EUR
  sd_symbol: ENEI.MI
  submarket: italy
  symbol: ITENEL
ITENI:
  asset: ITENI
  contracts: none
  commission_level: 3
  display_name: ENI SpA
  esig_symbol: ENI-MIL
  exchange_name: BI
  feed_license: daily
  instrument_type: individualstock
  market: stocks
  market_convention:
    delta_premium_adjusted: 0
    delta_style: spot_delta
  pip_size: 0.001
  quoted_currency: EUR
  sd_symbol: ENI.MI
  submarket: italy
  symbol: ITENI
ITFIAT:
  asset: ITFIAT
  contracts: none
  commission_level: 3
  display_name: Fiat
  esig_symbol: F-MIL
  exchange_name: BI
  feed_license: daily
  instrument_type: individualstock
  market: stocks
  market_convention:
    delta_premium_adjusted: 0
    delta_style: spot_delta
  pip_size: 0.001
  quoted_currency: EUR
  sd_symbol: FIA.MI
  submarket: italy
  symbol: ITFIAT
ITISP:
  asset: ITISP
  contracts: none
  commission_level: 3
  display_name: Intesa Sanpaolo
  esig_symbol: ISP-MIL
  exchange_name: BI
  feed_license: daily
  instrument_type: individualstock
  market: stocks
  market_convention:
    delta_premium_adjusted: 0
    delta_style: spot_delta
  pip_size: 0.001
  quoted_currency: EUR
  sd_symbol: ISP.MI
  submarket: italy
  symbol: ITISP
IXIC:
  asset: IXIC
  contracts: none
  commission_level: 1
  display_name: US Tech Composite Index
  exchange_name: NASDAQ_INDEX
  feed_license: daily
  instrument_type: stockindex
  market: indices
  market_convention:
    delta_premium_adjusted: 0
    delta_style: spot_delta
  pip_size: 0.01
  quoted_currency: USD
  sd_symbol: NA
  submarket: americas
  symbol: IXIC
JCI:
  asset: JCI
  contracts: none
  commission_level: 1
  display_name: Jakarta Index
  exchange_name: JSC
  feed_license: realtime
  instrument_type: stockindex
  market: indices
  market_convention:
    delta_premium_adjusted: 0
    delta_style: spot_delta
  pip_size: 0.01
  quoted_currency: IDR
  sd_symbol: NA
  submarket: asia_oceania
  symbol: JCI
JPHM:
  asset: JPHM
  contracts: none
  commission_level: 3
  display_name: Honda Motor Co. Ltd
  esig_symbol: 7267-TSE
  exchange_name: TSE_S
  feed_license: daily
  instrument_type: individualstock
  market: stocks
  market_convention:
    delta_premium_adjusted: 0
    delta_style: spot_delta
  pip_size: 0.01
  quoted_currency: JPY
  sd_symbol: 7267.TK
  submarket: japan
  symbol: JPHM
  divisor: 10
JPHT:
  asset: JPHT
  contracts: none
  commission_level: 3
  display_name: Hitachi Ltd
  esig_symbol: 6501-TSE
  exchange_name: TSE_S
  feed_license: daily
  instrument_type: individualstock
  market: stocks
  market_convention:
    delta_premium_adjusted: 0
    delta_style: spot_delta
  pip_size: 0.01
  quoted_currency: JPY
  sd_symbol: 6501.TK
  submarket: japan
  symbol: JPHT
  divisor: 10
JPSB:
  asset: JPSB
  contracts: none
  commission_level: 3
  display_name: SoftBank Co.
  esig_symbol: 9984-TSE
  exchange_name: TSE_S
  feed_license: daily
  instrument_type: individualstock
  market: stocks
  market_convention:
    delta_premium_adjusted: 0
    delta_style: spot_delta
  pip_size: 0.01
  quoted_currency: JPY
  sd_symbol: 9984.TK
  submarket: japan
  symbol: JPSB
  divisor: 10
JPTE:
  asset: JPTE
  contracts: none
  commission_level: 3
  display_name: Tokyo Electric Power Co. Inc
  esig_symbol: 9501-TSE
  exchange_name: TSE_S
  feed_license: daily
  instrument_type: individualstock
  market: stocks
  market_convention:
    delta_premium_adjusted: 0
    delta_style: spot_delta
  pip_size: 0.01
  quoted_currency: JPY
  sd_symbol: 9501.TK
  submarket: japan
  symbol: JPTE
  divisor: 10
JPTM:
  asset: JPTM
  contracts: none
  commission_level: 3
  display_name: Toyota Motor
  esig_symbol: 7203-TSE
  exchange_name: TSE_S
  feed_license: daily
  instrument_type: individualstock
  market: stocks
  market_convention:
    delta_premium_adjusted: 0
    delta_style: spot_delta
  pip_size: 0.01
  quoted_currency: JPY
  sd_symbol: 7203.TK
  submarket: japan
  symbol: JPTM
  divisor: 10
KOSPI2:
  asset: KOSPI2
  contracts: forward_and_daily
  commission_level: 1
  display_name: Korean Index
  exchange_name: KRX
  feed_license: daily
  instrument_type: stockindex
  market: indices
  market_convention:
    delta_premium_adjusted: 0
    delta_style: spot_delta
  pip_size: 0.01
  quoted_currency: KRW
  sd_symbol: KS200
  submarket: asia_oceania
  symbol: KOSPI2
KRHY:
  asset: KRHY
  contracts: none
  commission_level: 3
  display_name: Hyundai Motor Co.
  esig_symbol: 005380-KOR
  exchange_name: KRX
  feed_license: daily
  instrument_type: individualstock
  market: stocks
  market_convention:
    delta_premium_adjusted: 0
    delta_style: spot_delta
  pip_size: 0.01
  quoted_currency: KRW
  sd_symbol: 005380.KS
  submarket: korea
  symbol: KRHY
  divisor: 1000
KRPOSCO:
  asset: KRPOSCO
  contracts: none
  commission_level: 3
  display_name: POSCO
  esig_symbol: 005490-KOR
  exchange_name: KRX
  feed_license: daily
  instrument_type: individualstock
  market: stocks
  market_convention:
    delta_premium_adjusted: 0
    delta_style: spot_delta
  pip_size: 0.01
  quoted_currency: KRW
  sd_symbol: 005490.KS
  submarket: korea
  symbol: KRPOSCO
  divisor: 1000
KRSFG:
  asset: KRSFG
  contracts: none
  commission_level: 3
  display_name: Shinhan Financial
  esig_symbol: 055550-KOR
  exchange_name: KRX
  feed_license: daily
  instrument_type: individualstock
  market: stocks
  market_convention:
    delta_premium_adjusted: 0
    delta_style: spot_delta
  pip_size: 0.01
  quoted_currency: KRW
  sd_symbol: 055550.KS
  submarket: korea
  symbol: KRSFG
  divisor: 1000
KRSKH:
  asset: KRSKH
  contracts: none
  commission_level: 3
  display_name: SK Hynix Inc.
  esig_symbol: 000660-KOR
  exchange_name: KRX
  feed_license: daily
  instrument_type: individualstock
  market: stocks
  market_convention:
    delta_premium_adjusted: 0
    delta_style: spot_delta
  pip_size: 0.001
  quoted_currency: KRW
  sd_symbol: 000660.KS
  submarket: korea
  symbol: KRSKH
  divisor: 1000
KRSS:
  asset: KRSS
  contracts: none
  commission_level: 3
  display_name: Samsung Electronics
  esig_symbol: 005930-KOR
  exchange_name: KRX
  feed_license: daily
  instrument_type: individualstock
  market: stocks
  market_convention:
    delta_premium_adjusted: 0
    delta_style: spot_delta
  pip_size: 0.01
  quoted_currency: KRW
  sd_symbol: 005930.KS
  submarket: korea
  symbol: KRSS
  divisor: 1000
MIB30:
  asset: MIB30
  contracts: none
  commission_level: 1
  display_name: Italian 30 Index
  exchange_name: BI
  feed_license: daily
  instrument_type: stockindex
  market: indices
  market_convention:
    delta_premium_adjusted: 0
    delta_style: spot_delta
  pip_size: 0.01
  quoted_currency: EUR
  sd_symbol: NA
  submarket: europe_africa
  symbol: MIB30
N100:
  asset: N100
  contracts: none
  commission_level: 1
  display_name: Euro 100 Index
  esig_symbol: $N100-EEB
  exchange_name: EURONEXT
  feed_license: delayed
  instrument_type: stockindex
  market: indices
  market_convention:
    delta_premium_adjusted: 0
    delta_style: spot_delta
  pip_size: 0.01
  quoted_currency: EUR
  sd_symbol: N100
  submarket: europe_africa
  symbol: N100
N150:
  asset: N150
  contracts: none
  commission_level: 1
  display_name: Euro 150 Index
  esig_symbol: $N150-EEB
  exchange_name: EURONEXT
  feed_license: delayed
  instrument_type: stockindex
  market: indices
  market_convention:
    delta_premium_adjusted: 0
    delta_style: spot_delta
  pip_size: 0.01
  quoted_currency: EUR
  sd_symbol: NA
  submarket: europe_africa
  symbol: N150
N225:
  asset: N225
  commission_level: 1
  display_name: Japanese Index
  esig_symbol: $N225-NKI
  exchange_name: TSE
  feed_license: daily
  instrument_type: stockindex
  market: indices
  market_convention:
    delta_premium_adjusted: 0
    delta_style: spot_delta
  pip_size: 0.01
  quoted_currency: JPY
  sd_symbol: N225
  submarket: asia_oceania
  symbol: N225
NAASML:
  asset: NAASML
  commission_level: 3
  display_name: ASML Holding
  esig_symbol: ASML-EEB
  exchange_name: EURONEXT
  feed_license: realtime
  instrument_type: individualstock
  market: stocks
  market_convention:
    delta_premium_adjusted: 0
    delta_style: spot_delta
  pip_size: 0.01
  quoted_currency: EUR
  sd_symbol: ASML.EA
  submarket: amsterdam
  symbol: NAASML
NAHEIA:
  asset: NAHEIA
  commission_level: 3
  display_name: Heineken
  esig_symbol: HEIA-EEB
  exchange_name: EURONEXT
  feed_license: realtime
  instrument_type: individualstock
  market: stocks
  market_convention:
    delta_premium_adjusted: 0
    delta_style: spot_delta
  pip_size: 0.01
  quoted_currency: EUR
  sd_symbol: HEIN.EA
  submarket: amsterdam
  symbol: NAHEIA
NAINGA:
  asset: NAINGA
  commission_level: 3
  display_name: ING
  esig_symbol: INGA-EEB
  exchange_name: EURONEXT
  feed_license: realtime
  instrument_type: individualstock
  market: stocks
  market_convention:
    delta_premium_adjusted: 0
    delta_style: spot_delta
  pip_size: 0.01
  quoted_currency: EUR
  sd_symbol: ING.EA
  submarket: amsterdam
  symbol: NAINGA
NARDSA:
  asset: NARDSA
  commission_level: 3
  display_name: Royal Dutch Shell
  esig_symbol: RDSA-EEB
  exchange_name: EURONEXT
  feed_license: realtime
  instrument_type: individualstock
  market: stocks
  market_convention:
    delta_premium_adjusted: 0
    delta_style: spot_delta
  pip_size: 0.01
  quoted_currency: EUR
  sd_symbol: RDSA.EA
  submarket: amsterdam
  symbol: NARDSA
NAUNA:
  asset: NAUNA
  commission_level: 3
  display_name: Unilever
  esig_symbol: UNA-EEB
  exchange_name: EURONEXT
  feed_license: realtime
  instrument_type: individualstock
  market: stocks
  market_convention:
    delta_premium_adjusted: 0
    delta_style: spot_delta
  pip_size: 0.01
  quoted_currency: EUR
  sd_symbol: UNC.EA
  submarket: amsterdam
  symbol: NAUNA
NDX:
  asset: NDX
  contracts: none
  commission_level: 1
  display_name: US Tech 100 Index
  exchange_name: NASDAQ_INDEX
  feed_license: daily
  instrument_type: stockindex
  market: indices
  market_convention:
    delta_premium_adjusted: 0
    delta_style: spot_delta
  pip_size: 0.01
  quoted_currency: USD
  sd_symbol: NDX
  submarket: americas
  symbol: NDX
NIFTY:
  asset: NIFTY
  contracts: none
  commission_level: 2
  display_name: Indian 50 Index
  exchange_name: NSE
  feed_license: delayed
  instrument_type: stockindex
  market: indices
  market_convention:
    delta_premium_adjusted: 0
    delta_style: spot_delta
  pip_size: 0.01
  quoted_currency: INR
  sd_symbol: NIFTY
  submarket: asia_oceania
  symbol: NIFTY
NODNB:
  asset: NODNB
  contracts: none
  commission_level: 3
  display_name: DNB
  esig_symbol: DNB-OSL
  exchange_name: OSLO
  feed_license: daily
  instrument_type: individualstock
  market: stocks
  market_convention:
    delta_premium_adjusted: 0
    delta_style: spot_delta
  pip_size: 0.001
  quoted_currency: NOK
  sd_symbol: DNB.OL
  submarket: norway
  symbol: NODNB
NOSDRL:
  asset: NOSDRL
  contracts: none
  commission_level: 3
  display_name: Seadrill
  esig_symbol: SDRL-OSL
  exchange_name: OSLO
  feed_license: daily
  instrument_type: individualstock
  market: stocks
  market_convention:
    delta_premium_adjusted: 0
    delta_style: spot_delta
  pip_size: 0.001
  quoted_currency: NOK
  sd_symbol: SDRL.OL
  submarket: norway
  symbol: NOSDRL
NOSTL:
  asset: NOSTL
  contracts: none
  commission_level: 3
  display_name: Statoil
  esig_symbol: STL-OSL
  exchange_name: OSLO
  feed_license: daily
  instrument_type: individualstock
  market: stocks
  market_convention:
    delta_premium_adjusted: 0
    delta_style: spot_delta
  pip_size: 0.001
  quoted_currency: NOK
  sd_symbol: STL.OL
  submarket: norway
  symbol: NOSTL
NOTEL:
  asset: NOTEL
  contracts: none
  commission_level: 3
  display_name: Telenor
  esig_symbol: TEL-OSL
  exchange_name: OSLO
  feed_license: daily
  instrument_type: individualstock
  market: stocks
  market_convention:
    delta_premium_adjusted: 0
    delta_style: spot_delta
  pip_size: 0.001
  quoted_currency: NOK
  sd_symbol: TEL.OL
  submarket: norway
  symbol: NOTEL
NOYAR:
  asset: NOYAR
  contracts: none
  commission_level: 3
  display_name: Yara International
  esig_symbol: YAR-OSL
  exchange_name: OSLO
  feed_license: daily
  instrument_type: individualstock
  market: stocks
  market_convention:
    delta_premium_adjusted: 0
    delta_style: spot_delta
  pip_size: 0.001
  quoted_currency: NOK
  sd_symbol: YAR.OL
  submarket: norway
  symbol: NOYAR
NZ50:
  asset: NZ50
  contracts: none
  commission_level: 1
  display_name: New Zealand Index
  exchange_name: NZSE
  feed_license: delayed
  instrument_type: stockindex
  market: indices
  market_convention:
    delta_premium_adjusted: 0
    delta_style: spot_delta
  pip_size: 0.01
  quoted_currency: NZD
  sd_symbol: NA
  submarket: asia_oceania
  symbol: NZ50
OBX:
  asset: OBX
  contracts: forward_and_daily
  commission_level: 3
  display_name: Norwegian Index
  esig_symbol: $OBX-OSL
  exchange_name: OSLO
  feed_license: delayed
  instrument_type: stockindex
  market: indices
  market_convention:
    delta_premium_adjusted: 0
    delta_style: spot_delta
  pip_size: 0.01
  quoted_currency: NOK
  sd_symbol: OBX
  submarket: europe_africa
  symbol: OBX
OEX:
  asset: OEX
  contracts: none
  commission_level: 1
  display_name: US S&P 100
  exchange_name: NYSE
  feed_license: delayed
  instrument_type: stockindex
  market: indices
  market_convention:
    delta_premium_adjusted: 0
    delta_style: spot_delta
  pip_size: 0.01
  quoted_currency: USD
  sd_symbol: NA
  submarket: americas
  symbol: OEX
OMXS30:
  asset: OMXS30
  contracts: none
  commission_level: 1
  display_name: Swedish Index
  exchange_name: OMX
  feed_license: delayed
  instrument_type: stockindex
  market: indices
  market_convention:
    delta_premium_adjusted: 0
    delta_style: spot_delta
  pip_size: 0.01
  quoted_currency: SEK
  sd_symbol: OMXS30
  submarket: europe_africa
  symbol: OMXS30
PSI20:
  asset: PSI20
  contracts: none
  commission_level: 2
  display_name: Portuguese Index
  esig_symbol: $PSI20-EEB
  exchange_name: EURONEXT
  feed_license: delayed
  instrument_type: stockindex
  market: indices
  market_convention:
    delta_premium_adjusted: 0
    delta_style: spot_delta
  pip_size: 0.01
  quoted_currency: EUR
  sd_symbol: PSI20
  submarket: europe_africa
  symbol: PSI20
RDBEAR:
  asset: RDBEAR
  commission_level: 1
  display_name: Random Bear
  exchange_name: RANDOM
  feed_license: realtime
  instrument_type: stockindex
  market: random
  market_convention:
    delta_premium_adjusted: 0
    delta_style: spot_delta
  pip_size: 0.0001
  quoted_currency: ~
  sd_symbol: NA
  spot_spread_size: 0
  submarket: random_daily
  symbol: RDBEAR
RDBULL:
  asset: RDBULL
  commission_level: 1
  display_name: Random Bull
  exchange_name: RANDOM
  feed_license: realtime
  instrument_type: stockindex
  market: random
  market_convention:
    delta_premium_adjusted: 0
    delta_style: spot_delta
  pip_size: 0.0001
  quoted_currency: ~
  sd_symbol: NA
  spot_spread_size: 0
  submarket: random_daily
  symbol: RDBULL
RDMARS:
  asset: RDMARS
  contracts: reset_randoms
  commission_level: 1
  display_name: Random Mars
  exchange_name: RANDOM_NOCTURNE
  feed_license: realtime
  instrument_type: stockindex
  market: random
  market_convention:
    delta_premium_adjusted: 0
    delta_style: spot_delta
  pip_size: 0.0001
  quoted_currency: ~
  sd_symbol: NA
  spot_spread_size: 0
  submarket: random_nightly
  symbol: RDMARS
  volatility_surface_type: phased
RDMOON:
  asset: RDMOON
  contracts: reset_randoms
  commission_level: 1
  display_name: Random Moon
  exchange_name: RANDOM
  feed_license: realtime
  instrument_type: stockindex
  market: random
  market_convention:
    delta_premium_adjusted: 0
    delta_style: spot_delta
  pip_size: 0.0001
  quoted_currency: ~
  sd_symbol: NA
  spot_spread_size: 0
  submarket: random_daily
  symbol: RDMOON
  volatility_surface_type: phased
RDSUN:
  asset: RDSUN
  contracts: reset_randoms
  commission_level: 1
  display_name: Random Sun
  exchange_name: RANDOM
  feed_license: realtime
  instrument_type: stockindex
  market: random
  market_convention:
    delta_premium_adjusted: 0
    delta_style: spot_delta
  pip_size: 0.0001
  quoted_currency: ~
  sd_symbol: NA
  spot_spread_size: 0
  submarket: random_daily
  symbol: RDSUN
  volatility_surface_type: phased
RDVENUS:
  asset: RDVENUS
  contracts: reset_randoms
  commission_level: 1
  display_name: Random Venus
  exchange_name: RANDOM_NOCTURNE
  feed_license: realtime
  instrument_type: stockindex
  market: random
  market_convention:
    delta_premium_adjusted: 0
    delta_style: spot_delta
  pip_size: 0.0001
  quoted_currency: ~
  sd_symbol: NA
  spot_spread_size: 0
  submarket: random_nightly
  symbol: RDVENUS
  volatility_surface_type: phased
RDYANG:
  asset: RDYANG
  commission_level: 1
  display_name: Random Yang
  exchange_name: RANDOM_NOCTURNE
  feed_license: realtime
  instrument_type: stockindex
  market: random
  market_convention:
    delta_premium_adjusted: 0
    delta_style: spot_delta
  pip_size: 0.0001
  quoted_currency: ~
  sd_symbol: NA
  spot_spread_size: 0
  submarket: random_nightly
  symbol: RDYANG
RDYIN:
  asset: RDYIN
  commission_level: 1
  display_name: Random Yin
  exchange_name: RANDOM_NOCTURNE
  feed_license: realtime
  instrument_type: stockindex
  market: random
  market_convention:
    delta_premium_adjusted: 0
    delta_style: spot_delta
  pip_size: 0.0001
  quoted_currency: ~
  sd_symbol: NA
  spot_spread_size: 0
  submarket: random_nightly
  symbol: RDYIN
RTSI:
  asset: RTSI
  contracts: none
  display_name: Russian Regular Index
  exchange_name: RTS
  feed_license: delayed
  instrument_type: stockindex
  market: indices
  market_convention:
    delta_premium_adjusted: 0
    delta_style: spot_delta
  pip_size: 0.01
  quoted_currency: USD
  sd_symbol: IRTS
  submarket: europe_africa
  symbol: RTSI
R_100:
  asset: R_100
  commission_level: 1
  display_name: Random 100 Index
  exchange_name: RANDOM
  feed_license: realtime
  instrument_type: stockindex
  market: random
  market_convention:
    delta_premium_adjusted: 0
    delta_style: spot_delta
  pip_size: 0.01
  quoted_currency: ~
  sd_symbol: NA
  spot_spread_size: 0
  submarket: random_index
  symbol: R_100
R_25:
  asset: R_25
  commission_level: 1
  display_name: Random 25 Index
  exchange_name: RANDOM
  feed_license: realtime
  instrument_type: stockindex
  market: random
  market_convention:
    delta_premium_adjusted: 0
    delta_style: spot_delta
  pip_size: 0.001
  quoted_currency: ~
  sd_symbol: NA
  spot_spread_size: 0
  submarket: random_index
  symbol: R_25
R_50:
  asset: R_50
  commission_level: 1
  display_name: Random 50 Index
  exchange_name: RANDOM
  feed_license: realtime
  instrument_type: stockindex
  market: random
  market_convention:
    delta_premium_adjusted: 0
    delta_style: spot_delta
  pip_size: 0.0001
  quoted_currency: ~
  sd_symbol: NA
  spot_spread_size: 0
  submarket: random_index
  symbol: R_50
R_75:
  asset: R_75
  commission_level: 1
  display_name: Random 75 Index
  exchange_name: RANDOM
  feed_license: realtime
  instrument_type: stockindex
  market: random
  market_convention:
    delta_premium_adjusted: 0
    delta_style: spot_delta
  pip_size: 0.0001
  quoted_currency: ~
  sd_symbol: NA
  spot_spread_size: 0
  submarket: random_index
  symbol: R_75
SGES:
  asset: SGES
  commission_level: 3
  display_name: Global Energy Index
  exchange_name: SP_GLOBAL
  feed_license: daily
  instrument_type: sectorindex
  market: sectors
  market_convention:
    delta_premium_adjusted: 0
    delta_style: spot_delta
  pip_size: 0.01
  quoted_currency: USD
  sd_symbol: NA
  submarket: global
  symbol: SGES
SGFS:
  asset: SGFS
  commission_level: 3
  display_name: Global Financial Index
  exchange_name: SP_GLOBAL
  feed_license: daily
  instrument_type: sectorindex
  market: sectors
  market_convention:
    delta_premium_adjusted: 0
    delta_style: spot_delta
  pip_size: 0.01
  quoted_currency: USD
  sd_symbol: NA
  submarket: global
  symbol: SGFS
SGH:
  asset: SGH
  commission_level: 3
  display_name: Global Health Care Index
  exchange_name: SP_GLOBAL
  feed_license: daily
  instrument_type: sectorindex
  market: sectors
  market_convention:
    delta_premium_adjusted: 0
    delta_style: spot_delta
  pip_size: 0.01
  quoted_currency: USD
  sd_symbol: NA
  submarket: global
  symbol: SGH
SGI:
  asset: SGI
  commission_level: 3
  display_name: Global Info Tech Index
  exchange_name: SP_GLOBAL
  feed_license: daily
  instrument_type: sectorindex
  market: sectors
  market_convention:
    delta_premium_adjusted: 0
    delta_style: spot_delta
  pip_size: 0.01
  quoted_currency: USD
  sd_symbol: NA
  submarket: global
  symbol: SGI
SGM:
  asset: SGM
  commission_level: 3
  display_name: Global Materials Index
  exchange_name: SP_GLOBAL
  feed_license: daily
  instrument_type: sectorindex
  market: sectors
  market_convention:
    delta_premium_adjusted: 0
    delta_style: spot_delta
  pip_size: 0.01
  quoted_currency: USD
  sd_symbol: NA
  submarket: global
  symbol: SGM
SGN:
  asset: SGN
  commission_level: 3
  display_name: Global Industrial Index
  exchange_name: SP_GLOBAL
  feed_license: daily
  instrument_type: sectorindex
  market: sectors
  market_convention:
    delta_premium_adjusted: 0
    delta_style: spot_delta
  pip_size: 0.01
  quoted_currency: USD
  sd_symbol: NA
  submarket: global
  symbol: SGN
SGT:
  asset: SGT
  commission_level: 3
  display_name: Global Telecom Srv Index
  exchange_name: SP_GLOBAL
  feed_license: daily
  instrument_type: sectorindex
  market: sectors
  market_convention:
    delta_premium_adjusted: 0
    delta_style: spot_delta
  pip_size: 0.01
  quoted_currency: USD
  sd_symbol: NA
  submarket: global
  symbol: SGT
SGU:
  asset: SGU
  commission_level: 3
  display_name: Global Utilities Index
  exchange_name: SP_GLOBAL
  feed_license: daily
  instrument_type: sectorindex
  market: sectors
  market_convention:
    delta_premium_adjusted: 0
    delta_style: spot_delta
  pip_size: 0.01
  quoted_currency: USD
  sd_symbol: NA
  submarket: global
  symbol: SGU
SPBMGUU:
  asset: SPBMGUU
  commission_level: 3
  display_name: Global Property Index
  exchange_name: SP_GLOBAL
  feed_license: daily
  instrument_type: sectorindex
  market: sectors
  market_convention:
    delta_premium_adjusted: 0
    delta_style: spot_delta
  pip_size: 0.01
  quoted_currency: USD
  sd_symbol: NA
  submarket: global
  symbol: SPBMGUU
SPC:
  asset: SPC
  commission_level: 1
  display_name: US Index
  exchange_name: NYSE_SPC
  feed_license: daily
  instrument_type: stockindex
  market: indices
  market_convention:
    delta_premium_adjusted: 0
    delta_style: spot_delta
  pip_size: 0.01
  quoted_currency: USD
  sd_symbol: SPX
  submarket: americas
  symbol: SPC
SPGSAM:
  asset: SPGSAM
  commission_level: 3
  display_name: Metals Index
  exchange_name: SP_GSCI
  feed_license: daily
  instrument_type: sectorindex
  market: sectors
  market_convention:
    delta_premium_adjusted: 0
    delta_style: spot_delta
  pip_size: 0.01
  quoted_currency: USD
  sd_symbol: NA
  submarket: metals_sector
  symbol: SPGSAM
SPGSBF:
  asset: SPGSBF
  commission_level: 3
  display_name: Biofuel Index
  exchange_name: SP_GSCI
  feed_license: daily
  instrument_type: sectorindex
  market: sectors
  market_convention:
    delta_premium_adjusted: 0
    delta_style: spot_delta
  pip_size: 0.01
  quoted_currency: USD
  sd_symbol: NA
  submarket: energy_sector
  symbol: SPGSBF
SPGSBO:
  asset: SPGSBO
  commission_level: 3
  display_name: Bean Oil Index
  exchange_name: SP_GSCI
  feed_license: daily
  instrument_type: sectorindex
  market: sectors
  market_convention:
    delta_premium_adjusted: 0
    delta_style: spot_delta
  pip_size: 0.01
  quoted_currency: USD
  sd_symbol: NA
  submarket: agriculture
  symbol: SPGSBO
SPGSBR:
  asset: SPGSBR
  commission_level: 3
  display_name: Brent Crude Index
  exchange_name: SP_GSCI
  feed_license: daily
  instrument_type: sectorindex
  market: sectors
  market_convention:
    delta_premium_adjusted: 0
    delta_style: spot_delta
  pip_size: 0.01
  quoted_currency: USD
  sd_symbol: NA
  submarket: energy_sector
  symbol: SPGSBR
SPGSCC:
  asset: SPGSCC
  commission_level: 3
  display_name: Cocoa Index
  exchange_name: SP_GSCI
  feed_license: daily
  instrument_type: sectorindex
  market: sectors
  market_convention:
    delta_premium_adjusted: 0
    delta_style: spot_delta
  pip_size: 0.01
  quoted_currency: USD
  sd_symbol: NA
  submarket: agriculture
  symbol: SPGSCC
SPGSCN:
  asset: SPGSCN
  commission_level: 3
  display_name: Corn Index
  exchange_name: SP_GSCI
  feed_license: daily
  instrument_type: sectorindex
  market: sectors
  market_convention:
    delta_premium_adjusted: 0
    delta_style: spot_delta
  pip_size: 0.01
  quoted_currency: USD
  sd_symbol: NA
  submarket: agriculture
  symbol: SPGSCN
SPGSCR:
  asset: SPGSCR
  commission_level: 3
  display_name: Crude Index
  exchange_name: SP_GSCI
  feed_license: daily
  instrument_type: sectorindex
  market: sectors
  market_convention:
    delta_premium_adjusted: 0
    delta_style: spot_delta
  pip_size: 0.01
  quoted_currency: USD
  sd_symbol: NA
  submarket: energy_sector
  symbol: SPGSCR
SPGSCT:
  asset: SPGSCT
  commission_level: 3
  display_name: Cotton Index
  exchange_name: SP_GSCI
  feed_license: daily
  instrument_type: sectorindex
  market: sectors
  market_convention:
    delta_premium_adjusted: 0
    delta_style: spot_delta
  pip_size: 0.01
  quoted_currency: USD
  sd_symbol: NA
  submarket: agriculture
  symbol: SPGSCT
SPGSEN:
  asset: SPGSEN
  commission_level: 3
  display_name: Energy & Metals Index
  exchange_name: SP_GSCI
  feed_license: daily
  instrument_type: sectorindex
  market: sectors
  market_convention:
    delta_premium_adjusted: 0
    delta_style: spot_delta
  pip_size: 0.01
  quoted_currency: USD
  sd_symbol: NA
  submarket: energy_sector
  symbol: SPGSEN
SPGSGO:
  asset: SPGSGO
  commission_level: 3
  display_name: Gasoil Index
  exchange_name: SP_GSCI
  feed_license: daily
  instrument_type: sectorindex
  market: sectors
  market_convention:
    delta_premium_adjusted: 0
    delta_style: spot_delta
  pip_size: 0.01
  quoted_currency: USD
  sd_symbol: NA
  submarket: energy_sector
  symbol: SPGSGO
SPGSGR:
  asset: SPGSGR
  commission_level: 3
  display_name: Grains Index
  exchange_name: SP_GSCI
  feed_license: daily
  instrument_type: sectorindex
  market: sectors
  market_convention:
    delta_premium_adjusted: 0
    delta_style: spot_delta
  pip_size: 0.01
  quoted_currency: USD
  sd_symbol: NA
  submarket: agriculture
  symbol: SPGSGR
SPGSHO:
  asset: SPGSHO
  commission_level: 3
  display_name: Heating Oil Index
  exchange_name: SP_GSCI
  feed_license: daily
  instrument_type: sectorindex
  market: sectors
  market_convention:
    delta_premium_adjusted: 0
    delta_style: spot_delta
  pip_size: 0.01
  quoted_currency: USD
  sd_symbol: NA
  submarket: energy_sector
  symbol: SPGSHO
SPGSIC:
  asset: SPGSIC
  commission_level: 3
  display_name: Copper Index
  exchange_name: SP_GSCI
  feed_license: daily
  instrument_type: sectorindex
  market: sectors
  market_convention:
    delta_premium_adjusted: 0
    delta_style: spot_delta
  pip_size: 0.01
  quoted_currency: USD
  sd_symbol: NA
  submarket: metals_sector
  symbol: SPGSIC
SPGSIK:
  asset: SPGSIK
  commission_level: 3
  display_name: Nickel Index
  exchange_name: SP_GSCI
  feed_license: daily
  instrument_type: sectorindex
  market: sectors
  market_convention:
    delta_premium_adjusted: 0
    delta_style: spot_delta
  pip_size: 0.01
  quoted_currency: USD
  sd_symbol: NA
  submarket: metals_sector
  symbol: SPGSIK
SPGSIL:
  asset: SPGSIL
  commission_level: 3
  display_name: Lead Index
  exchange_name: SP_GSCI
  feed_license: daily
  instrument_type: sectorindex
  market: sectors
  market_convention:
    delta_premium_adjusted: 0
    delta_style: spot_delta
  pip_size: 0.01
  quoted_currency: USD
  sd_symbol: NA
  submarket: metals_sector
  symbol: SPGSIL
SPGSIZ:
  asset: SPGSIZ
  commission_level: 3
  display_name: Zinc Index
  exchange_name: SP_GSCI
  feed_license: daily
  instrument_type: sectorindex
  market: sectors
  market_convention:
    delta_premium_adjusted: 0
    delta_style: spot_delta
  pip_size: 0.01
  quoted_currency: USD
  sd_symbol: NA
  submarket: metals_sector
  symbol: SPGSIZ
SPGSKC:
  asset: SPGSKC
  commission_level: 3
  display_name: Coffee Index
  exchange_name: SP_GSCI
  feed_license: daily
  instrument_type: sectorindex
  market: sectors
  market_convention:
    delta_premium_adjusted: 0
    delta_style: spot_delta
  pip_size: 0.01
  quoted_currency: USD
  sd_symbol: NA
  submarket: agriculture
  symbol: SPGSKC
SPGSKW:
  asset: SPGSKW
  commission_level: 3
  display_name: Kansas Wheat Index
  exchange_name: SP_GSCI
  feed_license: daily
  instrument_type: sectorindex
  market: sectors
  market_convention:
    delta_premium_adjusted: 0
    delta_style: spot_delta
  pip_size: 0.01
  quoted_currency: USD
  sd_symbol: NA
  submarket: agriculture
  symbol: SPGSKW
SPGSNG:
  asset: SPGSNG
  commission_level: 1
  display_name: Natural Gas Index
  exchange_name: SP_GSCI
  feed_license: daily
  instrument_type: sectorindex
  market: sectors
  market_convention:
    delta_premium_adjusted: 0
    delta_style: spot_delta
  pip_size: 0.01
  quoted_currency: USD
  sd_symbol: NA
  submarket: energy_sector
  symbol: SPGSNG
SPGSPT:
  asset: SPGSPT
  commission_level: 3
  display_name: Petroleum Index
  exchange_name: SP_GSCI
  feed_license: daily
  instrument_type: sectorindex
  market: sectors
  market_convention:
    delta_premium_adjusted: 0
    delta_style: spot_delta
  pip_size: 0.01
  quoted_currency: USD
  sd_symbol: NA
  submarket: energy_sector
  symbol: SPGSPT
SPGSSB:
  asset: SPGSSB
  commission_level: 3
  display_name: Sugar Index
  exchange_name: SP_GSCI
  feed_license: daily
  instrument_type: sectorindex
  market: sectors
  market_convention:
    delta_premium_adjusted: 0
    delta_style: spot_delta
  pip_size: 0.01
  quoted_currency: USD
  sd_symbol: NA
  submarket: agriculture
  symbol: SPGSSB
SPGSSO:
  asset: SPGSSO
  commission_level: 3
  display_name: Soybeans Index
  exchange_name: SP_GSCI
  feed_license: daily
  instrument_type: sectorindex
  market: sectors
  market_convention:
    delta_premium_adjusted: 0
    delta_style: spot_delta
  pip_size: 0.01
  quoted_currency: USD
  sd_symbol: NA
  submarket: agriculture
  symbol: SPGSSO
SPGSWT:
  asset: SPGSWT
  commission_level: 3
  display_name: Wheat Index
  exchange_name: SP_GSCI
  feed_license: daily
  instrument_type: sectorindex
  market: sectors
  market_convention:
    delta_premium_adjusted: 0
    delta_style: spot_delta
  pip_size: 0.01
  quoted_currency: USD
  sd_symbol: NA
  submarket: agriculture
  symbol: SPGSWT
SPGTECOL:
  asset: SPGTECOL
  commission_level: 3
  display_name: Global Ecology Index
  exchange_name: SP_GLOBAL
  feed_license: daily
  instrument_type: sectorindex
  market: sectors
  market_convention:
    delta_premium_adjusted: 0
    delta_style: spot_delta
  pip_size: 0.01
  quoted_currency: USD
  sd_symbol: NA
  submarket: global
  symbol: SPGTECOL
SPGTIND:
  asset: SPGTIND
  commission_level: 3
  display_name: Global Infrastructure Index
  exchange_name: SP_GLOBAL
  feed_license: daily
  instrument_type: sectorindex
  market: sectors
  market_convention:
    delta_premium_adjusted: 0
    delta_style: spot_delta
  pip_size: 0.01
  quoted_currency: USD
  sd_symbol: NA
  submarket: global
  symbol: SPGTIND
SPGTNE:
  asset: SPGTNE
  commission_level: 3
  display_name: Global Nuclear Index
  exchange_name: SP_GLOBAL
  feed_license: daily
  instrument_type: sectorindex
  market: sectors
  market_convention:
    delta_premium_adjusted: 0
    delta_style: spot_delta
  pip_size: 0.01
  quoted_currency: USD
  sd_symbol: NA
  submarket: global
  symbol: SPGTNE
SPSIAD:
  asset: SPSIAD
  commission_level: 3
  display_name: Aerospace Index
  exchange_name: NYSE_SPC
  feed_license: daily
  instrument_type: sectorindex
  market: sectors
  market_convention:
    delta_premium_adjusted: 0
    delta_style: spot_delta
  pip_size: 0.01
  quoted_currency: USD
  sd_symbol: NA
  submarket: industrials
  symbol: SPSIAD
SPSIBC:
  asset: SPSIBC
  commission_level: 3
  display_name: Construction Index
  exchange_name: NYSE_SPC
  feed_license: daily
  instrument_type: sectorindex
  market: sectors
  market_convention:
    delta_premium_adjusted: 0
    delta_style: spot_delta
  pip_size: 0.01
  quoted_currency: USD
  sd_symbol: NA
  submarket: industrials
  symbol: SPSIBC
SPSIBI:
  asset: SPSIBI
  commission_level: 3
  display_name: Biotechnology Index
  exchange_name: NYSE_SPC
  feed_license: daily
  instrument_type: sectorindex
  market: sectors
  market_convention:
    delta_premium_adjusted: 0
    delta_style: spot_delta
  pip_size: 0.01
  quoted_currency: USD
  sd_symbol: NA
  submarket: healthcare
  symbol: SPSIBI
SPSIBK:
  asset: SPSIBK
  commission_level: 3
  display_name: Banking Index
  exchange_name: NYSE_SPC
  feed_license: daily
  instrument_type: sectorindex
  market: sectors
  market_convention:
    delta_premium_adjusted: 0
    delta_style: spot_delta
  pip_size: 0.01
  quoted_currency: USD
  sd_symbol: NA
  submarket: financial
  symbol: SPSIBK
SPSICH:
  asset: SPSICH
  contracts: none
  commission_level: 3
  display_name: Comp Hardware Index
  exchange_name: NYSE_SPC
  feed_license: daily
  instrument_type: sectorindex
  market: sectors
  market_convention:
    delta_premium_adjusted: 0
    delta_style: spot_delta
  pip_size: 0.01
  quoted_currency: USD
  sd_symbol: NA
  submarket: technology
  symbol: SPSICH
SPSICS:
  asset: SPSICS
  commission_level: 3
  display_name: Comp Software Index
  exchange_name: NYSE_SPC
  feed_license: daily
  instrument_type: sectorindex
  market: sectors
  market_convention:
    delta_premium_adjusted: 0
    delta_style: spot_delta
  pip_size: 0.01
  quoted_currency: USD
  sd_symbol: NA
  submarket: technology
  symbol: SPSICS
SPSIINS:
  asset: SPSIINS
  commission_level: 3
  display_name: Insurance Index
  exchange_name: NYSE_SPC
  feed_license: daily
  instrument_type: sectorindex
  market: sectors
  market_convention:
    delta_premium_adjusted: 0
    delta_style: spot_delta
  pip_size: 0.01
  quoted_currency: USD
  sd_symbol: NA
  submarket: financial
  symbol: SPSIINS
SPSILT:
  asset: SPSILT
  commission_level: 3
  display_name: Leisure Time Index
  exchange_name: NYSE_SPC
  feed_license: daily
  instrument_type: sectorindex
  market: sectors
  market_convention:
    delta_premium_adjusted: 0
    delta_style: spot_delta
  pip_size: 0.01
  quoted_currency: USD
  sd_symbol: NA
  submarket: consumer_services
  symbol: SPSILT
SPSIMF:
  asset: SPSIMF
  commission_level: 3
  display_name: Mortgage Finance Index
  exchange_name: NYSE_SPC
  feed_license: daily
  instrument_type: sectorindex
  market: sectors
  market_convention:
    delta_premium_adjusted: 0
    delta_style: spot_delta
  pip_size: 0.01
  quoted_currency: USD
  sd_symbol: NA
  submarket: financial
  symbol: SPSIMF
SPSIPH:
  asset: SPSIPH
  commission_level: 3
  display_name: Pharmaceuticals Index
  exchange_name: NYSE_SPC
  feed_license: daily
  instrument_type: sectorindex
  market: sectors
  market_convention:
    delta_premium_adjusted: 0
    delta_style: spot_delta
  pip_size: 0.01
  quoted_currency: USD
  sd_symbol: NA
  submarket: healthcare
  symbol: SPSIPH
SPSIRE:
  asset: SPSIRE
  commission_level: 3
  display_name: Retail Index
  exchange_name: NYSE_SPC
  feed_license: daily
  instrument_type: sectorindex
  market: sectors
  market_convention:
    delta_premium_adjusted: 0
    delta_style: spot_delta
  pip_size: 0.01
  quoted_currency: USD
  sd_symbol: NA
  submarket: consumer_services
  symbol: SPSIRE
SPSISC:
  asset: SPSISC
  commission_level: 3
  display_name: Semiconductors Index
  exchange_name: NYSE_SPC
  feed_license: daily
  instrument_type: sectorindex
  market: sectors
  market_convention:
    delta_premium_adjusted: 0
    delta_style: spot_delta
  pip_size: 0.01
  quoted_currency: USD
  sd_symbol: NA
  submarket: technology
  symbol: SPSISC
SPSITN:
  asset: SPSITN
  commission_level: 3
  display_name: Transportation Index
  exchange_name: NYSE_SPC
  feed_license: daily
  instrument_type: sectorindex
  market: sectors
  market_convention:
    delta_premium_adjusted: 0
    delta_style: spot_delta
  pip_size: 0.01
  quoted_currency: USD
  sd_symbol: NA
  submarket: industrials
  symbol: SPSITN
SPTSX60:
  asset: SPTSX60
  contracts: limited_callput
  commission_level: 1
  display_name: Canadian Index
  exchange_name: TRSE
  feed_license: daily
  instrument_type: stockindex
  market: indices
  market_convention:
    delta_premium_adjusted: 0
    delta_style: spot_delta
  pip_size: 0.01
  quoted_currency: CAD
  sd_symbol: TSX
  submarket: americas
  symbol: SPTSX60
SREITGUP:
  asset: SREITGUP
  commission_level: 3
  display_name: Global REIT Index
  exchange_name: SP_GLOBAL
  feed_license: daily
  instrument_type: sectorindex
  market: sectors
  market_convention:
    delta_premium_adjusted: 0
    delta_style: spot_delta
  pip_size: 0.01
  quoted_currency: USD
  sd_symbol: NA
  submarket: global
  symbol: SREITGUP
SSECOMP:
  active: 1
  asset: SSECOMP
  contracts: forward_only_china
  commission_level: 4
  display_name: Shanghai Index
  esig_symbol: $000001-SHG
  exchange_name: SSE
  feed_license: delayed
  instrument_type: stockindex
  market: indices
  market_convention:
    delta_premium_adjusted: 0
    delta_style: spot_delta
  pip_size: 0.001
  quoted_currency: CNY
  sd_symbol: SSEC
  submarket: asia_oceania
  symbol: SSECOMP
SSMI:
  asset: SSMI
  contracts: limited_equities
  commission_level: 1
  display_name: Swiss Index
  esig_symbol: $SMI-SWX
  exchange_name: SWX
  feed_license: daily
  instrument_type: stockindex
  market: indices
  market_convention:
    delta_premium_adjusted: 0
    delta_style: spot_delta
  pip_size: 0.01
  quoted_currency: CHF
  sd_symbol: SMI
  submarket: europe_africa
  symbol: SSMI
STI:
  asset: STI
  contracts: limited_callput
  commission_level: 1
  display_name: Singapore Index
  esig_symbol: $STI-SES
  exchange_name: SES
  feed_license: daily
  instrument_type: stockindex
  market: indices
  market_convention:
    delta_premium_adjusted: 0
    delta_style: spot_delta
  pip_size: 0.01
  quoted_currency: SGD
  sd_symbol: NA
  submarket: asia_oceania
  symbol: STI
SX5E:
  asset: SX5E
  contracts: limited_equities
  commission_level: 2
  display_name: Euro 50 Index
  esig_symbol: $SX5E-STX
  exchange_name: STOXX
  feed_license: delayed
  instrument_type: stockindex
  market: indices
  market_convention:
    delta_premium_adjusted: 0
    delta_style: spot_delta
  pip_size: 0.01
  quoted_currency: EUR
  sd_symbol: SX5E
  submarket: europe_africa
  symbol: SX5E
SYNAEX:
  asset: SYNAEX
  contracts: special_syn
  commission_level: 3
  display_name: Dutch Smart Index
  exchange_name: SYNEURONEXT
  feed_license: realtime
  instrument_type: synthetic
  market: indices
  market_convention:
    delta_premium_adjusted: 0
    delta_style: spot_delta
  pip_size: 0.01
  quoted_currency: EUR
  sd_symbol: NA
  submarket: smart_index
  symbol: SYNAEX
SYNBFX:
  asset: SYNBFX
  contracts: none
  commission_level: 3
  display_name: Belgian Smart Index
  exchange_name: SYNEURONEXT
  feed_license: realtime
  instrument_type: synthetic
  market: indices
  market_convention:
    delta_premium_adjusted: 0
    delta_style: spot_delta
  pip_size: 0.01
  quoted_currency: EUR
  sd_symbol: NA
  submarket: smart_index
  symbol: SYNBFX
SYNBSESENSEX30:
  asset: SYNBSESENSEX30
  contracts: none
  commission_level: 3
  display_name: Bombay Smart Index
  exchange_name: SYNBSE
  feed_license: realtime
  instrument_type: synthetic
  market: indices
  market_convention:
    delta_premium_adjusted: 0
    delta_style: spot_delta
  pip_size: 0.01
  quoted_currency: INR
  sd_symbol: NA
  submarket: smart_index
  symbol: SYNBSESENSEX30
SYNDJI:
  asset: SYNDJI
  contracts: special_syn
  commission_level: 3
  display_name: Wall Street Smart Index
  exchange_name: SYNNYSE_DJI
  feed_license: realtime
  instrument_type: synthetic
  market: indices
  market_convention:
    delta_premium_adjusted: 0
    delta_style: spot_delta
  pip_size: 0.01
  quoted_currency: USD
  sd_symbol: NA
  submarket: smart_index
  symbol: SYNDJI
SYNFCHI:
  asset: SYNFCHI
  contracts: special_syn
  commission_level: 3
  display_name: French Smart Index
  exchange_name: SYNEURONEXT
  feed_license: realtime
  instrument_type: synthetic
  market: indices
  market_convention:
    delta_premium_adjusted: 0
    delta_style: spot_delta
  quoted_currency: EUR
  sd_symbol: NA
  submarket: smart_index
  symbol: SYNFCHI
SYNGDAXI:
  asset: SYNGDAXI
  contracts: special_syn
  commission_level: 3
  display_name: German Smart Index
  exchange_name: SYNFSE
  feed_license: realtime
  instrument_type: synthetic
  market: indices
  market_convention:
    delta_premium_adjusted: 0
    delta_style: spot_delta
  pip_size: 0.01
  quoted_currency: EUR
  sd_symbol: NA
  submarket: smart_index
  symbol: SYNGDAXI
SYNHSI:
  asset: SYNHSI
  contracts: none
  commission_level: 3
  display_name: Hong Kong Smart Index
  exchange_name: SYNHKSE
  feed_license: realtime
  instrument_type: synthetic
  market: indices
  market_convention:
    delta_premium_adjusted: 0
    delta_style: spot_delta
  pip_size: 0.01
  quoted_currency: HKD
  sd_symbol: NA
  submarket: smart_index
  symbol: SYNHSI
SYNN225:
  asset: SYNN225
  contracts: none
  commission_level: 3
  display_name: Japanese Smart Index
  exchange_name: SYNTSE
  feed_license: realtime
  instrument_type: synthetic
  market: indices
  market_convention:
    delta_premium_adjusted: 0
    delta_style: spot_delta
  pip_size: 0.01
  quoted_currency: JPY
  sd_symbol: NA
  submarket: smart_index
  symbol: SYNN225
SYNPSI20:
  asset: SYNPSI20
  contracts: none
  commission_level: 3
  display_name: Portuguese Smart Index
  exchange_name: SYNEURONEXT
  feed_license: realtime
  instrument_type: synthetic
  market: indices
  market_convention:
    delta_premium_adjusted: 0
    delta_style: spot_delta
  pip_size: 0.01
  quoted_currency: EUR
  sd_symbol: NA
  submarket: synthetic_index
  symbol: SYNPSI20
SYNFTSE:
  asset: SYNFTSE
  contracts: special_syn
  commission_level: 3
  display_name: UK Smart Index
  exchange_name: SYNLSE
  feed_license: realtime
  instrument_type: synthetic
  market: indices
  market_convention:
    delta_premium_adjusted: 0
    delta_style: spot_delta
  quoted_currency: GBP
  sd_symbol: NA
  submarket: smart_index
  symbol: SYNFTSE
SYNSPC:
  asset: SYNSPC
  contracts: special_syn
  commission_level: 3
  display_name: US Smart Index
  exchange_name: SYNNYSE_SPC
  feed_license: realtime
  instrument_type: synthetic
  market: indices
  market_convention:
    delta_premium_adjusted: 0
    delta_style: spot_delta
  pip_size: 0.01
  quoted_currency: USD
  sd_symbol: NA
  submarket: smart_index
  symbol: SYNSPC
SYNSSMI:
  asset: SYNSSMI
  contracts: none
  commission_level: 3
  display_name: Swiss Smart Index
  exchange_name: SYNSWX
  feed_license: realtime
  instrument_type: synthetic
  market: indices
  market_convention:
    delta_premium_adjusted: 0
    delta_style: spot_delta
  pip_size: 0.01
  quoted_currency: CHF
  sd_symbol: NA
  submarket: synthetic_index
  symbol: SYNSSMI
SYNSX5E:
  asset: SYNSX5E
  contracts: special_syn
  commission_level: 3
  display_name: Euro 50 Smart Index
  exchange_name: SYNSTOXX
  feed_license: realtime
  instrument_type: synthetic
  market: indices
  market_convention:
    delta_premium_adjusted: 0
    delta_style: spot_delta
  pip_size: 0.01
  quoted_currency: EUR
  sd_symbol: NA
  submarket: smart_index
  symbol: SYNSX5E
SZSECOMP:
  active: 1
  asset: SZSECOMP
  contracts: forward_only_china
  commission_level: 4
  display_name: Shenzhen Index
  esig_symbol: $399106-SHE
  exchange_name: SZSE
  feed_license: delayed
  instrument_type: stockindex
  market: indices
  market_convention:
    delta_premium_adjusted: 0
    delta_style: spot_delta
  pip_size: 0.001
  quoted_currency: CNY
  sd_symbol: NA
  submarket: asia_oceania
  symbol: SZSECOMP
TOP40:
  asset: TOP40
  contracts: forward_and_daily
  commission_level: 2
  display_name: South African Index
  esig_symbol: $J200-FTSJ
  exchange_name: JSE
  feed_license: delayed
  instrument_type: stockindex
  market: indices
  market_convention:
    delta_premium_adjusted: 0
    delta_style: spot_delta
  pip_size: 0.01
  quoted_currency: ZAR
  sd_symbol: JTOPI
  submarket: europe_africa
  symbol: TOP40
UKAAL:
  asset: UKAAL
  contracts: none
  commission_level: 3
  display_name: Anglo American plc
  esig_symbol: AAL-LON
  exchange_name: LSE
  feed_license: delayed
  instrument_type: individualstock
  market: stocks
  market_convention:
    delta_premium_adjusted: 0
    delta_style: spot_delta
  pip_size: 0.01
  quoted_currency: GBP
  sd_symbol: AAL.LN
  submarket: uk
  symbol: UKAAL
UKAZN:
  asset: UKAZN
  contracts: forward_and_daily
  commission_level: 3
  display_name: AstraZeneca plc
  esig_symbol: AZN-LON
  exchange_name: LSE
  feed_license: delayed
  instrument_type: individualstock
  market: stocks
  market_convention:
    delta_premium_adjusted: 0
    delta_style: spot_delta
  pip_size: 0.01
  quoted_currency: GBP
  sd_symbol: AZN.LN
  submarket: uk
  symbol: UKAZN
UKBARC:
  asset: UKBARC
  contracts: none
  commission_level: 3
  display_name: Barclays plc
  esig_symbol: BARC-LON
  exchange_name: LSE
  feed_license: delayed
  instrument_type: individualstock
  market: stocks
  market_convention:
    delta_premium_adjusted: 0
    delta_style: spot_delta
  pip_size: 0.01
  quoted_currency: GBP
  sd_symbol: BARC.LN
  submarket: uk
  symbol: UKBARC
UKBATS:
  asset: UKBATS
  contracts: forward_and_daily
  commission_level: 3
  display_name: British American Tobacco
  esig_symbol: BATS-LON
  exchange_name: LSE
  feed_license: delayed
  instrument_type: individualstock
  market: stocks
  market_convention:
    delta_premium_adjusted: 0
    delta_style: spot_delta
  pip_size: 0.01
  quoted_currency: GBP
  sd_symbol: BATS.LN
  submarket: uk
  symbol: UKBATS
UKBG:
  asset: UKBG
  contracts: none
  commission_level: 3
  display_name: BG Group plc
  esig_symbol: BG.-LON
  exchange_name: LSE
  feed_license: delayed
  instrument_type: individualstock
  market: stocks
  market_convention:
    delta_premium_adjusted: 0
    delta_style: spot_delta
  pip_size: 0.01
  quoted_currency: GBP
  sd_symbol: BG.LN
  submarket: uk
  symbol: UKBG
UKBP:
  asset: UKBP
  contracts: forward_and_daily
  commission_level: 3
  display_name: BP plc
  esig_symbol: BP.-LON
  exchange_name: LSE
  feed_license: delayed
  instrument_type: individualstock
  market: stocks
  market_convention:
    delta_premium_adjusted: 0
    delta_style: spot_delta
  pip_size: 0.01
  quoted_currency: GBP
  sd_symbol: BP.LN
  submarket: uk
  symbol: UKBP
UKDGE:
  asset: UKDGE
  contracts: none
  commission_level: 3
  display_name: Diageo plc
  esig_symbol: DGE-LON
  exchange_name: LSE
  feed_license: delayed
  instrument_type: individualstock
  market: stocks
  market_convention:
    delta_premium_adjusted: 0
    delta_style: spot_delta
  pip_size: 0.01
  quoted_currency: GBP
  sd_symbol: DGE.LN
  submarket: uk
  symbol: UKDGE
UKGLEN:
  asset: UKGLEN
  contracts: none
  commission_level: 3
  display_name: Glencore Xstrat
  esig_symbol: GLEN-LON
  exchange_name: LSE
  feed_license: delayed
  instrument_type: individualstock
  market: stocks
  market_convention:
    delta_premium_adjusted: 0
    delta_style: spot_delta
  pip_size: 0.01
  quoted_currency: GBP
  sd_symbol: GLEN.LN
  submarket: uk
  symbol: UKGLEN
UKGSK:
  asset: UKGSK
  contracts: none
  commission_level: 3
  display_name: GlaxoSmithKline plc
  esig_symbol: GSK-LON
  exchange_name: LSE
  feed_license: delayed
  instrument_type: individualstock
  market: stocks
  market_convention:
    delta_premium_adjusted: 0
    delta_style: spot_delta
  pip_size: 0.01
  quoted_currency: GBP
  sd_symbol: GSK.LN
  submarket: uk
  symbol: UKGSK
UKHSBA:
  asset: UKHSBA
  contracts: forward_and_daily
  commission_level: 3
  display_name: HSBC Holdings plc
  esig_symbol: HSBA-LON
  exchange_name: LSE
  feed_license: delayed
  instrument_type: individualstock
  market: stocks
  market_convention:
    delta_premium_adjusted: 0
    delta_style: spot_delta
  pip_size: 0.01
  quoted_currency: GBP
  sd_symbol: HSBA.LN
  submarket: uk
  symbol: UKHSBA
UKIAG:
  asset: UKIAG
  contracts: none
  commission_level: 3
  display_name: ICAG (British Airways)
  esig_symbol: IAG-LON
  exchange_name: LSE
  feed_license: delayed
  instrument_type: individualstock
  market: stocks
  market_convention:
    delta_premium_adjusted: 0
    delta_style: spot_delta
  pip_size: 0.01
  quoted_currency: GBP
  sd_symbol: ICAG.LN
  submarket: uk
  symbol: UKIAG
UKLLOY:
  asset: UKLLOY
  contracts: none
  commission_level: 3
  display_name: Lloyds Banking Group plc
  esig_symbol: LLOY-LON
  exchange_name: LSE
  feed_license: delayed
  instrument_type: individualstock
  market: stocks
  market_convention:
    delta_premium_adjusted: 0
    delta_style: spot_delta
  pip_size: 0.01
  quoted_currency: GBP
  sd_symbol: LLOY.LN
  submarket: uk
  symbol: UKLLOY
UKRB:
  asset: UKRB
  contracts: none
  commission_level: 3
  display_name: Reckitt Benckiser Group plc
  esig_symbol: RB.-LON
  exchange_name: LSE
  feed_license: delayed
  instrument_type: individualstock
  market: stocks
  market_convention:
    delta_premium_adjusted: 0
    delta_style: spot_delta
  pip_size: 0.01
  quoted_currency: GBP
  sd_symbol: NA
  submarket: uk
  symbol: UKRB
UKRDSA:
  asset: UKRDSA
  contracts: none
  commission_level: 3
  display_name: Royal Dutch Shell plc
  esig_symbol: RDSA-LON
  exchange_name: LSE
  feed_license: delayed
  instrument_type: individualstock
  market: stocks
  market_convention:
    delta_premium_adjusted: 0
    delta_style: spot_delta
  pip_size: 0.01
  quoted_currency: GBP
  sd_symbol: RDSa.LN
  submarket: uk
  symbol: UKRDSA
UKRIO:
  asset: UKRIO
  contracts: none
  commission_level: 3
  display_name: Rio Tinto plc
  esig_symbol: RIO-LON
  exchange_name: LSE
  feed_license: delayed
  instrument_type: individualstock
  market: stocks
  market_convention:
    delta_premium_adjusted: 0
    delta_style: spot_delta
  pip_size: 0.01
  quoted_currency: GBP
  sd_symbol: RIO.LN
  submarket: uk
  symbol: UKRIO
UKSAB:
  asset: UKSAB
  contracts: none
  commission_level: 3
  display_name: SABMiller plc
  esig_symbol: SAB-LON
  exchange_name: LSE
  feed_license: delayed
  instrument_type: individualstock
  market: stocks
  market_convention:
    delta_premium_adjusted: 0
    delta_style: spot_delta
  pip_size: 0.01
  quoted_currency: GBP
  sd_symbol: SAB.LN
  submarket: uk
  symbol: UKSAB
UKSTAN:
  asset: UKSTAN
  contracts: none
  commission_level: 3
  display_name: Standard Chartered plc
  esig_symbol: STAN-LON
  exchange_name: LSE
  feed_license: delayed
  instrument_type: individualstock
  market: stocks
  market_convention:
    delta_premium_adjusted: 0
    delta_style: spot_delta
  pip_size: 0.01
  quoted_currency: GBP
  sd_symbol: STAN.LN
  submarket: uk
  symbol: UKSTAN
UKTSCO:
  asset: UKTSCO
  contracts: forward_and_daily
  commission_level: 3
  display_name: Tesco plc
  esig_symbol: TSCO-LON
  exchange_name: LSE
  feed_license: delayed
  instrument_type: individualstock
  market: stocks
  market_convention:
    delta_premium_adjusted: 0
    delta_style: spot_delta
  pip_size: 0.01
  quoted_currency: GBP
  sd_symbol: TSCO.LN
  submarket: uk
  symbol: UKTSCO
UKULVR:
  asset: UKULVR
  contracts: none
  commission_level: 3
  display_name: Unilever plc
  esig_symbol: ULVR-LON
  exchange_name: LSE
  feed_license: delayed
  instrument_type: individualstock
  market: stocks
  market_convention:
    delta_premium_adjusted: 0
    delta_style: spot_delta
  pip_size: 0.01
  quoted_currency: GBP
  sd_symbol: ULVR.LN
  submarket: uk
  symbol: UKULVR
UKVOD:
  asset: UKVOD
  contracts: none
  commission_level: 3
  display_name: Vodafone
  esig_symbol: VOD-LON
  exchange_name: LSE
  feed_license: delayed
  instrument_type: individualstock
  market: stocks
  market_convention:
    delta_premium_adjusted: 0
    delta_style: spot_delta
  pip_size: 0.01
  quoted_currency: GBP
  sd_symbol: VOD.LN
  submarket: uk
  symbol: UKVOD
USAAPL:
  asset: USAAPL
  contracts: none
  commission_level: 3
  display_name: Apple Inc.
  esig_symbol: AAPL
  exchange_name: NASDAQ
  feed_license: delayed
  instrument_type: individualstock
  market: stocks
  market_convention:
    delta_premium_adjusted: 0
    delta_style: spot_delta
  pip_size: 0.0001
  quoted_currency: USD
  sd_symbol: AAPL.NQ
  submarket: us
  symbol: USAAPL
USATNT:
  asset: USATNT
  contracts: none
  commission_level: 3
  display_name: AT&T
  esig_symbol: T
  exchange_name: NASDAQ
  feed_license: delayed
  instrument_type: individualstock
  market: stocks
  market_convention:
    delta_premium_adjusted: 0
    delta_style: spot_delta
  pip_size: 0.01
  quoted_currency: USD
  sd_symbol: ATNT.NQ
  submarket: us
  symbol: USATNT
USCVX:
  asset: USCVX
  contracts: none
  commission_level: 3
  display_name: Chevron Co.
  esig_symbol: CVX
  exchange_name: NASDAQ
  feed_license: delayed
  instrument_type: individualstock
  market: stocks
  market_convention:
    delta_premium_adjusted: 0
    delta_style: spot_delta
  pip_size: 0.01
  quoted_currency: USD
  sd_symbol: NA
  submarket: us
  symbol: USCVX
USGE:
  asset: USGE
  contracts: none
  commission_level: 3
  display_name: General Electric Company
  esig_symbol: GE
  exchange_name: NASDAQ
  feed_license: delayed
  instrument_type: individualstock
  market: stocks
  market_convention:
    delta_premium_adjusted: 0
    delta_style: spot_delta
  pip_size: 0.01
  quoted_currency: USD
  sd_symbol: NA
  submarket: us
  symbol: USGE
USGOOG:
  asset: USGOOG
  contracts: none
  commission_level: 3
  display_name: Google Inc.
  esig_symbol: GOOG
  exchange_name: NASDAQ
  feed_license: delayed
  instrument_type: individualstock
  market: stocks
  market_convention:
    delta_premium_adjusted: 0
    delta_style: spot_delta
  pip_size: 0.0001
  quoted_currency: USD
  sd_symbol: GOOG.NQ
  submarket: us
  symbol: USGOOG
USIBM:
  asset: USIBM
  contracts: none
  commission_level: 3
  display_name: IBM
  esig_symbol: IBM
  exchange_name: NASDAQ
  feed_license: delayed
  instrument_type: individualstock
  market: stocks
  market_convention:
    delta_premium_adjusted: 0
    delta_style: spot_delta
  pip_size: 0.01
  quoted_currency: USD
  sd_symbol: NA
  submarket: us
  symbol: USIBM
USINTC:
  asset: USINTC
  contracts: none
  commission_level: 3
  display_name: Intel
  esig_symbol: INTC
  exchange_name: NASDAQ
  feed_license: delayed
  instrument_type: individualstock
  market: stocks
  market_convention:
    delta_premium_adjusted: 0
    delta_style: spot_delta
  pip_size: 0.0001
  quoted_currency: USD
  sd_symbol: INTC.NQ
  submarket: us
  symbol: USINTC
USJNJ:
  asset: USJNJ
  contracts: none
  commission_level: 3
  display_name: Johnson & Johnson
  esig_symbol: JNJ
  exchange_name: NASDAQ
  feed_license: delayed
  instrument_type: individualstock
  market: stocks
  market_convention:
    delta_premium_adjusted: 0
    delta_style: spot_delta
  pip_size: 0.01
  quoted_currency: USD
  sd_symbol: NA
  submarket: us
  symbol: USJNJ
USJPM:
  asset: USJPM
  contracts: none
  commission_level: 3
  display_name: JP Morgan Chase & Co.
  esig_symbol: JPM
  exchange_name: NASDAQ
  feed_license: delayed
  instrument_type: individualstock
  market: stocks
  market_convention:
    delta_premium_adjusted: 0
    delta_style: spot_delta
  pip_size: 0.01
  quoted_currency: USD
  sd_symbol: NA
  submarket: us
  symbol: USJPM
USKO:
  asset: USKO
  contracts: none
  commission_level: 3
  display_name: The Coca-Cola Company
  esig_symbol: KO
  exchange_name: NASDAQ
  feed_license: delayed
  instrument_type: individualstock
  market: stocks
  market_convention:
    delta_premium_adjusted: 0
    delta_style: spot_delta
  pip_size: 0.01
  quoted_currency: USD
  sd_symbol: NA
  submarket: us
  symbol: USKO
USMRK:
  asset: USMRK
  contracts: none
  commission_level: 3
  display_name: Merck & Co. Inc.
  esig_symbol: MRK
  exchange_name: NASDAQ
  feed_license: delayed
  instrument_type: individualstock
  market: stocks
  market_convention:
    delta_premium_adjusted: 0
    delta_style: spot_delta
  pip_size: 0.01
  quoted_currency: USD
  sd_symbol: NA
  submarket: us
  symbol: USMRK
USMSFT:
  asset: USMSFT
  contracts: none
  commission_level: 3
  display_name: Microsoft
  esig_symbol: MSFT
  exchange_name: NASDAQ
  feed_license: delayed
  instrument_type: individualstock
  market: stocks
  market_convention:
    delta_premium_adjusted: 0
    delta_style: spot_delta
  pip_size: 0.0001
  quoted_currency: USD
  sd_symbol: MSFT.NQ
  submarket: us
  symbol: USMSFT
USORCL:
  asset: USORCL
  contracts: none
  commission_level: 3
  display_name: Oracle
  esig_symbol: ORCL
  exchange_name: NASDAQ
  feed_license: delayed
  instrument_type: individualstock
  market: stocks
  market_convention:
    delta_premium_adjusted: 0
    delta_style: spot_delta
  pip_size: 0.0001
  quoted_currency: USD
  sd_symbol: ORCL.NQ
  submarket: us
  symbol: USORCL
USPFE:
  asset: USPFE
  contracts: none
  commission_level: 3
  display_name: Pfizer Inc.
  esig_symbol: PFE
  exchange_name: NASDAQ
  feed_license: delayed
  instrument_type: individualstock
  market: stocks
  market_convention:
    delta_premium_adjusted: 0
    delta_style: spot_delta
  pip_size: 0.01
  quoted_currency: USD
  sd_symbol: NA
  submarket: us
  symbol: USPFE
USPG:
  asset: USPG
  contracts: none
  commission_level: 3
  display_name: Procter & Gamble Co.
  esig_symbol: PG
  exchange_name: NASDAQ
  feed_license: delayed
  instrument_type: individualstock
  market: stocks
  market_convention:
    delta_premium_adjusted: 0
    delta_style: spot_delta
  pip_size: 0.01
  quoted_currency: USD
  sd_symbol: NA
  submarket: us
  symbol: USPG
USPM:
  asset: USPM
  contracts: none
  commission_level: 3
  display_name: Philip Morris International
  esig_symbol: PM
  exchange_name: NASDAQ
  feed_license: delayed
  instrument_type: individualstock
  market: stocks
  market_convention:
    delta_premium_adjusted: 0
    delta_style: spot_delta
  pip_size: 0.01
  quoted_currency: USD
  sd_symbol: NA
  submarket: us
  symbol: USPM
USQCOM:
  asset: USQCOM
  contracts: none
  commission_level: 3
  display_name: QUALCOMM
  esig_symbol: QCOM
  exchange_name: NASDAQ
  feed_license: delayed
  instrument_type: individualstock
  market: stocks
  market_convention:
    delta_premium_adjusted: 0
    delta_style: spot_delta
  pip_size: 0.0001
  quoted_currency: USD
  sd_symbol: QCOM.NQ
  submarket: us
  symbol: USQCOM
USQQQQ:
  asset: USQQQQ
  contracts: none
  commission_level: 3
  display_name: PowerShares QQQ
  esig_symbol: QQQ
  exchange_name: NASDAQ
  feed_license: delayed
  instrument_type: individualstock
  market: stocks
  market_convention:
    delta_premium_adjusted: 0
    delta_style: spot_delta
  pip_size: 0.01
  quoted_currency: USD
  sd_symbol: QQQ.NQ
  submarket: us
  symbol: USQQQQ
USWFC:
  asset: USWFC
  contracts: none
  commission_level: 3
  display_name: Wells Fargo & Company
  esig_symbol: WFC
  exchange_name: NASDAQ
  feed_license: delayed
  instrument_type: individualstock
  market: stocks
  market_convention:
    delta_premium_adjusted: 0
    delta_style: spot_delta
  pip_size: 0.01
  quoted_currency: USD
  sd_symbol: NA
  submarket: us
  symbol: USWFC
USWMT:
  asset: USWMT
  contracts: none
  commission_level: 3
  display_name: Wal-Mart Stores Inc.
  esig_symbol: WMT
  exchange_name: NASDAQ
  feed_license: delayed
  instrument_type: individualstock
  market: stocks
  market_convention:
    delta_premium_adjusted: 0
    delta_style: spot_delta
  pip_size: 0.01
  quoted_currency: USD
  sd_symbol: NA
  submarket: us
  symbol: USWMT
USXOM:
  asset: USXOM
  contracts: none
  commission_level: 3
  display_name: ExxonMobil
  esig_symbol: XOM
  exchange_name: NASDAQ
  feed_license: delayed
  instrument_type: individualstock
  market: stocks
  market_convention:
    delta_premium_adjusted: 0
    delta_style: spot_delta
  pip_size: 0.01
  quoted_currency: USD
  sd_symbol: NA
  submarket: us
  symbol: USXOM
WLDAUD:
  asset: AUD
  commision_level: 3
  display_name: AUD Index
  exchange_name: FOREX
  feed_license: realtime
  forward_feed: 0
  instrument_type: smart_fx
  market: forex
  market_convention:
    delta_premium_adjusted: 0
    delta_style: spot_delta
  pip_size: 0.001
  quanto_only: 0
  quoted_currency: WLDAUD
  sd_symbol: NA
  submarket: smart_fx
  symbol: WLDAUD
WLDEUR:
  asset: EUR
  commision_level: 3
  display_name: EUR Index
  exchange_name: FOREX
  feed_license: realtime
  forward_feed: 0
  instrument_type: smart_fx
  market: forex
  market_convention:
    delta_premium_adjusted: 0
    delta_style: spot_delta
  pip_size: 0.001
  quanto_only: 0
  quoted_currency: WLDEUR
  sd_symbol: NA
  submarket: smart_fx
  symbol: WLDEUR
WLDGBP:
  asset: GBP
  commision_level: 3
  display_name: GBP Index
  exchange_name: FOREX
  feed_license: realtime
  forward_feed: 0
  instrument_type: smart_fx
  market: forex
  market_convention:
    delta_premium_adjusted: 0
    delta_style: spot_delta
  pip_size: 0.001
  quanto_only: 0
  quoted_currency: WLDGBP
  sd_symbol: NA
  submarket: smart_fx
  symbol: WLDGBP
WLDUSD:
  asset: USD
  commision_level: 3
  display_name: USD Index
  exchange_name: FOREX
  feed_license: realtime
  forward_feed: 0
  instrument_type: smart_fx
  market: forex
  market_convention:
    delta_premium_adjusted: 0
    delta_style: spot_delta
  pip_size: 0.001
  quanto_only: 0
  quoted_currency: WLDUSD
  sd_symbol: NA
  submarket: smart_fx
  symbol: WLDUSD
frxAUDBRL:
  asset: AUD
  commission_level: 3
  display_name: AUD/BRL
  exchange_name: FOREX
  feed_license: realtime
  forward_feed: 0
  instrument_type: forex
  market: forex
  market_convention:
    atm_setting: atm_delta_neutral_straddle
    bf: 2_vol
    delta_premium_adjusted: 1
    delta_style: spot_delta
    rr: call-put
  pip_size: 0.0001
  quanto_only: 1
  quoted_currency: BRL
  sd_symbol: NA
  spot_spread_size: 3.5
  submarket: minor_pairs
  symbol: frxAUDBRL
frxAUDCAD:
  asset: AUD
  commission_level: 3
  display_name: AUD/CAD
  exchange_name: FOREX
  feed_license: realtime
  forward_feed: 1
  instrument_type: forex
  market: forex
  market_convention:
    atm_setting: atm_delta_neutral_straddle
    bf: 2_vol
    delta_premium_adjusted: 1
    delta_style: spot_delta
    rr: call-put
  pip_size: 0.0001
  quanto_only: 0
  quoted_currency: CAD
  sd_symbol: NA
  spot_spread_size: 6
  submarket: minor_pairs
  symbol: frxAUDCAD
  uses_dst_shifted_seasonality: 0
frxAUDCHF:
  asset: AUD
  commission_level: 3
  display_name: AUD/CHF
  exchange_name: FOREX
  feed_license: realtime
  forward_feed: 1
  instrument_type: forex
  market: forex
  market_convention:
    atm_setting: atm_delta_neutral_straddle
    bf: 2_vol
    delta_premium_adjusted: 1
    delta_style: spot_delta
    rr: call-put
  pip_size: 0.0001
  quanto_only: 0
  quoted_currency: CHF
  sd_symbol: NA
  spot_spread_size: 6
  submarket: minor_pairs
  symbol: frxAUDCHF
  uses_dst_shifted_seasonality: 0
frxAUDCNY:
  asset: AUD
  commission_level: 3
  display_name: AUD/CNY
  exchange_name: FOREX
  feed_license: realtime
  forward_feed: 0
  instrument_type: forex
  market: forex
  market_convention:
    atm_setting: atm_delta_neutral_straddle
    bf: 2_vol
    delta_premium_adjusted: 0
    delta_style: spot_delta
    rr: call-put
  pip_size: 0.0001
  quanto_only: 1
  quoted_currency: CNY
  sd_symbol: NA
  spot_spread_size: 50
  submarket: minor_pairs
  symbol: frxAUDCNY
frxAUDCZK:
  asset: AUD
  commission_level: 3
  display_name: AUD/CZK
  exchange_name: FOREX
  feed_license: realtime
  forward_feed: 0
  instrument_type: forex
  market: forex
  market_convention:
    atm_setting: atm_delta_neutral_straddle
    bf: 2_vol
    delta_premium_adjusted: 0
    delta_style: spot_delta
    rr: call-put
  pip_size: 0.0001
  quanto_only: 1
  quoted_currency: CZK
  sd_symbol: NA
  spot_spread_size: 90
  submarket: minor_pairs
  symbol: frxAUDCZK
frxAUDDKK:
  asset: AUD
  contracts: none
  commission_level: 3
  display_name: AUD/DKK
  exchange_name: FOREX
  feed_license: realtime
  forward_feed: 0
  instrument_type: forex
  market: forex
  market_convention:
    delta_premium_adjusted: 0
    delta_style: spot_delta
  pip_size: 0.0001
  quanto_only: 0
  quoted_currency: DKK
  sd_symbol: NA
  submarket: minor_pairs
  symbol: frxAUDDKK
frxAUDHKD:
  asset: AUD
  commission_level: 3
  display_name: AUD/HKD
  exchange_name: FOREX
  feed_license: realtime
  forward_feed: 0
  instrument_type: forex
  market: forex
  market_convention:
    atm_setting: atm_delta_neutral_straddle
    bf: 2_vol
    delta_premium_adjusted: 1
    delta_style: spot_delta
    rr: call-put
  pip_size: 0.0001
  quanto_only: 1
  quoted_currency: HKD
  sd_symbol: NA
  spot_spread_size: 50
  submarket: minor_pairs
  symbol: frxAUDHKD
frxAUDINR:
  asset: AUD
  commission_level: 3
  display_name: AUD/INR
  exchange_name: FOREX
  feed_license: realtime
  forward_feed: 0
  instrument_type: forex
  market: forex
  market_convention:
    atm_setting: atm_delta_neutral_straddle
    bf: 2_vol
    delta_premium_adjusted: 0
    delta_style: spot_delta
    rr: call-put
  pip_size: 0.0001
  quanto_only: 1
  quoted_currency: INR
  sd_symbol: NA
  submarket: minor_pairs
  symbol: frxAUDINR
frxAUDJPY:
  asset: AUD
  contracts: active_fx
  commission_level: 1
  display_name: AUD/JPY
  exchange_name: FOREX
  feed_license: realtime
  forward_feed: 1
  instrument_type: forex
  market: forex
  market_convention:
    atm_setting: atm_delta_neutral_straddle
    bf: 2_vol
    delta_premium_adjusted: 1
    delta_style: spot_delta
    rr: call-put
  pip_size: 0.001
  quanto_only: 0
  quoted_currency: JPY
  sd_symbol: NA
  spot_spread_size: 45
  submarket: major_pairs
  symbol: frxAUDJPY
  uses_dst_shifted_seasonality: 0
frxAUDKRW:
  asset: AUD
  commission_level: 3
  display_name: AUD/KRW
  exchange_name: FOREX
  feed_license: realtime
  forward_feed: 0
  instrument_type: forex
  market: forex
  market_convention:
    atm_setting: atm_delta_neutral_straddle
    bf: 2_vol
    delta_premium_adjusted: 1
    delta_style: spot_delta
    rr: call-put
  pip_size: 0.0001
  quanto_only: 1
  quoted_currency: KRW
  sd_symbol: NA
  spot_spread_size: 50
  submarket: minor_pairs
  symbol: frxAUDKRW
frxAUDMXN:
  asset: AUD
  commission_level: 3
  display_name: AUD/MXN
  exchange_name: FOREX
  feed_license: realtime
  forward_feed: 0
  instrument_type: forex
  market: forex
  market_convention:
    atm_setting: atm_delta_neutral_straddle
    bf: 2_vol
    delta_premium_adjusted: 1
    delta_style: spot_delta
    rr: call-put
  pip_size: 0.0001
  quanto_only: 1
  quoted_currency: MXN
  sd_symbol: NA
  submarket: minor_pairs
  symbol: frxAUDMXN
frxAUDNOK:
  asset: AUD
  commission_level: 3
  display_name: AUD/NOK
  exchange_name: FOREX
  feed_license: realtime
  forward_feed: 1
  instrument_type: forex
  market: forex
  market_convention:
    atm_setting: atm_delta_neutral_straddle
    bf: 2_vol
    delta_premium_adjusted: 1
    delta_style: spot_delta
    rr: call-put
  pip_size: 0.0001
  quanto_only: 1
  quoted_currency: NOK
  sd_symbol: NA
  spot_spread_size: 60
  submarket: minor_pairs
  symbol: frxAUDNOK
frxAUDNZD:
  asset: AUD
  commission_level: 3
  display_name: AUD/NZD
  exchange_name: FOREX
  feed_license: realtime
  forward_feed: 1
  instrument_type: forex
  market: forex
  market_convention:
    atm_setting: atm_delta_neutral_straddle
    bf: 2_vol
    delta_premium_adjusted: 1
    delta_style: spot_delta
    rr: call-put
  pip_size: 0.0001
  quanto_only: 0
  quoted_currency: NZD
  sd_symbol: NA
  spot_spread_size: 20
  submarket: minor_pairs
  symbol: frxAUDNZD
  uses_dst_shifted_seasonality: 1
frxAUDPLN:
  asset: AUD
  commission_level: 3
  display_name: AUD/PLN
  exchange_name: FOREX
  feed_license: realtime
  forward_feed: 1
  instrument_type: forex
  market: forex
  market_convention:
    atm_setting: atm_delta_neutral_straddle
    bf: 2_vol
    delta_premium_adjusted: 0
    delta_style: spot_delta
    rr: call-put
  pip_size: 0.0001
  quanto_only: 0
  quoted_currency: PLN
  sd_symbol: NA
  spot_spread_size: 90
  submarket: minor_pairs
  symbol: frxAUDPLN
  uses_dst_shifted_seasonality: 1
frxAUDSEK:
  asset: AUD
  contracts: none
  commission_level: 3
  display_name: AUD/SEK
  exchange_name: FOREX
  feed_license: realtime
  forward_feed: 1
  instrument_type: forex
  market: forex
  market_convention:
    atm_setting: atm_delta_neutral_straddle
    bf: 2_vol
    delta_premium_adjusted: 1
    delta_style: spot_delta
    rr: call-put
  pip_size: 0.0001
  quanto_only: 1
  quoted_currency: SEK
  sd_symbol: NA
  spot_spread_size: 90
  submarket: minor_pairs
  symbol: frxAUDSEK
frxAUDSGD:
  asset: AUD
  commission_level: 3
  display_name: AUD/SGD
  exchange_name: FOREX
  feed_license: realtime
  forward_feed: 0
  instrument_type: forex
  market: forex
  market_convention:
    atm_setting: atm_delta_neutral_straddle
    bf: 2_vol
    delta_premium_adjusted: 1
    delta_style: spot_delta
    rr: call-put
  pip_size: 0.0001
  quanto_only: 1
  quoted_currency: SGD
  sd_symbol: NA
  spot_spread_size: 50
  submarket: minor_pairs
  symbol: frxAUDSGD
frxAUDUSD:
  asset: AUD
  contracts: active_fx
  commission_level: 1
  display_name: AUD/USD
  exchange_name: FOREX
  feed_license: realtime
  forward_feed: 1
  instrument_type: forex
  market: forex
  market_convention:
    atm_setting: atm_delta_neutral_straddle
    bf: 2_vol
    delta_premium_adjusted: 0
    delta_style: spot_delta
    rr: call-put
  pip_size: 0.00001
  quanto_only: 0
  quoted_currency: USD
  sd_symbol: NA
  spot_spread_size: 2
  submarket: major_pairs
  symbol: frxAUDUSD
  uses_dst_shifted_seasonality: 0
frxAUDZAR:
  asset: AUD
  commission_level: 3
  display_name: AUDZAR
  exchange_name: FOREX
  feed_license: realtime
  forward_feed: 0
  instrument_type: forex
  market: forex
  market_convention:
    atm_setting: atm_delta_neutral_straddle
    bf: 2_vol
    delta_premium_adjusted: 1
    delta_style: spot_delta
    rr: call-put
  pip_size: 0.0001
  quanto_only: 1
  quoted_currency: ZAR
  sd_symbol: NA
  submarket: minor_pairs
  symbol: frxAUDZAR
frxBROAUD:
  asset: BRO
  commission_level: 1
  display_name: Oil/AUD
  exchange_name: ODLS
  feed_license: realtime
  forward_feed: 0
  instrument_type: commodities
  market: commodities
  market_convention:
    atm_setting: atm_delta_neutral_straddle
    bf: 2_vol
    delta_premium_adjusted: 0
    delta_style: spot_delta
    rr: call-put
  pip_size: 0.01
  quanto_only: 1
  quoted_currency: AUD
  sd_symbol: NA
  submarket: energy
  symbol: frxBROAUD
  volatility_surface_type: flat
frxBROEUR:
  asset: BRO
  commission_level: 1
  display_name: Oil/EUR
  exchange_name: ODLS
  feed_license: realtime
  forward_feed: 0
  instrument_type: commodities
  market: commodities
  market_convention:
    atm_setting: atm_delta_neutral_straddle
    bf: 2_vol
    delta_premium_adjusted: 0
    delta_style: spot_delta
    rr: call-put
  pip_size: 0.01
  quanto_only: 1
  quoted_currency: EUR
  sd_symbol: NA
  submarket: energy
  symbol: frxBROEUR
  volatility_surface_type: flat
frxBROGBP:
  asset: BRO
  commission_level: 1
  display_name: Oil/GBP
  exchange_name: ODLS
  feed_license: realtime
  forward_feed: 0
  instrument_type: commodities
  market: commodities
  market_convention:
    atm_setting: atm_delta_neutral_straddle
    bf: 2_vol
    delta_premium_adjusted: 0
    delta_style: spot_delta
    rr: call-put
  pip_size: 0.01
  quanto_only: 1
  quoted_currency: GBP
  sd_symbol: NA
  submarket: energy
  symbol: frxBROGBP
  volatility_surface_type: flat
frxBROUSD:
  asset: BRO
  commission_level: 1
  display_name: Oil/USD
  exchange_name: ODLS
  feed_license: realtime
  forward_feed: 0
  instrument_type: commodities
  market: commodities
  market_convention:
    atm_setting: atm_delta_neutral_straddle
    bf: 2_vol
    delta_premium_adjusted: 0
    delta_style: spot_delta
    rr: call-put
  pip_size: 0.01
  quanto_only: 0
  quoted_currency: USD
  sd_symbol: NA
  submarket: energy
  symbol: frxBROUSD
  volatility_surface_type: flat
  outlier_tick: 0.1
frxEURAUD:
  asset: EUR
  contracts: active_fx
  commission_level: 1
  display_name: EUR/AUD
  exchange_name: FOREX
  feed_license: realtime
  forward_feed: 1
  instrument_type: forex
  market: forex
  market_convention:
    atm_setting: atm_delta_neutral_straddle
    bf: 2_vol
    delta_premium_adjusted: 1
    delta_style: spot_delta
    rr: call-put
  pip_size: 0.00001
  quanto_only: 0
  quoted_currency: AUD
  sd_symbol: NA
  spot_spread_size: 10
  submarket: major_pairs
  symbol: frxEURAUD
  uses_dst_shifted_seasonality: 0
frxEURBRL:
  asset: EUR
  commission_level: 3
  display_name: EUR/BRL
  exchange_name: FOREX
  feed_license: realtime
  forward_feed: 0
  instrument_type: forex
  market: forex
  market_convention:
    atm_setting: atm_delta_neutral_straddle
    bf: 2_vol
    delta_premium_adjusted: 1
    delta_style: spot_delta
    rr: call-put
  pip_size: 0.0001
  quanto_only: 1
  quoted_currency: BRL
  sd_symbol: NA
  spot_spread_size: 3.5
  submarket: minor_pairs
  symbol: frxEURBRL
frxEURCAD:
  asset: EUR
  contracts: active_fx
  commission_level: 1
  display_name: EUR/CAD
  exchange_name: FOREX
  feed_license: realtime
  forward_feed: 1
  instrument_type: forex
  market: forex
  market_convention:
    atm_setting: atm_delta_neutral_straddle
    bf: 2_vol
    delta_premium_adjusted: 1
    delta_style: spot_delta
    rr: call-put
  pip_size: 0.00001
  quanto_only: 0
  quoted_currency: CAD
  sd_symbol: NA
  spot_spread_size: 10
  submarket: major_pairs
  symbol: frxEURCAD
  uses_dst_shifted_seasonality: 1
frxEURCHF:
  asset: EUR
  contracts: none
  commission_level: 2
  display_name: EUR/CHF
  exchange_name: FOREX
  feed_license: realtime
  forward_feed: 1
  instrument_type: forex
  market: forex
  market_convention:
    atm_setting: atm_delta_neutral_straddle
    bf: 2_vol
    delta_premium_adjusted: 1
    delta_style: spot_delta
    rr: call-put
  pip_size: 0.0001
  quanto_only: 1
  quoted_currency: CHF
  sd_symbol: NA
  spot_spread_size: 4
  submarket: major_pairs
  symbol: frxEURCHF
frxEURCNY:
  asset: EUR
  commission_level: 3
  display_name: EUR/CNY
  exchange_name: FOREX
  feed_license: realtime
  forward_feed: 0
  instrument_type: forex
  market: forex
  market_convention:
    atm_setting: atm_delta_neutral_straddle
    bf: 2_vol
    delta_premium_adjusted: 1
    delta_style: spot_delta
    rr: call-put
  pip_size: 0.0001
  quanto_only: 1
  quoted_currency: CNY
  sd_symbol: NA
  spot_spread_size: 50
  submarket: minor_pairs
  symbol: frxEURCNY
frxEURCZK:
  asset: EUR
  commission_level: 3
  display_name: EUR/CZK
  exchange_name: FOREX
  feed_license: realtime
  forward_feed: 1
  instrument_type: forex
  market: forex
  market_convention:
    atm_setting: atm_delta_neutral_straddle
    bf: 2_vol
    delta_premium_adjusted: 0
    delta_style: spot_delta
    rr: call-put
  pip_size: 0.0001
  quanto_only: 1
  quoted_currency: CZK
  sd_symbol: NA
  spot_spread_size: 50
  submarket: minor_pairs
  symbol: frxEURCZK
frxEURDKK:
  asset: EUR
  contracts: none
  commission_level: 3
  display_name: EUR/DKK
  exchange_name: FOREX
  feed_license: realtime
  forward_feed: 0
  instrument_type: forex
  market: forex
  market_convention:
    delta_premium_adjusted: 0
    delta_style: spot_delta
  pip_size: 0.0001
  quanto_only: 0
  quoted_currency: DKK
  sd_symbol: NA
  submarket: minor_pairs
  symbol: frxEURDKK
frxEURGBP:
  asset: EUR
  contracts: active_fx
  commission_level: 1
  display_name: EUR/GBP
  exchange_name: FOREX
  feed_license: realtime
  forward_feed: 1
  instrument_type: forex
  market: forex
  market_convention:
    atm_setting: atm_delta_neutral_straddle
    bf: 2_vol
    delta_premium_adjusted: 1
    delta_style: spot_delta
    rr: call-put
  pip_size: 0.00001
  quanto_only: 0
  quoted_currency: GBP
  sd_symbol: NA
  spot_spread_size: 5
  submarket: major_pairs
  symbol: frxEURGBP
  uses_dst_shifted_seasonality: 0
frxEURHKD:
  asset: EUR
  commission_level: 3
  display_name: EUR/HKD
  exchange_name: FOREX
  feed_license: realtime
  forward_feed: 0
  instrument_type: forex
  market: forex
  market_convention:
    atm_setting: atm_delta_neutral_straddle
    bf: 2_vol
    delta_premium_adjusted: 1
    delta_style: spot_delta
    rr: call-put
  pip_size: 0.0001
  quanto_only: 1
  quoted_currency: HKD
  sd_symbol: NA
  spot_spread_size: 50
  submarket: minor_pairs
  symbol: frxEURHKD
frxEURHUF:
  asset: EUR
  contracts: none
  commission_level: 3
  display_name: EUR/HUF
  exchange_name: FOREX
  feed_license: realtime
  forward_feed: 0
  instrument_type: forex
  market: forex
  market_convention:
    delta_premium_adjusted: 0
    delta_style: spot_delta
  pip_size: 0.01
  quanto_only: 0
  quoted_currency: HUF
  sd_symbol: NA
  submarket: minor_pairs
  symbol: frxEURHUF
frxEURINR:
  asset: EUR
  commission_level: 3
  display_name: EUR/INR
  exchange_name: FOREX
  feed_license: realtime
  forward_feed: 0
  instrument_type: forex
  market: forex
  market_convention:
    atm_setting: atm_delta_neutral_straddle
    bf: 2_vol
    delta_premium_adjusted: 1
    delta_style: spot_delta
    rr: call-put
  pip_size: 0.0001
  quanto_only: 1
  quoted_currency: INR
  sd_symbol: NA
  submarket: minor_pairs
  symbol: frxEURINR
frxEURJPY:
  asset: EUR
  contracts: active_fx
  commission_level: 1
  display_name: EUR/JPY
  exchange_name: FOREX
  feed_license: realtime
  forward_feed: 1
  instrument_type: forex
  market: forex
  market_convention:
    atm_setting: atm_delta_neutral_straddle
    bf: 2_vol
    delta_premium_adjusted: 1
    delta_style: spot_delta
    rr: call-put
  pip_size: 0.001
  quanto_only: 0
  quoted_currency: JPY
  sd_symbol: NA
  spot_spread_size: 25
  submarket: major_pairs
  symbol: frxEURJPY
  uses_dst_shifted_seasonality: 1
frxEURKRW:
  asset: EUR
  commission_level: 3
  display_name: EUR/KRW
  exchange_name: FOREX
  feed_license: realtime
  forward_feed: 0
  instrument_type: forex
  market: forex
  market_convention:
    atm_setting: atm_delta_neutral_straddle
    bf: 2_vol
    delta_premium_adjusted: 1
    delta_style: spot_delta
    rr: call-put
  pip_size: 0.0001
  quanto_only: 1
  quoted_currency: KRW
  sd_symbol: NA
  spot_spread_size: 50
  submarket: minor_pairs
  symbol: frxEURKRW
frxEURMXN:
  asset: EUR
  commission_level: 3
  display_name: EUR/MXN
  exchange_name: FOREX
  feed_license: realtime
  forward_feed: 0
  instrument_type: forex
  market: forex
  market_convention:
    atm_setting: atm_delta_neutral_straddle
    bf: 2_vol
    delta_premium_adjusted: 1
    delta_style: spot_delta
    rr: call-put
  pip_size: 0.0001
  quanto_only: 1
  quoted_currency: MXN
  sd_symbol: NA
  submarket: minor_pairs
  symbol: frxEURMXN
frxEURNOK:
  asset: EUR
  contracts: none
  commission_level: 3
  display_name: EUR/NOK
  exchange_name: FOREX
  feed_license: realtime
  forward_feed: 1
  instrument_type: forex
  market: forex
  market_convention:
    atm_setting: atm_delta_neutral_straddle
    bf: 2_vol
    delta_premium_adjusted: 1
    delta_style: spot_delta
    rr: call-put
  pip_size: 0.0001
  quanto_only: 0
  quoted_currency: NOK
  sd_symbol: NA
  spot_spread_size: 60
  submarket: minor_pairs
  symbol: frxEURNOK
  uses_dst_shifted_seasonality: 1
frxEURNZD:
  asset: EUR
  commission_level: 3
  display_name: EUR/NZD
  exchange_name: FOREX
  feed_license: realtime
  forward_feed: 1
  instrument_type: forex
  market: forex
  market_convention:
    atm_setting: atm_delta_neutral_straddle
    bf: 2_vol
    delta_premium_adjusted: 1
    delta_style: spot_delta
    rr: call-put
  pip_size: 0.0001
  quanto_only: 0
  quoted_currency: NZD
  sd_symbol: NA
  spot_spread_size: 22
  submarket: minor_pairs
  symbol: frxEURNZD
  uses_dst_shifted_seasonality: 1
frxEURPLN:
  asset: EUR
  commission_level: 3
  display_name: EUR/PLN
  exchange_name: FOREX
  feed_license: realtime
  forward_feed: 1
  instrument_type: forex
  market: forex
  market_convention:
    atm_setting: atm_delta_neutral_straddle
    bf: 2_vol
    delta_premium_adjusted: 1
    delta_style: spot_delta
    rr: call-put
  pip_size: 0.0001
  quanto_only: 1
  quoted_currency: PLN
  sd_symbol: NA
  spot_spread_size: 60
  submarket: minor_pairs
  symbol: frxEURPLN
frxEURSEK:
  asset: EUR
  contracts: none
  commission_level: 2
  display_name: EUR/SEK
  exchange_name: FOREX
  feed_license: realtime
  forward_feed: 1
  instrument_type: forex
  market: forex
  market_convention:
    atm_setting: atm_delta_neutral_straddle
    bf: 2_vol
    delta_premium_adjusted: 1
    delta_style: spot_delta
    rr: call-put
  pip_size: 0.0001
  quanto_only: 0
  quoted_currency: SEK
  sd_symbol: NA
  spot_spread_size: 60
  submarket: major_pairs
  symbol: frxEURSEK
frxEURSGD:
  asset: EUR
  commission_level: 3
  display_name: EUR/SGD
  exchange_name: FOREX
  feed_license: realtime
  forward_feed: 1
  instrument_type: forex
  market: forex
  market_convention:
    atm_setting: atm_delta_neutral_straddle
    bf: 2_vol
    delta_premium_adjusted: 1
    delta_style: spot_delta
    rr: call-put
  pip_size: 0.0001
  quanto_only: 1
  quoted_currency: SGD
  sd_symbol: NA
  spot_spread_size: 50
  submarket: minor_pairs
  symbol: frxEURSGD
frxEURUSD:
  asset: EUR
  contracts: active_fx
  commission_level: 1
  display_name: EUR/USD
  exchange_name: FOREX
  feed_license: realtime
  forward_feed: 1
  instrument_type: forex
  market: forex
  market_convention:
    atm_setting: atm_delta_neutral_straddle
    bf: 2_vol
    delta_premium_adjusted: 0
    delta_style: spot_delta
    rr: call-put
  pip_size: 0.00001
  quanto_only: 0
  quoted_currency: USD
  sd_symbol: NA
  spot_spread_size: 2
  submarket: major_pairs
  symbol: frxEURUSD
  uses_dst_shifted_seasonality: 1
frxEURZAR:
  asset: EUR
  commission_level: 3
  display_name: EUR/ZAR
  exchange_name: FOREX
  feed_license: realtime
  forward_feed: 0
  instrument_type: forex
  market: forex
  market_convention:
    atm_setting: atm_delta_neutral_straddle
    bf: 2_vol
    delta_premium_adjusted: 1
    delta_style: spot_delta
    rr: call-put
  pip_size: 0.0001
  quanto_only: 1
  quoted_currency: ZAR
  sd_symbol: NA
  submarket: minor_pairs
  symbol: frxEURZAR
frxGBPAUD:
  asset: GBP
  contracts: active_fx
  commission_level: 1
  display_name: GBP/AUD
  exchange_name: FOREX
  feed_license: realtime
  forward_feed: 1
  instrument_type: forex
  market: forex
  market_convention:
    atm_setting: atm_delta_neutral_straddle
    bf: 2_vol
    delta_premium_adjusted: 1
    delta_style: spot_delta
    rr: call-put
  pip_size: 0.00001
  quanto_only: 0
  quoted_currency: AUD
  sd_symbol: NA
  spot_spread_size: 4
  submarket: major_pairs
  symbol: frxGBPAUD
  uses_dst_shifted_seasonality: 0
frxGBPBRL:
  asset: GBP
  commission_level: 3
  display_name: GBP/BRL
  exchange_name: FOREX
  feed_license: realtime
  forward_feed: 0
  instrument_type: forex
  market: forex
  market_convention:
    atm_setting: atm_delta_neutral_straddle
    bf: 2_vol
    delta_premium_adjusted: 1
    delta_style: spot_delta
    rr: call-put
  pip_size: 0.0001
  quanto_only: 1
  quoted_currency: BRL
  sd_symbol: NA
  spot_spread_size: 3.5
  submarket: minor_pairs
  symbol: frxGBPBRL
frxGBPCAD:
  asset: GBP
  contracts:
    callput:
      daily:
        spot:
          euro_atm: day_to_year
          euro_non_atm: day_to_year
      intraday:
        forward:
          euro_atm: five_mins_to_eod
        spot:
          euro_atm:
            max: 1d
            min: 1m
            historical_pricer_min: 1m
            historical_pricer_max: 5h
    endsinout:
      daily:
        spot:
          euro_non_atm: day_to_year
    staysinout:
      daily:
        spot:
          american: day_to_year
    touchnotouch:
      daily:
        spot:
          american: day_to_year
  commission_level: 2
  display_name: GBP/CAD
  exchange_name: FOREX
  feed_license: realtime
  forward_feed: 1
  instrument_type: forex
  market: forex
  market_convention:
    atm_setting: atm_delta_neutral_straddle
    bf: 2_vol
    delta_premium_adjusted: 1
    delta_style: spot_delta
    rr: call-put
  pip_size: 0.00001
  quanto_only: 0
  quoted_currency: CAD
  sd_symbol: NA
  spot_spread_size: 13
  submarket: minor_pairs
  symbol: frxGBPCAD
  uses_dst_shifted_seasonality: 0
frxGBPCHF:
  asset: GBP
  contracts: none
  commission_level: 3
  display_name: GBP/CHF
  exchange_name: FOREX
  feed_license: realtime
  forward_feed: 0
  instrument_type: forex
  market: forex
  market_convention:
    atm_setting: atm_delta_neutral_straddle
    bf: 2_vol
    delta_premium_adjusted: 1
    delta_style: spot_delta
    rr: call-put
  pip_size: 0.0001
  quanto_only: 1
  quoted_currency: CHF
  sd_symbol: NA
  spot_spread_size: 7
  submarket: minor_pairs
  symbol: frxGBPCHF
frxGBPCNY:
  asset: GBP
  commission_level: 3
  display_name: GBP/CNY
  exchange_name: FOREX
  feed_license: realtime
  forward_feed: 0
  instrument_type: forex
  market: forex
  market_convention:
    atm_setting: atm_delta_neutral_straddle
    bf: 2_vol
    delta_premium_adjusted: 1
    delta_style: spot_delta
    rr: call-put
  pip_size: 0.0001
  quanto_only: 1
  quoted_currency: CNY
  sd_symbol: NA
  spot_spread_size: 50
  submarket: minor_pairs
  symbol: frxGBPCNY
frxGBPCZK:
  asset: GBP
  contracts: none
  commission_level: 3
  display_name: GBP/CZK
  exchange_name: FOREX
  feed_license: realtime
  forward_feed: 1
  instrument_type: forex
  market: forex
  market_convention:
    atm_setting: atm_delta_neutral_straddle
    bf: 2_vol
    delta_premium_adjusted: 0
    delta_style: spot_delta
    rr: call-put
  pip_size: 0.0001
  quanto_only: 0
  quoted_currency: CZK
  sd_symbol: NA
  spot_spread_size: 50
  submarket: minor_pairs
  symbol: frxGBPCZK
  uses_dst_shifted_seasonality: 1
frxGBPDKK:
  asset: GBP
  contracts: none
  commission_level: 3
  display_name: GBP/DKK
  exchange_name: FOREX
  feed_license: realtime
  forward_feed: 0
  instrument_type: forex
  market: forex
  market_convention:
    atm_setting: atm_delta_neutral_straddle
    bf: 2_vol
    delta_premium_adjusted: 1
    delta_style: spot_delta
    rr: call-put
  pip_size: 0.0001
  quanto_only: 0
  quoted_currency: DKK
  sd_symbol: NA
  spot_spread_size: 7
  submarket: minor_pairs
  symbol: frxGBPDKK
frxGBPHKD:
  asset: GBP
  commission_level: 3
  display_name: GBP/HKD
  exchange_name: FOREX
  feed_license: realtime
  forward_feed: 0
  instrument_type: forex
  market: forex
  market_convention:
    atm_setting: atm_delta_neutral_straddle
    bf: 2_vol
    delta_premium_adjusted: 1
    delta_style: spot_delta
    rr: call-put
  pip_size: 0.0001
  quanto_only: 1
  quoted_currency: HKD
  sd_symbol: NA
  spot_spread_size: 50
  submarket: minor_pairs
  symbol: frxGBPHKD
frxGBPINR:
  asset: GBP
  commission_level: 3
  display_name: GBP/INR
  exchange_name: FOREX
  feed_license: realtime
  forward_feed: 0
  instrument_type: forex
  market: forex
  market_convention:
    atm_setting: atm_delta_neutral_straddle
    bf: 2_vol
    delta_premium_adjusted: 1
    delta_style: spot_delta
    rr: call-put
  pip_size: 0.0001
  quanto_only: 1
  quoted_currency: INR
  sd_symbol: NA
  submarket: minor_pairs
  symbol: frxGBPINR
frxGBPJPY:
  asset: GBP
  contracts: active_fx
  commission_level: 1
  display_name: GBP/JPY
  exchange_name: FOREX
  feed_license: realtime
  forward_feed: 1
  instrument_type: forex
  market: forex
  market_convention:
    atm_setting: atm_delta_neutral_straddle
    bf: 2_vol
    delta_premium_adjusted: 1
    delta_style: spot_delta
    rr: call-put
  pip_size: 0.001
  quanto_only: 0
  quoted_currency: JPY
  sd_symbol: NA
  spot_spread_size: 60
  submarket: major_pairs
  symbol: frxGBPJPY
  uses_dst_shifted_seasonality: 1
frxGBPKRW:
  asset: GBP
  commission_level: 3
  display_name: GBP/KRW
  exchange_name: FOREX
  feed_license: realtime
  forward_feed: 0
  instrument_type: forex
  market: forex
  market_convention:
    atm_setting: atm_delta_neutral_straddle
    bf: 2_vol
    delta_premium_adjusted: 1
    delta_style: spot_delta
    rr: call-put
  pip_size: 0.0001
  quanto_only: 1
  quoted_currency: KRW
  sd_symbol: NA
  spot_spread_size: 50
  submarket: minor_pairs
  symbol: frxGBPKRW
frxGBPMXN:
  asset: GBP
  commission_level: 3
  display_name: GBP/MXN
  exchange_name: FOREX
  feed_license: realtime
  forward_feed: 0
  instrument_type: forex
  market: forex
  market_convention:
    atm_setting: atm_delta_neutral_straddle
    bf: 2_vol
    delta_premium_adjusted: 1
    delta_style: spot_delta
    rr: call-put
  pip_size: 0.0001
  quanto_only: 1
  quoted_currency: MXN
  sd_symbol: NA
  submarket: minor_pairs
  symbol: frxGBPMXN
frxGBPNOK:
  asset: GBP
  contracts: forward_only
  commission_level: 3
  display_name: GBP/NOK
  exchange_name: FOREX
  feed_license: realtime
  forward_feed: 1
  instrument_type: forex
  market: forex
  market_convention:
    atm_setting: atm_delta_neutral_straddle
    bf: 2_vol
    delta_premium_adjusted: 1
    delta_style: spot_delta
    rr: call-put
  pip_size: 0.0001
  quanto_only: 0
  quoted_currency: NOK
  sd_symbol: NA
  spot_spread_size: 90
  submarket: minor_pairs
  symbol: frxGBPNOK
  uses_dst_shifted_seasonality: 0
frxGBPNZD:
  asset: GBP
  commission_level: 3
  display_name: GBP/NZD
  exchange_name: FOREX
  feed_license: realtime
  forward_feed: 1
  instrument_type: forex
  market: forex
  market_convention:
    atm_setting: atm_delta_neutral_straddle
    bf: 2_vol
    delta_premium_adjusted: 1
    delta_style: spot_delta
    rr: call-put
  pip_size: 0.0001
  quanto_only: 0
  quoted_currency: NZD
  sd_symbol: NA
  spot_spread_size: 15
  submarket: minor_pairs
  symbol: frxGBPNZD
  uses_dst_shifted_seasonality: 1
frxGBPPLN:
  asset: GBP
  contracts: forward_only
  commission_level: 3
  display_name: GBP/PLN
  exchange_name: FOREX
  feed_license: realtime
  forward_feed: 1
  instrument_type: forex
  market: forex
  market_convention:
    atm_setting: atm_delta_neutral_straddle
    bf: 2_vol
    delta_premium_adjusted: 1
    delta_style: spot_delta
    rr: call-put
  pip_size: 0.0001
  quanto_only: 0
  quoted_currency: PLN
  sd_symbol: NA
  spot_spread_size: 50
  submarket: minor_pairs
  symbol: frxGBPPLN
  uses_dst_shifted_seasonality: 1
frxGBPSEK:
  asset: GBP
  contracts: none
  commission_level: 3
  display_name: GBP/SEK
  exchange_name: FOREX
  feed_license: realtime
  forward_feed: 1
  instrument_type: forex
  market: forex
  market_convention:
    atm_setting: atm_delta_neutral_straddle
    bf: 2_vol
    delta_premium_adjusted: 1
    delta_style: spot_delta
    rr: call-put
  pip_size: 0.0001
  quanto_only: 0
  quoted_currency: SEK
  sd_symbol: NA
  spot_spread_size: 90
  submarket: minor_pairs
  symbol: frxGBPSEK
frxGBPSGD:
  asset: GBP
  commission_level: 3
  display_name: GBP/SGD
  exchange_name: FOREX
  feed_license: realtime
  forward_feed: 1
  instrument_type: forex
  market: forex
  market_convention:
    atm_setting: atm_delta_neutral_straddle
    bf: 2_vol
    delta_premium_adjusted: 1
    delta_style: spot_delta
    rr: call-put
  pip_size: 0.0001
  quanto_only: 1
  quoted_currency: SGD
  sd_symbol: NA
  spot_spread_size: 50
  submarket: minor_pairs
  symbol: frxGBPSGD
frxGBPUSD:
  asset: GBP
  contracts: active_fx
  commission_level: 1
  display_name: GBP/USD
  exchange_name: FOREX
  feed_license: realtime
  forward_feed: 1
  instrument_type: forex
  market: forex
  market_convention:
    atm_setting: atm_delta_neutral_straddle
    bf: 2_vol
    delta_premium_adjusted: 0
    delta_style: spot_delta
    rr: call-put
  pip_size: 0.0001
  quanto_only: 0
  quoted_currency: USD
  sd_symbol: NA
  spot_spread_size: 2.5
  submarket: major_pairs
  symbol: frxGBPUSD
  uses_dst_shifted_seasonality: 0
frxGBPZAR:
  asset: GBP
  commission_level: 3
  display_name: GBP/ZAR
  exchange_name: FOREX
  feed_license: realtime
  forward_feed: 0
  instrument_type: forex
  market: forex
  market_convention:
    atm_setting: atm_delta_neutral_straddle
    bf: 2_vol
    delta_premium_adjusted: 1
    delta_style: spot_delta
    rr: call-put
  pip_size: 0.0001
  quanto_only: 1
  quoted_currency: ZAR
  sd_symbol: NA
  submarket: minor_pairs
  symbol: frxGBPZAR
frxNZDJPY:
  asset: NZD
  contracts: forward_and_daily
  commission_level: 3
  display_name: NZD/JPY
  exchange_name: FOREX
  feed_license: realtime
  forward_feed: 1
  instrument_type: forex
  market: forex
  market_convention:
    atm_setting: atm_delta_neutral_straddle
    bf: 2_vol
    delta_premium_adjusted: 1
    delta_style: spot_delta
    rr: call-put
  pip_size: 0.001
  quanto_only: 0
  quoted_currency: JPY
  sd_symbol: NA
  submarket: minor_pairs
  symbol: frxNZDJPY
frxNZDUSD:
  asset: NZD
  contracts:
    callput:
      daily:
        spot:
          euro_atm: day_to_year
          euro_non_atm: day_to_year
      intraday:
        forward:
          euro_atm: five_mins_to_eod
        spot:
          euro_atm:
            max: 1d
            min: 1m
            historical_pricer_min: 1m
            historical_pricer_max: 5h
    endsinout:
      daily:
        spot:
          euro_non_atm: day_to_year
    staysinout:
      daily:
        spot:
          american: day_to_year
    touchnotouch:
      daily:
        spot:
          american: day_to_year
  commission_level: 2
  display_name: NZD/USD
  exchange_name: FOREX
  feed_license: realtime
  forward_feed: 1
  instrument_type: forex
  market: forex
  market_convention:
    atm_setting: atm_delta_neutral_straddle
    bf: 2_vol
    delta_premium_adjusted: 0
    delta_style: spot_delta
    rr: call-put
  pip_size: 0.0001
  quanto_only: 0
  quoted_currency: USD
  sd_symbol: NA
  spot_spread_size: 3
  submarket: minor_pairs
  symbol: frxNZDUSD
  uses_dst_shifted_seasonality: 1
frxUSDBRL:
  asset: USD
  commission_level: 3
  display_name: USD/BRL
  exchange_name: FOREX
  feed_license: realtime
  forward_feed: 0
  instrument_type: forex
  market: forex
  market_convention:
    atm_setting: atm_delta_neutral_straddle
    bf: 2_vol
    delta_premium_adjusted: 1
    delta_style: spot_delta
    rr: call-put
  pip_size: 0.0001
  quanto_only: 1
  quoted_currency: BRL
  sd_symbol: NA
  spot_spread_size: 3.5
  submarket: minor_pairs
  symbol: frxUSDBRL
frxUSDCAD:
  asset: USD
  contracts: active_fx
  commission_level: 1
  display_name: USD/CAD
  exchange_name: FOREX
  feed_license: realtime
  forward_feed: 1
  instrument_type: forex
  market: forex
  market_convention:
    atm_setting: atm_delta_neutral_straddle
    bf: 2_vol
    delta_premium_adjusted: 1
    delta_style: spot_delta
    rr: call-put
  pip_size: 0.00001
  quanto_only: 0
  quoted_currency: CAD
  sd_symbol: NA
  spot_spread_size: 3.5
  submarket: major_pairs
  symbol: frxUSDCAD
  uses_dst_shifted_seasonality: 1
frxUSDCHF:
  asset: USD
  contracts: none
  commission_level: 1
  display_name: USD/CHF
  exchange_name: FOREX
  feed_license: realtime
  forward_feed: 0
  instrument_type: forex
  market: forex
  market_convention:
    atm_setting: atm_delta_neutral_straddle
    bf: 2_vol
    delta_premium_adjusted: 1
    delta_style: spot_delta
    rr: call-put
  pip_size: 0.0001
  quanto_only: 1
  quoted_currency: CHF
  sd_symbol: NA
  spot_spread_size: 3.5
  submarket: major_pairs
  symbol: frxUSDCHF
frxUSDCNY:
  asset: USD
  commission_level: 3
  display_name: USD/CNY
  exchange_name: FOREX
  feed_license: realtime
  forward_feed: 0
  instrument_type: forex
  market: forex
  market_convention:
    atm_setting: atm_delta_neutral_straddle
    bf: 2_vol
    delta_premium_adjusted: 1
    delta_style: spot_delta
    rr: call-put
  pip_size: 0.0001
  quanto_only: 1
  quoted_currency: CNY
  sd_symbol: NA
  spot_spread_size: 50
  submarket: minor_pairs
  symbol: frxUSDCNY
frxUSDCZK:
  asset: USD
  contracts: none
  commission_level: 3
  display_name: USD/CZK
  exchange_name: FOREX
  feed_license: realtime
  forward_feed: 0
  instrument_type: forex
  market: forex
  market_convention:
    atm_setting: atm_delta_neutral_straddle
    bf: 2_vol
    delta_premium_adjusted: 1
    delta_style: spot_delta
    rr: call-put
  pip_size: 0.0001
  quanto_only: 0
  quoted_currency: CZK
  sd_symbol: NA
  spot_spread_size: 45
  submarket: minor_pairs
  symbol: frxUSDCZK
frxUSDDKK:
  asset: USD
  contracts: none
  commission_level: 3
  display_name: USD/DKK
  exchange_name: FOREX
  feed_license: realtime
  forward_feed: 0
  instrument_type: forex
  market: forex
  market_convention:
    atm_setting: atm_delta_neutral_straddle
    bf: 2_vol
    delta_premium_adjusted: 1
    delta_style: spot_delta
    rr: call-put
  pip_size: 0.0001
  quanto_only: 0
  quoted_currency: DKK
  sd_symbol: NA
  spot_spread_size: 3.5
  submarket: minor_pairs
  symbol: frxUSDDKK
frxUSDHKD:
  asset: USD
  commission_level: 3
  display_name: USD/HKD
  exchange_name: FOREX
  feed_license: realtime
  forward_feed: 1
  instrument_type: forex
  market: forex
  market_convention:
    atm_setting: atm_delta_neutral_straddle
    bf: 2_vol
    delta_premium_adjusted: 1
    delta_style: spot_delta
    rr: call-put
  pip_size: 0.0001
  quanto_only: 1
  quoted_currency: HKD
  sd_symbol: NA
  spot_spread_size: 50
  submarket: minor_pairs
  symbol: frxUSDHKD
frxUSDINR:
  asset: USD
  commission_level: 3
  display_name: USD/INR
  exchange_name: FOREX
  feed_license: realtime
  forward_feed: 0
  instrument_type: forex
  market: forex
  market_convention:
    atm_setting: atm_delta_neutral_straddle
    bf: 2_vol
    delta_premium_adjusted: 1
    delta_style: spot_delta
    rr: call-put
  pip_size: 0.0001
  quanto_only: 1
  quoted_currency: INR
  sd_symbol: NA
  submarket: minor_pairs
  symbol: frxUSDINR
frxUSDJPY:
  asset: USD
  contracts: active_fx
  commission_level: 1
  display_name: USD/JPY
  exchange_name: FOREX
  feed_license: realtime
  forward_feed: 1
  instrument_type: forex
  market: forex
  market_convention:
    atm_setting: atm_delta_neutral_straddle
    bf: 2_vol
    delta_premium_adjusted: 1
    delta_style: spot_delta
    rr: call-put
  pip_size: 0.001
  quanto_only: 0
  quoted_currency: JPY
  sd_symbol: NA
  spot_spread_size: 25
  submarket: major_pairs
  symbol: frxUSDJPY
  uses_dst_shifted_seasonality: 1
frxUSDKRW:
  asset: USD
  commission_level: 3
  display_name: USD/KRW
  exchange_name: FOREX
  feed_license: realtime
  forward_feed: 0
  instrument_type: forex
  market: forex
  market_convention:
    atm_setting: atm_delta_neutral_straddle
    bf: 2_vol
    delta_premium_adjusted: 1
    delta_style: spot_delta
    rr: call-put
  pip_size: 0.01
  quanto_only: 1
  quoted_currency: KRW
  sd_symbol: NA
  spot_spread_size: 50
  submarket: minor_pairs
  symbol: frxUSDKRW
frxUSDMXN:
  asset: USD
  contracts: forward_and_daily
  commission_level: 3
  display_name: USD/MXN
  exchange_name: FOREX
  feed_license: realtime
  forward_feed: 1
  instrument_type: forex
  market: forex
  market_convention:
    atm_setting: atm_delta_neutral_straddle
    bf: 2_vol
    delta_premium_adjusted: 1
    delta_style: spot_delta
    rr: call-put
  pip_size: 0.0001
  quanto_only: 0
  quoted_currency: MXN
  sd_symbol: NA
  submarket: minor_pairs
  symbol: frxUSDMXN
frxUSDNOK:
  asset: USD
  contracts: forward_only
  commission_level: 3
  display_name: USD/NOK
  exchange_name: FOREX
  feed_license: realtime
  forward_feed: 1
  instrument_type: forex
  market: forex
  market_convention:
    atm_setting: atm_delta_neutral_straddle
    bf: 2_vol
    delta_premium_adjusted: 1
    delta_style: spot_delta
    rr: call-put
  pip_size: 0.0001
  quanto_only: 0
  quoted_currency: NOK
  sd_symbol: NA
  spot_spread_size: 60
  submarket: minor_pairs
  symbol: frxUSDNOK
  uses_dst_shifted_seasonality: 1
frxUSDPLN:
  asset: USD
  contracts: forward_and_daily
  commission_level: 3
  display_name: USD/PLN
  exchange_name: FOREX
  feed_license: realtime
  forward_feed: 1
  instrument_type: forex
  market: forex
  market_convention:
    atm_setting: atm_delta_neutral_straddle
    bf: 2_vol
    delta_premium_adjusted: 1
    delta_style: spot_delta
    rr: call-put
  pip_size: 0.0001
  quanto_only: 0
  quoted_currency: PLN
  sd_symbol: NA
  spot_spread_size: 45
  submarket: minor_pairs
  symbol: frxUSDPLN
frxUSDSEK:
  asset: USD
  contracts: forward_only
  commission_level: 2
  display_name: USD/SEK
  exchange_name: FOREX
  feed_license: realtime
  forward_feed: 1
  instrument_type: forex
  market: forex
  market_convention:
    atm_setting: atm_delta_neutral_straddle
    bf: 2_vol
    delta_premium_adjusted: 1
    delta_style: spot_delta
    rr: call-put
  pip_size: 0.0001
  quanto_only: 0
  quoted_currency: SEK
  sd_symbol: NA
  spot_spread_size: 60
  submarket: minor_pairs
  symbol: frxUSDSEK
  uses_dst_shifted_seasonality: 1
frxUSDSGD:
  asset: USD
  commission_level: 3
  display_name: USD/SGD
  exchange_name: FOREX
  feed_license: realtime
  forward_feed: 1
  instrument_type: forex
  market: forex
  market_convention:
    atm_setting: atm_delta_neutral_straddle
    bf: 2_vol
    delta_premium_adjusted: 1
    delta_style: spot_delta
    rr: call-put
  pip_size: 0.0001
  quanto_only: 1
  quoted_currency: SGD
  sd_symbol: NA
  spot_spread_size: 50
  submarket: minor_pairs
  symbol: frxUSDSGD
frxUSDZAR:
  asset: USD
  commission_level: 3
  display_name: USDZAR
  exchange_name: FOREX
  feed_license: realtime
  forward_feed: 1
  instrument_type: forex
  market: forex
  market_convention:
    atm_setting: atm_delta_neutral_straddle
    bf: 2_vol
    delta_premium_adjusted: 1
    delta_style: spot_delta
    rr: call-put
  pip_size: 0.0001
  quanto_only: 1
  quoted_currency: ZAR
  sd_symbol: NA
  submarket: minor_pairs
  symbol: frxUSDZAR
frxXAGAUD:
  asset: XAG
  commission_level: 2
  display_name: XAG/AUD
  exchange_name: FOREX
  feed_license: realtime
  forward_feed: 0
  instrument_type: commodities
  market: commodities
  market_convention:
    atm_setting: atm_delta_neutral_straddle
    bf: 2_vol
    delta_premium_adjusted: 0
    delta_style: spot_delta
    rr: call-put
  pip_size: 0.0001
  quanto_only: 1
  quoted_currency: AUD
  sd_symbol: NA
  submarket: metals
  symbol: frxXAGAUD
frxXAGEUR:
  asset: XAG
  commission_level: 2
  display_name: XAG/EUR
  exchange_name: FOREX
  feed_license: realtime
  forward_feed: 0
  instrument_type: commodities
  market: commodities
  market_convention:
    atm_setting: atm_delta_neutral_straddle
    bf: 2_vol
    delta_premium_adjusted: 0
    delta_style: spot_delta
    rr: call-put
  pip_size: 0.0001
  quanto_only: 1
  quoted_currency: EUR
  sd_symbol: NA
  submarket: metals
  symbol: frxXAGEUR
frxXAGGBP:
  asset: XAG
  commission_level: 3
  display_name: XAG/GBP
  exchange_name: FOREX
  feed_license: realtime
  forward_feed: 0
  instrument_type: commodities
  market: commodities
  market_convention:
    atm_setting: atm_delta_neutral_straddle
    bf: 2_vol
    delta_premium_adjusted: 0
    delta_style: spot_delta
    rr: call-put
  pip_size: 0.0001
  quanto_only: 1
  quoted_currency: GBP
  sd_symbol: NA
  submarket: metals
  symbol: frxXAGGBP
frxXAGUSD:
  asset: XAG
  commission_level: 3
  display_name: Silver/USD
  exchange_name: FOREX
  feed_license: realtime
  forward_feed: 0
  inefficient_periods:
  - end: 23h59m59s
    start: 21h
  instrument_type: commodities
  market: commodities
  market_convention:
    atm_setting: atm_delta_neutral_straddle
    bf: 2_vol
    delta_premium_adjusted: 0
    delta_style: spot_delta
    rr: call-put
  pip_size: 0.0001
  quanto_only: 0
  quoted_currency: USD
  sd_symbol: NA
  submarket: metals
  symbol: frxXAGUSD
  uses_dst_shifted_seasonality: 1
frxXAUAUD:
  asset: XAU
  commission_level: 3
  display_name: Gold/AUD
  exchange_name: FOREX
  feed_license: realtime
  forward_feed: 0
  instrument_type: commodities
  market: commodities
  market_convention:
    atm_setting: atm_delta_neutral_straddle
    bf: 2_vol
    delta_premium_adjusted: 0
    delta_style: spot_delta
    rr: call-put
  pip_size: 0.01
  quanto_only: 1
  quoted_currency: AUD
  sd_symbol: NA
  submarket: metals
  symbol: frxXAUAUD
frxXAUEUR:
  asset: XAU
  commission_level: 3
  display_name: Gold/EUR
  exchange_name: FOREX
  feed_license: realtime
  forward_feed: 0
  instrument_type: commodities
  market: commodities
  market_convention:
    atm_setting: atm_delta_neutral_straddle
    bf: 2_vol
    delta_premium_adjusted: 0
    delta_style: spot_delta
    rr: call-put
  pip_size: 0.01
  quanto_only: 1
  quoted_currency: EUR
  sd_symbol: NA
  submarket: metals
  symbol: frxXAUEUR
frxXAUGBP:
  asset: XAU
  commission_level: 3
  display_name: Gold/GBP
  exchange_name: FOREX
  feed_license: realtime
  forward_feed: 0
  instrument_type: commodities
  market: commodities
  market_convention:
    atm_setting: atm_delta_neutral_straddle
    bf: 2_vol
    delta_premium_adjusted: 0
    delta_style: spot_delta
    rr: call-put
  pip_size: 0.01
  quanto_only: 1
  quoted_currency: GBP
  sd_symbol: NA
  submarket: metals
  symbol: frxXAUGBP
frxXAUUSD:
  asset: XAU
  commission_level: 1
  display_name: Gold/USD
  exchange_name: FOREX
  feed_license: realtime
  forward_feed: 0
  inefficient_periods:
  - end: 23h59m59s
    start: 21h
  instrument_type: commodities
  market: commodities
  market_convention:
    atm_setting: atm_delta_neutral_straddle
    bf: 2_vol
    delta_premium_adjusted: 0
    delta_style: spot_delta
    rr: call-put
  pip_size: 0.01
  quanto_only: 0
  quoted_currency: USD
  sd_symbol: NA
  submarket: metals
  symbol: frxXAUUSD
  uses_dst_shifted_seasonality: 1
frxXPDAUD:
  asset: XPD
  commission_level: 2
  display_name: XPD/AUD
  exchange_name: FOREX
  feed_license: realtime
  forward_feed: 0
  instrument_type: commodities
  market: commodities
  market_convention:
    atm_setting: atm_delta_neutral_straddle
    bf: 2_vol
    delta_premium_adjusted: 0
    delta_style: spot_delta
    rr: call-put
  pip_size: 0.0001
  quanto_only: 1
  quoted_currency: AUD
  sd_symbol: NA
  submarket: metals
  symbol: frxXPDAUD
  volatility_surface_type: flat
frxXPDEUR:
  asset: XPD
  commission_level: 2
  display_name: XPD/EUR
  exchange_name: FOREX
  feed_license: realtime
  forward_feed: 0
  instrument_type: commodities
  market: commodities
  market_convention:
    atm_setting: atm_delta_neutral_straddle
    bf: 2_vol
    delta_premium_adjusted: 0
    delta_style: spot_delta
    rr: call-put
  pip_size: 0.0001
  quanto_only: 1
  quoted_currency: EUR
  sd_symbol: NA
  submarket: metals
  symbol: frxXPDEUR
frxXPDGBP:
  asset: XPD
  commission_level: 2
  display_name: XPD/GBP
  exchange_name: FOREX
  feed_license: realtime
  forward_feed: 0
  instrument_type: commodities
  market: commodities
  market_convention:
    atm_setting: atm_delta_neutral_straddle
    bf: 2_vol
    delta_premium_adjusted: 0
    delta_style: spot_delta
    rr: call-put
  pip_size: 0.0001
  quanto_only: 1
  quoted_currency: GBP
  sd_symbol: NA
  submarket: metals
  symbol: frxXPDGBP
frxXPDUSD:
  asset: XPD
  contracts: restricted_metals
  commission_level: 3
  display_name: Palladium/USD
  exchange_name: FOREX
  feed_license: realtime
  forward_feed: 0
  instrument_type: commodities
  market: commodities
  market_convention:
    atm_setting: atm_delta_neutral_straddle
    bf: 2_vol
    delta_premium_adjusted: 0
    delta_style: spot_delta
    rr: call-put
  pip_size: 0.01
  quanto_only: 0
  quoted_currency: USD
  sd_symbol: NA
  submarket: metals
  symbol: frxXPDUSD
frxXPTAUD:
  asset: XPT
  commission_level: 2
  display_name: XPT/AUD
  exchange_name: FOREX
  feed_license: realtime
  forward_feed: 0
  instrument_type: commodities
  market: commodities
  market_convention:
    atm_setting: atm_delta_neutral_straddle
    bf: 2_vol
    delta_premium_adjusted: 0
    delta_style: spot_delta
    rr: call-put
  pip_size: 0.0001
  quanto_only: 1
  quoted_currency: AUD
  sd_symbol: NA
  submarket: metals
  symbol: frxXPTAUD
  volatility_surface_type: flat
frxXPTEUR:
  asset: XPT
  commission_level: 2
  display_name: XPT/EUR
  exchange_name: FOREX
  feed_license: realtime
  forward_feed: 0
  instrument_type: commodities
  market: commodities
  market_convention:
    atm_setting: atm_delta_neutral_straddle
    bf: 2_vol
    delta_premium_adjusted: 0
    delta_style: spot_delta
    rr: call-put
  pip_size: 0.0001
  quanto_only: 1
  quoted_currency: EUR
  sd_symbol: NA
  submarket: metals
  symbol: frxXPTEUR
frxXPTGBP:
  asset: XPD
  commission_level: 2
  display_name: XPT/GBP
  exchange_name: FOREX
  feed_license: realtime
  forward_feed: 0
  instrument_type: commodities
  market: commodities
  market_convention:
    atm_setting: atm_delta_neutral_straddle
    bf: 2_vol
    delta_premium_adjusted: 0
    delta_style: spot_delta
    rr: call-put
  pip_size: 0.0001
  quanto_only: 1
  quoted_currency: GBP
  sd_symbol: NA
  submarket: metals
  symbol: frxXPTGBP
frxXPTUSD:
  asset: XPT
  contracts: restricted_metals
  commission_level: 3
  display_name: Platinum/USD
  exchange_name: FOREX
  feed_license: realtime
  forward_feed: 0
  instrument_type: commodities
  market: commodities
  market_convention:
    atm_setting: atm_delta_neutral_straddle
    bf: 2_vol
    delta_premium_adjusted: 0
    delta_style: spot_delta
    rr: call-put
  pip_size: 0.01
  quanto_only: 0
  quoted_currency: USD
  sd_symbol: NA
  submarket: metals
  symbol: frxXPTUSD<|MERGE_RESOLUTION|>--- conflicted
+++ resolved
@@ -208,12 +208,6 @@
   symbol: BBABI
 BBBELG:
   asset: BBBELG
-<<<<<<< HEAD
-=======
-  bbdl:
-    symbols:
-    - PROX BB Equity
->>>>>>> 07392531
   commission_level: 3
   display_name: Belgacom
   esig_symbol: PROX-EEB
