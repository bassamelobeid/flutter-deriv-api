---
## For indices and equities:
# - The volatilities are not quoted as RR, ATM and BF, infact they are quoted in
# vol/delta. Hence we no need to worry about their convention for now.
#- The delta type for indices and equities is the conventional delta N(d1)ie spot
# delta without premium. (This been confirmed with Bloomberg helpdesk and being
# verified by running our get_strike function with bloomberg data on OVDV page)
#
# The references :
# - Wystup "FX Volatility Smile Construction" April 2010 paper
# - Castagna "FX Options and Smile Risk" book
#
# If intended to permanent remove the underlying, please turn off the "offered" on exchange.yml too
#
###############################################################################
# NOTE: about the market_convention sections:
#
# These should mirror Bloomberg's Composite vol data conventions:
# Steps to obtain Bloomberg vol convention:
# - Go to OVDV then Settings->Data Settings->Conventions
# Types of volatility conventions available:
#     a) atm_setting:
#         There are theree types:
#         -atm_delta_neutral_straddle    (strike so that call delta=-put delta)
#         -atm_forward                   (strike = forward price)
#         -atm_spot                      (strike = spot)
#     b) delta_premium_adjusted:
#         There are two types:
#         - 1 for premium adjusted . Premium adjusted means the actual hedge
#           quantity must be adjusted by the premium received if the premium is
#           paid in foreign currency.
#         - 0 for no premium adjusted
#           For futher explanation please refer to Wystup "FX Volatility Smile
#           Construction" April 2010 paper, pg 5 and 6.
#     c) delta_style:
#         There are two delta convention available:
#         - spot_delta : with a hedge in the spot market.
#         - forward_delta: with a hedge in FX forward market
#     d) rr: call-put / put-call
#     e) bf:
#        There are three types of butterfly available in Bloomberg setting:
#        - (call+put)/2-atm  (which is quoted 1 vol strangle for Composite
#          sources and 2 vol (a.k.a smile strangle) for BGN sources)
#        - Base currency strangle - ATM (which is (base currency call + base
#          currency put)- ATM)
#        - Foreign currency strangle -ATM (which is (foreign currency call +
#          foreign currency put)- ATM)
---
AEX:
  asset: AEX
  contracts: limited_equities
  commission_level: 1
  display_name: Dutch Index
  esig_symbol: $AEX-EEB
  exchange_name: EURONEXT
  feed_license: realtime
  instrument_type: stockindex
  market: indices
  market_convention:
    delta_premium_adjusted: 0
    delta_style: spot_delta
  pip_size: 0.01
  quoted_currency: EUR
  sd_symbol: AEX
  submarket: europe_africa
  symbol: AEX
AORD:
  asset: AORD
  contracts: none
  commission_level: 1
  display_name: AP Ordinary
  exchange_name: ASX
  feed_license: delayed
  instrument_type: stockindex
  market: indices
  market_convention:
    delta_premium_adjusted: 0
    delta_style: spot_delta
  pip_size: 0.01
  quoted_currency: USD
  sd_symbol: NA
  submarket: asia_oceania
  symbol: AORD
AS51:
  asset: AS51
  contracts: limited_ao_equities
  commission_level: 1
  display_name: Australian Index
  esig_symbol: $XJO-ASX
  exchange_name: ASX
  feed_license: delayed
  instrument_type: stockindex
  market: indices
  market_convention:
    delta_premium_adjusted: 0
    delta_style: spot_delta
  pip_size: 0.01
  quoted_currency: AUD
  sd_symbol: ASX
  submarket: asia_oceania
  symbol: AS51
AUANZ:
  asset: AUANZ
  contracts: none
  commission_level: 3
  display_name: ANZ Banking Group Ltd
  esig_symbol: ANZ-ASX
  exchange_name: ASX_S
  feed_license: delayed
  instrument_type: individualstock
  market: stocks
  market_convention:
    delta_premium_adjusted: 0
    delta_style: spot_delta
  pip_size: 0.001
  quoted_currency: AUD
  sd_symbol: ANZ.AX
  submarket: australia
  symbol: AUANZ
AUBHP:
  asset: AUBHP
  contracts: none
  commission_level: 3
  display_name: BHP Billiton Ltd
  esig_symbol: BHP-ASX
  exchange_name: ASX_S
  feed_license: delayed
  instrument_type: individualstock
  market: stocks
  market_convention:
    delta_premium_adjusted: 0
    delta_style: spot_delta
  pip_size: 0.001
  quoted_currency: AUD
  sd_symbol: BHP.AX
  submarket: australia
  symbol: AUBHP
AUCBA:
  asset: AUCBA
  contracts: none
  commission_level: 3
  display_name: Commbank (Australia)
  esig_symbol: CBA-ASX
  exchange_name: ASX_S
  feed_license: delayed
  instrument_type: individualstock
  market: stocks
  market_convention:
    delta_premium_adjusted: 0
    delta_style: spot_delta
  pip_size: 0.001
  quoted_currency: AUD
  sd_symbol: CBA.AX
  submarket: australia
  symbol: AUCBA
AUNAB:
  asset: AUNAB
  contracts: none
  commission_level: 3
  display_name: National Australia Bank Ltd
  esig_symbol: NAB-ASX
  exchange_name: ASX_S
  feed_license: delayed
  instrument_type: individualstock
  market: stocks
  market_convention:
    delta_premium_adjusted: 0
    delta_style: spot_delta
  pip_size: 0.001
  quoted_currency: AUD
  sd_symbol: NAB.AX
  submarket: australia
  symbol: AUNAB
AUWBC:
  asset: AUWBC
  contracts: none
  commission_level: 3
  display_name: Westpac Banking Co.
  esig_symbol: WBC-ASX
  exchange_name: ASX_S
  feed_license: delayed
  instrument_type: individualstock
  market: stocks
  market_convention:
    delta_premium_adjusted: 0
    delta_style: spot_delta
  pip_size: 0.001
  quoted_currency: AUD
  sd_symbol: WBC.AX
  submarket: australia
  symbol: AUWBC
BBABI:
  asset: BBABI
  commission_level: 3
  display_name: AB Inbev
  esig_symbol: ABI-EEB
  exchange_name: EURONEXT
  feed_license: realtime
  instrument_type: individualstock
  market: stocks
  market_convention:
    delta_premium_adjusted: 0
    delta_style: spot_delta
  pip_size: 0.01
  quoted_currency: EUR
  sd_symbol: ABI.EB
  submarket: belgium
  symbol: BBABI
BBBELG:
  asset: BBBELG
  commission_level: 3
  display_name: Belgacom
  esig_symbol: BELG-EEB
  exchange_name: EURONEXT
  feed_license: realtime
  instrument_type: individualstock
  market: stocks
  market_convention:
    delta_premium_adjusted: 0
    delta_style: spot_delta
  pip_size: 0.01
  quoted_currency: EUR
  sd_symbol: BCOM.EB
  submarket: belgium
  symbol: BBBELG
BBGBLB:
  asset: BBGBLB
  commission_level: 3
  display_name: Groupe Bruxelles Lambert
  esig_symbol: GBLB-EEB
  exchange_name: EURONEXT
  feed_license: realtime
  instrument_type: individualstock
  market: stocks
  market_convention:
    delta_premium_adjusted: 0
    delta_style: spot_delta
  pip_size: 0.01
  quoted_currency: EUR
  sd_symbol: GBLB.EB
  submarket: belgium
  symbol: BBGBLB
BBKBC:
  asset: BBKBC
  commission_level: 3
  display_name: KBC Groep
  esig_symbol: KBC-EEB
  exchange_name: EURONEXT
  feed_license: realtime
  instrument_type: individualstock
  market: stocks
  market_convention:
    delta_premium_adjusted: 0
    delta_style: spot_delta
  pip_size: 0.01
  quoted_currency: EUR
  sd_symbol: KBC.EB
  submarket: belgium
  symbol: BBKBC
BBUCB:
  asset: BBUCB
  commission_level: 3
  display_name: UCB
  esig_symbol: UCB-EEB
  exchange_name: EURONEXT
  feed_license: realtime
  instrument_type: individualstock
  market: stocks
  market_convention:
    delta_premium_adjusted: 0
    delta_style: spot_delta
  pip_size: 0.01
  quoted_currency: EUR
  sd_symbol: UCB.EB
  submarket: belgium
  symbol: BBUCB
BFX:
  asset: BFX
  contracts: limited_callput
  commission_level: 1
  display_name: Belgian Index
  esig_symbol: $BEL20-EEB
  exchange_name: EURONEXT
  feed_license: realtime
  instrument_type: stockindex
  market: indices
  market_convention:
    delta_premium_adjusted: 0
    delta_style: spot_delta
  pip_size: 0.01
  quoted_currency: EUR
  sd_symbol: BEL20
  submarket: europe_africa
  symbol: BFX
BSESENSEX30:
  asset: BSESENSEX30
  contracts: forward_and_daily
  commission_level: 2
  display_name: Bombay Index
  esig_symbol: $SENSEX-BOM
  exchange_name: BSE
  feed_license: delayed
  instrument_type: stockindex
  market: indices
  market_convention:
    delta_premium_adjusted: 0
    delta_style: spot_delta
  pip_size: 0.01
  quoted_currency: INR
  sd_symbol: BSESN
  submarket: asia_oceania
  symbol: BSESENSEX30
DEADS:
  asset: DEADS
  contracts: forward_and_daily
  commission_level: 3
  display_name: ADIDAS AG
  esig_symbol: ADS-FRA
  exchange_name: FSE
  feed_license: delayed
  instrument_type: individualstock
  market: stocks
  market_convention:
    delta_premium_adjusted: 0
    delta_style: spot_delta
  pip_size: 0.0001
  quoted_currency: EUR
  sd_symbol: ADSG.XT
  submarket: germany
  symbol: DEADS
DEALV:
  asset: DEALV
  contracts: none
  commission_level: 3
  display_name: Allianz SE
  esig_symbol: ALV-FRA
  exchange_name: FSE
  feed_license: delayed
  instrument_type: individualstock
  market: stocks
  market_convention:
    delta_premium_adjusted: 0
    delta_style: spot_delta
  pip_size: 0.001
  quoted_currency: EUR
  sd_symbol: ALVG.XT
  submarket: germany
  symbol: DEALV
DEDAI:
  asset: DEDAI
  contracts: none
  commission_level: 3
  display_name: Daimler AG
  esig_symbol: DAI-FRA
  exchange_name: FSE
  feed_license: delayed
  instrument_type: individualstock
  market: stocks
  market_convention:
    delta_premium_adjusted: 0
    delta_style: spot_delta
  pip_size: 0.001
  quoted_currency: EUR
  sd_symbol: DAIGn.XT
  submarket: germany
  symbol: DEDAI
DEDBK:
  asset: DEDBK
  contracts: forward_and_daily
  commission_level: 3
  display_name: Deutsche Bank AG
  esig_symbol: DBK-FRA
  exchange_name: FSE
  feed_license: delayed
  instrument_type: individualstock
  market: stocks
  market_convention:
    delta_premium_adjusted: 0
    delta_style: spot_delta
  pip_size: 0.001
  quoted_currency: EUR
  sd_symbol: DBKGn.XT
  submarket: germany
  symbol: DEDBK
DELHA:
  asset: DELHA
  contracts: forward_and_daily
  commission_level: 3
  display_name: Deutsche Lufthansa
  esig_symbol: LHA-FRA
  exchange_name: FSE
  feed_license: delayed
  instrument_type: individualstock
  market: stocks
  market_convention:
    delta_premium_adjusted: 0
    delta_style: spot_delta
  pip_size: 0.001
  quoted_currency: EUR
  sd_symbol: LHAG.XT
  submarket: germany
  symbol: DELHA
DJI:
  asset: DJI
  contracts: full_equities
  commission_level: 1
  display_name: Wall Street Index
  esig_symbol: $INDU
  exchange_name: NYSE
  feed_license: chartonly
  instrument_type: stockindex
  market: indices
  market_convention:
    delta_premium_adjusted: 0
    delta_style: spot_delta
  pip_size: 0.01
  quoted_currency: USD
  sd_symbol: DJIA
  submarket: americas
  symbol: DJI
ESBBVA:
  asset: ESBBVA
  contracts: none
  commission_level: 3
  display_name: BBVA (Banco Bilbao)
  esig_symbol: BBVA-MAC
  exchange_name: BM
  feed_license: daily
  instrument_type: individualstock
  market: stocks
  market_convention:
    delta_premium_adjusted: 0
    delta_style: spot_delta
  pip_size: 0.001
  quoted_currency: EUR
  sd_symbol: BBVA.MD
  submarket: spain
  symbol: ESBBVA
ESIBE:
  asset: ESIBE
  contracts: none
  commission_level: 3
  display_name: Iberdrola SA
  esig_symbol: IBE-MAC
  exchange_name: BM
  feed_license: daily
  instrument_type: individualstock
  market: stocks
  market_convention:
    delta_premium_adjusted: 0
    delta_style: spot_delta
  pip_size: 0.001
  quoted_currency: EUR
  sd_symbol: IBE.MD
  submarket: spain
  symbol: ESIBE
ESITX:
  asset: ESITX
  contracts: none
  commission_level: 3
  display_name: Inditex SA
  esig_symbol: ITX-MAC
  exchange_name: BM
  feed_license: daily
  instrument_type: individualstock
  market: stocks
  market_convention:
    delta_premium_adjusted: 0
    delta_style: spot_delta
  pip_size: 0.01
  quoted_currency: EUR
  sd_symbol: ITX.MD
  submarket: spain
  symbol: ESITX
ESSAN:
  asset: ESSAN
  contracts: none
  commission_level: 3
  display_name: Banco Santander SA
  esig_symbol: SAN-MAC
  exchange_name: BM
  feed_license: daily
  instrument_type: individualstock
  market: stocks
  market_convention:
    delta_premium_adjusted: 0
    delta_style: spot_delta
  pip_size: 0.001
  quoted_currency: EUR
  sd_symbol: SAN.MD
  submarket: spain
  symbol: ESSAN
ESTEF:
  asset: ESTEF
  contracts: none
  commission_level: 3
  display_name: Telefonica SA
  esig_symbol: TEF-MAC
  exchange_name: BM
  feed_license: daily
  instrument_type: individualstock
  market: stocks
  market_convention:
    delta_premium_adjusted: 0
    delta_style: spot_delta
  pip_size: 0.001
  quoted_currency: EUR
  sd_symbol: TEF.MD
  submarket: spain
  symbol: ESTEF
FCHI:
  asset: FCHI
  contracts: limited_equities
  commission_level: 1
  display_name: French Index
  esig_symbol: $PX1-EEB
  exchange_name: EURONEXT
  feed_license: realtime
  instrument_type: stockindex
  market: indices
  market_convention:
    delta_premium_adjusted: 0
    delta_style: spot_delta
  pip_size: 0.01
  quoted_currency: EUR
  sd_symbol: CAC
  submarket: europe_africa
  symbol: FCHI
FPACA:
  asset: FPACA
  commission_level: 3
  display_name: Credit Agricole
  esig_symbol: ACA-EEB
  exchange_name: EURONEXT
  feed_license: realtime
  instrument_type: individualstock
  market: stocks
  market_convention:
    delta_premium_adjusted: 0
    delta_style: spot_delta
  pip_size: 0.01
  quoted_currency: EUR
  sd_symbol: CAGR.EP
  submarket: france
  symbol: FPACA
FPAI:
  asset: FPAI
  commission_level: 3
  display_name: Air Liquide
  esig_symbol: AI-EEB
  exchange_name: EURONEXT
  feed_license: realtime
  instrument_type: individualstock
  market: stocks
  market_convention:
    delta_premium_adjusted: 0
    delta_style: spot_delta
  pip_size: 0.01
  quoted_currency: EUR
  sd_symbol: AIRP.EP
  submarket: france
  symbol: FPAI
FPAIR:
  asset: FPAIR
  commission_level: 3
  display_name: Airbus Group
  esig_symbol: AIR-EEB
  exchange_name: EURONEXT
  feed_license: realtime
  instrument_type: individualstock
  market: stocks
  market_convention:
    delta_premium_adjusted: 0
    delta_style: spot_delta
  pip_size: 0.01
  quoted_currency: EUR
  sd_symbol: AIR.EP
  submarket: france
  symbol: FPAIR
FPBN:
  asset: FPBN
  commission_level: 3
  display_name: Danone
  esig_symbol: BN-EEB
  exchange_name: EURONEXT
  feed_license: realtime
  instrument_type: individualstock
  market: stocks
  market_convention:
    delta_premium_adjusted: 0
    delta_style: spot_delta
  pip_size: 0.01
  quoted_currency: EUR
  sd_symbol: DANO.EP
  submarket: france
  symbol: FPBN
FPBNP:
  asset: FPBNP
  commission_level: 3
  display_name: BNP Paribas
  esig_symbol: BNP-EEB
  exchange_name: EURONEXT
  feed_license: realtime
  instrument_type: individualstock
  market: stocks
  market_convention:
    delta_premium_adjusted: 0
    delta_style: spot_delta
  pip_size: 0.01
  quoted_currency: EUR
  sd_symbol: BNPP.EP
  submarket: france
  symbol: FPBNP
FPCA:
  asset: FPCA
  commission_level: 3
  display_name: Carrefour
  esig_symbol: CA-EEB
  exchange_name: EURONEXT
  feed_license: realtime
  instrument_type: individualstock
  market: stocks
  market_convention:
    delta_premium_adjusted: 0
    delta_style: spot_delta
  pip_size: 0.01
  quoted_currency: EUR
  sd_symbol: CARR.EP
  submarket: france
  symbol: FPCA
FPCS:
  asset: FPCS
  commission_level: 3
  display_name: AXA
  esig_symbol: CS-EEB
  exchange_name: EURONEXT
  feed_license: realtime
  instrument_type: individualstock
  market: stocks
  market_convention:
    delta_premium_adjusted: 0
    delta_style: spot_delta
  pip_size: 0.01
  quoted_currency: EUR
  sd_symbol: AXAF.EP
  submarket: france
  symbol: FPCS
FPDG:
  asset: FPDG
  commission_level: 3
  display_name: Vinci
  esig_symbol: DG-EEB
  exchange_name: EURONEXT
  feed_license: realtime
  instrument_type: individualstock
  market: stocks
  market_convention:
    delta_premium_adjusted: 0
    delta_style: spot_delta
  pip_size: 0.01
  quoted_currency: EUR
  sd_symbol: SGEF.EP
  submarket: france
  symbol: FPDG
FPEDF:
  asset: FPEDF
  commission_level: 3
  display_name: Electricite de France
  esig_symbol: EDF-EEB
  exchange_name: EURONEXT
  feed_license: realtime
  instrument_type: individualstock
  market: stocks
  market_convention:
    delta_premium_adjusted: 0
    delta_style: spot_delta
  pip_size: 0.01
  quoted_currency: EUR
  sd_symbol: EDF.EP
  submarket: france
  symbol: FPEDF
FPEI:
  asset: FPEI
  commission_level: 3
  display_name: Essilor International
  esig_symbol: EI-EEB
  exchange_name: EURONEXT
  feed_license: realtime
  instrument_type: individualstock
  market: stocks
  market_convention:
    delta_premium_adjusted: 0
    delta_style: spot_delta
  pip_size: 0.01
  quoted_currency: EUR
  sd_symbol: ESSI.EP
  submarket: france
  symbol: FPEI
FPFP:
  asset: FPFP
  commission_level: 3
  display_name: TOTAL
  esig_symbol: FP-EEB
  exchange_name: EURONEXT
  feed_license: realtime
  instrument_type: individualstock
  market: stocks
  market_convention:
    delta_premium_adjusted: 0
    delta_style: spot_delta
  pip_size: 0.01
  quoted_currency: EUR
  sd_symbol: TOTF.EP
  submarket: france
  symbol: FPFP
FPGLE:
  asset: FPGLE
  commission_level: 3
  display_name: Societe Generale
  esig_symbol: GLE-EEB
  exchange_name: EURONEXT
  feed_license: realtime
  instrument_type: individualstock
  market: stocks
  market_convention:
    delta_premium_adjusted: 0
    delta_style: spot_delta
  pip_size: 0.01
  quoted_currency: EUR
  sd_symbol: SOGN.EP
  submarket: france
  symbol: FPGLE
FPGSZ:
  asset: FPGSZ
  commission_level: 3
  display_name: GDF Suez
  esig_symbol: GSZ-EEB
  exchange_name: EURONEXT
  feed_license: realtime
  instrument_type: individualstock
  market: stocks
  market_convention:
    delta_premium_adjusted: 0
    delta_style: spot_delta
  pip_size: 0.01
  quoted_currency: EUR
  sd_symbol: GSZ.EP
  submarket: france
  symbol: FPGSZ
FPKER:
  asset: FPKER
  commission_level: 3
  display_name: Kering
  esig_symbol: KER-EEB
  exchange_name: EURONEXT
  feed_license: realtime
  instrument_type: individualstock
  market: stocks
  market_convention:
    delta_premium_adjusted: 0
    delta_style: spot_delta
  pip_size: 0.01
  quoted_currency: EUR
  sd_symbol: PRTP.EP
  submarket: france
  symbol: FPKER
FPLG:
  asset: FPLG
  commission_level: 3
  display_name: Lafarge
  esig_symbol: LG-EEB
  exchange_name: EURONEXT
  feed_license: realtime
  instrument_type: individualstock
  market: stocks
  market_convention:
    delta_premium_adjusted: 0
    delta_style: spot_delta
  pip_size: 0.01
  quoted_currency: EUR
  sd_symbol: LAFP.EP
  submarket: france
  symbol: FPLG
FPMC:
  asset: FPMC
  commission_level: 3
  display_name: Moet Hennessy Louis Vuitton
  esig_symbol: MC-EEB
  exchange_name: EURONEXT
  feed_license: realtime
  instrument_type: individualstock
  market: stocks
  market_convention:
    delta_premium_adjusted: 0
    delta_style: spot_delta
  pip_size: 0.01
  quoted_currency: EUR
  sd_symbol: LVMH.EP
  submarket: france
  symbol: FPMC
FPOR:
  asset: FPOR
  commission_level: 3
  display_name: L'Oreal
  esig_symbol: OR-EEB
  exchange_name: EURONEXT
  feed_license: realtime
  instrument_type: individualstock
  market: stocks
  market_convention:
    delta_premium_adjusted: 0
    delta_style: spot_delta
  pip_size: 0.01
  quoted_currency: EUR
  sd_symbol: OREP.EP
  submarket: france
  symbol: FPOR
FPORA:
  asset: FPORA
  commission_level: 3
  display_name: Orange
  esig_symbol: ORA-EEB
  exchange_name: EURONEXT
  feed_license: realtime
  instrument_type: individualstock
  market: stocks
  market_convention:
    delta_premium_adjusted: 0
    delta_style: spot_delta
  pip_size: 0.01
  quoted_currency: EUR
  sd_symbol: ORAN.EP
  submarket: france
  symbol: FPORA
FPRI:
  asset: FPRI
  commission_level: 3
  display_name: Pernod Ricard
  esig_symbol: RI-EEB
  exchange_name: EURONEXT
  feed_license: realtime
  instrument_type: individualstock
  market: stocks
  market_convention:
    delta_premium_adjusted: 0
    delta_style: spot_delta
  pip_size: 0.01
  quoted_currency: EUR
  sd_symbol: PERP.EP
  submarket: france
  symbol: FPRI
FPRNO:
  asset: FPRNO
  commission_level: 3
  display_name: Renault
  esig_symbol: RNO-EEB
  exchange_name: EURONEXT
  feed_license: realtime
  instrument_type: individualstock
  market: stocks
  market_convention:
    delta_premium_adjusted: 0
    delta_style: spot_delta
  pip_size: 0.01
  quoted_currency: EUR
  sd_symbol: RENA.EP
  submarket: france
  symbol: FPRNO
FPSAF:
  asset: FPSAF
  commission_level: 3
  display_name: Safran
  esig_symbol: SAF-EEB
  exchange_name: EURONEXT
  feed_license: realtime
  instrument_type: individualstock
  market: stocks
  market_convention:
    delta_premium_adjusted: 0
    delta_style: spot_delta
  pip_size: 0.01
  quoted_currency: EUR
  sd_symbol: SAF.EP
  submarket: france
  symbol: FPSAF
FPSAN:
  asset: FPSAN
  commission_level: 3
  display_name: SANOFI
  esig_symbol: SAN-EEB
  exchange_name: EURONEXT
  feed_license: realtime
  instrument_type: individualstock
  market: stocks
  market_convention:
    delta_premium_adjusted: 0
    delta_style: spot_delta
  pip_size: 0.01
  quoted_currency: EUR
  sd_symbol: SASY.EP
  submarket: france
  symbol: FPSAN
FPSGO:
  asset: FPSGO
  commission_level: 3
  display_name: Cie de Saint-Gobain
  esig_symbol: SGO-EEB
  exchange_name: EURONEXT
  feed_license: realtime
  instrument_type: individualstock
  market: stocks
  market_convention:
    delta_premium_adjusted: 0
    delta_style: spot_delta
  pip_size: 0.01
  quoted_currency: EUR
  sd_symbol: SGOB.EP
  submarket: france
  symbol: FPSGO
FPSU:
  asset: FPSU
  commission_level: 3
  display_name: Schneider Electric
  esig_symbol: SU-EEB
  exchange_name: EURONEXT
  feed_license: realtime
  instrument_type: individualstock
  market: stocks
  market_convention:
    delta_premium_adjusted: 0
    delta_style: spot_delta
  pip_size: 0.01
  quoted_currency: EUR
  sd_symbol: SCHN.EP
  submarket: france
  symbol: FPSU
FPVIV:
  asset: FPVIV
  commission_level: 3
  display_name: Vivendi
  esig_symbol: VIV-EEB
  exchange_name: EURONEXT
  feed_license: realtime
  instrument_type: individualstock
  market: stocks
  market_convention:
    delta_premium_adjusted: 0
    delta_style: spot_delta
  pip_size: 0.01
  quoted_currency: EUR
  sd_symbol: VIV.EP
  submarket: france
  symbol: FPVIV
FTAW01:
  asset: FTAW01
  commission_level: 3
  display_name: World Index
  esig_symbol: $AW01-FTSE
  exchange_name: FS
  feed_license: chartonly
  instrument_type: sectorindex
  market: sectors
  market_convention:
    delta_premium_adjusted: 0
    delta_style: spot_delta
  pip_size: 0.01
  quoted_currency: USD
  sd_symbol: NA
  submarket: global
  symbol: FTAW01
FTSE:
  asset: FTSE
  contracts: full_equities
  commission_level: 1
  display_name: UK Index
  esig_symbol: $UKX-FTSE
  exchange_name: LSE
  feed_license: chartonly
  instrument_type: stockindex
  market: indices
  market_convention:
    delta_premium_adjusted: 0
    delta_style: spot_delta
  pip_size: 0.01
  quoted_currency: GBP
  sd_symbol: FTSE
  submarket: europe_africa
  symbol: FTSE
FTSEMIB:
  asset: FTSEMIB
  contracts: none
  commission_level: 1
  display_name: Italian Index
  esig_symbol: $FTSEMIB-MIL
  exchange_name: BI
  feed_license: chartonly
  instrument_type: stockindex
  market: indices
  market_convention:
    delta_premium_adjusted: 0
    delta_style: spot_delta
  pip_size: 0.01
  quoted_currency: EUR
  sd_symbol: MIB
  submarket: europe_africa
  symbol: FTSEMIB
FUTGAEX:
  asset: FUTGAEX
  commission_level: 3
  display_name: AEX Generic Future
  esig_symbol: AEX 1!-EEI
  exchange_name: EEI_AM
  feed_license: chartonly
  instrument_type: future
  market: futures
  market_convention:
    delta_premium_adjusted: 0
    delta_style: spot_delta
  pip_size: 0.0001
  quoted_currency: EUR
  sd_symbol: NA
  submarket: europe_africa_future
  symbol: FUTGAEX
FUTGAS51:
  asset: FUTGAS51
  commission_level: 3
  display_name: AS51 Generic Future
  esig_symbol: APS 1!-SFE
  exchange_name: SFE
  feed_license: chartonly
  instrument_type: future
  market: futures
  market_convention:
    delta_premium_adjusted: 0
    delta_style: spot_delta
  pip_size: 0.0001
  quoted_currency: AUD
  sd_symbol: NA
  submarket: asia_oceania_future
  symbol: FUTGAS51
FUTGBFX:
  asset: FUTGBFX
  commission_level: 3
  display_name: BFX Generic Future
  esig_symbol: BXF 1!-EEI
  exchange_name: EEI_BU
  feed_license: chartonly
  instrument_type: future
  market: futures
  market_convention:
    delta_premium_adjusted: 0
    delta_style: spot_delta
  pip_size: 0.0001
  quoted_currency: EUR
  sd_symbol: NA
  submarket: europe_africa_future
  symbol: FUTGBFX
FUTGBSESENSEX30:
  asset: FUTGBSESENSEX30
  commission_level: 3
  display_name: BSESENX30 Generic Future
  esig_symbol: BSX 1!-BOF
  exchange_name: BSE
  feed_license: chartonly
  instrument_type: future
  market: futures
  market_convention:
    delta_premium_adjusted: 0
    delta_style: spot_delta
  pip_size: 0.0001
  quoted_currency: INR
  sd_symbol: NA
  submarket: asia_oceania_future
  symbol: FUTGBSESENSEX30
FUTGDJI:
  asset: FUTGDJI
  commission_level: 3
  display_name: DJI Generic Future
  esig_symbol: YM 1!
  exchange_name: CME
  feed_license: chartonly
  instrument_type: future
  market: futures
  market_convention:
    delta_premium_adjusted: 0
    delta_style: spot_delta
  pip_size: 0.0001
  quoted_currency: USD
  sd_symbol: NA
  submarket: americas_future
  symbol: FUTGDJI
FUTGFCHI:
  asset: FUTGFCHI
  commission_level: 3
  display_name: FCHI Generic Future
  esig_symbol: FCE 1!-EEI
  exchange_name: EEI_PA
  feed_license: chartonly
  instrument_type: future
  market: futures
  market_convention:
    delta_premium_adjusted: 0
    delta_style: spot_delta
  pip_size: 0.0001
  quoted_currency: EUR
  sd_symbol: NA
  submarket: europe_africa_future
  symbol: FUTGFCHI
FUTGFTSE:
  asset: FUTGFTSE
  commission_level: 3
  display_name: FTSE Generic Future
  esig_symbol: Z 1!-ICL
  exchange_name: ICE_LIFFE
  feed_license: chartonly
  instrument_type: future
  market: futures
  market_convention:
    delta_premium_adjusted: 0
    delta_style: spot_delta
  pip_size: 0.0001
  quoted_currency: GBP
  sd_symbol: NA
  submarket: europe_africa_future
  symbol: FUTGFTSE
FUTGFTSEMIB:
  asset: FUTGFTSEMIB
  commission_level: 3
  display_name: FTSEMIB Generic Future
  esig_symbol: FTMIB 1!-IDM
  exchange_name: IDM
  feed_license: chartonly
  instrument_type: future
  market: futures
  market_convention:
    delta_premium_adjusted: 0
    delta_style: spot_delta
  pip_size: 0.0001
  quoted_currency: EUR
  sd_symbol: NA
  submarket: europe_africa_future
  symbol: FUTGFTSEMIB
FUTGGDAXI:
  asset: FUTGGDAXI
  commission_level: 3
  display_name: GDAXI Generic Future
  esig_symbol: AX 1!-EUX
  exchange_name: EUREX
  feed_license: chartonly
  instrument_type: future
  market: futures
  market_convention:
    delta_premium_adjusted: 0
    delta_style: spot_delta
  pip_size: 0.0001
  quoted_currency: EUR
  sd_symbol: NA
  submarket: europe_africa_future
  symbol: FUTGGDAXI
FUTGHSI:
  asset: FUTGHSI
  commission_level: 3
  display_name: HSI Generic Future
  esig_symbol: HSI 1!-HKF
  exchange_name: HKF
  feed_license: chartonly
  instrument_type: future
  market: futures
  market_convention:
    delta_premium_adjusted: 0
    delta_style: spot_delta
  pip_size: 0.0001
  quoted_currency: HKD
  sd_symbol: NA
  submarket: asia_oceania_future
  symbol: FUTGHSI
FUTGIBEX35:
  asset: FUTGIBEX35
  commission_level: 3
  display_name: IBEX35 Generic Future
  esig_symbol: IBX 1!-MRV
  exchange_name: MEFF
  feed_license: chartonly
  instrument_type: future
  market: futures
  market_convention:
    delta_premium_adjusted: 0
    delta_style: spot_delta
  pip_size: 0.0001
  quoted_currency: EUR
  sd_symbol: NA
  submarket: europe_africa_future
  symbol: FUTGIBEX35
FUTGIBOV:
  asset: FUTGIBOV
  commission_level: 3
  display_name: IBOV Generic Future
  esig_symbol: IND 1!-BMF
  exchange_name: BMF
  feed_license: chartonly
  instrument_type: future
  market: futures
  market_convention:
    delta_premium_adjusted: 0
    delta_style: spot_delta
  pip_size: 0.0001
  quoted_currency: BRL
  sd_symbol: NA
  submarket: europe_africa_future
  symbol: FUTGIBOV
FUTGKOSPI2:
  asset: FUTGKOSPI2
  commission_level: 3
  display_name: KOSPI2 Generic Future
  esig_symbol: K21 1!-KSP
  exchange_name: KRX
  feed_license: chartonly
  instrument_type: future
  market: futures
  market_convention:
    delta_premium_adjusted: 0
    delta_style: spot_delta
  pip_size: 0.0001
  quoted_currency: KRW
  sd_symbol: NA
  submarket: asia_oceania_future
  symbol: FUTGKOSPI2
FUTGMDJI:
  asset: FUTGMDJI
  commission_level: 3
  display_name: Emini DJI Generic Future
  exchange_name: CME
  feed_license: chartonly
  instrument_type: future
  market: futures
  market_convention:
    delta_premium_adjusted: 0
    delta_style: spot_delta
  pip_size: 0.0001
  quoted_currency: USD
  sd_symbol: NA
  submarket: americas_future
  symbol: FUTGMDJI
FUTGMN225Y:
  asset: FUTGMN225Y
  commission_level: 3
  display_name: Emini N225 Yen Dominated Generic Future
  exchange_name: CME
  feed_license: chartonly
  instrument_type: future
  market: futures
  market_convention:
    delta_premium_adjusted: 0
    delta_style: spot_delta
  pip_size: 0.0001
  quoted_currency: JPY
  sd_symbol: NA
  submarket: asia_oceania_future
  symbol: FUTGMN225Y
FUTGMNDX:
  asset: FUTGMNDX
  commission_level: 3
  display_name: Emini Nasdaq 100 Generic Future
  exchange_name: CME
  feed_license: chartonly
  instrument_type: future
  market: futures
  market_convention:
    delta_premium_adjusted: 0
    delta_style: spot_delta
  pip_size: 0.0001
  quoted_currency: USD
  sd_symbol: NA
  submarket: americas_future
  symbol: FUTGMNDX
FUTGMSP400:
  asset: FUTGMSP400
  commission_level: 3
  display_name: Emini S&P MidCap 400 Generic Future
  exchange_name: CME
  feed_license: chartonly
  instrument_type: future
  market: futures
  market_convention:
    delta_premium_adjusted: 0
    delta_style: spot_delta
  pip_size: 0.0001
  quoted_currency: USD
  sd_symbol: NA
  submarket: americas_future
  symbol: FUTGMSP400
FUTGMSPC:
  asset: FUTGMSPC
  commission_level: 3
  display_name: Emini SPC Generic Future
  exchange_name: CME
  feed_license: chartonly
  instrument_type: future
  market: futures
  market_convention:
    delta_premium_adjusted: 0
    delta_style: spot_delta
  pip_size: 0.0001
  quoted_currency: USD
  sd_symbol: NA
  submarket: americas_future
  symbol: FUTGMSPC
FUTGN225:
  asset: FUTGN225
  commission_level: 3
  display_name: N225 Generic Future
  esig_symbol: NI225 1!-OSM
  exchange_name: OSE
  feed_license: chartonly
  instrument_type: future
  market: futures
  market_convention:
    delta_premium_adjusted: 0
    delta_style: spot_delta
  pip_size: 0.0001
  quoted_currency: JPY
  sd_symbol: NA
  submarket: asia_oceania_future
  symbol: FUTGN225
FUTGN225U:
  asset: FUTGN225U
  commission_level: 3
  display_name: N225 USD Dominated Generic Future
  exchange_name: CME
  feed_license: chartonly
  instrument_type: future
  market: futures
  market_convention:
    delta_premium_adjusted: 0
    delta_style: spot_delta
  pip_size: 0.0001
  quoted_currency: USD
  sd_symbol: NA
  submarket: asia_oceania_future
  symbol: FUTGN225U
FUTGN225Y:
  asset: FUTGN225Y
  commission_level: 3
  display_name: N225 Yen Dominated Generic Future
  exchange_name: CME
  feed_license: chartonly
  instrument_type: future
  market: futures
  market_convention:
    delta_premium_adjusted: 0
    delta_style: spot_delta
  pip_size: 0.0001
  quoted_currency: JPY
  sd_symbol: NA
  submarket: asia_oceania_future
  symbol: FUTGN225Y
FUTGNDX:
  asset: FUTGNDX
  commission_level: 3
  display_name: Nasdaq 100 Generic Future
  exchange_name: CME
  feed_license: chartonly
  instrument_type: future
  market: futures
  market_convention:
    delta_premium_adjusted: 0
    delta_style: spot_delta
  pip_size: 0.0001
  quoted_currency: USD
  sd_symbol: NA
  submarket: americas_future
  symbol: FUTGNDX
FUTGPSI20:
  asset: FUTGPSI20
  commission_level: 3
  display_name: PSI Generic Future
  esig_symbol: PSI 1!-EEI
  exchange_name: EEI_LI
  feed_license: chartonly
  instrument_type: future
  market: futures
  market_convention:
    delta_premium_adjusted: 0
    delta_style: spot_delta
  pip_size: 0.0001
  quoted_currency: EUR
  sd_symbol: NA
  submarket: europe_africa_future
  symbol: FUTGPSI20
FUTGRTSI:
  market_convention:
    delta_premium_adjusted: 0
    delta_style: spot_delta
  asset: FUTGRTSI
  commission_level: 3
  display_name: RTSI Generic Future
  esig_symbol: RI 1!-MOF
  exchange_name: MOF
  feed_license: chartonly
  instrument_type: future
  market: futures
  pip_size: 0.0001
  quoted_currency: USD
  sd_symbol: NA
  divisor: 100
  submarket: europe_africa_future
  symbol: FUTGRTSI
FUTGSP400:
  asset: FUTGSP400
  commission_level: 3
  display_name: S&P MidCap 400 Generic Future
  exchange_name: CME
  feed_license: chartonly
  instrument_type: future
  market: futures
  market_convention:
    delta_premium_adjusted: 0
    delta_style: spot_delta
  pip_size: 0.0001
  quoted_currency: USD
  sd_symbol: NA
  submarket: americas_future
  symbol: FUTGSP400
FUTGSPC:
  asset: FUTGSPC
  commission_level: 3
  display_name: Emini SPC Generic Future
  esig_symbol: SP 1!
  exchange_name: CME
  feed_license: chartonly
  instrument_type: future
  market: futures
  market_convention:
    delta_premium_adjusted: 0
    delta_style: spot_delta
  pip_size: 0.0001
  quoted_currency: USD
  sd_symbol: NA
  submarket: americas_future
  symbol: FUTGSPC
FUTGSSMI:
  asset: FUTGSSMI
  commission_level: 3
  display_name: SSMI Generic Future
  esig_symbol: SM 1!-EUX
  exchange_name: EUREX_SWISS
  feed_license: chartonly
  instrument_type: future
  market: futures
  market_convention:
    delta_premium_adjusted: 0
    delta_style: spot_delta
  pip_size: 0.0001
  quoted_currency: CHF
  sd_symbol: NA
  submarket: europe_africa_future
  symbol: FUTGSSMI
FUTGSTI:
  asset: FUTGSTI
  commission_level: 3
  display_name: STI Generic Future
  esig_symbol: ST 1!-SGX
  exchange_name: SGX
  feed_license: chartonly
  instrument_type: future
  market: futures
  market_convention:
    delta_premium_adjusted: 0
    delta_style: spot_delta
  pip_size: 0.0001
  quoted_currency: SGD
  sd_symbol: NA
  submarket: asia_oceania_future
  symbol: FUTGSTI
FUTGSX5E:
  asset: FUTGSX5E
  commission_level: 3
  display_name: STOXX 50 Generic Future
  esig_symbol: ET 1!-EUX
  exchange_name: EUREX
  feed_license: chartonly
  instrument_type: future
  market: futures
  market_convention:
    delta_premium_adjusted: 0
    delta_style: spot_delta
  pip_size: 0.0001
  quoted_currency: EUR
  sd_symbol: NA
  submarket: europe_africa_future
  symbol: FUTGSX5E
GDAXI:
  asset: GDAXI
  contracts: limited_equities
  commission_level: 1
  display_name: German Index
  esig_symbol: $DAX-XET
  exchange_name: FSE
  feed_license: delayed
  instrument_type: stockindex
  market: indices
  market_convention:
    delta_premium_adjusted: 0
    delta_style: spot_delta
  pip_size: 0.01
  quoted_currency: EUR
  sd_symbol: DAX
  submarket: europe_africa
  symbol: GDAXI
HSCEI:
  asset: HSCEI
  contracts: none
  commission_level: 1
  display_name: Hang Seng China
  exchange_name: HKSE
  feed_license: delayed
  instrument_type: stockindex
  market: indices
  market_convention:
    delta_premium_adjusted: 0
    delta_style: spot_delta
  pip_size: 0.01
  quoted_currency: HKD
  sd_symbol: NA
  submarket: asia_oceania
  symbol: HSCEI
HSI:
  asset: HSI
  contracts: limited_ao_equities
  commission_level: 1
  display_name: Hong Kong Index
  esig_symbol: $HSI-HKG
  exchange_name: HKSE
  feed_license: delayed
  instrument_type: stockindex
  market: indices
  market_convention:
    delta_premium_adjusted: 0
    delta_style: spot_delta
  pip_size: 0.01
  quoted_currency: HKD
  sd_symbol: HSI
  submarket: asia_oceania
  symbol: HSI
IBEX35:
  asset: IBEX35
  contracts: forward_and_daily
  commission_level: 1
  display_name: Spanish Index
  exchange_name: BM
  feed_license: delayed
  instrument_type: stockindex
  market: indices
  market_convention:
    delta_premium_adjusted: 0
    delta_style: spot_delta
  pip_size: 0.01
  quoted_currency: EUR
  sd_symbol: IBEX
  submarket: europe_africa
  symbol: IBEX35
IBOV:
  asset: IBOV
  contracts: forward_and_daily
  commission_level: 3
  display_name: Brazilian Index
  esig_symbol: $IBOV-BSP
  exchange_name: BOVESPA
  feed_license: delayed
  instrument_type: stockindex
  market: indices
  market_convention:
    delta_premium_adjusted: 0
    delta_style: spot_delta
  pip_size: 0.01
  quoted_currency: BRL
  sd_symbol: BVSP
  submarket: americas
  symbol: IBOV
INHDFC:
  asset: INHDFC
  contracts: none
  commission_level: 3
  display_name: HDFC Bank Ltd
  esig_symbol: HDFCBANK-BOM
  exchange_name: BSE
  feed_license: delayed
  instrument_type: individualstock
  market: stocks
  market_convention:
    delta_premium_adjusted: 0
    delta_style: spot_delta
  pip_size: 0.01
  quoted_currency: INR
  sd_symbol: HDBK.NS
  submarket: india
  symbol: INHDFC
INICICIBC:
  asset: INICICIBC
  contracts: none
  commission_level: 3
  display_name: ICICI Bank Ltd
  esig_symbol: ICICIBANK-BOM
  exchange_name: BSE
  feed_license: delayed
  instrument_type: individualstock
  market: stocks
  market_convention:
    delta_premium_adjusted: 0
    delta_style: spot_delta
  pip_size: 0.01
  quoted_currency: INR
  sd_symbol: ICBK.NS
  submarket: india
  symbol: INICICIBC
ININFO:
  asset: ININFO
  contracts: none
  commission_level: 3
  display_name: Infosys Ltd
  esig_symbol: INFY-BOM
  exchange_name: BSE
  feed_license: delayed
  instrument_type: individualstock
  market: stocks
  market_convention:
    delta_premium_adjusted: 0
    delta_style: spot_delta
  pip_size: 0.01
  quoted_currency: INR
  sd_symbol: INFY.NS
  submarket: india
  symbol: ININFO
INITC:
  asset: INITC
  contracts: none
  commission_level: 3
  display_name: ITC Ltd
  esig_symbol: ITC-BOM
  exchange_name: BSE
  feed_license: delayed
  instrument_type: individualstock
  market: stocks
  market_convention:
    delta_premium_adjusted: 0
    delta_style: spot_delta
  pip_size: 0.01
  quoted_currency: INR
  sd_symbol: ITC.NS
  submarket: india
  symbol: INITC
INRIL:
  asset: INRIL
  contracts: none
  commission_level: 3
  display_name: Reliance Industries Ltd
  esig_symbol: RELIANCE-BOM
  exchange_name: BSE
  feed_license: delayed
  instrument_type: individualstock
  market: stocks
  market_convention:
    delta_premium_adjusted: 0
    delta_style: spot_delta
  pip_size: 0.01
  quoted_currency: INR
  sd_symbol: RELI.NS
  submarket: india
  symbol: INRIL
ISEQ:
  asset: ISEQ
  contracts: limited_callput
  commission_level: 1
  display_name: Irish Index
  esig_symbol: $IEOP-DUB
  exchange_name: ISE
  feed_license: delayed
  instrument_type: stockindex
  market: indices
  market_convention:
    delta_premium_adjusted: 0
    delta_style: spot_delta
  pip_size: 0.01
  quoted_currency: EUR
  sd_symbol: NA
  submarket: europe_africa
  symbol: ISEQ
  volatility_surface_type: flat
ITAGS:
  asset: ITAGS
  contracts: none
  commission_level: 3
  display_name: Assicurazioni Generali SpA
  esig_symbol: G-MIL
  exchange_name: BI
  feed_license: daily
  instrument_type: individualstock
  market: stocks
  market_convention:
    delta_premium_adjusted: 0
    delta_style: spot_delta
  pip_size: 0.01
  quoted_currency: EUR
  sd_symbol: GASI.MI
  submarket: italy
  symbol: ITAGS
ITENEL:
  asset: ITENEL
  contracts: none
  commission_level: 3
  display_name: ENEL
  esig_symbol: ENEL-MIL
  exchange_name: BI
  feed_license: daily
  instrument_type: individualstock
  market: stocks
  market_convention:
    delta_premium_adjusted: 0
    delta_style: spot_delta
  pip_size: 0.001
  quoted_currency: EUR
  sd_symbol: ENEI.MI
  submarket: italy
  symbol: ITENEL
ITENI:
  asset: ITENI
  contracts: none
  commission_level: 3
  display_name: ENI SpA
  esig_symbol: ENI-MIL
  exchange_name: BI
  feed_license: daily
  instrument_type: individualstock
  market: stocks
  market_convention:
    delta_premium_adjusted: 0
    delta_style: spot_delta
  pip_size: 0.001
  quoted_currency: EUR
  sd_symbol: ENI.MI
  submarket: italy
  symbol: ITENI
ITFIAT:
  asset: ITFIAT
  contracts: none
  commission_level: 3
  display_name: Fiat
  esig_symbol: F-MIL
  exchange_name: BI
  feed_license: daily
  instrument_type: individualstock
  market: stocks
  market_convention:
    delta_premium_adjusted: 0
    delta_style: spot_delta
  pip_size: 0.001
  quoted_currency: EUR
  sd_symbol: FIA.MI
  submarket: italy
  symbol: ITFIAT
ITISP:
  asset: ITISP
  contracts: none
  commission_level: 3
  display_name: Intesa Sanpaolo
  esig_symbol: ISP-MIL
  exchange_name: BI
  feed_license: daily
  instrument_type: individualstock
  market: stocks
  market_convention:
    delta_premium_adjusted: 0
    delta_style: spot_delta
  pip_size: 0.001
  quoted_currency: EUR
  sd_symbol: ISP.MI
  submarket: italy
  symbol: ITISP
IXIC:
  asset: IXIC
  contracts: none
  commission_level: 1
  display_name: US Tech Composite Index
  exchange_name: NASDAQ_INDEX
  feed_license: daily
  instrument_type: stockindex
  market: indices
  market_convention:
    delta_premium_adjusted: 0
    delta_style: spot_delta
  pip_size: 0.01
  quoted_currency: USD
  sd_symbol: NA
  submarket: americas
  symbol: IXIC
JCI:
  asset: JCI
  contracts: none
  commission_level: 1
  display_name: Jakarta Index
  exchange_name: JSC
  feed_license: realtime
  instrument_type: stockindex
  market: indices
  market_convention:
    delta_premium_adjusted: 0
    delta_style: spot_delta
  pip_size: 0.01
  quoted_currency: IDR
  sd_symbol: NA
  submarket: asia_oceania
  symbol: JCI
JPHM:
  asset: JPHM
  contracts: none
  commission_level: 3
  display_name: Honda Motor Co. Ltd
  esig_symbol: 7267-TSE
  exchange_name: TSE_S
  feed_license: daily
  instrument_type: individualstock
  market: stocks
  market_convention:
    delta_premium_adjusted: 0
    delta_style: spot_delta
  pip_size: 0.01
  quoted_currency: JPY
  sd_symbol: 7267.TK
  submarket: japan
  symbol: JPHM
  divisor: 10
JPHT:
  asset: JPHT
  contracts: none
  commission_level: 3
  display_name: Hitachi Ltd
  esig_symbol: 6501-TSE
  exchange_name: TSE_S
  feed_license: daily
  instrument_type: individualstock
  market: stocks
  market_convention:
    delta_premium_adjusted: 0
    delta_style: spot_delta
  pip_size: 0.01
  quoted_currency: JPY
  sd_symbol: 6501.TK
  submarket: japan
  symbol: JPHT
  divisor: 10
JPSB:
  asset: JPSB
  contracts: none
  commission_level: 3
  display_name: SoftBank Co.
  esig_symbol: 9984-TSE
  exchange_name: TSE_S
  feed_license: daily
  instrument_type: individualstock
  market: stocks
  market_convention:
    delta_premium_adjusted: 0
    delta_style: spot_delta
  pip_size: 0.01
  quoted_currency: JPY
  sd_symbol: 9984.TK
  submarket: japan
  symbol: JPSB
  divisor: 10
JPTE:
  asset: JPTE
  contracts: none
  commission_level: 3
  display_name: Tokyo Electric Power Co. Inc
  esig_symbol: 9501-TSE
  exchange_name: TSE_S
  feed_license: daily
  instrument_type: individualstock
  market: stocks
  market_convention:
    delta_premium_adjusted: 0
    delta_style: spot_delta
  pip_size: 0.01
  quoted_currency: JPY
  sd_symbol: 9501.TK
  submarket: japan
  symbol: JPTE
  divisor: 10
JPTM:
  asset: JPTM
  contracts: none
  commission_level: 3
  display_name: Toyota Motor
  esig_symbol: 7203-TSE
  exchange_name: TSE_S
  feed_license: daily
  instrument_type: individualstock
  market: stocks
  market_convention:
    delta_premium_adjusted: 0
    delta_style: spot_delta
  pip_size: 0.01
  quoted_currency: JPY
  sd_symbol: 7203.TK
  submarket: japan
  symbol: JPTM
  divisor: 10
KOSPI2:
  asset: KOSPI2
  contracts: forward_and_daily
  commission_level: 1
  display_name: Korean Index
  exchange_name: KRX
  feed_license: daily
  instrument_type: stockindex
  market: indices
  market_convention:
    delta_premium_adjusted: 0
    delta_style: spot_delta
  pip_size: 0.01
  quoted_currency: KRW
  sd_symbol: KS200
  submarket: asia_oceania
  symbol: KOSPI2
KRHY:
  asset: KRHY
  contracts: none
  commission_level: 3
  display_name: Hyundai Motor Co.
  esig_symbol: 005380-KOR
  exchange_name: KRX
  feed_license: daily
  instrument_type: individualstock
  market: stocks
  market_convention:
    delta_premium_adjusted: 0
    delta_style: spot_delta
  pip_size: 0.01
  quoted_currency: KRW
  sd_symbol: 005380.KS
  submarket: korea
  symbol: KRHY
  divisor: 1000
KRPOSCO:
  asset: KRPOSCO
  contracts: none
  commission_level: 3
  display_name: POSCO
  esig_symbol: 005490-KOR
  exchange_name: KRX
  feed_license: daily
  instrument_type: individualstock
  market: stocks
  market_convention:
    delta_premium_adjusted: 0
    delta_style: spot_delta
  pip_size: 0.01
  quoted_currency: KRW
  sd_symbol: 005490.KS
  submarket: korea
  symbol: KRPOSCO
  divisor: 1000
KRSFG:
  asset: KRSFG
  contracts: none
  commission_level: 3
  display_name: Shinhan Financial
  esig_symbol: 055550-KOR
  exchange_name: KRX
  feed_license: daily
  instrument_type: individualstock
  market: stocks
  market_convention:
    delta_premium_adjusted: 0
    delta_style: spot_delta
  pip_size: 0.01
  quoted_currency: KRW
  sd_symbol: 055550.KS
  submarket: korea
  symbol: KRSFG
  divisor: 1000
KRSKH:
  asset: KRSKH
  contracts: none
  commission_level: 3
  display_name: SK Hynix Inc.
  esig_symbol: 000660-KOR
  exchange_name: KRX
  feed_license: daily
  instrument_type: individualstock
  market: stocks
  market_convention:
    delta_premium_adjusted: 0
    delta_style: spot_delta
  pip_size: 0.001
  quoted_currency: KRW
  sd_symbol: 000660.KS
  submarket: korea
  symbol: KRSKH
  divisor: 1000
KRSS:
  asset: KRSS
  contracts: none
  commission_level: 3
  display_name: Samsung Electronics
  esig_symbol: 005930-KOR
  exchange_name: KRX
  feed_license: daily
  instrument_type: individualstock
  market: stocks
  market_convention:
    delta_premium_adjusted: 0
    delta_style: spot_delta
  pip_size: 0.01
  quoted_currency: KRW
  sd_symbol: 005930.KS
  submarket: korea
  symbol: KRSS
  divisor: 1000
MIB30:
  asset: MIB30
  contracts: none
  commission_level: 1
  display_name: Italian 30 Index
  exchange_name: BI
  feed_license: daily
  instrument_type: stockindex
  market: indices
  market_convention:
    delta_premium_adjusted: 0
    delta_style: spot_delta
  pip_size: 0.01
  quoted_currency: EUR
  sd_symbol: NA
  submarket: europe_africa
  symbol: MIB30
N100:
  asset: N100
  contracts: none
  commission_level: 1
  display_name: Euro 100 Index
  esig_symbol: $N100-EEB
  exchange_name: EURONEXT
  feed_license: delayed
  instrument_type: stockindex
  market: indices
  market_convention:
    delta_premium_adjusted: 0
    delta_style: spot_delta
  pip_size: 0.01
  quoted_currency: EUR
  sd_symbol: N100
  submarket: europe_africa
  symbol: N100
N150:
  asset: N150
  contracts: none
  commission_level: 1
  display_name: Euro 150 Index
  esig_symbol: $N150-EEB
  exchange_name: EURONEXT
  feed_license: delayed
  instrument_type: stockindex
  market: indices
  market_convention:
    delta_premium_adjusted: 0
    delta_style: spot_delta
  pip_size: 0.01
  quoted_currency: EUR
  sd_symbol: NA
  submarket: europe_africa
  symbol: N150
N225:
  asset: N225
  commission_level: 1
  display_name: Japanese Index
  esig_symbol: $N225-NKI
  exchange_name: TSE
  feed_license: daily
  instrument_type: stockindex
  market: indices
  market_convention:
    delta_premium_adjusted: 0
    delta_style: spot_delta
  pip_size: 0.01
  quoted_currency: JPY
  sd_symbol: N225
  submarket: asia_oceania
  symbol: N225
NAASML:
  asset: NAASML
  commission_level: 3
  display_name: ASML Holding
  esig_symbol: ASML-EEB
  exchange_name: EURONEXT
  feed_license: realtime
  instrument_type: individualstock
  market: stocks
  market_convention:
    delta_premium_adjusted: 0
    delta_style: spot_delta
  pip_size: 0.01
  quoted_currency: EUR
  sd_symbol: ASML.EA
  submarket: amsterdam
  symbol: NAASML
NAHEIA:
  asset: NAHEIA
  commission_level: 3
  display_name: Heineken
  esig_symbol: HEIA-EEB
  exchange_name: EURONEXT
  feed_license: realtime
  instrument_type: individualstock
  market: stocks
  market_convention:
    delta_premium_adjusted: 0
    delta_style: spot_delta
  pip_size: 0.01
  quoted_currency: EUR
  sd_symbol: HEIN.EA
  submarket: amsterdam
  symbol: NAHEIA
NAINGA:
  asset: NAINGA
  commission_level: 3
  display_name: ING
  esig_symbol: INGA-EEB
  exchange_name: EURONEXT
  feed_license: realtime
  instrument_type: individualstock
  market: stocks
  market_convention:
    delta_premium_adjusted: 0
    delta_style: spot_delta
  pip_size: 0.01
  quoted_currency: EUR
  sd_symbol: ING.EA
  submarket: amsterdam
  symbol: NAINGA
NARDSA:
  asset: NARDSA
  commission_level: 3
  display_name: Royal Dutch Shell
  esig_symbol: RDSA-EEB
  exchange_name: EURONEXT
  feed_license: realtime
  instrument_type: individualstock
  market: stocks
  market_convention:
    delta_premium_adjusted: 0
    delta_style: spot_delta
  pip_size: 0.01
  quoted_currency: EUR
  sd_symbol: RDSA.EA
  submarket: amsterdam
  symbol: NARDSA
NAUNA:
  asset: NAUNA
  commission_level: 3
  display_name: Unilever
  esig_symbol: UNA-EEB
  exchange_name: EURONEXT
  feed_license: realtime
  instrument_type: individualstock
  market: stocks
  market_convention:
    delta_premium_adjusted: 0
    delta_style: spot_delta
  pip_size: 0.01
  quoted_currency: EUR
  sd_symbol: UNC.EA
  submarket: amsterdam
  symbol: NAUNA
NDX:
  asset: NDX
  contracts: none
  commission_level: 1
  display_name: US Tech 100 Index
  exchange_name: NASDAQ_INDEX
  feed_license: daily
  instrument_type: stockindex
  market: indices
  market_convention:
    delta_premium_adjusted: 0
    delta_style: spot_delta
  pip_size: 0.01
  quoted_currency: USD
  sd_symbol: NDX
  submarket: americas
  symbol: NDX
NIFTY:
  asset: NIFTY
  contracts: none
  commission_level: 2
  display_name: Indian 50 Index
  exchange_name: NSE
  feed_license: delayed
  instrument_type: stockindex
  market: indices
  market_convention:
    delta_premium_adjusted: 0
    delta_style: spot_delta
  pip_size: 0.01
  quoted_currency: INR
  sd_symbol: NIFTY
  submarket: asia_oceania
  symbol: NIFTY
NODNB:
  asset: NODNB
  contracts: none
  commission_level: 3
  display_name: DNB
  esig_symbol: DNB-OSL
  exchange_name: OSLO
  feed_license: daily
  instrument_type: individualstock
  market: stocks
  market_convention:
    delta_premium_adjusted: 0
    delta_style: spot_delta
  pip_size: 0.001
  quoted_currency: NOK
  sd_symbol: DNB.OL
  submarket: norway
  symbol: NODNB
NOSDRL:
  asset: NOSDRL
  contracts: none
  commission_level: 3
  display_name: Seadrill
  esig_symbol: SDRL-OSL
  exchange_name: OSLO
  feed_license: daily
  instrument_type: individualstock
  market: stocks
  market_convention:
    delta_premium_adjusted: 0
    delta_style: spot_delta
  pip_size: 0.001
  quoted_currency: NOK
  sd_symbol: SDRL.OL
  submarket: norway
  symbol: NOSDRL
NOSTL:
  asset: NOSTL
  contracts: none
  commission_level: 3
  display_name: Statoil
  esig_symbol: STL-OSL
  exchange_name: OSLO
  feed_license: daily
  instrument_type: individualstock
  market: stocks
  market_convention:
    delta_premium_adjusted: 0
    delta_style: spot_delta
  pip_size: 0.001
  quoted_currency: NOK
  sd_symbol: STL.OL
  submarket: norway
  symbol: NOSTL
NOTEL:
  asset: NOTEL
  contracts: none
  commission_level: 3
  display_name: Telenor
  esig_symbol: TEL-OSL
  exchange_name: OSLO
  feed_license: daily
  instrument_type: individualstock
  market: stocks
  market_convention:
    delta_premium_adjusted: 0
    delta_style: spot_delta
  pip_size: 0.001
  quoted_currency: NOK
  sd_symbol: TEL.OL
  submarket: norway
  symbol: NOTEL
NOYAR:
  asset: NOYAR
  contracts: none
  commission_level: 3
  display_name: Yara International
  esig_symbol: YAR-OSL
  exchange_name: OSLO
  feed_license: daily
  instrument_type: individualstock
  market: stocks
  market_convention:
    delta_premium_adjusted: 0
    delta_style: spot_delta
  pip_size: 0.001
  quoted_currency: NOK
  sd_symbol: YAR.OL
  submarket: norway
  symbol: NOYAR
NZ50:
  asset: NZ50
  contracts: none
  commission_level: 1
  display_name: New Zealand Index
  exchange_name: NZSE
  feed_license: delayed
  instrument_type: stockindex
  market: indices
  market_convention:
    delta_premium_adjusted: 0
    delta_style: spot_delta
  pip_size: 0.01
  quoted_currency: NZD
  sd_symbol: NA
  submarket: asia_oceania
  symbol: NZ50
OBX:
  asset: OBX
  contracts: forward_and_daily
  commission_level: 3
  display_name: Norwegian Index
  esig_symbol: $OBX-OSL
  exchange_name: OSLO
  feed_license: delayed
  instrument_type: stockindex
  market: indices
  market_convention:
    delta_premium_adjusted: 0
    delta_style: spot_delta
  pip_size: 0.01
  quoted_currency: NOK
  sd_symbol: OBX
  submarket: europe_africa
  symbol: OBX
OEX:
  asset: OEX
  contracts: none
  commission_level: 1
  display_name: US S&P 100
  exchange_name: NYSE
  feed_license: delayed
  instrument_type: stockindex
  market: indices
  market_convention:
    delta_premium_adjusted: 0
    delta_style: spot_delta
  pip_size: 0.01
  quoted_currency: USD
  sd_symbol: NA
  submarket: americas
  symbol: OEX
OMXS30:
  asset: OMXS30
  contracts: none
  commission_level: 1
  display_name: Swedish Index
  exchange_name: OMX
  feed_license: delayed
  instrument_type: stockindex
  market: indices
  market_convention:
    delta_premium_adjusted: 0
    delta_style: spot_delta
  pip_size: 0.01
  quoted_currency: SEK
  sd_symbol: OMXS30
  submarket: europe_africa
  symbol: OMXS30
PSI20:
  asset: PSI20
  contracts: none
  commission_level: 2
  display_name: Portuguese Index
  esig_symbol: $PSI20-EEB
  exchange_name: EURONEXT
  feed_license: delayed
  instrument_type: stockindex
  market: indices
  market_convention:
    delta_premium_adjusted: 0
    delta_style: spot_delta
  pip_size: 0.01
  quoted_currency: EUR
  sd_symbol: PSI20
  submarket: europe_africa
  symbol: PSI20
RDBEAR:
  asset: RDBEAR
  commission_level: 1
  display_name: Random Bear
  exchange_name: RANDOM
  feed_license: realtime
  instrument_type: stockindex
  market: random
  market_convention:
    delta_premium_adjusted: 0
    delta_style: spot_delta
  pip_size: 0.0001
  quoted_currency: ~
  sd_symbol: NA
  spot_spread_size: 0
  submarket: random_daily
  symbol: RDBEAR
RDBULL:
  asset: RDBULL
  commission_level: 1
  display_name: Random Bull
  exchange_name: RANDOM
  feed_license: realtime
  instrument_type: stockindex
  market: random
  market_convention:
    delta_premium_adjusted: 0
    delta_style: spot_delta
  pip_size: 0.0001
  quoted_currency: ~
  sd_symbol: NA
  spot_spread_size: 0
  submarket: random_daily
  symbol: RDBULL
RDMARS:
  asset: RDMARS
  contracts: reset_randoms
  commission_level: 1
  display_name: Random Mars
  exchange_name: RANDOM_NOCTURNE
  feed_license: realtime
  instrument_type: stockindex
  market: random
  market_convention:
    delta_premium_adjusted: 0
    delta_style: spot_delta
  pip_size: 0.0001
  quoted_currency: ~
  sd_symbol: NA
  spot_spread_size: 0
  submarket: random_nightly
  symbol: RDMARS
  volatility_surface_type: phased
RDMOON:
  asset: RDMOON
  contracts: reset_randoms
  commission_level: 1
  display_name: Random Moon
  exchange_name: RANDOM
  feed_license: realtime
  instrument_type: stockindex
  market: random
  market_convention:
    delta_premium_adjusted: 0
    delta_style: spot_delta
  pip_size: 0.0001
  quoted_currency: ~
  sd_symbol: NA
  spot_spread_size: 0
  submarket: random_daily
  symbol: RDMOON
  volatility_surface_type: phased
RDSUN:
  asset: RDSUN
  contracts: reset_randoms
  commission_level: 1
  display_name: Random Sun
  exchange_name: RANDOM
  feed_license: realtime
  instrument_type: stockindex
  market: random
  market_convention:
    delta_premium_adjusted: 0
    delta_style: spot_delta
  pip_size: 0.0001
  quoted_currency: ~
  sd_symbol: NA
  spot_spread_size: 0
  submarket: random_daily
  symbol: RDSUN
  volatility_surface_type: phased
RDVENUS:
  asset: RDVENUS
  contracts: reset_randoms
  commission_level: 1
  display_name: Random Venus
  exchange_name: RANDOM_NOCTURNE
  feed_license: realtime
  instrument_type: stockindex
  market: random
  market_convention:
    delta_premium_adjusted: 0
    delta_style: spot_delta
  pip_size: 0.0001
  quoted_currency: ~
  sd_symbol: NA
  spot_spread_size: 0
  submarket: random_nightly
  symbol: RDVENUS
  volatility_surface_type: phased
RDYANG:
  asset: RDYANG
  commission_level: 1
  display_name: Random Yang
  exchange_name: RANDOM_NOCTURNE
  feed_license: realtime
  instrument_type: stockindex
  market: random
  market_convention:
    delta_premium_adjusted: 0
    delta_style: spot_delta
  pip_size: 0.0001
  quoted_currency: ~
  sd_symbol: NA
  spot_spread_size: 0
  submarket: random_nightly
  symbol: RDYANG
RDYIN:
  asset: RDYIN
  commission_level: 1
  display_name: Random Yin
  exchange_name: RANDOM_NOCTURNE
  feed_license: realtime
  instrument_type: stockindex
  market: random
  market_convention:
    delta_premium_adjusted: 0
    delta_style: spot_delta
  pip_size: 0.0001
  quoted_currency: ~
  sd_symbol: NA
  spot_spread_size: 0
  submarket: random_nightly
  symbol: RDYIN
RTSI:
  asset: RTSI
  contracts: none
  display_name: Russian Regular Index
  exchange_name: RTS
  feed_license: delayed
  instrument_type: stockindex
  market: indices
  market_convention:
    delta_premium_adjusted: 0
    delta_style: spot_delta
  pip_size: 0.01
  quoted_currency: USD
  sd_symbol: IRTS
  submarket: europe_africa
  symbol: RTSI
R_100:
  asset: R_100
  commission_level: 1
  display_name: Random 100 Index
  exchange_name: RANDOM
  feed_license: realtime
  instrument_type: stockindex
  market: random
  market_convention:
    delta_premium_adjusted: 0
    delta_style: spot_delta
  pip_size: 0.01
  quoted_currency: ~
  sd_symbol: NA
  spot_spread_size: 0
  submarket: random_index
  symbol: R_100
R_25:
  asset: R_25
  commission_level: 1
  display_name: Random 25 Index
  exchange_name: RANDOM
  feed_license: realtime
  instrument_type: stockindex
  market: random
  market_convention:
    delta_premium_adjusted: 0
    delta_style: spot_delta
  pip_size: 0.001
  quoted_currency: ~
  sd_symbol: NA
  spot_spread_size: 0
  submarket: random_index
  symbol: R_25
R_50:
  asset: R_50
  commission_level: 1
  display_name: Random 50 Index
  exchange_name: RANDOM
  feed_license: realtime
  instrument_type: stockindex
  market: random
  market_convention:
    delta_premium_adjusted: 0
    delta_style: spot_delta
  pip_size: 0.0001
  quoted_currency: ~
  sd_symbol: NA
  spot_spread_size: 0
  submarket: random_index
  symbol: R_50
R_75:
  asset: R_75
  commission_level: 1
  display_name: Random 75 Index
  exchange_name: RANDOM
  feed_license: realtime
  instrument_type: stockindex
  market: random
  market_convention:
    delta_premium_adjusted: 0
    delta_style: spot_delta
  pip_size: 0.0001
  quoted_currency: ~
  sd_symbol: NA
  spot_spread_size: 0
  submarket: random_index
  symbol: R_75
SGES:
  asset: SGES
  commission_level: 3
  display_name: Global Energy Index
  exchange_name: SP_GLOBAL
  feed_license: daily
  instrument_type: sectorindex
  market: sectors
  market_convention:
    delta_premium_adjusted: 0
    delta_style: spot_delta
  pip_size: 0.01
  quoted_currency: USD
  sd_symbol: NA
  submarket: global
  symbol: SGES
SGFS:
  asset: SGFS
  commission_level: 3
  display_name: Global Financial Index
  exchange_name: SP_GLOBAL
  feed_license: daily
  instrument_type: sectorindex
  market: sectors
  market_convention:
    delta_premium_adjusted: 0
    delta_style: spot_delta
  pip_size: 0.01
  quoted_currency: USD
  sd_symbol: NA
  submarket: global
  symbol: SGFS
SGH:
  asset: SGH
  commission_level: 3
  display_name: Global Health Care Index
  exchange_name: SP_GLOBAL
  feed_license: daily
  instrument_type: sectorindex
  market: sectors
  market_convention:
    delta_premium_adjusted: 0
    delta_style: spot_delta
  pip_size: 0.01
  quoted_currency: USD
  sd_symbol: NA
  submarket: global
  symbol: SGH
SGI:
  asset: SGI
  commission_level: 3
  display_name: Global Info Tech Index
  exchange_name: SP_GLOBAL
  feed_license: daily
  instrument_type: sectorindex
  market: sectors
  market_convention:
    delta_premium_adjusted: 0
    delta_style: spot_delta
  pip_size: 0.01
  quoted_currency: USD
  sd_symbol: NA
  submarket: global
  symbol: SGI
SGM:
  asset: SGM
  commission_level: 3
  display_name: Global Materials Index
  exchange_name: SP_GLOBAL
  feed_license: daily
  instrument_type: sectorindex
  market: sectors
  market_convention:
    delta_premium_adjusted: 0
    delta_style: spot_delta
  pip_size: 0.01
  quoted_currency: USD
  sd_symbol: NA
  submarket: global
  symbol: SGM
SGN:
  asset: SGN
  commission_level: 3
  display_name: Global Industrial Index
  exchange_name: SP_GLOBAL
  feed_license: daily
  instrument_type: sectorindex
  market: sectors
  market_convention:
    delta_premium_adjusted: 0
    delta_style: spot_delta
  pip_size: 0.01
  quoted_currency: USD
  sd_symbol: NA
  submarket: global
  symbol: SGN
SGT:
  asset: SGT
  commission_level: 3
  display_name: Global Telecom Srv Index
  exchange_name: SP_GLOBAL
  feed_license: daily
  instrument_type: sectorindex
  market: sectors
  market_convention:
    delta_premium_adjusted: 0
    delta_style: spot_delta
  pip_size: 0.01
  quoted_currency: USD
  sd_symbol: NA
  submarket: global
  symbol: SGT
SGU:
  asset: SGU
  commission_level: 3
  display_name: Global Utilities Index
  exchange_name: SP_GLOBAL
  feed_license: daily
  instrument_type: sectorindex
  market: sectors
  market_convention:
    delta_premium_adjusted: 0
    delta_style: spot_delta
  pip_size: 0.01
  quoted_currency: USD
  sd_symbol: NA
  submarket: global
  symbol: SGU
SPBMGUU:
  asset: SPBMGUU
  commission_level: 3
  display_name: Global Property Index
  exchange_name: SP_GLOBAL
  feed_license: daily
  instrument_type: sectorindex
  market: sectors
  market_convention:
    delta_premium_adjusted: 0
    delta_style: spot_delta
  pip_size: 0.01
  quoted_currency: USD
  sd_symbol: NA
  submarket: global
  symbol: SPBMGUU
SPC:
  asset: SPC
  commission_level: 1
  display_name: US Index
  exchange_name: NYSE_SPC
  feed_license: daily
  instrument_type: stockindex
  market: indices
  market_convention:
    delta_premium_adjusted: 0
    delta_style: spot_delta
  pip_size: 0.01
  quoted_currency: USD
  sd_symbol: SPX
  submarket: americas
  symbol: SPC
SPGSAM:
  asset: SPGSAM
  commission_level: 3
  display_name: Metals Index
  exchange_name: SP_GSCI
  feed_license: daily
  instrument_type: sectorindex
  market: sectors
  market_convention:
    delta_premium_adjusted: 0
    delta_style: spot_delta
  pip_size: 0.01
  quoted_currency: USD
  sd_symbol: NA
  submarket: metals_sector
  symbol: SPGSAM
SPGSBF:
  asset: SPGSBF
  commission_level: 3
  display_name: Biofuel Index
  exchange_name: SP_GSCI
  feed_license: daily
  instrument_type: sectorindex
  market: sectors
  market_convention:
    delta_premium_adjusted: 0
    delta_style: spot_delta
  pip_size: 0.01
  quoted_currency: USD
  sd_symbol: NA
  submarket: energy_sector
  symbol: SPGSBF
SPGSBO:
  asset: SPGSBO
  commission_level: 3
  display_name: Bean Oil Index
  exchange_name: SP_GSCI
  feed_license: daily
  instrument_type: sectorindex
  market: sectors
  market_convention:
    delta_premium_adjusted: 0
    delta_style: spot_delta
  pip_size: 0.01
  quoted_currency: USD
  sd_symbol: NA
  submarket: agriculture
  symbol: SPGSBO
SPGSBR:
  asset: SPGSBR
  commission_level: 3
  display_name: Brent Crude Index
  exchange_name: SP_GSCI
  feed_license: daily
  instrument_type: sectorindex
  market: sectors
  market_convention:
    delta_premium_adjusted: 0
    delta_style: spot_delta
  pip_size: 0.01
  quoted_currency: USD
  sd_symbol: NA
  submarket: energy_sector
  symbol: SPGSBR
SPGSCC:
  asset: SPGSCC
  commission_level: 3
  display_name: Cocoa Index
  exchange_name: SP_GSCI
  feed_license: daily
  instrument_type: sectorindex
  market: sectors
  market_convention:
    delta_premium_adjusted: 0
    delta_style: spot_delta
  pip_size: 0.01
  quoted_currency: USD
  sd_symbol: NA
  submarket: agriculture
  symbol: SPGSCC
SPGSCN:
  asset: SPGSCN
  commission_level: 3
  display_name: Corn Index
  exchange_name: SP_GSCI
  feed_license: daily
  instrument_type: sectorindex
  market: sectors
  market_convention:
    delta_premium_adjusted: 0
    delta_style: spot_delta
  pip_size: 0.01
  quoted_currency: USD
  sd_symbol: NA
  submarket: agriculture
  symbol: SPGSCN
SPGSCR:
  asset: SPGSCR
  commission_level: 3
  display_name: Crude Index
  exchange_name: SP_GSCI
  feed_license: daily
  instrument_type: sectorindex
  market: sectors
  market_convention:
    delta_premium_adjusted: 0
    delta_style: spot_delta
  pip_size: 0.01
  quoted_currency: USD
  sd_symbol: NA
  submarket: energy_sector
  symbol: SPGSCR
SPGSCT:
  asset: SPGSCT
  commission_level: 3
  display_name: Cotton Index
  exchange_name: SP_GSCI
  feed_license: daily
  instrument_type: sectorindex
  market: sectors
  market_convention:
    delta_premium_adjusted: 0
    delta_style: spot_delta
  pip_size: 0.01
  quoted_currency: USD
  sd_symbol: NA
  submarket: agriculture
  symbol: SPGSCT
SPGSEN:
  asset: SPGSEN
  commission_level: 3
  display_name: Energy & Metals Index
  exchange_name: SP_GSCI
  feed_license: daily
  instrument_type: sectorindex
  market: sectors
  market_convention:
    delta_premium_adjusted: 0
    delta_style: spot_delta
  pip_size: 0.01
  quoted_currency: USD
  sd_symbol: NA
  submarket: energy_sector
  symbol: SPGSEN
SPGSGO:
  asset: SPGSGO
  commission_level: 3
  display_name: Gasoil Index
  exchange_name: SP_GSCI
  feed_license: daily
  instrument_type: sectorindex
  market: sectors
  market_convention:
    delta_premium_adjusted: 0
    delta_style: spot_delta
  pip_size: 0.01
  quoted_currency: USD
  sd_symbol: NA
  submarket: energy_sector
  symbol: SPGSGO
SPGSGR:
  asset: SPGSGR
  commission_level: 3
  display_name: Grains Index
  exchange_name: SP_GSCI
  feed_license: daily
  instrument_type: sectorindex
  market: sectors
  market_convention:
    delta_premium_adjusted: 0
    delta_style: spot_delta
  pip_size: 0.01
  quoted_currency: USD
  sd_symbol: NA
  submarket: agriculture
  symbol: SPGSGR
SPGSHO:
  asset: SPGSHO
  commission_level: 3
  display_name: Heating Oil Index
  exchange_name: SP_GSCI
  feed_license: daily
  instrument_type: sectorindex
  market: sectors
  market_convention:
    delta_premium_adjusted: 0
    delta_style: spot_delta
  pip_size: 0.01
  quoted_currency: USD
  sd_symbol: NA
  submarket: energy_sector
  symbol: SPGSHO
SPGSIC:
  asset: SPGSIC
  commission_level: 3
  display_name: Copper Index
  exchange_name: SP_GSCI
  feed_license: daily
  instrument_type: sectorindex
  market: sectors
  market_convention:
    delta_premium_adjusted: 0
    delta_style: spot_delta
  pip_size: 0.01
  quoted_currency: USD
  sd_symbol: NA
  submarket: metals_sector
  symbol: SPGSIC
SPGSIK:
  asset: SPGSIK
  commission_level: 3
  display_name: Nickel Index
  exchange_name: SP_GSCI
  feed_license: daily
  instrument_type: sectorindex
  market: sectors
  market_convention:
    delta_premium_adjusted: 0
    delta_style: spot_delta
  pip_size: 0.01
  quoted_currency: USD
  sd_symbol: NA
  submarket: metals_sector
  symbol: SPGSIK
SPGSIL:
  asset: SPGSIL
  commission_level: 3
  display_name: Lead Index
  exchange_name: SP_GSCI
  feed_license: daily
  instrument_type: sectorindex
  market: sectors
  market_convention:
    delta_premium_adjusted: 0
    delta_style: spot_delta
  pip_size: 0.01
  quoted_currency: USD
  sd_symbol: NA
  submarket: metals_sector
  symbol: SPGSIL
SPGSIZ:
  asset: SPGSIZ
  commission_level: 3
  display_name: Zinc Index
  exchange_name: SP_GSCI
  feed_license: daily
  instrument_type: sectorindex
  market: sectors
  market_convention:
    delta_premium_adjusted: 0
    delta_style: spot_delta
  pip_size: 0.01
  quoted_currency: USD
  sd_symbol: NA
  submarket: metals_sector
  symbol: SPGSIZ
SPGSKC:
  asset: SPGSKC
  commission_level: 3
  display_name: Coffee Index
  exchange_name: SP_GSCI
  feed_license: daily
  instrument_type: sectorindex
  market: sectors
  market_convention:
    delta_premium_adjusted: 0
    delta_style: spot_delta
  pip_size: 0.01
  quoted_currency: USD
  sd_symbol: NA
  submarket: agriculture
  symbol: SPGSKC
SPGSKW:
  asset: SPGSKW
  commission_level: 3
  display_name: Kansas Wheat Index
  exchange_name: SP_GSCI
  feed_license: daily
  instrument_type: sectorindex
  market: sectors
  market_convention:
    delta_premium_adjusted: 0
    delta_style: spot_delta
  pip_size: 0.01
  quoted_currency: USD
  sd_symbol: NA
  submarket: agriculture
  symbol: SPGSKW
SPGSNG:
  asset: SPGSNG
  commission_level: 1
  display_name: Natural Gas Index
  exchange_name: SP_GSCI
  feed_license: daily
  instrument_type: sectorindex
  market: sectors
  market_convention:
    delta_premium_adjusted: 0
    delta_style: spot_delta
  pip_size: 0.01
  quoted_currency: USD
  sd_symbol: NA
  submarket: energy_sector
  symbol: SPGSNG
SPGSPT:
  asset: SPGSPT
  commission_level: 3
  display_name: Petroleum Index
  exchange_name: SP_GSCI
  feed_license: daily
  instrument_type: sectorindex
  market: sectors
  market_convention:
    delta_premium_adjusted: 0
    delta_style: spot_delta
  pip_size: 0.01
  quoted_currency: USD
  sd_symbol: NA
  submarket: energy_sector
  symbol: SPGSPT
SPGSSB:
  asset: SPGSSB
  commission_level: 3
  display_name: Sugar Index
  exchange_name: SP_GSCI
  feed_license: daily
  instrument_type: sectorindex
  market: sectors
  market_convention:
    delta_premium_adjusted: 0
    delta_style: spot_delta
  pip_size: 0.01
  quoted_currency: USD
  sd_symbol: NA
  submarket: agriculture
  symbol: SPGSSB
SPGSSO:
  asset: SPGSSO
  commission_level: 3
  display_name: Soybeans Index
  exchange_name: SP_GSCI
  feed_license: daily
  instrument_type: sectorindex
  market: sectors
  market_convention:
    delta_premium_adjusted: 0
    delta_style: spot_delta
  pip_size: 0.01
  quoted_currency: USD
  sd_symbol: NA
  submarket: agriculture
  symbol: SPGSSO
SPGSWT:
  asset: SPGSWT
  commission_level: 3
  display_name: Wheat Index
  exchange_name: SP_GSCI
  feed_license: daily
  instrument_type: sectorindex
  market: sectors
  market_convention:
    delta_premium_adjusted: 0
    delta_style: spot_delta
  pip_size: 0.01
  quoted_currency: USD
  sd_symbol: NA
  submarket: agriculture
  symbol: SPGSWT
SPGTECOL:
  asset: SPGTECOL
  commission_level: 3
  display_name: Global Ecology Index
  exchange_name: SP_GLOBAL
  feed_license: daily
  instrument_type: sectorindex
  market: sectors
  market_convention:
    delta_premium_adjusted: 0
    delta_style: spot_delta
  pip_size: 0.01
  quoted_currency: USD
  sd_symbol: NA
  submarket: global
  symbol: SPGTECOL
SPGTIND:
  asset: SPGTIND
  commission_level: 3
  display_name: Global Infrastructure Index
  exchange_name: SP_GLOBAL
  feed_license: daily
  instrument_type: sectorindex
  market: sectors
  market_convention:
    delta_premium_adjusted: 0
    delta_style: spot_delta
  pip_size: 0.01
  quoted_currency: USD
  sd_symbol: NA
  submarket: global
  symbol: SPGTIND
SPGTNE:
  asset: SPGTNE
  commission_level: 3
  display_name: Global Nuclear Index
  exchange_name: SP_GLOBAL
  feed_license: daily
  instrument_type: sectorindex
  market: sectors
  market_convention:
    delta_premium_adjusted: 0
    delta_style: spot_delta
  pip_size: 0.01
  quoted_currency: USD
  sd_symbol: NA
  submarket: global
  symbol: SPGTNE
SPSIAD:
  asset: SPSIAD
  commission_level: 3
  display_name: Aerospace Index
  exchange_name: NYSE_SPC
  feed_license: daily
  instrument_type: sectorindex
  market: sectors
  market_convention:
    delta_premium_adjusted: 0
    delta_style: spot_delta
  pip_size: 0.01
  quoted_currency: USD
  sd_symbol: NA
  submarket: industrials
  symbol: SPSIAD
SPSIBC:
  asset: SPSIBC
  commission_level: 3
  display_name: Construction Index
  exchange_name: NYSE_SPC
  feed_license: daily
  instrument_type: sectorindex
  market: sectors
  market_convention:
    delta_premium_adjusted: 0
    delta_style: spot_delta
  pip_size: 0.01
  quoted_currency: USD
  sd_symbol: NA
  submarket: industrials
  symbol: SPSIBC
SPSIBI:
  asset: SPSIBI
  commission_level: 3
  display_name: Biotechnology Index
  exchange_name: NYSE_SPC
  feed_license: daily
  instrument_type: sectorindex
  market: sectors
  market_convention:
    delta_premium_adjusted: 0
    delta_style: spot_delta
  pip_size: 0.01
  quoted_currency: USD
  sd_symbol: NA
  submarket: healthcare
  symbol: SPSIBI
SPSIBK:
  asset: SPSIBK
  commission_level: 3
  display_name: Banking Index
  exchange_name: NYSE_SPC
  feed_license: daily
  instrument_type: sectorindex
  market: sectors
  market_convention:
    delta_premium_adjusted: 0
    delta_style: spot_delta
  pip_size: 0.01
  quoted_currency: USD
  sd_symbol: NA
  submarket: financial
  symbol: SPSIBK
SPSICH:
  asset: SPSICH
  contracts: none
  commission_level: 3
  display_name: Comp Hardware Index
  exchange_name: NYSE_SPC
  feed_license: daily
  instrument_type: sectorindex
  market: sectors
  market_convention:
    delta_premium_adjusted: 0
    delta_style: spot_delta
  pip_size: 0.01
  quoted_currency: USD
  sd_symbol: NA
  submarket: technology
  symbol: SPSICH
SPSICS:
  asset: SPSICS
  commission_level: 3
  display_name: Comp Software Index
  exchange_name: NYSE_SPC
  feed_license: daily
  instrument_type: sectorindex
  market: sectors
  market_convention:
    delta_premium_adjusted: 0
    delta_style: spot_delta
  pip_size: 0.01
  quoted_currency: USD
  sd_symbol: NA
  submarket: technology
  symbol: SPSICS
SPSIINS:
  asset: SPSIINS
  commission_level: 3
  display_name: Insurance Index
  exchange_name: NYSE_SPC
  feed_license: daily
  instrument_type: sectorindex
  market: sectors
  market_convention:
    delta_premium_adjusted: 0
    delta_style: spot_delta
  pip_size: 0.01
  quoted_currency: USD
  sd_symbol: NA
  submarket: financial
  symbol: SPSIINS
SPSILT:
  asset: SPSILT
  commission_level: 3
  display_name: Leisure Time Index
  exchange_name: NYSE_SPC
  feed_license: daily
  instrument_type: sectorindex
  market: sectors
  market_convention:
    delta_premium_adjusted: 0
    delta_style: spot_delta
  pip_size: 0.01
  quoted_currency: USD
  sd_symbol: NA
  submarket: consumer_services
  symbol: SPSILT
SPSIMF:
  asset: SPSIMF
  commission_level: 3
  display_name: Mortgage Finance Index
  exchange_name: NYSE_SPC
  feed_license: daily
  instrument_type: sectorindex
  market: sectors
  market_convention:
    delta_premium_adjusted: 0
    delta_style: spot_delta
  pip_size: 0.01
  quoted_currency: USD
  sd_symbol: NA
  submarket: financial
  symbol: SPSIMF
SPSIPH:
  asset: SPSIPH
  commission_level: 3
  display_name: Pharmaceuticals Index
  exchange_name: NYSE_SPC
  feed_license: daily
  instrument_type: sectorindex
  market: sectors
  market_convention:
    delta_premium_adjusted: 0
    delta_style: spot_delta
  pip_size: 0.01
  quoted_currency: USD
  sd_symbol: NA
  submarket: healthcare
  symbol: SPSIPH
SPSIRE:
  asset: SPSIRE
  commission_level: 3
  display_name: Retail Index
  exchange_name: NYSE_SPC
  feed_license: daily
  instrument_type: sectorindex
  market: sectors
  market_convention:
    delta_premium_adjusted: 0
    delta_style: spot_delta
  pip_size: 0.01
  quoted_currency: USD
  sd_symbol: NA
  submarket: consumer_services
  symbol: SPSIRE
SPSISC:
  asset: SPSISC
  commission_level: 3
  display_name: Semiconductors Index
  exchange_name: NYSE_SPC
  feed_license: daily
  instrument_type: sectorindex
  market: sectors
  market_convention:
    delta_premium_adjusted: 0
    delta_style: spot_delta
  pip_size: 0.01
  quoted_currency: USD
  sd_symbol: NA
  submarket: technology
  symbol: SPSISC
SPSITN:
  asset: SPSITN
  commission_level: 3
  display_name: Transportation Index
  exchange_name: NYSE_SPC
  feed_license: daily
  instrument_type: sectorindex
  market: sectors
  market_convention:
    delta_premium_adjusted: 0
    delta_style: spot_delta
  pip_size: 0.01
  quoted_currency: USD
  sd_symbol: NA
  submarket: industrials
  symbol: SPSITN
SPTSX60:
  asset: SPTSX60
  contracts: limited_callput
  commission_level: 1
  display_name: Canadian Index
  exchange_name: TRSE
  feed_license: daily
  instrument_type: stockindex
  market: indices
  market_convention:
    delta_premium_adjusted: 0
    delta_style: spot_delta
  pip_size: 0.01
  quoted_currency: CAD
  sd_symbol: TSX
  submarket: americas
  symbol: SPTSX60
SREITGUP:
  asset: SREITGUP
  commission_level: 3
  display_name: Global REIT Index
  exchange_name: SP_GLOBAL
  feed_license: daily
  instrument_type: sectorindex
  market: sectors
  market_convention:
    delta_premium_adjusted: 0
    delta_style: spot_delta
  pip_size: 0.01
  quoted_currency: USD
  sd_symbol: NA
  submarket: global
  symbol: SREITGUP
SSECOMP:
  active: 1
  asset: SSECOMP
  contracts: forward_only_china
  commission_level: 4
  display_name: Shanghai Index
  esig_symbol: $000001-SHG
  exchange_name: SSE
  feed_license: delayed
  instrument_type: stockindex
  market: indices
  market_convention:
    delta_premium_adjusted: 0
    delta_style: spot_delta
  pip_size: 0.001
  quoted_currency: CNY
  sd_symbol: SSEC
  submarket: asia_oceania
  symbol: SSECOMP
SSMI:
  asset: SSMI
  contracts: limited_equities
  commission_level: 1
  display_name: Swiss Index
  esig_symbol: $SMI-SWX
  exchange_name: SWX
  feed_license: daily
  instrument_type: stockindex
  market: indices
  market_convention:
    delta_premium_adjusted: 0
    delta_style: spot_delta
  pip_size: 0.01
  quoted_currency: CHF
  sd_symbol: SMI
  submarket: europe_africa
  symbol: SSMI
STI:
  asset: STI
  contracts: limited_callput
  commission_level: 1
  display_name: Singapore Index
  esig_symbol: $STI-SES
  exchange_name: SES
  feed_license: daily
  instrument_type: stockindex
  market: indices
  market_convention:
    delta_premium_adjusted: 0
    delta_style: spot_delta
  pip_size: 0.01
  quoted_currency: SGD
  sd_symbol: NA
  submarket: asia_oceania
  symbol: STI
SX5E:
  asset: SX5E
  contracts: limited_equities
  commission_level: 2
  display_name: Euro 50 Index
  esig_symbol: $SX5E-STX
  exchange_name: STOXX
  feed_license: delayed
  instrument_type: stockindex
  market: indices
  market_convention:
    delta_premium_adjusted: 0
    delta_style: spot_delta
  pip_size: 0.01
  quoted_currency: EUR
  sd_symbol: SX5E
  submarket: europe_africa
  symbol: SX5E
SYNAEX:
  asset: SYNAEX
  contracts: special_syn
  commission_level: 3
  display_name: Dutch Smart Index
  exchange_name: SYNEURONEXT
  feed_license: realtime
  instrument_type: synthetic
  market: indices
  market_convention:
    delta_premium_adjusted: 0
    delta_style: spot_delta
  pip_size: 0.01
  quoted_currency: EUR
  sd_symbol: NA
  submarket: smart_index
  symbol: SYNAEX
SYNBFX:
  asset: SYNBFX
  contracts: none
  commission_level: 3
  display_name: Belgian Smart Index
  exchange_name: SYNEURONEXT
  feed_license: realtime
  instrument_type: synthetic
  market: indices
  market_convention:
    delta_premium_adjusted: 0
    delta_style: spot_delta
  pip_size: 0.01
  quoted_currency: EUR
  sd_symbol: NA
  submarket: smart_index
  symbol: SYNBFX
SYNBSESENSEX30:
  asset: SYNBSESENSEX30
  contracts: none
  commission_level: 3
  display_name: Bombay Smart Index
  exchange_name: SYNBSE
  feed_license: realtime
  instrument_type: synthetic
  market: indices
  market_convention:
    delta_premium_adjusted: 0
    delta_style: spot_delta
  pip_size: 0.01
  quoted_currency: INR
  sd_symbol: NA
  submarket: smart_index
  symbol: SYNBSESENSEX30
SYNDJI:
  asset: SYNDJI
  contracts: special_syn
  commission_level: 3
  display_name: Wall Street Smart Index
  exchange_name: SYNNYSE_DJI
  feed_license: realtime
  instrument_type: synthetic
  market: indices
  market_convention:
    delta_premium_adjusted: 0
    delta_style: spot_delta
  pip_size: 0.01
  quoted_currency: USD
  sd_symbol: NA
  submarket: smart_index
  symbol: SYNDJI
SYNFCHI:
  asset: SYNFCHI
  contracts: special_syn
  commission_level: 3
  display_name: French Smart Index
  exchange_name: SYNEURONEXT
  feed_license: realtime
  instrument_type: synthetic
  market: indices
  market_convention:
    delta_premium_adjusted: 0
    delta_style: spot_delta
  quoted_currency: EUR
  sd_symbol: NA
  submarket: smart_index
  symbol: SYNFCHI
SYNGDAXI:
  asset: SYNGDAXI
  contracts: special_syn
  commission_level: 3
  display_name: German Smart Index
  exchange_name: SYNFSE
  feed_license: realtime
  instrument_type: synthetic
  market: indices
  market_convention:
    delta_premium_adjusted: 0
    delta_style: spot_delta
  pip_size: 0.01
  quoted_currency: EUR
  sd_symbol: NA
  submarket: smart_index
  symbol: SYNGDAXI
SYNHSI:
  asset: SYNHSI
  contracts: none
  commission_level: 3
  display_name: Hong Kong Smart Index
  exchange_name: SYNHKSE
  feed_license: realtime
  instrument_type: synthetic
  market: indices
  market_convention:
    delta_premium_adjusted: 0
    delta_style: spot_delta
  pip_size: 0.01
  quoted_currency: HKD
  sd_symbol: NA
  submarket: smart_index
  symbol: SYNHSI
SYNN225:
  asset: SYNN225
  contracts: none
  commission_level: 3
  display_name: Japanese Smart Index
  exchange_name: SYNTSE
  feed_license: realtime
  instrument_type: synthetic
  market: indices
  market_convention:
    delta_premium_adjusted: 0
    delta_style: spot_delta
  pip_size: 0.01
  quoted_currency: JPY
  sd_symbol: NA
  submarket: smart_index
  symbol: SYNN225
SYNPSI20:
  asset: SYNPSI20
  contracts: none
  commission_level: 3
  display_name: Portuguese Smart Index
  exchange_name: SYNEURONEXT
  feed_license: realtime
  instrument_type: synthetic
  market: indices
  market_convention:
    delta_premium_adjusted: 0
    delta_style: spot_delta
  pip_size: 0.01
  quoted_currency: EUR
  sd_symbol: NA
  submarket: synthetic_index
  symbol: SYNPSI20
SYNFTSE:
  asset: SYNFTSE
  contracts: special_syn
  commission_level: 3
  display_name: UK Smart Index
  exchange_name: SYNLSE
  feed_license: realtime
  instrument_type: synthetic
  market: indices
  market_convention:
    delta_premium_adjusted: 0
    delta_style: spot_delta
  quoted_currency: GBP
  sd_symbol: NA
  submarket: smart_index
  symbol: SYNFTSE
SYNSPC:
  asset: SYNSPC
  contracts: special_syn
  commission_level: 3
  display_name: US Smart Index
  exchange_name: SYNNYSE_SPC
  feed_license: realtime
  instrument_type: synthetic
  market: indices
  market_convention:
    delta_premium_adjusted: 0
    delta_style: spot_delta
  pip_size: 0.01
  quoted_currency: USD
  sd_symbol: NA
  submarket: smart_index
  symbol: SYNSPC
SYNSSMI:
  asset: SYNSSMI
  contracts: none
  commission_level: 3
  display_name: Swiss Smart Index
  exchange_name: SYNSWX
  feed_license: realtime
  instrument_type: synthetic
  market: indices
  market_convention:
    delta_premium_adjusted: 0
    delta_style: spot_delta
  pip_size: 0.01
  quoted_currency: CHF
  sd_symbol: NA
  submarket: synthetic_index
  symbol: SYNSSMI
SYNSX5E:
  asset: SYNSX5E
  contracts: special_syn
  commission_level: 3
  display_name: Euro 50 Smart Index
  exchange_name: SYNSTOXX
  feed_license: realtime
  instrument_type: synthetic
  market: indices
  market_convention:
    delta_premium_adjusted: 0
    delta_style: spot_delta
  pip_size: 0.01
  quoted_currency: EUR
  sd_symbol: NA
  submarket: smart_index
  symbol: SYNSX5E
SZSECOMP:
  active: 1
  asset: SZSECOMP
  contracts: forward_only_china
  commission_level: 4
  display_name: Shenzhen Index
  esig_symbol: $399106-SHE
  exchange_name: SZSE
  feed_license: delayed
  instrument_type: stockindex
  market: indices
  market_convention:
    delta_premium_adjusted: 0
    delta_style: spot_delta
  pip_size: 0.001
  quoted_currency: CNY
  sd_symbol: NA
  submarket: asia_oceania
  symbol: SZSECOMP
TOP40:
  asset: TOP40
  contracts: forward_and_daily
  commission_level: 2
  display_name: South African Index
  esig_symbol: $J200-FTSJ
  exchange_name: JSE
  feed_license: delayed
  instrument_type: stockindex
  market: indices
  market_convention:
    delta_premium_adjusted: 0
    delta_style: spot_delta
  pip_size: 0.01
  quoted_currency: ZAR
  sd_symbol: JTOPI
  submarket: europe_africa
  symbol: TOP40
UKAAL:
  asset: UKAAL
  contracts: none
  commission_level: 3
  display_name: Anglo American plc
  esig_symbol: AAL-LON
  exchange_name: LSE
  feed_license: delayed
  instrument_type: individualstock
  market: stocks
  market_convention:
    delta_premium_adjusted: 0
    delta_style: spot_delta
  pip_size: 0.01
  quoted_currency: GBP
  sd_symbol: AAL.LN
  submarket: uk
  symbol: UKAAL
UKAZN:
  asset: UKAZN
  contracts: forward_and_daily
  commission_level: 3
  display_name: AstraZeneca plc
  esig_symbol: AZN-LON
  exchange_name: LSE
  feed_license: delayed
  instrument_type: individualstock
  market: stocks
  market_convention:
    delta_premium_adjusted: 0
    delta_style: spot_delta
  pip_size: 0.01
  quoted_currency: GBP
  sd_symbol: AZN.LN
  submarket: uk
  symbol: UKAZN
UKBARC:
  asset: UKBARC
  contracts: none
  commission_level: 3
  display_name: Barclays plc
  esig_symbol: BARC-LON
  exchange_name: LSE
  feed_license: delayed
  instrument_type: individualstock
  market: stocks
  market_convention:
    delta_premium_adjusted: 0
    delta_style: spot_delta
  pip_size: 0.01
  quoted_currency: GBP
  sd_symbol: BARC.LN
  submarket: uk
  symbol: UKBARC
UKBATS:
  asset: UKBATS
  contracts: forward_and_daily
  commission_level: 3
  display_name: British American Tobacco
  esig_symbol: BATS-LON
  exchange_name: LSE
  feed_license: delayed
  instrument_type: individualstock
  market: stocks
  market_convention:
    delta_premium_adjusted: 0
    delta_style: spot_delta
  pip_size: 0.01
  quoted_currency: GBP
  sd_symbol: BATS.LN
  submarket: uk
  symbol: UKBATS
UKBG:
  asset: UKBG
  contracts: none
  commission_level: 3
  display_name: BG Group plc
  esig_symbol: BG.-LON
  exchange_name: LSE
  feed_license: delayed
  instrument_type: individualstock
  market: stocks
  market_convention:
    delta_premium_adjusted: 0
    delta_style: spot_delta
  pip_size: 0.01
  quoted_currency: GBP
  sd_symbol: BG.LN
  submarket: uk
  symbol: UKBG
UKBP:
  asset: UKBP
  contracts: forward_and_daily
  commission_level: 3
  display_name: BP plc
  esig_symbol: BP.-LON
  exchange_name: LSE
  feed_license: delayed
  instrument_type: individualstock
  market: stocks
  market_convention:
    delta_premium_adjusted: 0
    delta_style: spot_delta
  pip_size: 0.01
  quoted_currency: GBP
  sd_symbol: BP.LN
  submarket: uk
  symbol: UKBP
UKDGE:
  asset: UKDGE
  contracts: none
  commission_level: 3
  display_name: Diageo plc
  esig_symbol: DGE-LON
  exchange_name: LSE
  feed_license: delayed
  instrument_type: individualstock
  market: stocks
  market_convention:
    delta_premium_adjusted: 0
    delta_style: spot_delta
  pip_size: 0.01
  quoted_currency: GBP
  sd_symbol: DGE.LN
  submarket: uk
  symbol: UKDGE
UKGLEN:
  asset: UKGLEN
  contracts: none
  commission_level: 3
  display_name: Glencore Xstrat
  esig_symbol: GLEN-LON
  exchange_name: LSE
  feed_license: delayed
  instrument_type: individualstock
  market: stocks
  market_convention:
    delta_premium_adjusted: 0
    delta_style: spot_delta
  pip_size: 0.01
  quoted_currency: GBP
  sd_symbol: GLEN.LN
  submarket: uk
  symbol: UKGLEN
UKGSK:
  asset: UKGSK
  contracts: none
  commission_level: 3
  display_name: GlaxoSmithKline plc
  esig_symbol: GSK-LON
  exchange_name: LSE
  feed_license: delayed
  instrument_type: individualstock
  market: stocks
  market_convention:
    delta_premium_adjusted: 0
    delta_style: spot_delta
  pip_size: 0.01
  quoted_currency: GBP
  sd_symbol: GSK.LN
  submarket: uk
  symbol: UKGSK
UKHSBA:
  asset: UKHSBA
  contracts: forward_and_daily
  commission_level: 3
  display_name: HSBC Holdings plc
  esig_symbol: HSBA-LON
  exchange_name: LSE
  feed_license: delayed
  instrument_type: individualstock
  market: stocks
  market_convention:
    delta_premium_adjusted: 0
    delta_style: spot_delta
  pip_size: 0.01
  quoted_currency: GBP
  sd_symbol: HSBA.LN
  submarket: uk
  symbol: UKHSBA
UKIAG:
  asset: UKIAG
  contracts: none
  commission_level: 3
  display_name: ICAG (British Airways)
  esig_symbol: IAG-LON
  exchange_name: LSE
  feed_license: delayed
  instrument_type: individualstock
  market: stocks
  market_convention:
    delta_premium_adjusted: 0
    delta_style: spot_delta
  pip_size: 0.01
  quoted_currency: GBP
  sd_symbol: ICAG.LN
  submarket: uk
  symbol: UKIAG
UKLLOY:
  asset: UKLLOY
  contracts: none
  commission_level: 3
  display_name: Lloyds Banking Group plc
  esig_symbol: LLOY-LON
  exchange_name: LSE
  feed_license: delayed
  instrument_type: individualstock
  market: stocks
  market_convention:
    delta_premium_adjusted: 0
    delta_style: spot_delta
  pip_size: 0.01
  quoted_currency: GBP
  sd_symbol: LLOY.LN
  submarket: uk
  symbol: UKLLOY
UKRB:
  asset: UKRB
  contracts: none
  commission_level: 3
  display_name: Reckitt Benckiser Group plc
  esig_symbol: RB.-LON
  exchange_name: LSE
  feed_license: delayed
  instrument_type: individualstock
  market: stocks
  market_convention:
    delta_premium_adjusted: 0
    delta_style: spot_delta
  pip_size: 0.01
  quoted_currency: GBP
  sd_symbol: NA
  submarket: uk
  symbol: UKRB
UKRDSA:
  asset: UKRDSA
  contracts: none
  commission_level: 3
  display_name: Royal Dutch Shell plc
  esig_symbol: RDSA-LON
  exchange_name: LSE
  feed_license: delayed
  instrument_type: individualstock
  market: stocks
  market_convention:
    delta_premium_adjusted: 0
    delta_style: spot_delta
  pip_size: 0.01
  quoted_currency: GBP
  sd_symbol: RDSa.LN
  submarket: uk
  symbol: UKRDSA
UKRIO:
  asset: UKRIO
  contracts: none
  commission_level: 3
  display_name: Rio Tinto plc
  esig_symbol: RIO-LON
  exchange_name: LSE
  feed_license: delayed
  instrument_type: individualstock
  market: stocks
  market_convention:
    delta_premium_adjusted: 0
    delta_style: spot_delta
  pip_size: 0.01
  quoted_currency: GBP
  sd_symbol: RIO.LN
  submarket: uk
  symbol: UKRIO
UKSAB:
  asset: UKSAB
  contracts: none
  commission_level: 3
  display_name: SABMiller plc
  esig_symbol: SAB-LON
  exchange_name: LSE
  feed_license: delayed
  instrument_type: individualstock
  market: stocks
  market_convention:
    delta_premium_adjusted: 0
    delta_style: spot_delta
  pip_size: 0.01
  quoted_currency: GBP
  sd_symbol: SAB.LN
  submarket: uk
  symbol: UKSAB
UKSTAN:
  asset: UKSTAN
  contracts: none
  commission_level: 3
  display_name: Standard Chartered plc
  esig_symbol: STAN-LON
  exchange_name: LSE
  feed_license: delayed
  instrument_type: individualstock
  market: stocks
  market_convention:
    delta_premium_adjusted: 0
    delta_style: spot_delta
  pip_size: 0.01
  quoted_currency: GBP
  sd_symbol: STAN.LN
  submarket: uk
  symbol: UKSTAN
UKTSCO:
  asset: UKTSCO
  contracts: forward_and_daily
  commission_level: 3
  display_name: Tesco plc
  esig_symbol: TSCO-LON
  exchange_name: LSE
  feed_license: delayed
  instrument_type: individualstock
  market: stocks
  market_convention:
    delta_premium_adjusted: 0
    delta_style: spot_delta
  pip_size: 0.01
  quoted_currency: GBP
  sd_symbol: TSCO.LN
  submarket: uk
  symbol: UKTSCO
UKULVR:
  asset: UKULVR
  contracts: none
  commission_level: 3
  display_name: Unilever plc
  esig_symbol: ULVR-LON
  exchange_name: LSE
  feed_license: delayed
  instrument_type: individualstock
  market: stocks
  market_convention:
    delta_premium_adjusted: 0
    delta_style: spot_delta
  pip_size: 0.01
  quoted_currency: GBP
  sd_symbol: ULVR.LN
  submarket: uk
  symbol: UKULVR
UKVOD:
  asset: UKVOD
  contracts: none
  commission_level: 3
  display_name: Vodafone
  esig_symbol: VOD-LON
  exchange_name: LSE
  feed_license: delayed
  instrument_type: individualstock
  market: stocks
  market_convention:
    delta_premium_adjusted: 0
    delta_style: spot_delta
  pip_size: 0.01
  quoted_currency: GBP
  sd_symbol: VOD.LN
  submarket: uk
  symbol: UKVOD
USAAPL:
  asset: USAAPL
  contracts: none
  commission_level: 3
  display_name: Apple Inc.
  esig_symbol: AAPL
  exchange_name: NASDAQ
  feed_license: delayed
  instrument_type: individualstock
  market: stocks
  market_convention:
    delta_premium_adjusted: 0
    delta_style: spot_delta
  pip_size: 0.0001
  quoted_currency: USD
  sd_symbol: AAPL.NQ
  submarket: us
  symbol: USAAPL
USATNT:
  asset: USATNT
  contracts: none
  commission_level: 3
  display_name: AT&T
  esig_symbol: T
  exchange_name: NASDAQ
  feed_license: delayed
  instrument_type: individualstock
  market: stocks
  market_convention:
    delta_premium_adjusted: 0
    delta_style: spot_delta
  pip_size: 0.01
  quoted_currency: USD
  sd_symbol: ATNT.NQ
  submarket: us
  symbol: USATNT
USCVX:
  asset: USCVX
  contracts: none
  commission_level: 3
  display_name: Chevron Co.
  esig_symbol: CVX
  exchange_name: NASDAQ
  feed_license: delayed
  instrument_type: individualstock
  market: stocks
  market_convention:
    delta_premium_adjusted: 0
    delta_style: spot_delta
  pip_size: 0.01
  quoted_currency: USD
  sd_symbol: NA
  submarket: us
  symbol: USCVX
USGE:
  asset: USGE
  contracts: none
  commission_level: 3
  display_name: General Electric Company
  esig_symbol: GE
  exchange_name: NASDAQ
  feed_license: delayed
  instrument_type: individualstock
  market: stocks
  market_convention:
    delta_premium_adjusted: 0
    delta_style: spot_delta
  pip_size: 0.01
  quoted_currency: USD
  sd_symbol: NA
  submarket: us
  symbol: USGE
USGOOG:
  asset: USGOOG
  contracts: none
  commission_level: 3
  display_name: Google Inc.
  esig_symbol: GOOG
  exchange_name: NASDAQ
  feed_license: delayed
  instrument_type: individualstock
  market: stocks
  market_convention:
    delta_premium_adjusted: 0
    delta_style: spot_delta
  pip_size: 0.0001
  quoted_currency: USD
  sd_symbol: GOOG.NQ
  submarket: us
  symbol: USGOOG
USIBM:
  asset: USIBM
  contracts: none
  commission_level: 3
  display_name: IBM
  esig_symbol: IBM
  exchange_name: NASDAQ
  feed_license: delayed
  instrument_type: individualstock
  market: stocks
  market_convention:
    delta_premium_adjusted: 0
    delta_style: spot_delta
  pip_size: 0.01
  quoted_currency: USD
  sd_symbol: NA
  submarket: us
  symbol: USIBM
USINTC:
  asset: USINTC
  contracts: none
  commission_level: 3
  display_name: Intel
  esig_symbol: INTC
  exchange_name: NASDAQ
  feed_license: delayed
  instrument_type: individualstock
  market: stocks
  market_convention:
    delta_premium_adjusted: 0
    delta_style: spot_delta
  pip_size: 0.0001
  quoted_currency: USD
  sd_symbol: INTC.NQ
  submarket: us
  symbol: USINTC
USJNJ:
  asset: USJNJ
  contracts: none
  commission_level: 3
  display_name: Johnson & Johnson
  esig_symbol: JNJ
  exchange_name: NASDAQ
  feed_license: delayed
  instrument_type: individualstock
  market: stocks
  market_convention:
    delta_premium_adjusted: 0
    delta_style: spot_delta
  pip_size: 0.01
  quoted_currency: USD
  sd_symbol: NA
  submarket: us
  symbol: USJNJ
USJPM:
  asset: USJPM
  contracts: none
  commission_level: 3
  display_name: JP Morgan Chase & Co.
  esig_symbol: JPM
  exchange_name: NASDAQ
  feed_license: delayed
  instrument_type: individualstock
  market: stocks
  market_convention:
    delta_premium_adjusted: 0
    delta_style: spot_delta
  pip_size: 0.01
  quoted_currency: USD
  sd_symbol: NA
  submarket: us
  symbol: USJPM
USKO:
  asset: USKO
  contracts: none
  commission_level: 3
  display_name: The Coca-Cola Company
  esig_symbol: KO
  exchange_name: NASDAQ
  feed_license: delayed
  instrument_type: individualstock
  market: stocks
  market_convention:
    delta_premium_adjusted: 0
    delta_style: spot_delta
  pip_size: 0.01
  quoted_currency: USD
  sd_symbol: NA
  submarket: us
  symbol: USKO
USMRK:
  asset: USMRK
  contracts: none
  commission_level: 3
  display_name: Merck & Co. Inc.
  esig_symbol: MRK
  exchange_name: NASDAQ
  feed_license: delayed
  instrument_type: individualstock
  market: stocks
  market_convention:
    delta_premium_adjusted: 0
    delta_style: spot_delta
  pip_size: 0.01
  quoted_currency: USD
  sd_symbol: NA
  submarket: us
  symbol: USMRK
USMSFT:
  asset: USMSFT
  contracts: none
  commission_level: 3
  display_name: Microsoft
  esig_symbol: MSFT
  exchange_name: NASDAQ
  feed_license: delayed
  instrument_type: individualstock
  market: stocks
  market_convention:
    delta_premium_adjusted: 0
    delta_style: spot_delta
  pip_size: 0.0001
  quoted_currency: USD
  sd_symbol: MSFT.NQ
  submarket: us
  symbol: USMSFT
USORCL:
  asset: USORCL
  contracts: none
  commission_level: 3
  display_name: Oracle
  esig_symbol: ORCL
  exchange_name: NASDAQ
  feed_license: delayed
  instrument_type: individualstock
  market: stocks
  market_convention:
    delta_premium_adjusted: 0
    delta_style: spot_delta
  pip_size: 0.0001
  quoted_currency: USD
  sd_symbol: ORCL.NQ
  submarket: us
  symbol: USORCL
USPFE:
  asset: USPFE
  contracts: none
  commission_level: 3
  display_name: Pfizer Inc.
  esig_symbol: PFE
  exchange_name: NASDAQ
  feed_license: delayed
  instrument_type: individualstock
  market: stocks
  market_convention:
    delta_premium_adjusted: 0
    delta_style: spot_delta
  pip_size: 0.01
  quoted_currency: USD
  sd_symbol: NA
  submarket: us
  symbol: USPFE
USPG:
  asset: USPG
  contracts: none
  commission_level: 3
  display_name: Procter & Gamble Co.
  esig_symbol: PG
  exchange_name: NASDAQ
  feed_license: delayed
  instrument_type: individualstock
  market: stocks
  market_convention:
    delta_premium_adjusted: 0
    delta_style: spot_delta
  pip_size: 0.01
  quoted_currency: USD
  sd_symbol: NA
  submarket: us
  symbol: USPG
USPM:
  asset: USPM
  contracts: none
  commission_level: 3
  display_name: Philip Morris International
  esig_symbol: PM
  exchange_name: NASDAQ
  feed_license: delayed
  instrument_type: individualstock
  market: stocks
  market_convention:
    delta_premium_adjusted: 0
    delta_style: spot_delta
  pip_size: 0.01
  quoted_currency: USD
  sd_symbol: NA
  submarket: us
  symbol: USPM
USQCOM:
  asset: USQCOM
  contracts: none
  commission_level: 3
  display_name: QUALCOMM
  esig_symbol: QCOM
  exchange_name: NASDAQ
  feed_license: delayed
  instrument_type: individualstock
  market: stocks
  market_convention:
    delta_premium_adjusted: 0
    delta_style: spot_delta
  pip_size: 0.0001
  quoted_currency: USD
  sd_symbol: QCOM.NQ
  submarket: us
  symbol: USQCOM
USQQQQ:
  asset: USQQQQ
  contracts: none
  commission_level: 3
  display_name: PowerShares QQQ
  esig_symbol: QQQ
  exchange_name: NASDAQ
  feed_license: delayed
  instrument_type: individualstock
  market: stocks
  market_convention:
    delta_premium_adjusted: 0
    delta_style: spot_delta
  pip_size: 0.01
  quoted_currency: USD
  sd_symbol: QQQ.NQ
  submarket: us
  symbol: USQQQQ
USWFC:
  asset: USWFC
  contracts: none
  commission_level: 3
  display_name: Wells Fargo & Company
  esig_symbol: WFC
  exchange_name: NASDAQ
  feed_license: delayed
  instrument_type: individualstock
  market: stocks
  market_convention:
    delta_premium_adjusted: 0
    delta_style: spot_delta
  pip_size: 0.01
  quoted_currency: USD
  sd_symbol: NA
  submarket: us
  symbol: USWFC
USWMT:
  asset: USWMT
  contracts: none
  commission_level: 3
  display_name: Wal-Mart Stores Inc.
  esig_symbol: WMT
  exchange_name: NASDAQ
  feed_license: delayed
  instrument_type: individualstock
  market: stocks
  market_convention:
    delta_premium_adjusted: 0
    delta_style: spot_delta
  pip_size: 0.01
  quoted_currency: USD
  sd_symbol: NA
  submarket: us
  symbol: USWMT
USXOM:
  asset: USXOM
  contracts: none
  commission_level: 3
  display_name: ExxonMobil
  esig_symbol: XOM
  exchange_name: NASDAQ
  feed_license: delayed
  instrument_type: individualstock
  market: stocks
  market_convention:
    delta_premium_adjusted: 0
    delta_style: spot_delta
  pip_size: 0.01
  quoted_currency: USD
  sd_symbol: NA
  submarket: us
  symbol: USXOM
WLDAUD:
  asset: AUD
  commision_level: 3
  display_name: AUD Index
  exchange_name: FOREX
  feed_license: realtime
  forward_feed: 0
  instrument_type: smart_fx
  market: forex
  market_convention:
    delta_premium_adjusted: 0
    delta_style: spot_delta
  pip_size: 0.001
  quanto_only: 0
  quoted_currency: WLDAUD
  sd_symbol: NA
  submarket: smart_fx
  symbol: WLDAUD
WLDEUR:
  asset: EUR
  commision_level: 3
  display_name: EUR Index
  exchange_name: FOREX
  feed_license: realtime
  forward_feed: 0
  instrument_type: smart_fx
  market: forex
  market_convention:
    delta_premium_adjusted: 0
    delta_style: spot_delta
  pip_size: 0.001
  quanto_only: 0
  quoted_currency: WLDEUR
  sd_symbol: NA
  submarket: smart_fx
  symbol: WLDEUR
WLDGBP:
  asset: GBP
  commision_level: 3
  display_name: GBP Index
  exchange_name: FOREX
  feed_license: realtime
  forward_feed: 0
  instrument_type: smart_fx
  market: forex
  market_convention:
    delta_premium_adjusted: 0
    delta_style: spot_delta
  pip_size: 0.001
  quanto_only: 0
  quoted_currency: WLDGBP
  sd_symbol: NA
  submarket: smart_fx
  symbol: WLDGBP
WLDUSD:
  asset: USD
  commision_level: 3
  display_name: USD Index
  exchange_name: FOREX
  feed_license: realtime
  forward_feed: 0
  instrument_type: smart_fx
  market: forex
  market_convention:
    delta_premium_adjusted: 0
    delta_style: spot_delta
  pip_size: 0.001
  quanto_only: 0
  quoted_currency: WLDUSD
  sd_symbol: NA
  submarket: smart_fx
  symbol: WLDUSD
frxAUDBRL:
  asset: AUD
  commission_level: 3
  display_name: AUD/BRL
  exchange_name: FOREX
  feed_license: realtime
  forward_feed: 0
  instrument_type: forex
  market: forex
  market_convention:
    atm_setting: atm_delta_neutral_straddle
    bf: 2_vol
    delta_premium_adjusted: 1
    delta_style: spot_delta
    rr: call-put
  pip_size: 0.0001
  quanto_only: 1
  quoted_currency: BRL
  sd_symbol: NA
  spot_spread_size: 3.5
  submarket: minor_pairs
  symbol: frxAUDBRL
frxAUDCAD:
  asset: AUD
  commission_level: 3
  display_name: AUD/CAD
  exchange_name: FOREX
  feed_license: realtime
  forward_feed: 1
  instrument_type: forex
  market: forex
  market_convention:
    atm_setting: atm_delta_neutral_straddle
    bf: 2_vol
    delta_premium_adjusted: 1
    delta_style: spot_delta
    rr: call-put
  pip_size: 0.0001
  quanto_only: 0
  quoted_currency: CAD
  sd_symbol: NA
  spot_spread_size: 6
  submarket: minor_pairs
  symbol: frxAUDCAD
  uses_dst_shifted_seasonality: 0
frxAUDCHF:
  asset: AUD
  commission_level: 3
  display_name: AUD/CHF
  exchange_name: FOREX
  feed_license: realtime
  forward_feed: 1
  instrument_type: forex
  market: forex
  market_convention:
    atm_setting: atm_delta_neutral_straddle
    bf: 2_vol
    delta_premium_adjusted: 1
    delta_style: spot_delta
    rr: call-put
  pip_size: 0.0001
  quanto_only: 0
  quoted_currency: CHF
  sd_symbol: NA
  spot_spread_size: 6
  submarket: minor_pairs
  symbol: frxAUDCHF
  uses_dst_shifted_seasonality: 0
frxAUDCNY:
  asset: AUD
  commission_level: 3
  display_name: AUD/CNY
  exchange_name: FOREX
  feed_license: realtime
  forward_feed: 0
  instrument_type: forex
  market: forex
  market_convention:
    atm_setting: atm_delta_neutral_straddle
    bf: 2_vol
    delta_premium_adjusted: 0
    delta_style: spot_delta
    rr: call-put
  pip_size: 0.0001
  quanto_only: 1
  quoted_currency: CNY
  sd_symbol: NA
  spot_spread_size: 50
  submarket: minor_pairs
  symbol: frxAUDCNY
frxAUDCZK:
  asset: AUD
  commission_level: 3
  display_name: AUD/CZK
  exchange_name: FOREX
  feed_license: realtime
  forward_feed: 0
  instrument_type: forex
  market: forex
  market_convention:
    atm_setting: atm_delta_neutral_straddle
    bf: 2_vol
    delta_premium_adjusted: 0
    delta_style: spot_delta
    rr: call-put
  pip_size: 0.0001
  quanto_only: 1
  quoted_currency: CZK
  sd_symbol: NA
  spot_spread_size: 90
  submarket: minor_pairs
  symbol: frxAUDCZK
frxAUDDKK:
  asset: AUD
  contracts: none
  commission_level: 3
  display_name: AUD/DKK
  exchange_name: FOREX
  feed_license: realtime
  forward_feed: 0
  instrument_type: forex
  market: forex
  market_convention:
    delta_premium_adjusted: 0
    delta_style: spot_delta
  pip_size: 0.0001
  quanto_only: 0
  quoted_currency: DKK
  sd_symbol: NA
  submarket: minor_pairs
  symbol: frxAUDDKK
frxAUDHKD:
  asset: AUD
  commission_level: 3
  display_name: AUD/HKD
  exchange_name: FOREX
  feed_license: realtime
  forward_feed: 0
  instrument_type: forex
  market: forex
  market_convention:
    atm_setting: atm_delta_neutral_straddle
    bf: 2_vol
    delta_premium_adjusted: 1
    delta_style: spot_delta
    rr: call-put
  pip_size: 0.0001
  quanto_only: 1
  quoted_currency: HKD
  sd_symbol: NA
  spot_spread_size: 50
  submarket: minor_pairs
  symbol: frxAUDHKD
frxAUDINR:
  asset: AUD
  commission_level: 3
  display_name: AUD/INR
  exchange_name: FOREX
  feed_license: realtime
  forward_feed: 0
  instrument_type: forex
  market: forex
  market_convention:
    atm_setting: atm_delta_neutral_straddle
    bf: 2_vol
    delta_premium_adjusted: 0
    delta_style: spot_delta
    rr: call-put
  pip_size: 0.0001
  quanto_only: 1
  quoted_currency: INR
  sd_symbol: NA
  submarket: minor_pairs
  symbol: frxAUDINR
frxAUDJPY:
  asset: AUD
  contracts: active_fx
  commission_level: 1
  display_name: AUD/JPY
  exchange_name: FOREX
  feed_license: realtime
  forward_feed: 1
  instrument_type: forex
  market: forex
  market_convention:
    atm_setting: atm_delta_neutral_straddle
    bf: 2_vol
    delta_premium_adjusted: 1
    delta_style: spot_delta
    rr: call-put
  pip_size: 0.001
  quanto_only: 0
  quoted_currency: JPY
  sd_symbol: NA
  spot_spread_size: 45
  submarket: major_pairs
  symbol: frxAUDJPY
  uses_dst_shifted_seasonality: 0
frxAUDKRW:
  asset: AUD
  commission_level: 3
  display_name: AUD/KRW
  exchange_name: FOREX
  feed_license: realtime
  forward_feed: 0
  instrument_type: forex
  market: forex
  market_convention:
    atm_setting: atm_delta_neutral_straddle
    bf: 2_vol
    delta_premium_adjusted: 1
    delta_style: spot_delta
    rr: call-put
  pip_size: 0.0001
  quanto_only: 1
  quoted_currency: KRW
  sd_symbol: NA
  spot_spread_size: 50
  submarket: minor_pairs
  symbol: frxAUDKRW
frxAUDMXN:
  asset: AUD
  commission_level: 3
  display_name: AUD/MXN
  exchange_name: FOREX
  feed_license: realtime
  forward_feed: 0
  instrument_type: forex
  market: forex
  market_convention:
    atm_setting: atm_delta_neutral_straddle
    bf: 2_vol
    delta_premium_adjusted: 1
    delta_style: spot_delta
    rr: call-put
  pip_size: 0.0001
  quanto_only: 1
  quoted_currency: MXN
  sd_symbol: NA
  submarket: minor_pairs
  symbol: frxAUDMXN
frxAUDNOK:
  asset: AUD
  commission_level: 3
  display_name: AUD/NOK
  exchange_name: FOREX
  feed_license: realtime
  forward_feed: 1
  instrument_type: forex
  market: forex
  market_convention:
    atm_setting: atm_delta_neutral_straddle
    bf: 2_vol
    delta_premium_adjusted: 1
    delta_style: spot_delta
    rr: call-put
  pip_size: 0.0001
  quanto_only: 1
  quoted_currency: NOK
  sd_symbol: NA
  spot_spread_size: 60
  submarket: minor_pairs
  symbol: frxAUDNOK
frxAUDNZD:
  asset: AUD
  commission_level: 3
  display_name: AUD/NZD
  exchange_name: FOREX
  feed_license: realtime
  forward_feed: 1
  instrument_type: forex
  market: forex
  market_convention:
    atm_setting: atm_delta_neutral_straddle
    bf: 2_vol
    delta_premium_adjusted: 1
    delta_style: spot_delta
    rr: call-put
  pip_size: 0.0001
  quanto_only: 0
  quoted_currency: NZD
  sd_symbol: NA
  spot_spread_size: 20
  submarket: minor_pairs
  symbol: frxAUDNZD
  uses_dst_shifted_seasonality: 1
frxAUDPLN:
  asset: AUD
  commission_level: 3
  display_name: AUD/PLN
  exchange_name: FOREX
  feed_license: realtime
  forward_feed: 1
  instrument_type: forex
  market: forex
  market_convention:
    atm_setting: atm_delta_neutral_straddle
    bf: 2_vol
    delta_premium_adjusted: 0
    delta_style: spot_delta
    rr: call-put
  pip_size: 0.0001
  quanto_only: 0
  quoted_currency: PLN
  sd_symbol: NA
  spot_spread_size: 90
  submarket: minor_pairs
  symbol: frxAUDPLN
  uses_dst_shifted_seasonality: 1
frxAUDSEK:
  asset: AUD
  contracts: none
  commission_level: 3
  display_name: AUD/SEK
  exchange_name: FOREX
  feed_license: realtime
  forward_feed: 1
  instrument_type: forex
  market: forex
  market_convention:
    atm_setting: atm_delta_neutral_straddle
    bf: 2_vol
    delta_premium_adjusted: 1
    delta_style: spot_delta
    rr: call-put
  pip_size: 0.0001
  quanto_only: 1
  quoted_currency: SEK
  sd_symbol: NA
  spot_spread_size: 90
  submarket: minor_pairs
  symbol: frxAUDSEK
frxAUDSGD:
  asset: AUD
  commission_level: 3
  display_name: AUD/SGD
  exchange_name: FOREX
  feed_license: realtime
  forward_feed: 0
  instrument_type: forex
  market: forex
  market_convention:
    atm_setting: atm_delta_neutral_straddle
    bf: 2_vol
    delta_premium_adjusted: 1
    delta_style: spot_delta
    rr: call-put
  pip_size: 0.0001
  quanto_only: 1
  quoted_currency: SGD
  sd_symbol: NA
  spot_spread_size: 50
  submarket: minor_pairs
  symbol: frxAUDSGD
frxAUDUSD:
  asset: AUD
  contracts: active_fx
  commission_level: 1
  display_name: AUD/USD
  exchange_name: FOREX
  feed_license: realtime
  forward_feed: 1
  instrument_type: forex
  market: forex
  market_convention:
    atm_setting: atm_delta_neutral_straddle
    bf: 2_vol
    delta_premium_adjusted: 0
    delta_style: spot_delta
    rr: call-put
  pip_size: 0.00001
  quanto_only: 0
  quoted_currency: USD
  sd_symbol: NA
  spot_spread_size: 2
  submarket: major_pairs
  symbol: frxAUDUSD
  uses_dst_shifted_seasonality: 0
frxAUDZAR:
  asset: AUD
  commission_level: 3
  display_name: AUDZAR
  exchange_name: FOREX
  feed_license: realtime
  forward_feed: 0
  instrument_type: forex
  market: forex
  market_convention:
    atm_setting: atm_delta_neutral_straddle
    bf: 2_vol
    delta_premium_adjusted: 1
    delta_style: spot_delta
    rr: call-put
  pip_size: 0.0001
  quanto_only: 1
  quoted_currency: ZAR
  sd_symbol: NA
  submarket: minor_pairs
  symbol: frxAUDZAR
frxBROAUD:
  asset: BRO
  commission_level: 1
  display_name: Oil/AUD
  exchange_name: ODLS
  feed_license: realtime
  forward_feed: 0
  instrument_type: commodities
  market: commodities
  market_convention:
    atm_setting: atm_delta_neutral_straddle
    bf: 2_vol
    delta_premium_adjusted: 0
    delta_style: spot_delta
    rr: call-put
  pip_size: 0.01
  quanto_only: 1
  quoted_currency: AUD
  sd_symbol: NA
  submarket: energy
  symbol: frxBROAUD
  volatility_surface_type: flat
frxBROEUR:
  asset: BRO
  commission_level: 1
  display_name: Oil/EUR
  exchange_name: ODLS
  feed_license: realtime
  forward_feed: 0
  instrument_type: commodities
  market: commodities
  market_convention:
    atm_setting: atm_delta_neutral_straddle
    bf: 2_vol
    delta_premium_adjusted: 0
    delta_style: spot_delta
    rr: call-put
  pip_size: 0.01
  quanto_only: 1
  quoted_currency: EUR
  sd_symbol: NA
  submarket: energy
  symbol: frxBROEUR
  volatility_surface_type: flat
frxBROGBP:
  asset: BRO
  commission_level: 1
  display_name: Oil/GBP
  exchange_name: ODLS
  feed_license: realtime
  forward_feed: 0
  instrument_type: commodities
  market: commodities
  market_convention:
    atm_setting: atm_delta_neutral_straddle
    bf: 2_vol
    delta_premium_adjusted: 0
    delta_style: spot_delta
    rr: call-put
  pip_size: 0.01
  quanto_only: 1
  quoted_currency: GBP
  sd_symbol: NA
  submarket: energy
  symbol: frxBROGBP
  volatility_surface_type: flat
frxBROUSD:
  asset: BRO
  commission_level: 1
  display_name: Oil/USD
  exchange_name: ODLS
  feed_license: realtime
  forward_feed: 0
  instrument_type: commodities
  market: commodities
  market_convention:
    atm_setting: atm_delta_neutral_straddle
    bf: 2_vol
    delta_premium_adjusted: 0
    delta_style: spot_delta
    rr: call-put
  pip_size: 0.01
  quanto_only: 0
  quoted_currency: USD
  sd_symbol: NA
  submarket: energy
  symbol: frxBROUSD
  volatility_surface_type: flat
  outlier_tick: 0.1
frxEURAUD:
  asset: EUR
  contracts: active_fx
  commission_level: 1
  display_name: EUR/AUD
  exchange_name: FOREX
  feed_license: realtime
  forward_feed: 1
  instrument_type: forex
  market: forex
  market_convention:
    atm_setting: atm_delta_neutral_straddle
    bf: 2_vol
    delta_premium_adjusted: 1
    delta_style: spot_delta
    rr: call-put
  pip_size: 0.00001
  quanto_only: 0
  quoted_currency: AUD
  sd_symbol: NA
  spot_spread_size: 10
  submarket: major_pairs
  symbol: frxEURAUD
  uses_dst_shifted_seasonality: 0
frxEURBRL:
  asset: EUR
  commission_level: 3
  display_name: EUR/BRL
  exchange_name: FOREX
  feed_license: realtime
  forward_feed: 0
  instrument_type: forex
  market: forex
  market_convention:
    atm_setting: atm_delta_neutral_straddle
    bf: 2_vol
    delta_premium_adjusted: 1
    delta_style: spot_delta
    rr: call-put
  pip_size: 0.0001
  quanto_only: 1
  quoted_currency: BRL
  sd_symbol: NA
  spot_spread_size: 3.5
  submarket: minor_pairs
  symbol: frxEURBRL
frxEURCAD:
  asset: EUR
  contracts: active_fx
  commission_level: 1
  display_name: EUR/CAD
  exchange_name: FOREX
  feed_license: realtime
  forward_feed: 1
  instrument_type: forex
  market: forex
  market_convention:
    atm_setting: atm_delta_neutral_straddle
    bf: 2_vol
    delta_premium_adjusted: 1
    delta_style: spot_delta
    rr: call-put
  pip_size: 0.00001
  quanto_only: 0
  quoted_currency: CAD
  sd_symbol: NA
  spot_spread_size: 10
  submarket: major_pairs
  symbol: frxEURCAD
  uses_dst_shifted_seasonality: 1
frxEURCHF:
  asset: EUR
  contracts: none
  commission_level: 2
  display_name: EUR/CHF
  exchange_name: FOREX
  feed_license: realtime
  forward_feed: 1
  instrument_type: forex
  market: forex
  market_convention:
    atm_setting: atm_delta_neutral_straddle
    bf: 2_vol
    delta_premium_adjusted: 1
    delta_style: spot_delta
    rr: call-put
  pip_size: 0.0001
  quanto_only: 1
  quoted_currency: CHF
  sd_symbol: NA
  spot_spread_size: 4
  submarket: major_pairs
  symbol: frxEURCHF
frxEURCNY:
  asset: EUR
  commission_level: 3
  display_name: EUR/CNY
  exchange_name: FOREX
  feed_license: realtime
  forward_feed: 0
  instrument_type: forex
  market: forex
  market_convention:
    atm_setting: atm_delta_neutral_straddle
    bf: 2_vol
    delta_premium_adjusted: 1
    delta_style: spot_delta
    rr: call-put
  pip_size: 0.0001
  quanto_only: 1
  quoted_currency: CNY
  sd_symbol: NA
  spot_spread_size: 50
  submarket: minor_pairs
  symbol: frxEURCNY
frxEURCZK:
  asset: EUR
  commission_level: 3
  display_name: EUR/CZK
  exchange_name: FOREX
  feed_license: realtime
  forward_feed: 1
  instrument_type: forex
  market: forex
  market_convention:
    atm_setting: atm_delta_neutral_straddle
    bf: 2_vol
    delta_premium_adjusted: 0
    delta_style: spot_delta
    rr: call-put
  pip_size: 0.0001
  quanto_only: 1
  quoted_currency: CZK
  sd_symbol: NA
  spot_spread_size: 50
  submarket: minor_pairs
  symbol: frxEURCZK
frxEURDKK:
  asset: EUR
  contracts: none
  commission_level: 3
  display_name: EUR/DKK
  exchange_name: FOREX
  feed_license: realtime
  forward_feed: 0
  instrument_type: forex
  market: forex
  market_convention:
    delta_premium_adjusted: 0
    delta_style: spot_delta
  pip_size: 0.0001
  quanto_only: 0
  quoted_currency: DKK
  sd_symbol: NA
  submarket: minor_pairs
  symbol: frxEURDKK
frxEURGBP:
  asset: EUR
  contracts: active_fx
  commission_level: 1
  display_name: EUR/GBP
  exchange_name: FOREX
  feed_license: realtime
  forward_feed: 1
  instrument_type: forex
  market: forex
  market_convention:
    atm_setting: atm_delta_neutral_straddle
    bf: 2_vol
    delta_premium_adjusted: 1
    delta_style: spot_delta
    rr: call-put
  pip_size: 0.00001
  quanto_only: 0
  quoted_currency: GBP
  sd_symbol: NA
  spot_spread_size: 5
  submarket: major_pairs
  symbol: frxEURGBP
  uses_dst_shifted_seasonality: 0
frxEURHKD:
  asset: EUR
  commission_level: 3
  display_name: EUR/HKD
  exchange_name: FOREX
  feed_license: realtime
  forward_feed: 0
  instrument_type: forex
  market: forex
  market_convention:
    atm_setting: atm_delta_neutral_straddle
    bf: 2_vol
    delta_premium_adjusted: 1
    delta_style: spot_delta
    rr: call-put
  pip_size: 0.0001
  quanto_only: 1
  quoted_currency: HKD
  sd_symbol: NA
  spot_spread_size: 50
  submarket: minor_pairs
  symbol: frxEURHKD
frxEURHUF:
  asset: EUR
  contracts: none
  commission_level: 3
  display_name: EUR/HUF
  exchange_name: FOREX
  feed_license: realtime
  forward_feed: 0
  instrument_type: forex
  market: forex
  market_convention:
    delta_premium_adjusted: 0
    delta_style: spot_delta
  pip_size: 0.01
  quanto_only: 0
  quoted_currency: HUF
  sd_symbol: NA
  submarket: minor_pairs
  symbol: frxEURHUF
frxEURINR:
  asset: EUR
  commission_level: 3
  display_name: EUR/INR
  exchange_name: FOREX
  feed_license: realtime
  forward_feed: 0
  instrument_type: forex
  market: forex
  market_convention:
    atm_setting: atm_delta_neutral_straddle
    bf: 2_vol
    delta_premium_adjusted: 1
    delta_style: spot_delta
    rr: call-put
  pip_size: 0.0001
  quanto_only: 1
  quoted_currency: INR
  sd_symbol: NA
  submarket: minor_pairs
  symbol: frxEURINR
frxEURJPY:
  asset: EUR
  contracts: active_fx
  commission_level: 1
  display_name: EUR/JPY
  exchange_name: FOREX
  feed_license: realtime
  forward_feed: 1
  instrument_type: forex
  market: forex
  market_convention:
    atm_setting: atm_delta_neutral_straddle
    bf: 2_vol
    delta_premium_adjusted: 1
    delta_style: spot_delta
    rr: call-put
  pip_size: 0.001
  quanto_only: 0
  quoted_currency: JPY
  sd_symbol: NA
  spot_spread_size: 25
  submarket: major_pairs
  symbol: frxEURJPY
  uses_dst_shifted_seasonality: 1
frxEURKRW:
  asset: EUR
  commission_level: 3
  display_name: EUR/KRW
  exchange_name: FOREX
  feed_license: realtime
  forward_feed: 0
  instrument_type: forex
  market: forex
  market_convention:
    atm_setting: atm_delta_neutral_straddle
    bf: 2_vol
    delta_premium_adjusted: 1
    delta_style: spot_delta
    rr: call-put
  pip_size: 0.0001
  quanto_only: 1
  quoted_currency: KRW
  sd_symbol: NA
  spot_spread_size: 50
  submarket: minor_pairs
  symbol: frxEURKRW
frxEURMXN:
  asset: EUR
  commission_level: 3
  display_name: EUR/MXN
  exchange_name: FOREX
  feed_license: realtime
  forward_feed: 0
  instrument_type: forex
  market: forex
  market_convention:
    atm_setting: atm_delta_neutral_straddle
    bf: 2_vol
    delta_premium_adjusted: 1
    delta_style: spot_delta
    rr: call-put
  pip_size: 0.0001
  quanto_only: 1
  quoted_currency: MXN
  sd_symbol: NA
  submarket: minor_pairs
  symbol: frxEURMXN
frxEURNOK:
  asset: EUR
  contracts: none
  commission_level: 3
  display_name: EUR/NOK
  exchange_name: FOREX
  feed_license: realtime
  forward_feed: 1
  instrument_type: forex
  market: forex
  market_convention:
    atm_setting: atm_delta_neutral_straddle
    bf: 2_vol
    delta_premium_adjusted: 1
    delta_style: spot_delta
    rr: call-put
  pip_size: 0.0001
  quanto_only: 0
  quoted_currency: NOK
  sd_symbol: NA
  spot_spread_size: 60
  submarket: minor_pairs
  symbol: frxEURNOK
  uses_dst_shifted_seasonality: 1
frxEURNZD:
  asset: EUR
  commission_level: 3
  display_name: EUR/NZD
  exchange_name: FOREX
  feed_license: realtime
  forward_feed: 1
  instrument_type: forex
  market: forex
  market_convention:
    atm_setting: atm_delta_neutral_straddle
    bf: 2_vol
    delta_premium_adjusted: 1
    delta_style: spot_delta
    rr: call-put
  pip_size: 0.0001
  quanto_only: 0
  quoted_currency: NZD
  sd_symbol: NA
  spot_spread_size: 22
  submarket: minor_pairs
  symbol: frxEURNZD
  uses_dst_shifted_seasonality: 1
frxEURPLN:
  asset: EUR
  commission_level: 3
  display_name: EUR/PLN
  exchange_name: FOREX
  feed_license: realtime
  forward_feed: 1
  instrument_type: forex
  market: forex
  market_convention:
    atm_setting: atm_delta_neutral_straddle
    bf: 2_vol
    delta_premium_adjusted: 1
    delta_style: spot_delta
    rr: call-put
  pip_size: 0.0001
  quanto_only: 1
  quoted_currency: PLN
  sd_symbol: NA
  spot_spread_size: 60
  submarket: minor_pairs
  symbol: frxEURPLN
frxEURSEK:
  asset: EUR
  contracts: none
  commission_level: 2
  display_name: EUR/SEK
  exchange_name: FOREX
  feed_license: realtime
  forward_feed: 1
  instrument_type: forex
  market: forex
  market_convention:
    atm_setting: atm_delta_neutral_straddle
    bf: 2_vol
    delta_premium_adjusted: 1
    delta_style: spot_delta
    rr: call-put
  pip_size: 0.0001
  quanto_only: 0
  quoted_currency: SEK
  sd_symbol: NA
  spot_spread_size: 60
  submarket: major_pairs
  symbol: frxEURSEK
frxEURSGD:
  asset: EUR
  commission_level: 3
  display_name: EUR/SGD
  exchange_name: FOREX
  feed_license: realtime
  forward_feed: 1
  instrument_type: forex
  market: forex
  market_convention:
    atm_setting: atm_delta_neutral_straddle
    bf: 2_vol
    delta_premium_adjusted: 1
    delta_style: spot_delta
    rr: call-put
  pip_size: 0.0001
  quanto_only: 1
  quoted_currency: SGD
  sd_symbol: NA
  spot_spread_size: 50
  submarket: minor_pairs
  symbol: frxEURSGD
frxEURUSD:
  asset: EUR
  contracts: active_fx
  commission_level: 1
  display_name: EUR/USD
  exchange_name: FOREX
  feed_license: realtime
  forward_feed: 1
  instrument_type: forex
  market: forex
  market_convention:
    atm_setting: atm_delta_neutral_straddle
    bf: 2_vol
    delta_premium_adjusted: 0
    delta_style: spot_delta
    rr: call-put
  pip_size: 0.00001
  quanto_only: 0
  quoted_currency: USD
  sd_symbol: NA
  spot_spread_size: 2
  submarket: major_pairs
  symbol: frxEURUSD
  uses_dst_shifted_seasonality: 1
frxEURZAR:
  asset: EUR
  commission_level: 3
  display_name: EUR/ZAR
  exchange_name: FOREX
  feed_license: realtime
  forward_feed: 0
  instrument_type: forex
  market: forex
  market_convention:
    atm_setting: atm_delta_neutral_straddle
    bf: 2_vol
    delta_premium_adjusted: 1
    delta_style: spot_delta
    rr: call-put
  pip_size: 0.0001
  quanto_only: 1
  quoted_currency: ZAR
  sd_symbol: NA
  submarket: minor_pairs
  symbol: frxEURZAR
frxGBPAUD:
  asset: GBP
  contracts: active_fx
  commission_level: 1
  display_name: GBP/AUD
  exchange_name: FOREX
  feed_license: realtime
  forward_feed: 1
  instrument_type: forex
  market: forex
  market_convention:
    atm_setting: atm_delta_neutral_straddle
    bf: 2_vol
    delta_premium_adjusted: 1
    delta_style: spot_delta
    rr: call-put
  pip_size: 0.00001
  quanto_only: 0
  quoted_currency: AUD
  sd_symbol: NA
  spot_spread_size: 4
  submarket: major_pairs
  symbol: frxGBPAUD
  uses_dst_shifted_seasonality: 0
frxGBPBRL:
  asset: GBP
  commission_level: 3
  display_name: GBP/BRL
  exchange_name: FOREX
  feed_license: realtime
  forward_feed: 0
  instrument_type: forex
  market: forex
  market_convention:
    atm_setting: atm_delta_neutral_straddle
    bf: 2_vol
    delta_premium_adjusted: 1
    delta_style: spot_delta
    rr: call-put
  pip_size: 0.0001
  quanto_only: 1
  quoted_currency: BRL
  sd_symbol: NA
  spot_spread_size: 3.5
  submarket: minor_pairs
  symbol: frxGBPBRL
frxGBPCAD:
  asset: GBP
<<<<<<< HEAD
  contracts: active_fx
  commission_level: 1
=======
  bbdl:
    symbols:
    - GBPCAD Curncy
    vol_source: BGN
  contracts:
    callput:
      daily:
        spot:
          euro_atm: day_to_year
          euro_non_atm: day_to_year
      intraday:
        forward:
          euro_atm: five_mins_to_eod
        spot:
          euro_atm:
            max: 1d
            min: 1m
            historical_pricer_min: 1m
            historical_pricer_max: 5h
    endsinout:
      daily:
        spot:
          euro_non_atm: day_to_year
    staysinout:
      daily:
        spot:
          american: day_to_year
    touchnotouch:
      daily:
        spot:
          american: day_to_year
  commission_level: 2
>>>>>>> 93bdfe81
  display_name: GBP/CAD
  exchange_name: FOREX
  feed_license: realtime
  forward_feed: 1
  instrument_type: forex
  market: forex
  market_convention:
    atm_setting: atm_delta_neutral_straddle
    bf: 2_vol
    delta_premium_adjusted: 1
    delta_style: spot_delta
    rr: call-put
  pip_size: 0.00001
  quanto_only: 0
  quoted_currency: CAD
  sd_symbol: NA
  spot_spread_size: 13
  submarket: minor_pairs
  symbol: frxGBPCAD
  uses_dst_shifted_seasonality: 0
frxGBPCHF:
  asset: GBP
  contracts: none
  commission_level: 3
  display_name: GBP/CHF
  exchange_name: FOREX
  feed_license: realtime
  forward_feed: 0
  instrument_type: forex
  market: forex
  market_convention:
    atm_setting: atm_delta_neutral_straddle
    bf: 2_vol
    delta_premium_adjusted: 1
    delta_style: spot_delta
    rr: call-put
  pip_size: 0.0001
  quanto_only: 1
  quoted_currency: CHF
  sd_symbol: NA
  spot_spread_size: 7
  submarket: minor_pairs
  symbol: frxGBPCHF
frxGBPCNY:
  asset: GBP
  commission_level: 3
  display_name: GBP/CNY
  exchange_name: FOREX
  feed_license: realtime
  forward_feed: 0
  instrument_type: forex
  market: forex
  market_convention:
    atm_setting: atm_delta_neutral_straddle
    bf: 2_vol
    delta_premium_adjusted: 1
    delta_style: spot_delta
    rr: call-put
  pip_size: 0.0001
  quanto_only: 1
  quoted_currency: CNY
  sd_symbol: NA
  spot_spread_size: 50
  submarket: minor_pairs
  symbol: frxGBPCNY
frxGBPCZK:
  asset: GBP
  contracts: none
  commission_level: 3
  display_name: GBP/CZK
  exchange_name: FOREX
  feed_license: realtime
  forward_feed: 1
  instrument_type: forex
  market: forex
  market_convention:
    atm_setting: atm_delta_neutral_straddle
    bf: 2_vol
    delta_premium_adjusted: 0
    delta_style: spot_delta
    rr: call-put
  pip_size: 0.0001
  quanto_only: 0
  quoted_currency: CZK
  sd_symbol: NA
  spot_spread_size: 50
  submarket: minor_pairs
  symbol: frxGBPCZK
  uses_dst_shifted_seasonality: 1
frxGBPDKK:
  asset: GBP
  contracts: none
  commission_level: 3
  display_name: GBP/DKK
  exchange_name: FOREX
  feed_license: realtime
  forward_feed: 0
  instrument_type: forex
  market: forex
  market_convention:
    atm_setting: atm_delta_neutral_straddle
    bf: 2_vol
    delta_premium_adjusted: 1
    delta_style: spot_delta
    rr: call-put
  pip_size: 0.0001
  quanto_only: 0
  quoted_currency: DKK
  sd_symbol: NA
  spot_spread_size: 7
  submarket: minor_pairs
  symbol: frxGBPDKK
frxGBPHKD:
  asset: GBP
  commission_level: 3
  display_name: GBP/HKD
  exchange_name: FOREX
  feed_license: realtime
  forward_feed: 0
  instrument_type: forex
  market: forex
  market_convention:
    atm_setting: atm_delta_neutral_straddle
    bf: 2_vol
    delta_premium_adjusted: 1
    delta_style: spot_delta
    rr: call-put
  pip_size: 0.0001
  quanto_only: 1
  quoted_currency: HKD
  sd_symbol: NA
  spot_spread_size: 50
  submarket: minor_pairs
  symbol: frxGBPHKD
frxGBPINR:
  asset: GBP
  commission_level: 3
  display_name: GBP/INR
  exchange_name: FOREX
  feed_license: realtime
  forward_feed: 0
  instrument_type: forex
  market: forex
  market_convention:
    atm_setting: atm_delta_neutral_straddle
    bf: 2_vol
    delta_premium_adjusted: 1
    delta_style: spot_delta
    rr: call-put
  pip_size: 0.0001
  quanto_only: 1
  quoted_currency: INR
  sd_symbol: NA
  submarket: minor_pairs
  symbol: frxGBPINR
frxGBPJPY:
  asset: GBP
  contracts: active_fx
  commission_level: 1
  display_name: GBP/JPY
  exchange_name: FOREX
  feed_license: realtime
  forward_feed: 1
  instrument_type: forex
  market: forex
  market_convention:
    atm_setting: atm_delta_neutral_straddle
    bf: 2_vol
    delta_premium_adjusted: 1
    delta_style: spot_delta
    rr: call-put
  pip_size: 0.001
  quanto_only: 0
  quoted_currency: JPY
  sd_symbol: NA
  spot_spread_size: 60
  submarket: major_pairs
  symbol: frxGBPJPY
  uses_dst_shifted_seasonality: 1
frxGBPKRW:
  asset: GBP
  commission_level: 3
  display_name: GBP/KRW
  exchange_name: FOREX
  feed_license: realtime
  forward_feed: 0
  instrument_type: forex
  market: forex
  market_convention:
    atm_setting: atm_delta_neutral_straddle
    bf: 2_vol
    delta_premium_adjusted: 1
    delta_style: spot_delta
    rr: call-put
  pip_size: 0.0001
  quanto_only: 1
  quoted_currency: KRW
  sd_symbol: NA
  spot_spread_size: 50
  submarket: minor_pairs
  symbol: frxGBPKRW
frxGBPMXN:
  asset: GBP
  commission_level: 3
  display_name: GBP/MXN
  exchange_name: FOREX
  feed_license: realtime
  forward_feed: 0
  instrument_type: forex
  market: forex
  market_convention:
    atm_setting: atm_delta_neutral_straddle
    bf: 2_vol
    delta_premium_adjusted: 1
    delta_style: spot_delta
    rr: call-put
  pip_size: 0.0001
  quanto_only: 1
  quoted_currency: MXN
  sd_symbol: NA
  submarket: minor_pairs
  symbol: frxGBPMXN
frxGBPNOK:
  asset: GBP
  contracts: forward_only
  commission_level: 3
  display_name: GBP/NOK
  exchange_name: FOREX
  feed_license: realtime
  forward_feed: 1
  instrument_type: forex
  market: forex
  market_convention:
    atm_setting: atm_delta_neutral_straddle
    bf: 2_vol
    delta_premium_adjusted: 1
    delta_style: spot_delta
    rr: call-put
  pip_size: 0.0001
  quanto_only: 0
  quoted_currency: NOK
  sd_symbol: NA
  spot_spread_size: 90
  submarket: minor_pairs
  symbol: frxGBPNOK
  uses_dst_shifted_seasonality: 0
frxGBPNZD:
  asset: GBP
  commission_level: 3
  display_name: GBP/NZD
  exchange_name: FOREX
  feed_license: realtime
  forward_feed: 1
  instrument_type: forex
  market: forex
  market_convention:
    atm_setting: atm_delta_neutral_straddle
    bf: 2_vol
    delta_premium_adjusted: 1
    delta_style: spot_delta
    rr: call-put
  pip_size: 0.0001
  quanto_only: 0
  quoted_currency: NZD
  sd_symbol: NA
  spot_spread_size: 15
  submarket: minor_pairs
  symbol: frxGBPNZD
  uses_dst_shifted_seasonality: 1
frxGBPPLN:
  asset: GBP
  contracts: forward_only
  commission_level: 3
  display_name: GBP/PLN
  exchange_name: FOREX
  feed_license: realtime
  forward_feed: 1
  instrument_type: forex
  market: forex
  market_convention:
    atm_setting: atm_delta_neutral_straddle
    bf: 2_vol
    delta_premium_adjusted: 1
    delta_style: spot_delta
    rr: call-put
  pip_size: 0.0001
  quanto_only: 0
  quoted_currency: PLN
  sd_symbol: NA
  spot_spread_size: 50
  submarket: minor_pairs
  symbol: frxGBPPLN
  uses_dst_shifted_seasonality: 1
frxGBPSEK:
  asset: GBP
  contracts: none
  commission_level: 3
  display_name: GBP/SEK
  exchange_name: FOREX
  feed_license: realtime
  forward_feed: 1
  instrument_type: forex
  market: forex
  market_convention:
    atm_setting: atm_delta_neutral_straddle
    bf: 2_vol
    delta_premium_adjusted: 1
    delta_style: spot_delta
    rr: call-put
  pip_size: 0.0001
  quanto_only: 0
  quoted_currency: SEK
  sd_symbol: NA
  spot_spread_size: 90
  submarket: minor_pairs
  symbol: frxGBPSEK
frxGBPSGD:
  asset: GBP
  commission_level: 3
  display_name: GBP/SGD
  exchange_name: FOREX
  feed_license: realtime
  forward_feed: 1
  instrument_type: forex
  market: forex
  market_convention:
    atm_setting: atm_delta_neutral_straddle
    bf: 2_vol
    delta_premium_adjusted: 1
    delta_style: spot_delta
    rr: call-put
  pip_size: 0.0001
  quanto_only: 1
  quoted_currency: SGD
  sd_symbol: NA
  spot_spread_size: 50
  submarket: minor_pairs
  symbol: frxGBPSGD
frxGBPUSD:
  asset: GBP
  contracts: active_fx
  commission_level: 1
  display_name: GBP/USD
  exchange_name: FOREX
  feed_license: realtime
  forward_feed: 1
  instrument_type: forex
  market: forex
  market_convention:
    atm_setting: atm_delta_neutral_straddle
    bf: 2_vol
    delta_premium_adjusted: 0
    delta_style: spot_delta
    rr: call-put
  pip_size: 0.0001
  quanto_only: 0
  quoted_currency: USD
  sd_symbol: NA
  spot_spread_size: 2.5
  submarket: major_pairs
  symbol: frxGBPUSD
  uses_dst_shifted_seasonality: 0
frxGBPZAR:
  asset: GBP
  commission_level: 3
  display_name: GBP/ZAR
  exchange_name: FOREX
  feed_license: realtime
  forward_feed: 0
  instrument_type: forex
  market: forex
  market_convention:
    atm_setting: atm_delta_neutral_straddle
    bf: 2_vol
    delta_premium_adjusted: 1
    delta_style: spot_delta
    rr: call-put
  pip_size: 0.0001
  quanto_only: 1
  quoted_currency: ZAR
  sd_symbol: NA
  submarket: minor_pairs
  symbol: frxGBPZAR
frxNZDJPY:
  asset: NZD
  contracts: forward_and_daily
  commission_level: 3
  display_name: NZD/JPY
  exchange_name: FOREX
  feed_license: realtime
  forward_feed: 1
  instrument_type: forex
  market: forex
  market_convention:
    atm_setting: atm_delta_neutral_straddle
    bf: 2_vol
    delta_premium_adjusted: 1
    delta_style: spot_delta
    rr: call-put
  pip_size: 0.001
  quanto_only: 0
  quoted_currency: JPY
  sd_symbol: NA
  submarket: minor_pairs
  symbol: frxNZDJPY
frxNZDUSD:
  asset: NZD
  contracts:
    callput:
      daily:
        spot:
          euro_atm: day_to_year
          euro_non_atm: day_to_year
      intraday:
        forward:
          euro_atm: five_mins_to_eod
        spot:
          euro_atm:
            max: 1d
            min: 1m
            historical_pricer_min: 1m
            historical_pricer_max: 5h
    endsinout:
      daily:
        spot:
          euro_non_atm: day_to_year
    staysinout:
      daily:
        spot:
          american: day_to_year
    touchnotouch:
      daily:
        spot:
          american: day_to_year
  commission_level: 2
  display_name: NZD/USD
  exchange_name: FOREX
  feed_license: realtime
  forward_feed: 1
  instrument_type: forex
  market: forex
  market_convention:
    atm_setting: atm_delta_neutral_straddle
    bf: 2_vol
    delta_premium_adjusted: 0
    delta_style: spot_delta
    rr: call-put
  pip_size: 0.0001
  quanto_only: 0
  quoted_currency: USD
  sd_symbol: NA
  spot_spread_size: 3
  submarket: minor_pairs
  symbol: frxNZDUSD
  uses_dst_shifted_seasonality: 1
frxUSDBRL:
  asset: USD
  commission_level: 3
  display_name: USD/BRL
  exchange_name: FOREX
  feed_license: realtime
  forward_feed: 0
  instrument_type: forex
  market: forex
  market_convention:
    atm_setting: atm_delta_neutral_straddle
    bf: 2_vol
    delta_premium_adjusted: 1
    delta_style: spot_delta
    rr: call-put
  pip_size: 0.0001
  quanto_only: 1
  quoted_currency: BRL
  sd_symbol: NA
  spot_spread_size: 3.5
  submarket: minor_pairs
  symbol: frxUSDBRL
frxUSDCAD:
  asset: USD
  contracts: active_fx
  commission_level: 1
  display_name: USD/CAD
  exchange_name: FOREX
  feed_license: realtime
  forward_feed: 1
  instrument_type: forex
  market: forex
  market_convention:
    atm_setting: atm_delta_neutral_straddle
    bf: 2_vol
    delta_premium_adjusted: 1
    delta_style: spot_delta
    rr: call-put
  pip_size: 0.00001
  quanto_only: 0
  quoted_currency: CAD
  sd_symbol: NA
  spot_spread_size: 3.5
  submarket: major_pairs
  symbol: frxUSDCAD
  uses_dst_shifted_seasonality: 1
frxUSDCHF:
  asset: USD
  contracts: none
  commission_level: 1
  display_name: USD/CHF
  exchange_name: FOREX
  feed_license: realtime
  forward_feed: 0
  instrument_type: forex
  market: forex
  market_convention:
    atm_setting: atm_delta_neutral_straddle
    bf: 2_vol
    delta_premium_adjusted: 1
    delta_style: spot_delta
    rr: call-put
  pip_size: 0.0001
  quanto_only: 1
  quoted_currency: CHF
  sd_symbol: NA
  spot_spread_size: 3.5
  submarket: major_pairs
  symbol: frxUSDCHF
frxUSDCNY:
  asset: USD
  commission_level: 3
  display_name: USD/CNY
  exchange_name: FOREX
  feed_license: realtime
  forward_feed: 0
  instrument_type: forex
  market: forex
  market_convention:
    atm_setting: atm_delta_neutral_straddle
    bf: 2_vol
    delta_premium_adjusted: 1
    delta_style: spot_delta
    rr: call-put
  pip_size: 0.0001
  quanto_only: 1
  quoted_currency: CNY
  sd_symbol: NA
  spot_spread_size: 50
  submarket: minor_pairs
  symbol: frxUSDCNY
frxUSDCZK:
  asset: USD
  contracts: none
  commission_level: 3
  display_name: USD/CZK
  exchange_name: FOREX
  feed_license: realtime
  forward_feed: 0
  instrument_type: forex
  market: forex
  market_convention:
    atm_setting: atm_delta_neutral_straddle
    bf: 2_vol
    delta_premium_adjusted: 1
    delta_style: spot_delta
    rr: call-put
  pip_size: 0.0001
  quanto_only: 0
  quoted_currency: CZK
  sd_symbol: NA
  spot_spread_size: 45
  submarket: minor_pairs
  symbol: frxUSDCZK
frxUSDDKK:
  asset: USD
  contracts: none
  commission_level: 3
  display_name: USD/DKK
  exchange_name: FOREX
  feed_license: realtime
  forward_feed: 0
  instrument_type: forex
  market: forex
  market_convention:
    atm_setting: atm_delta_neutral_straddle
    bf: 2_vol
    delta_premium_adjusted: 1
    delta_style: spot_delta
    rr: call-put
  pip_size: 0.0001
  quanto_only: 0
  quoted_currency: DKK
  sd_symbol: NA
  spot_spread_size: 3.5
  submarket: minor_pairs
  symbol: frxUSDDKK
frxUSDHKD:
  asset: USD
  commission_level: 3
  display_name: USD/HKD
  exchange_name: FOREX
  feed_license: realtime
  forward_feed: 1
  instrument_type: forex
  market: forex
  market_convention:
    atm_setting: atm_delta_neutral_straddle
    bf: 2_vol
    delta_premium_adjusted: 1
    delta_style: spot_delta
    rr: call-put
  pip_size: 0.0001
  quanto_only: 1
  quoted_currency: HKD
  sd_symbol: NA
  spot_spread_size: 50
  submarket: minor_pairs
  symbol: frxUSDHKD
frxUSDINR:
  asset: USD
  commission_level: 3
  display_name: USD/INR
  exchange_name: FOREX
  feed_license: realtime
  forward_feed: 0
  instrument_type: forex
  market: forex
  market_convention:
    atm_setting: atm_delta_neutral_straddle
    bf: 2_vol
    delta_premium_adjusted: 1
    delta_style: spot_delta
    rr: call-put
  pip_size: 0.0001
  quanto_only: 1
  quoted_currency: INR
  sd_symbol: NA
  submarket: minor_pairs
  symbol: frxUSDINR
frxUSDJPY:
  asset: USD
  contracts: active_fx
  commission_level: 1
  display_name: USD/JPY
  exchange_name: FOREX
  feed_license: realtime
  forward_feed: 1
  instrument_type: forex
  market: forex
  market_convention:
    atm_setting: atm_delta_neutral_straddle
    bf: 2_vol
    delta_premium_adjusted: 1
    delta_style: spot_delta
    rr: call-put
  pip_size: 0.001
  quanto_only: 0
  quoted_currency: JPY
  sd_symbol: NA
  spot_spread_size: 25
  submarket: major_pairs
  symbol: frxUSDJPY
  uses_dst_shifted_seasonality: 1
frxUSDKRW:
  asset: USD
  commission_level: 3
  display_name: USD/KRW
  exchange_name: FOREX
  feed_license: realtime
  forward_feed: 0
  instrument_type: forex
  market: forex
  market_convention:
    atm_setting: atm_delta_neutral_straddle
    bf: 2_vol
    delta_premium_adjusted: 1
    delta_style: spot_delta
    rr: call-put
  pip_size: 0.01
  quanto_only: 1
  quoted_currency: KRW
  sd_symbol: NA
  spot_spread_size: 50
  submarket: minor_pairs
  symbol: frxUSDKRW
frxUSDMXN:
  asset: USD
  contracts: forward_and_daily
  commission_level: 3
  display_name: USD/MXN
  exchange_name: FOREX
  feed_license: realtime
  forward_feed: 1
  instrument_type: forex
  market: forex
  market_convention:
    atm_setting: atm_delta_neutral_straddle
    bf: 2_vol
    delta_premium_adjusted: 1
    delta_style: spot_delta
    rr: call-put
  pip_size: 0.0001
  quanto_only: 0
  quoted_currency: MXN
  sd_symbol: NA
  submarket: minor_pairs
  symbol: frxUSDMXN
frxUSDNOK:
  asset: USD
  contracts: forward_only
  commission_level: 3
  display_name: USD/NOK
  exchange_name: FOREX
  feed_license: realtime
  forward_feed: 1
  instrument_type: forex
  market: forex
  market_convention:
    atm_setting: atm_delta_neutral_straddle
    bf: 2_vol
    delta_premium_adjusted: 1
    delta_style: spot_delta
    rr: call-put
  pip_size: 0.0001
  quanto_only: 0
  quoted_currency: NOK
  sd_symbol: NA
  spot_spread_size: 60
  submarket: minor_pairs
  symbol: frxUSDNOK
  uses_dst_shifted_seasonality: 1
frxUSDPLN:
  asset: USD
  contracts: forward_and_daily
  commission_level: 3
  display_name: USD/PLN
  exchange_name: FOREX
  feed_license: realtime
  forward_feed: 1
  instrument_type: forex
  market: forex
  market_convention:
    atm_setting: atm_delta_neutral_straddle
    bf: 2_vol
    delta_premium_adjusted: 1
    delta_style: spot_delta
    rr: call-put
  pip_size: 0.0001
  quanto_only: 0
  quoted_currency: PLN
  sd_symbol: NA
  spot_spread_size: 45
  submarket: minor_pairs
  symbol: frxUSDPLN
frxUSDSEK:
  asset: USD
  contracts: forward_only
  commission_level: 2
  display_name: USD/SEK
  exchange_name: FOREX
  feed_license: realtime
  forward_feed: 1
  instrument_type: forex
  market: forex
  market_convention:
    atm_setting: atm_delta_neutral_straddle
    bf: 2_vol
    delta_premium_adjusted: 1
    delta_style: spot_delta
    rr: call-put
  pip_size: 0.0001
  quanto_only: 0
  quoted_currency: SEK
  sd_symbol: NA
  spot_spread_size: 60
  submarket: minor_pairs
  symbol: frxUSDSEK
  uses_dst_shifted_seasonality: 1
frxUSDSGD:
  asset: USD
  commission_level: 3
  display_name: USD/SGD
  exchange_name: FOREX
  feed_license: realtime
  forward_feed: 1
  instrument_type: forex
  market: forex
  market_convention:
    atm_setting: atm_delta_neutral_straddle
    bf: 2_vol
    delta_premium_adjusted: 1
    delta_style: spot_delta
    rr: call-put
  pip_size: 0.0001
  quanto_only: 1
  quoted_currency: SGD
  sd_symbol: NA
  spot_spread_size: 50
  submarket: minor_pairs
  symbol: frxUSDSGD
frxUSDZAR:
  asset: USD
  commission_level: 3
  display_name: USDZAR
  exchange_name: FOREX
  feed_license: realtime
  forward_feed: 1
  instrument_type: forex
  market: forex
  market_convention:
    atm_setting: atm_delta_neutral_straddle
    bf: 2_vol
    delta_premium_adjusted: 1
    delta_style: spot_delta
    rr: call-put
  pip_size: 0.0001
  quanto_only: 1
  quoted_currency: ZAR
  sd_symbol: NA
  submarket: minor_pairs
  symbol: frxUSDZAR
frxXAGAUD:
  asset: XAG
  commission_level: 2
  display_name: XAG/AUD
  exchange_name: FOREX
  feed_license: realtime
  forward_feed: 0
  instrument_type: commodities
  market: commodities
  market_convention:
    atm_setting: atm_delta_neutral_straddle
    bf: 2_vol
    delta_premium_adjusted: 0
    delta_style: spot_delta
    rr: call-put
  pip_size: 0.0001
  quanto_only: 1
  quoted_currency: AUD
  sd_symbol: NA
  submarket: metals
  symbol: frxXAGAUD
frxXAGEUR:
  asset: XAG
  commission_level: 2
  display_name: XAG/EUR
  exchange_name: FOREX
  feed_license: realtime
  forward_feed: 0
  instrument_type: commodities
  market: commodities
  market_convention:
    atm_setting: atm_delta_neutral_straddle
    bf: 2_vol
    delta_premium_adjusted: 0
    delta_style: spot_delta
    rr: call-put
  pip_size: 0.0001
  quanto_only: 1
  quoted_currency: EUR
  sd_symbol: NA
  submarket: metals
  symbol: frxXAGEUR
frxXAGGBP:
  asset: XAG
  commission_level: 3
  display_name: XAG/GBP
  exchange_name: FOREX
  feed_license: realtime
  forward_feed: 0
  instrument_type: commodities
  market: commodities
  market_convention:
    atm_setting: atm_delta_neutral_straddle
    bf: 2_vol
    delta_premium_adjusted: 0
    delta_style: spot_delta
    rr: call-put
  pip_size: 0.0001
  quanto_only: 1
  quoted_currency: GBP
  sd_symbol: NA
  submarket: metals
  symbol: frxXAGGBP
frxXAGUSD:
  asset: XAG
  commission_level: 3
  display_name: Silver/USD
  exchange_name: FOREX
  feed_license: realtime
  forward_feed: 0
  inefficient_periods:
  - end: 23h59m59s
    start: 21h
  instrument_type: commodities
  market: commodities
  market_convention:
    atm_setting: atm_delta_neutral_straddle
    bf: 2_vol
    delta_premium_adjusted: 0
    delta_style: spot_delta
    rr: call-put
  pip_size: 0.0001
  quanto_only: 0
  quoted_currency: USD
  sd_symbol: NA
  submarket: metals
  symbol: frxXAGUSD
  uses_dst_shifted_seasonality: 1
frxXAUAUD:
  asset: XAU
  commission_level: 3
  display_name: Gold/AUD
  exchange_name: FOREX
  feed_license: realtime
  forward_feed: 0
  instrument_type: commodities
  market: commodities
  market_convention:
    atm_setting: atm_delta_neutral_straddle
    bf: 2_vol
    delta_premium_adjusted: 0
    delta_style: spot_delta
    rr: call-put
  pip_size: 0.01
  quanto_only: 1
  quoted_currency: AUD
  sd_symbol: NA
  submarket: metals
  symbol: frxXAUAUD
frxXAUEUR:
  asset: XAU
  commission_level: 3
  display_name: Gold/EUR
  exchange_name: FOREX
  feed_license: realtime
  forward_feed: 0
  instrument_type: commodities
  market: commodities
  market_convention:
    atm_setting: atm_delta_neutral_straddle
    bf: 2_vol
    delta_premium_adjusted: 0
    delta_style: spot_delta
    rr: call-put
  pip_size: 0.01
  quanto_only: 1
  quoted_currency: EUR
  sd_symbol: NA
  submarket: metals
  symbol: frxXAUEUR
frxXAUGBP:
  asset: XAU
  commission_level: 3
  display_name: Gold/GBP
  exchange_name: FOREX
  feed_license: realtime
  forward_feed: 0
  instrument_type: commodities
  market: commodities
  market_convention:
    atm_setting: atm_delta_neutral_straddle
    bf: 2_vol
    delta_premium_adjusted: 0
    delta_style: spot_delta
    rr: call-put
  pip_size: 0.01
  quanto_only: 1
  quoted_currency: GBP
  sd_symbol: NA
  submarket: metals
  symbol: frxXAUGBP
frxXAUUSD:
  asset: XAU
  commission_level: 1
  display_name: Gold/USD
  exchange_name: FOREX
  feed_license: realtime
  forward_feed: 0
  inefficient_periods:
  - end: 23h59m59s
    start: 21h
  instrument_type: commodities
  market: commodities
  market_convention:
    atm_setting: atm_delta_neutral_straddle
    bf: 2_vol
    delta_premium_adjusted: 0
    delta_style: spot_delta
    rr: call-put
  pip_size: 0.01
  quanto_only: 0
  quoted_currency: USD
  sd_symbol: NA
  submarket: metals
  symbol: frxXAUUSD
  uses_dst_shifted_seasonality: 1
frxXPDAUD:
  asset: XPD
  commission_level: 2
  display_name: XPD/AUD
  exchange_name: FOREX
  feed_license: realtime
  forward_feed: 0
  instrument_type: commodities
  market: commodities
  market_convention:
    atm_setting: atm_delta_neutral_straddle
    bf: 2_vol
    delta_premium_adjusted: 0
    delta_style: spot_delta
    rr: call-put
  pip_size: 0.0001
  quanto_only: 1
  quoted_currency: AUD
  sd_symbol: NA
  submarket: metals
  symbol: frxXPDAUD
  volatility_surface_type: flat
frxXPDEUR:
  asset: XPD
  commission_level: 2
  display_name: XPD/EUR
  exchange_name: FOREX
  feed_license: realtime
  forward_feed: 0
  instrument_type: commodities
  market: commodities
  market_convention:
    atm_setting: atm_delta_neutral_straddle
    bf: 2_vol
    delta_premium_adjusted: 0
    delta_style: spot_delta
    rr: call-put
  pip_size: 0.0001
  quanto_only: 1
  quoted_currency: EUR
  sd_symbol: NA
  submarket: metals
  symbol: frxXPDEUR
frxXPDGBP:
  asset: XPD
  commission_level: 2
  display_name: XPD/GBP
  exchange_name: FOREX
  feed_license: realtime
  forward_feed: 0
  instrument_type: commodities
  market: commodities
  market_convention:
    atm_setting: atm_delta_neutral_straddle
    bf: 2_vol
    delta_premium_adjusted: 0
    delta_style: spot_delta
    rr: call-put
  pip_size: 0.0001
  quanto_only: 1
  quoted_currency: GBP
  sd_symbol: NA
  submarket: metals
  symbol: frxXPDGBP
frxXPDUSD:
  asset: XPD
  contracts: restricted_metals
  commission_level: 3
  display_name: Palladium/USD
  exchange_name: FOREX
  feed_license: realtime
  forward_feed: 0
  instrument_type: commodities
  market: commodities
  market_convention:
    atm_setting: atm_delta_neutral_straddle
    bf: 2_vol
    delta_premium_adjusted: 0
    delta_style: spot_delta
    rr: call-put
  pip_size: 0.01
  quanto_only: 0
  quoted_currency: USD
  sd_symbol: NA
  submarket: metals
  symbol: frxXPDUSD
frxXPTAUD:
  asset: XPT
  commission_level: 2
  display_name: XPT/AUD
  exchange_name: FOREX
  feed_license: realtime
  forward_feed: 0
  instrument_type: commodities
  market: commodities
  market_convention:
    atm_setting: atm_delta_neutral_straddle
    bf: 2_vol
    delta_premium_adjusted: 0
    delta_style: spot_delta
    rr: call-put
  pip_size: 0.0001
  quanto_only: 1
  quoted_currency: AUD
  sd_symbol: NA
  submarket: metals
  symbol: frxXPTAUD
  volatility_surface_type: flat
frxXPTEUR:
  asset: XPT
  commission_level: 2
  display_name: XPT/EUR
  exchange_name: FOREX
  feed_license: realtime
  forward_feed: 0
  instrument_type: commodities
  market: commodities
  market_convention:
    atm_setting: atm_delta_neutral_straddle
    bf: 2_vol
    delta_premium_adjusted: 0
    delta_style: spot_delta
    rr: call-put
  pip_size: 0.0001
  quanto_only: 1
  quoted_currency: EUR
  sd_symbol: NA
  submarket: metals
  symbol: frxXPTEUR
frxXPTGBP:
  asset: XPD
  commission_level: 2
  display_name: XPT/GBP
  exchange_name: FOREX
  feed_license: realtime
  forward_feed: 0
  instrument_type: commodities
  market: commodities
  market_convention:
    atm_setting: atm_delta_neutral_straddle
    bf: 2_vol
    delta_premium_adjusted: 0
    delta_style: spot_delta
    rr: call-put
  pip_size: 0.0001
  quanto_only: 1
  quoted_currency: GBP
  sd_symbol: NA
  submarket: metals
  symbol: frxXPTGBP
frxXPTUSD:
  asset: XPT
  contracts: restricted_metals
  commission_level: 3
  display_name: Platinum/USD
  exchange_name: FOREX
  feed_license: realtime
  forward_feed: 0
  instrument_type: commodities
  market: commodities
  market_convention:
    atm_setting: atm_delta_neutral_straddle
    bf: 2_vol
    delta_premium_adjusted: 0
    delta_style: spot_delta
    rr: call-put
  pip_size: 0.01
  quanto_only: 0
  quoted_currency: USD
  sd_symbol: NA
  submarket: metals
  symbol: frxXPTUSD<|MERGE_RESOLUTION|>--- conflicted
+++ resolved
@@ -5572,14 +5572,6 @@
   symbol: frxGBPBRL
 frxGBPCAD:
   asset: GBP
-<<<<<<< HEAD
-  contracts: active_fx
-  commission_level: 1
-=======
-  bbdl:
-    symbols:
-    - GBPCAD Curncy
-    vol_source: BGN
   contracts:
     callput:
       daily:
@@ -5608,7 +5600,6 @@
         spot:
           american: day_to_year
   commission_level: 2
->>>>>>> 93bdfe81
   display_name: GBP/CAD
   exchange_name: FOREX
   feed_license: realtime
