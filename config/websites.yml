--- conflicted
+++ resolved
@@ -1,7 +1,4 @@
 ---
-<<<<<<< HEAD
-_default:
-=======
 BackOffice:
   primary_url: _HOST_.binary.com
   default_language: EN
@@ -13,6 +10,8 @@
       - MLT
       - CR
       - FOG
+      - VRTJ
+      - JP
 Binaryqa01:
   primary_url: www.binaryqa01.com
   default_language: EN
@@ -24,6 +23,8 @@
       - MLT
       - CR
       - FOG
+      - VRTJ
+      - JP
   reality_check_interval: 60
 Binaryqa02:
   primary_url: www.binaryqa02.com
@@ -36,6 +37,8 @@
       - MLT
       - CR
       - FOG
+      - VRTJ
+      - JP
   reality_check_interval: 60
 Binaryqa03:
   primary_url: www.binaryqa03.com
@@ -48,6 +51,8 @@
       - MLT
       - CR
       - FOG
+      - VRTJ
+      - JP
   reality_check_interval: 60
 Binaryqa04:
   primary_url: www.binaryqa04.com
@@ -60,6 +65,8 @@
       - MLT
       - CR
       - FOG
+      - VRTJ
+      - JP
   reality_check_interval: 60
 Binaryqa05:
   primary_url: www.binaryqa05.com
@@ -72,6 +79,8 @@
       - MLT
       - CR
       - FOG
+      - VRTJ
+      - JP
   reality_check_interval: 60
 Binaryqa06:
   primary_url: www.binaryqa06.com
@@ -84,6 +93,8 @@
       - MLT
       - CR
       - FOG
+      - VRTJ
+      - JP
   reality_check_interval: 60
 Binaryqa07:
   primary_url: www.binaryqa07.com
@@ -96,6 +107,8 @@
       - MLT
       - CR
       - FOG
+      - VRTJ
+      - JP
   reality_check_interval: 60
 Binaryqa08:
   primary_url: www.binaryqa08.com
@@ -108,6 +121,8 @@
       - MLT
       - CR
       - FOG
+      - VRTJ
+      - JP
   reality_check_interval: 60
 Binaryqa09:
   primary_url: www.binaryqa09.com
@@ -120,6 +135,8 @@
       - MLT
       - CR
       - FOG
+      - VRTJ
+      - JP
   reality_check_interval: 60
 Binaryqa10:
   primary_url: www.binaryqa10.com
@@ -132,6 +149,8 @@
       - MLT
       - CR
       - FOG
+      - VRTJ
+      - JP
   reality_check_interval: 60
 Binaryqa11:
   primary_url: www.binaryqa11.com
@@ -144,6 +163,8 @@
       - MLT
       - CR
       - FOG
+      - VRTJ
+      - JP
   reality_check_interval: 60
 Binaryqa12:
   primary_url: www.binaryqa12.com
@@ -156,6 +177,8 @@
       - MLT
       - CR
       - FOG
+      - VRTJ
+      - JP
   reality_check_interval: 60
 Binaryqa13:
   primary_url: www.binaryqa13.com
@@ -168,6 +191,8 @@
       - MLT
       - CR
       - FOG
+      - VRTJ
+      - JP
   reality_check_interval: 60
 Binaryqa14:
   primary_url: www.binaryqa14.com
@@ -180,6 +205,8 @@
       - MLT
       - CR
       - FOG
+      - VRTJ
+      - JP
   reality_check_interval: 60
 Binaryqa15:
   primary_url: www.binaryqa15.com
@@ -192,6 +219,8 @@
       - MLT
       - CR
       - FOG
+      - VRTJ
+      - JP
   reality_check_interval: 60
 Binaryqa16:
   primary_url: www.binaryqa16.com
@@ -204,6 +233,8 @@
       - MLT
       - CR
       - FOG
+      - VRTJ
+      - JP
   reality_check_interval: 60
 Binaryqa17:
   primary_url: www.binaryqa17.com
@@ -216,6 +247,8 @@
       - MLT
       - CR
       - FOG
+      - VRTJ
+      - JP
   reality_check_interval: 60
 Binaryqa18:
   primary_url: www.binaryqa18.com
@@ -228,6 +261,8 @@
       - MLT
       - CR
       - FOG
+      - VRTJ
+      - JP
   reality_check_interval: 60
 Binaryqa19:
   primary_url: www.binaryqa19.com
@@ -240,6 +275,8 @@
       - MLT
       - CR
       - FOG
+      - VRTJ
+      - JP
   reality_check_interval: 60
 Binaryqa20:
   primary_url: www.binaryqa20.com
@@ -252,6 +289,8 @@
       - MLT
       - CR
       - FOG
+      - VRTJ
+      - JP
   reality_check_interval: 60
 Binaryqa21:
   primary_url: www.binaryqa21.com
@@ -264,6 +303,8 @@
       - MLT
       - CR
       - FOG
+      - VRTJ
+      - JP
   reality_check_interval: 60
 Binaryqa22:
   primary_url: www.binaryqa22.com
@@ -276,6 +317,8 @@
       - MLT
       - CR
       - FOG
+      - VRTJ
+      - JP
   reality_check_interval: 60
 Binaryqa23:
   primary_url: www.binaryqa23.com
@@ -288,6 +331,8 @@
       - MLT
       - CR
       - FOG
+      - VRTJ
+      - JP
   reality_check_interval: 60
 Binaryqa24:
   primary_url: www.binaryqa24.com
@@ -300,6 +345,8 @@
       - MLT
       - CR
       - FOG
+      - VRTJ
+      - JP
   reality_check_interval: 60
 Binaryqa25:
   primary_url: www.binaryqa25.com
@@ -312,6 +359,8 @@
       - MLT
       - CR
       - FOG
+      - VRTJ
+      - JP
   reality_check_interval: 60
 Binaryqa26:
   primary_url: www.binaryqa26.com
@@ -324,6 +373,8 @@
       - MLT
       - CR
       - FOG
+      - VRTJ
+      - JP
   reality_check_interval: 60
 Binaryqa27:
   primary_url: www.binaryqa27.com
@@ -336,6 +387,8 @@
       - MLT
       - CR
       - FOG
+      - VRTJ
+      - JP
   reality_check_interval: 60
 Binaryqa28:
   primary_url: www.binaryqa28.com
@@ -348,6 +401,8 @@
       - MLT
       - CR
       - FOG
+      - VRTJ
+      - JP
   reality_check_interval: 60
 Binaryqa29:
   primary_url: www.binaryqa29.com
@@ -360,58 +415,23 @@
       - MLT
       - CR
       - FOG
+      - VRTJ
+      - JP
   reality_check_interval: 60
 Binaryqa30:
   primary_url: www.binaryqa30.com
->>>>>>> 340487b3
-  default_language: EN
-  resource_subdir: Binary
-  broker_codes:
-      - MX
-      - MF
-      - VRTC
-      - MLT
-      - CR
-      - FOG
-      - JP
-      - VRTJ
-  reality_check_interval: 60
-<<<<<<< HEAD
-BackOffice:
-  primary_url: _HOST_.binary.com
-  resource_subdir: backoffice
-Binary-beta: {}
-Binaryqa01: {}
-Binaryqa02: {}
-Binaryqa03: {}
-Binaryqa04: {}
-Binaryqa05: {}
-Binaryqa06: {}
-Binaryqa07: {}
-Binaryqa08: {}
-Binaryqa09: {}
-Binaryqa10: {}
-Binaryqa11: {}
-Binaryqa12: {}
-Binaryqa13: {}
-Binaryqa14: {}
-Binaryqa15: {}
-Binaryqa16: {}
-Binaryqa17: {}
-Binaryqa18: {}
-Binaryqa19: {}
-Binaryqa20: {}
-Binaryqa21: {}
-Binaryqa22: {}
-Binaryqa23: {}
-Binaryqa24: {}
-Binaryqa25: {}
-Binaryqa26: {}
-Binaryqa27: {}
-Binaryqa28: {}
-Binaryqa29: {}
-Binaryqa30: {}
-=======
+  default_language: EN
+  resource_subdir: Binary
+  broker_codes:
+      - MX
+      - MF
+      - VRTC
+      - MLT
+      - CR
+      - FOG
+      - VRTJ
+      - JP
+  reality_check_interval: 60
 Binaryqa31:
   primary_url: www.binaryqa31.com
   default_language: EN
@@ -423,6 +443,8 @@
       - MLT
       - CR
       - FOG
+      - VRTJ
+      - JP
   reality_check_interval: 60
 Binaryqa32:
   primary_url: www.binaryqa32.com
@@ -435,6 +457,8 @@
       - MLT
       - CR
       - FOG
+      - VRTJ
+      - JP
   reality_check_interval: 60
 Binaryqa33:
   primary_url: www.binaryqa33.com
@@ -447,6 +471,8 @@
       - MLT
       - CR
       - FOG
+      - VRTJ
+      - JP
   reality_check_interval: 60
 Binaryqa34:
   primary_url: www.binaryqa34.com
@@ -459,6 +485,8 @@
       - MLT
       - CR
       - FOG
+      - VRTJ
+      - JP
   reality_check_interval: 60
 Binaryqa35:
   primary_url: www.binaryqa35.com
@@ -471,7 +499,6 @@
       - MLT
       - CR
       - FOG
-  reality_check_interval: 60
->>>>>>> 340487b3
-Binary:
-  default: 1+      - VRTJ
+      - JP
+  reality_check_interval: 60