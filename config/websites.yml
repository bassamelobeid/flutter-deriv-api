---
default:
  default_language: EN
  resource_subdir: Binary
  broker_codes:
      - MX
      - MF
      - VRTC
      - MLT
      - CR
      - JP
      - VRTJ
      - FOG
  reality_check_interval: 60
<<<<<<< HEAD

BackOffice:
  primary_url: _HOST_.binary.com
  resource_subdir: backoffice

Binary-beta: {}
Binaryqa01: {}
Binaryqa02: {}
Binaryqa03: {}
Binaryqa04: {}
Binaryqa05: {}
Binaryqa06: {}
Binaryqa07: {}
Binaryqa08: {}
Binaryqa09: {}
Binaryqa10: {}
Binaryqa11: {}
Binaryqa12: {}
Binaryqa13: {}
Binaryqa14: {}
Binaryqa15: {}
Binaryqa16: {}
Binaryqa17: {}
Binaryqa18: {}
Binaryqa19: {}
Binaryqa20: {}
Binaryqa21: {}
Binaryqa22: {}
Binaryqa23: {}
Binaryqa24: {}
Binaryqa25: {}
Binaryqa26: {}
Binaryqa27: {}
Binaryqa28: {}
Binaryqa29: {}
Binaryqa30: {}

Devbin:
  primary_url: www.devbin.io

=======
>>>>>>> d36d3613
Binary:
  default: 1<|MERGE_RESOLUTION|>--- conflicted
+++ resolved
@@ -1,59 +1,397 @@
 ---
-default:
-  default_language: EN
-  resource_subdir: Binary
-  broker_codes:
-      - MX
-      - MF
-      - VRTC
-      - MLT
-      - CR
-      - JP
-      - VRTJ
-      - FOG
-  reality_check_interval: 60
-<<<<<<< HEAD
-
 BackOffice:
   primary_url: _HOST_.binary.com
+  default_language: EN
   resource_subdir: backoffice
-
-Binary-beta: {}
-Binaryqa01: {}
-Binaryqa02: {}
-Binaryqa03: {}
-Binaryqa04: {}
-Binaryqa05: {}
-Binaryqa06: {}
-Binaryqa07: {}
-Binaryqa08: {}
-Binaryqa09: {}
-Binaryqa10: {}
-Binaryqa11: {}
-Binaryqa12: {}
-Binaryqa13: {}
-Binaryqa14: {}
-Binaryqa15: {}
-Binaryqa16: {}
-Binaryqa17: {}
-Binaryqa18: {}
-Binaryqa19: {}
-Binaryqa20: {}
-Binaryqa21: {}
-Binaryqa22: {}
-Binaryqa23: {}
-Binaryqa24: {}
-Binaryqa25: {}
-Binaryqa26: {}
-Binaryqa27: {}
-Binaryqa28: {}
-Binaryqa29: {}
-Binaryqa30: {}
-
-Devbin:
-  primary_url: www.devbin.io
-
-=======
->>>>>>> d36d3613
+  broker_codes:
+      - MX
+      - MF
+      - VRTC
+      - MLT
+      - CR
+      - FOG
+Binary-beta:
+  primary_url: www.binary-beta.com
+  default_language: EN
+  resource_subdir: Binary
+  broker_codes:
+      - MX
+      - MF
+      - VRTC
+      - MLT
+      - CR
+      - FOG
+  reality_check_interval: 60
+Binaryqa01:
+  primary_url: www.binaryqa01.com
+  default_language: EN
+  resource_subdir: Binary
+  broker_codes:
+      - MX
+      - MF
+      - VRTC
+      - MLT
+      - CR
+      - FOG
+  reality_check_interval: 60
+Binaryqa02:
+  primary_url: www.binaryqa02.com
+  default_language: EN
+  resource_subdir: Binary
+  broker_codes:
+      - MX
+      - MF
+      - VRTC
+      - MLT
+      - CR
+      - FOG
+  reality_check_interval: 60
+Binaryqa03:
+  primary_url: www.binaryqa03.com
+  default_language: EN
+  resource_subdir: Binary
+  broker_codes:
+      - MX
+      - MF
+      - VRTC
+      - MLT
+      - CR
+      - FOG
+  reality_check_interval: 60
+Binaryqa04:
+  primary_url: www.binaryqa04.com
+  default_language: EN
+  resource_subdir: Binary
+  broker_codes:
+      - MX
+      - MF
+      - VRTC
+      - MLT
+      - CR
+      - FOG
+  reality_check_interval: 60
+Binaryqa05:
+  primary_url: www.binaryqa05.com
+  default_language: EN
+  resource_subdir: Binary
+  broker_codes:
+      - MX
+      - MF
+      - VRTC
+      - MLT
+      - CR
+      - FOG
+  reality_check_interval: 60
+Binaryqa06:
+  primary_url: www.binaryqa06.com
+  default_language: EN
+  resource_subdir: Binary
+  broker_codes:
+      - MX
+      - MF
+      - VRTC
+      - MLT
+      - CR
+      - FOG
+  reality_check_interval: 60
+Binaryqa07:
+  primary_url: www.binaryqa07.com
+  default_language: EN
+  resource_subdir: Binary
+  broker_codes:
+      - MX
+      - MF
+      - VRTC
+      - MLT
+      - CR
+      - FOG
+  reality_check_interval: 60
+Binaryqa08:
+  primary_url: www.binaryqa08.com
+  default_language: EN
+  resource_subdir: Binary
+  broker_codes:
+      - MX
+      - MF
+      - VRTC
+      - MLT
+      - CR
+      - FOG
+  reality_check_interval: 60
+Binaryqa09:
+  primary_url: www.binaryqa09.com
+  default_language: EN
+  resource_subdir: Binary
+  broker_codes:
+      - MX
+      - MF
+      - VRTC
+      - MLT
+      - CR
+      - FOG
+  reality_check_interval: 60
+Binaryqa10:
+  primary_url: www.binaryqa10.com
+  default_language: EN
+  resource_subdir: Binary
+  broker_codes:
+      - MX
+      - MF
+      - VRTC
+      - MLT
+      - CR
+      - FOG
+  reality_check_interval: 60
+Binaryqa11:
+  primary_url: www.binaryqa11.com
+  default_language: EN
+  resource_subdir: Binary
+  broker_codes:
+      - MX
+      - MF
+      - VRTC
+      - MLT
+      - CR
+      - FOG
+  reality_check_interval: 60
+Binaryqa12:
+  primary_url: www.binaryqa12.com
+  default_language: EN
+  resource_subdir: Binary
+  broker_codes:
+      - MX
+      - MF
+      - VRTC
+      - MLT
+      - CR
+      - FOG
+  reality_check_interval: 60
+Binaryqa13:
+  primary_url: www.binaryqa13.com
+  default_language: EN
+  resource_subdir: Binary
+  broker_codes:
+      - MX
+      - MF
+      - VRTC
+      - MLT
+      - CR
+      - FOG
+  reality_check_interval: 60
+Binaryqa14:
+  primary_url: www.binaryqa14.com
+  default_language: EN
+  resource_subdir: Binary
+  broker_codes:
+      - MX
+      - MF
+      - VRTC
+      - MLT
+      - CR
+      - FOG
+  reality_check_interval: 60
+Binaryqa15:
+  primary_url: www.binaryqa15.com
+  default_language: EN
+  resource_subdir: Binary
+  broker_codes:
+      - MX
+      - MF
+      - VRTC
+      - MLT
+      - CR
+      - FOG
+  reality_check_interval: 60
+Binaryqa16:
+  primary_url: www.binaryqa16.com
+  default_language: EN
+  resource_subdir: Binary
+  broker_codes:
+      - MX
+      - MF
+      - VRTC
+      - MLT
+      - CR
+      - FOG
+  reality_check_interval: 60
+Binaryqa17:
+  primary_url: www.binaryqa17.com
+  default_language: EN
+  resource_subdir: Binary
+  broker_codes:
+      - MX
+      - MF
+      - VRTC
+      - MLT
+      - CR
+      - FOG
+  reality_check_interval: 60
+Binaryqa18:
+  primary_url: www.binaryqa18.com
+  default_language: EN
+  resource_subdir: Binary
+  broker_codes:
+      - MX
+      - MF
+      - VRTC
+      - MLT
+      - CR
+      - FOG
+  reality_check_interval: 60
+Binaryqa19:
+  primary_url: www.binaryqa19.com
+  default_language: EN
+  resource_subdir: Binary
+  broker_codes:
+      - MX
+      - MF
+      - VRTC
+      - MLT
+      - CR
+      - FOG
+  reality_check_interval: 60
+Binaryqa20:
+  primary_url: www.binaryqa20.com
+  default_language: EN
+  resource_subdir: Binary
+  broker_codes:
+      - MX
+      - MF
+      - VRTC
+      - MLT
+      - CR
+      - FOG
+  reality_check_interval: 60
+Binaryqa21:
+  primary_url: www.binaryqa21.com
+  default_language: EN
+  resource_subdir: Binary
+  broker_codes:
+      - MX
+      - MF
+      - VRTC
+      - MLT
+      - CR
+      - FOG
+  reality_check_interval: 60
+Binaryqa22:
+  primary_url: www.binaryqa22.com
+  default_language: EN
+  resource_subdir: Binary
+  broker_codes:
+      - MX
+      - MF
+      - VRTC
+      - MLT
+      - CR
+      - FOG
+  reality_check_interval: 60
+Binaryqa23:
+  primary_url: www.binaryqa23.com
+  default_language: EN
+  resource_subdir: Binary
+  broker_codes:
+      - MX
+      - MF
+      - VRTC
+      - MLT
+      - CR
+      - FOG
+  reality_check_interval: 60
+Binaryqa24:
+  primary_url: www.binaryqa24.com
+  default_language: EN
+  resource_subdir: Binary
+  broker_codes:
+      - MX
+      - MF
+      - VRTC
+      - MLT
+      - CR
+      - FOG
+  reality_check_interval: 60
+Binaryqa25:
+  primary_url: www.binaryqa25.com
+  default_language: EN
+  resource_subdir: Binary
+  broker_codes:
+      - MX
+      - MF
+      - VRTC
+      - MLT
+      - CR
+      - FOG
+  reality_check_interval: 60
+Binaryqa26:
+  primary_url: www.binaryqa26.com
+  default_language: EN
+  resource_subdir: Binary
+  broker_codes:
+      - MX
+      - MF
+      - VRTC
+      - MLT
+      - CR
+      - FOG
+  reality_check_interval: 60
+Binaryqa27:
+  primary_url: www.binaryqa27.com
+  default_language: EN
+  resource_subdir: Binary
+  broker_codes:
+      - MX
+      - MF
+      - VRTC
+      - MLT
+      - CR
+      - FOG
+  reality_check_interval: 60
+Binaryqa28:
+  primary_url: www.binaryqa28.com
+  default_language: EN
+  resource_subdir: Binary
+  broker_codes:
+      - MX
+      - MF
+      - VRTC
+      - MLT
+      - CR
+      - FOG
+  reality_check_interval: 60
+Binaryqa29:
+  primary_url: www.binaryqa29.com
+  default_language: EN
+  resource_subdir: Binary
+  broker_codes:
+      - MX
+      - MF
+      - VRTC
+      - MLT
+      - CR
+      - FOG
+  reality_check_interval: 60
+Binaryqa30:
+  primary_url: www.binaryqa30.com
+  default_language: EN
+  resource_subdir: Binary
+  broker_codes:
+      - MX
+      - MF
+      - VRTC
+      - MLT
+      - CR
+      - FOG
+  reality_check_interval: 60
 Binary:
-  default: 1+  primary_url: www.binary.com
+  default_language: EN
+  default: 1
+  resource_subdir: Binary
+  broker_codes:
+      - MX
+      - MF
+      - VRTC
+      - MLT
+      - CR
+      - FOG
+  reality_check_interval: 60