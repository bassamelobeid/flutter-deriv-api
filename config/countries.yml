--- conflicted
+++ resolved
@@ -101,13 +101,8 @@
 be:
   name: "Belgium"
   gaming_company: malta
-<<<<<<< HEAD
-  financial_company: maltainvest
-  virtual_company: virtual
-=======
-  financial_company: none
-  virtual_company: fog
->>>>>>> faa6d043
+  financial_company: none
+  virtual_company: virtual
 bf:
   name: "Burkina Faso"
   gaming_company: costarica
