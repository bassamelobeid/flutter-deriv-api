{
  "$schema": "http://json-schema.org/draft-04/schema#",
  "type": "object",
  "title": "Open contract proposal response",
  "description": "Latest price and other details for an open contract in the user's portfolio",
  "properties": {
    "echo_req": {
      "title": "Echo request",
      "description": "Echo of the request made"
    },
    "proposal_open_contract": {
      "type": "object",
      "title": "Open contract response",
      "description": "Latest price and other details for an open contract",
      "properties": {
        "ask_price": {
          "type": "number",
          "description": "Price at which the contract may be purchased. Example: 5.14"
        },
        "high_barrier": {
          "type": "number",
          "description": "High barrier of the contract (if any). Example: 42.123"
        },
        "low_barrier": {
          "type": "number",
          "description": "Low barrier of the contract (if any). Example: 40.132"
        },
        "barrier": {
          "type": "number",
          "description": "Barrier of the contract (if any). Example: 42.123"
        },
<<<<<<< HEAD
        "original_high_barrier": {
          "type": "number",
          "description": "Original high barrier of the contract (if any corporate action). Example: 83.246"
        },
        "original_low_barrier": {
          "type": "number",
          "description": "Original low barrier of the contract (if any corporate action). Example: 80.262"
        },
        "original_barrier": {
          "type": "number",
          "description": "Original barrier of the contract (if any corporate action). Example: 83.246"
        },
 
=======
        "barrier_count": {
          "type": "number",
          "description": "The number of barriers a contract has. Example: 2"
        },
>>>>>>> 25df200f
        "bid_price": {
          "type": "number",
          "description": "Price at which the contract could be sold back to Binary.com. Example: 5.14"
        },
        "contract_id": {
          "type": "integer",
          "description": "Binary.com internal contract identifier"
        },
        "contract_type": {
          "type": "string",
          "description": "Contract type, for example CALL, PUT"
        },
        "currency": {
          "type": "string",
          "description": "Example: USD"
        },
        "current_spot": {
          "type": "number",
          "description": "Spot value if we have license to stream this symbol. Example: 9874.52"
        },
        "current_spot_time": {
          "type": "integer",
          "description": "Example: 1439999052"
        },
        "entry_spot": {
          "type": [
            "number",
            "null"
          ],
          "description": "Example: 9874.52"
        },
        "date_expiry": {
          "type": "integer",
          "description": "Expiry date (epoch) of the Contract. Example: 1446629000. Please note that it is not applicable for spreads and tick trade contracts."
        },
        "date_settlement": {
          "type": "integer",
          "description": "Settlement date (epoch) of the contract. Example: 1446629000"
        },
        "date_start": {
          "type": "integer",
          "description": "Start date (epoch) of the contract. Example: 1446629000"
        },
        "id": {
          "type": "string",
          "description": "A stream id that can be used to cancel this stream using the Forget request. Example: 1d6651e7d599bce6c54bd71a8283e579"
        },
        "has_corporate_actions": {
           "type": "integer",
           "description": "Whether the contract has an applicable corporate actions or not. Boolean value 1 or 0"
         },
        "is_expired": {
          "type": "integer",
          "description": "Whether the contract is expired or not. Boolean value 1 or 0"
        },
        "is_forward_starting": {
          "type": "integer",
          "description": "Whether the contract is forward-starting or not. Boolean value 1 or 0"
        },
        "is_intraday": {
          "type": "integer",
          "description": "Whether the contract is an intraday contract. Boolean value 1 or 0"
        },
        "is_path_dependent": {
          "type": "integer",
          "description": "Whether the contract expiry price will depend on the path of the market (e.g. One Touch contract). Boolean value 1 or 0"
        },
        "is_valid_to_sell": {
          "type": "integer",
          "description": "Whether the contract can be sold back to Binary.com. Boolean value 1 or 0"
        },
        "longcode": {
          "type": "string",
          "description": "Text description of the contract purchased, Example: USD 90.00 payout if Volatility 100 Index is strictly higher than entry spot at 10 minutes after contract start time."
        },
        "payout": {
          "type": "number",
          "description": "Payout value of the contract. Example: 10.50"
        },
        "shortcode": {
          "type": "string",
          "description": "Coded description of the contract purchased, Example: CALL_R_100_90_1446704187_1446704787_S0P_0"
        },
        "display_value": {
          "type": "number",
          "description": "Example: 5.14, same as ask_price except for spread contracts"
        },
        "underlying": {
          "type": "string",
          "description": "Example: BSESENSEX30"
        },
        "display_name": {
          "type": "string",
          "description": "Display name of underlying"
        },
        "entry_tick": {
          "type": "number",
          "description": "Example: 86.630"
        },
        "entry_tick_time": {
          "type": "integer",
          "description": "Example: 1446629000"
        },
        "exit_tick": {
          "type": "number",
          "description": "Example: 86.810"
        },
        "exit_tick_time": {
          "type": "integer",
          "description": "Example: 1446629000"
        },
        "tick_count": {
          "type": "integer",
          "description": "Only for tick trades, number of ticks"
        },
        "validation_error": {
          "type": "string",
          "description": "Error message if validation fails"
        },
        "sell_price": {
          "type": "number",
          "description": "Price at which contract was sold, only available when contract has been sold."
        },
        "buy_price": {
          "type": "number",
          "description": "Price at which contract was purchased"
        },
        "purchase_time": {
          "type": "integer",
          "description": "Epoch of purchase time, will be same as date_start for all contracts except forward starting contracts."
        },
        "sell_time": {
          "type": [
            "integer",
            "null"
          ],
          "description": "sell time of contract, only present for contracts already sold"
        },
        "sell_spot": {
          "type": "number",
          "description": "Example: 86.630, only present for contracts already sold"
        },
        "sell_spot_time": {
          "type": "integer",
          "description": "Example: 1446629000, only present for contracts already sold"
        },
        "transaction_ids": {
          "type": "object",
          "title": "Transaction ids for contract",
          "description": "Every contract has buy and sell transaction ids, i.e. when you purchase a contract we associate it with buy transaction id, and if contract is already sold we associate that with sell transaction id.",
          "properties":{
            "buy": {
              "type": "integer",
              "description": "Buy transaction id for that contract"
            },
            "sell": {
              "type": "integer",
              "description": "Sell transaction id for that contract, only present when contract is already sold."
            }
          }
        }
      }
    },
    "msg_type": {
      "type": "string",
      "description": "proposal_open_contract"
    },
    "req_id": {
      "type": "integer",
      "description": "Optional field send in request to map to response, present only when request contains req_id"
    }
  },
  "required": [
    "echo_req",
    "proposal_open_contract",
    "msg_type"
  ]
}<|MERGE_RESOLUTION|>--- conflicted
+++ resolved
@@ -29,7 +29,6 @@
           "type": "number",
           "description": "Barrier of the contract (if any). Example: 42.123"
         },
-<<<<<<< HEAD
         "original_high_barrier": {
           "type": "number",
           "description": "Original high barrier of the contract (if any corporate action). Example: 83.246"
@@ -42,13 +41,10 @@
           "type": "number",
           "description": "Original barrier of the contract (if any corporate action). Example: 83.246"
         },
- 
-=======
         "barrier_count": {
           "type": "number",
           "description": "The number of barriers a contract has. Example: 2"
         },
->>>>>>> 25df200f
         "bid_price": {
           "type": "number",
           "description": "Price at which the contract could be sold back to Binary.com. Example: 5.14"
