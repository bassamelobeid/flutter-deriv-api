--- conflicted
+++ resolved
@@ -398,19 +398,19 @@
                             "description": "Buy transaction ID for that contract",
                             "type": "integer"
                         },
-<<<<<<< HEAD
-                        "type" : "object"
-                    },
-                    "description" : "Tick stream from entry to end time.",
-                    "type" : "array"
-                },
-                "profit_percentage" : {
-                    "description" : "Profit in percentage.",
-                    "type" : "number"
-                },
-                "reset_time" : {
-                    "description" : "[Only for reset trades] The epoch time of a barrier reset. Example: 1446629000",
-                    "type" : "integer"
+                        "sell": {
+                            "description": "Sell transaction ID for that contract, only present when contract is already sold.",
+                            "type": "integer"
+                        }
+                    }
+                },
+                "underlying": {
+                    "description": "Example: BSESENSEX30",
+                    "type": "string"
+                },
+                "validation_error": {
+                    "description": "Error message if validation fails",
+                    "type": "string"
                 },
                 "limit_order" : {
                     "description" : "Orders are applicable to MULTUP and MULTDOWN only.",
@@ -483,21 +483,6 @@
                             }
                         }
                     }
-=======
-                        "sell": {
-                            "description": "Sell transaction ID for that contract, only present when contract is already sold.",
-                            "type": "integer"
-                        }
-                    }
-                },
-                "underlying": {
-                    "description": "Example: BSESENSEX30",
-                    "type": "string"
-                },
-                "validation_error": {
-                    "description": "Error message if validation fails",
-                    "type": "string"
->>>>>>> 2644610e
                 }
             }
         },
