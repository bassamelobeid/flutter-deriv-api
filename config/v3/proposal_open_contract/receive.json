{
    "$schema" : "http://json-schema.org/draft-04/schema#",
    "required" : [
        "echo_req"
    ],
    "description" : "Latest price and other details for an open contract in the user's portfolio",
    "type" : "object",
    "title" : "Open contract proposal response",

    "properties" : {
        "msg_type" : {
            "description" : "proposal_open_contract",
            "type" : "string"
        },
        "proposal_open_contract" : {
            "title" : "Open contract response",
            "description" : "Latest price and other details for an open contract",
            "type" : "object",
            "properties" : {
                "contract_type" : {
                    "description" : "Contract type, for example CALL, PUT",
                    "type" : "string"
                },
                "status" : {
                    "title" : "Contract status",
                    "enum" : [
                        "open",
                        "sold",
                        "won",
                        "lost",
                        null
                    ],
                    "description" : "Contract status. Will be 'sold' if the contract was sold back before expiry, 'won' if won and 'lost' if lost at expiry. Otherwise will be 'open'",
                    "type" : [
                        "string",
                        "null"
                    ]
                },
                "high_barrier" : {
                    "description" : "High barrier of the contract (if any). Example: 42.123",
                    "type" : "string",
                    "pattern" : "^[+-]?[0-9]+\\.?[0-9]*$"
                },
                "low_barrier" : {
                    "description" : "Low barrier of the contract (if any). Example: 40.132",
                    "type" : "string",
                    "pattern" : "^[+-]?[0-9]+\\.?[0-9]*$"
                },
                "sell_spot_time" : {
                    "type" : "integer",
                    "description" : "Epoch time of the sell spot. Note that since certain underlyings don't tick every second, the sell spot time may be a few seconds before the sell time. Example: 1446629000 (only present for contracts already sold). Will no longer be supported in the next API release."
                },
                "contract_id" : {
                    "description" : "Binary.com internal contract identifier",
                    "type" : "integer"
                },
                "is_intraday" : {
                    "description" : "Whether the contract is an intraday contract. Boolean value 1 or 0",
                    "type" : "integer"
                },
                "date_start" : {
                    "description" : "Start date (epoch) of the contract. Example: 1446629000",
                    "type" : "integer"
                },
                "current_spot" : {
                    "description" : "Spot value if we have license to stream this symbol. Example: 9874.52",
                    "type" : "number"
                },
                "current_spot_display_value" : {
                    "description" : "Spot value with the correct precision if we have license to stream this symbol. Example: 9874.520",
                    "type" : "string"
                },
                "date_settlement" : {
                    "description" : "Settlement date (epoch) of the contract. Example: 1446629000",
                    "type" : "integer"
                },
                "currency" : {
                    "description" : "Example: USD",
                    "type" : "string"
                },
                "barrier_count" : {
                    "description" : "The number of barriers a contract has. Example: 2",
                    "type" : "number"
                },
                "is_valid_to_sell" : {
                    "description" : "Whether the contract can be sold back to Binary.com. Boolean value 1 or 0",
                    "type" : "integer"
                },
                "exit_tick_time" : {
                    "type" : "integer",
                    "description" : "This is the epoch time of the exit tick. Note that since certain instruments don't tick every second, the exit tick time may be a few seconds before the end time. Example: 1446629000"
                },
                "is_settleable" : {
                    "description" : "Whether the contract is settleable or not. Boolean value 1 or 0",
                    "type" : "integer"
                },
                "sell_spot" : {
                    "type" : "number",
                    "description" : "Latest spot value at the sell time. Example: 86.63 (only present for contracts already sold). Will no longer be supported in the next API release."
                },
                "sell_spot_display_value" : {
                    "type" : "string",
                    "description" : "Latest spot value with the correct precision at the sell time. Example: 86.630 (only present for contracts already sold). Will no longer be supported in the next API release."
                },
                "id" : {
                    "type" : "string",
                    "description" : "A stream id that can be used to cancel this stream using the Forget request. Example: 1d6651e7d599bce6c54bd71a8283e579"
                },
                "is_forward_starting" : {
                    "description" : "Whether the contract is forward-starting or not. Boolean value 1 or 0",
                    "type" : "integer"
                },
                "is_sold" : {
                    "description" : "Whether the contract is sold or not. Boolean value 1 or 0",
                    "type" : "integer"
                },
                "purchase_time" : {
                    "type" : "integer",
                    "description" : "Epoch of purchase time, will be same as date_start for all contracts except forward starting contracts."
                },
                "longcode" : {
                    "type" : "string",
                    "description" : "Text description of the contract purchased, Example: Win payout if Volatility 100 Index is strictly higher than entry spot at 10 minutes after contract start time."
                },
                "shortcode" : {
                    "type" : "string",
                    "description" : "Coded description of the contract purchased, Example: CALL_R_100_90_1446704187_1446704787_S0P_0"
                },
                "validation_error" : {
                    "description" : "Error message if validation fails",
                    "type" : "string"
                },
                "buy_price" : {
                    "type" : "number",
                    "description" : "Price at which contract was purchased"
                },
                "payout" : {
                    "type" : "number",
                    "description" : "Payout value of the contract. Example: 10.5"
                },
                "barrier" : {
                    "description" : "Barrier of the contract (if any). Example: 42.123",
                    "type" : ["string", "null"]
                },
                "date_expiry" : {
                    "description" : "Expiry date (epoch) of the Contract. Example: 1446629000. Please note that it is not applicable for tick trade contracts.",
                    "type" : "integer"
                },
                "transaction_ids" : {
                    "type" : "object",
                    "description" : "Every contract has buy and sell transaction ids, i.e. when you purchase a contract we associate it with buy transaction id, and if contract is already sold we associate that with sell transaction id.",
                    "properties" : {
                        "buy" : {
                            "description" : "Buy transaction id for that contract",
                            "type" : "integer"
                        },
                        "sell" : {
                            "type" : "integer",
                            "description" : "Sell transaction id for that contract, only present when contract is already sold."
                        }
                    },
                    "title" : "Transaction ids for contract"
                },
                "current_spot_time" : {
                    "description" : "Example: 1439999052",
                    "type" : "integer"
                },
                "display_name" : {
                    "type" : "string",
                    "description" : "Display name of underlying"
                },
                "entry_tick" : {
                    "description" : "This is the entry spot of the contract. For contracts starting immediately it is the next tick after the start time. For forward-starting contracts it is the spot at the start time. Example: 86.630.",
                    "type" : "number"
                },
                "entry_spot" : {
                    "description" : "Same as entry_tick. For backwards compatibility.",
                    "type" : [
                        "number",
                        "null"
                    ]
                },                
                "entry_tick_display_value" : {
                    "description" : "This is the entry spot with the correct precision of the contract. For contracts starting immediately it is the next tick after the start time. For forward-starting contracts it is the spot at the start time. Example: 86.630.",
                    "type" : "string"
                },
                "entry_spot_display_value" : {
                    "description" : "Same as entry_tick_display_value. For backwards compatibility.",
                    "type" : [
                        "string",
                        "null"
                    ]
                },                  
                "entry_tick_time" : {
                    "type" : "integer",
                    "description" : "This is the epoch time of the entry tick. Example: 1446629000"
                },
                "bid_price" : {
                    "description" : "Price at which the contract could be sold back to Binary.com. Example: 5.14",
                    "type" : "number"
                },
                "display_value" : {
                    "description" : "bid_price with the correct precision",
                    "type" : "string"
                },                
                "sell_time" : {
                    "description" : "Epoch time of when the contract was sold (only present for contracts already sold)",
                    "type" : [
                        "integer",
                        "null"
                    ]
                },
                "sell_price" : {
                    "type" : "number",
                    "description" : "Price at which contract was sold, only available when contract has been sold."
                },
                "exit_tick" : {
                    "type" : "number",
                    "description" : "Exit tick can refer to the latest tick at the end time, the tick that fulfils the contract’s winning or losing condition for path dependent contracts(Touch/No Touch and Stays Between/Goes Outside) or the tick at which the contract is sold before expiry. Example: 86.81"
                },
                "exit_tick_display_value" : {
                    "type" : "string",
                    "description" : "Exit tick can refer to the latest tick at the end time, the tick that fulfils the contract’s winning or losing condition for path dependent contracts(Touch/No Touch and Stays Between/Goes Outside) or the tick at which the contract is sold before expiry. Example: 86.810"
                },
                "tick_count" : {
                    "type" : "integer",
                    "description" : "Only for tick trades, number of ticks"
                },
                "underlying" : {
                    "description" : "Example: BSESENSEX30",
                    "type" : "string"
                },
                "is_expired" : {
                    "description" : "Whether the contract is expired or not. Boolean value 1 or 0",
                    "type" : "integer"
                },
                "is_path_dependent" : {
                    "type" : "integer",
                    "description" : "Whether the contract expiry price will depend on the path of the market (e.g. One Touch contract). Boolean value 1 or 0"
                },
                "audit_details" : {
                    "title" : "Audit details for expired contract.",
                    "description" : "Tick details around contract start and end time.",
                    "type" : [
                        "object",
                        "null"
                    ],
                    "properties" : {
                        "contract_end" : {
                            "items" : {
                                "properties" : {
                                    "name" : {
                                        "type" : [
                                            "string",
                                            "null"
                                        ],
                                        "description" : "A short description of the data. It could be a tick or a time associated with the contract."
                                    },
                                    "tick" : {
                                        "description" : "The spot value at the given epoch.",
                                        "type" : [
                                            "number",
                                            "null"
                                        ]
                                    },
                                    "tick_display_value": {
                                        "description" : "The spot value with the correct precision at the given epoch.",
                                        "type" : [
                                            "string",
                                            "null"
                                        ]
                                    },
                                    "epoch" : {
                                        "type" : "integer",
                                        "description" : "Epoch time of a tick or the contract start or end time."
                                    },
                                    "flag" : {
                                        "type" : [
                                            "string",
                                            "null"
                                        ],
                                        "description" : "A flag used to highlight the record in front-end applications."
                                    }
                                },
                                "type" : "object"
                            },
                            "description" : "Ticks around contract end time.",
                            "type" : "array"
                        },
                        "contract_start" : {
                            "type" : "array",
                            "description" : "Ticks around contract start time.",
                            "items" : {
                                "properties" : {
                                    "epoch" : {
                                        "type" : "integer",
                                        "description" : "Epoch time of a tick or the contract start or end time."
                                    },
                                    "flag" : {
                                        "description" : "A flag used to highlight the record in front-end applications.",
                                        "type" : [
                                            "string",
                                            "null"
                                        ]
                                    },
                                    "name" : {
                                        "type" : [
                                            "string",
                                            "null"
                                        ],
                                        "description" : "A short description of the data. It could be a tick or a time associated with the contract."
                                    },
                                    "tick" : {
                                        "description" : "The spot value at the given epoch.",
                                        "type" : [
                                            "number",
                                            "null"
                                        ]
                                    },
                                    "tick_display_value": {
                                        "description" : "The spot value with the correct precision at the given epoch.",
                                        "type" : [
                                            "string",
                                            "null"
                                        ]
                                    }
                                },
                                "type" : "object"
                            }
                        },
                        "all_ticks" : {
                            "type" : "array",
                            "description" : "Ticks for tick expiry contract from start time till expiry.",
                            "items" : {
                                "properties" : {
                                    "epoch" : {
                                        "type" : "integer",
                                        "description" : "Epoch time of a tick or the contract start or end time."
                                    },
                                    "flag" : {
                                        "description" : "A flag used to highlight the record in front-end applications.",
                                        "type" : [
                                            "string",
                                            "null"
                                        ]
                                    },
                                    "name" : {
                                        "type" : [
                                            "string",
                                            "null"
                                        ],
                                        "description" : "A short description of the data. It could be a tick or a time associated with the contract."
                                    },
                                    "tick" : {
                                        "description" : "The spot value at the given epoch.",
                                        "type" : [
                                            "number",
                                            "null"
                                        ]
                                    },
                                    "tick_display_value": {
                                        "description" : "The spot value with the correct precision at the given epoch.",
                                        "type" : [
                                            "string",
                                            "null"
                                        ]
                                    }
                                },
                                "type" : "object"
                            }
                        }
                    }

                },
                "profit" : {
                    "description" : "The latest bid price minus buy price.",
                    "type" : "number"
                },
                "multiplier" : {
                    "description" : "[Only for lookback trades] Multiplier applies when calculating the final payoff for each type of lookback. e.g. (Exit spot – Lowest historical price) * multiplier = Payout",
                    "type" : "number"
                },
                "tick_stream" : {
                    "items" : {
                        "properties" : {
                            "tick" : {
                                "description" : "The spot value at the given epoch.",
                                "type" : [
                                    "number",
                                    "null"
                                ]
                            },
                            "tick_display_value": {
                                "description" : "The spot value with the correct precision at the given epoch.",
                                "type" : [
                                    "string",
                                    "null"
                                ]
                            },
                            "epoch" : {
                                "type" : "integer",
                                "description" : "Epoch time of a tick or the contract start or end time."
                            }
                        },
                        "type" : "object"
                    },
                    "description" : "Tick stream from entry to end time.",
                    "type" : "array"
                },
                "profit_percentage" : {
                    "description" : "Profit in percentage.",
                    "type" : "number"
                },
                "reset_time" : {
                    "description" : "[Only for reset trades] The epoch time of a barrier reset. Example: 1446629000",
                    "type" : "integer"
                },
                "limit_order" : {
                    "description" : "Orders are applicable to MULTUP and MULTDOWN only.",
                    "type": "object",
                    "properties": {
                        "stop_out": {
<<<<<<< HEAD
                            "order_date" : {
                                "type": "integer",
                                "description": "stop out order epoch"
                            },
                            "order_amount" : {
                                "type": "number",
                                "description": "stop out amount"
                            },
                            "value" : {
                                "type": "string",
                                "description" : "stop out pip-sized barrier value"
                            },
                            "display_name": {
                                "type": "string",
                                "description": "localized display name"
                            }
                        },
                        "take_profit": {
                            "order_date" : {
                                "type": "integer",
                                "description": "take profit order epoch"
                            },
                            "order_amount" : {
                                "type": "number",
                                "description": "take profit amount"
                            },
                            "value" : {
                                "type": "string",
                                "description" : "take profit pip-sized barrier value"
                            },
                            "display_name": {
                                "type": "string",
                                "description": "localized display name"
                            }
                        },
                        "stop_loss": {
                            "order_date" : {
                                "type": "integer",
                                "description": "stop loss order epoch"
                            },
                            "order_amount" : {
                                "type": "number",
                                "description": "stop loss amount"
                            },
                            "value" : {
                                "type": "string",
                                "description" : "stop loss pip-sized barrier value"
                            },
                            "display_name": {
                                "type": "string",
                                "description": "localized display name"
=======
                            "type": "object",
                            "description": "Contains information where the contract will be closed automatically when the value of the contract is close to zero. This is set by the us.",
                            "properties": {
                                "order_date" : {
                                    "type": "integer",
                                    "description": "Stop out order epoch"
                                },
                                "order_amount" : {
                                    "type": "number",
                                    "description": "Stop out amount"
                                },
                                "value" : {
                                    "type": "string",
                                    "description" : "Pip-sized barrier value"
                                },
                                "display_name": {
                                    "type": "string",
                                    "description": "Localized display name"
                                }
                            }
                        },
                        "take_profit": {
                            "type": "object",
                            "description": "Contain information where the contract will be closed automatically at the profit specified by the user.",
                            "properties": {
                                "order_date" : {
                                    "type": "integer",
                                    "description": "Take profit order epoch"
                                },
                                "order_amount" : {
                                    "type": "number",
                                    "description": "Take profit amount"
                                },
                                "value" : {
                                    "type": "string",
                                    "description" : "Pip-sized barrier value"
                                },
                                "display_name": {
                                    "type": "string",
                                    "description": "Localized display name"
                                }
                            }
                        },
                        "stop_loss": {
                            "type": "object",
                            "description": "Contains information where the contract will be closed automatically at the loss specified by the user.",
                            "properties": {
                                "order_date" : {
                                    "type": "integer",
                                    "description": "Stop loss order epoch"
                                },
                                "order_amount" : {
                                    "type": "number",
                                    "description": "Stop loss amount"
                                },
                                "value" : {
                                    "type": "string",
                                    "description" : "Pip-sized barrier value"
                                },
                                "display_name": {
                                    "type": "string",
                                    "description": "Localized display name"
                                }
>>>>>>> 6971edc4
                            }
                        }
                    }
                }
            }

        },
        "req_id" : {
            "type" : "integer",
            "description" : "Optional field send in request to map to response, present only when request contains req_id"
        },
        "echo_req" : {
            "title" : "Echo request",
            "description" : "Echo of the request made"
        },
        "subscription" : {
            "title" : "Subscription information",
            "description" : "For subscription requests only",
            "type" : "object",
            "required" : [
                "id"
            ],
            "properties": {
                "id" : {
                    "description": "A per-connection unique identifier. Can be passed to the forget API call to unsubscribe.",
                    "type" : "string"
                }
            }
        }
    }
}<|MERGE_RESOLUTION|>--- conflicted
+++ resolved
@@ -420,59 +420,6 @@
                     "type": "object",
                     "properties": {
                         "stop_out": {
-<<<<<<< HEAD
-                            "order_date" : {
-                                "type": "integer",
-                                "description": "stop out order epoch"
-                            },
-                            "order_amount" : {
-                                "type": "number",
-                                "description": "stop out amount"
-                            },
-                            "value" : {
-                                "type": "string",
-                                "description" : "stop out pip-sized barrier value"
-                            },
-                            "display_name": {
-                                "type": "string",
-                                "description": "localized display name"
-                            }
-                        },
-                        "take_profit": {
-                            "order_date" : {
-                                "type": "integer",
-                                "description": "take profit order epoch"
-                            },
-                            "order_amount" : {
-                                "type": "number",
-                                "description": "take profit amount"
-                            },
-                            "value" : {
-                                "type": "string",
-                                "description" : "take profit pip-sized barrier value"
-                            },
-                            "display_name": {
-                                "type": "string",
-                                "description": "localized display name"
-                            }
-                        },
-                        "stop_loss": {
-                            "order_date" : {
-                                "type": "integer",
-                                "description": "stop loss order epoch"
-                            },
-                            "order_amount" : {
-                                "type": "number",
-                                "description": "stop loss amount"
-                            },
-                            "value" : {
-                                "type": "string",
-                                "description" : "stop loss pip-sized barrier value"
-                            },
-                            "display_name": {
-                                "type": "string",
-                                "description": "localized display name"
-=======
                             "type": "object",
                             "description": "Contains information where the contract will be closed automatically when the value of the contract is close to zero. This is set by the us.",
                             "properties": {
@@ -536,7 +483,6 @@
                                     "type": "string",
                                     "description": "Localized display name"
                                 }
->>>>>>> 6971edc4
                             }
                         }
                     }
