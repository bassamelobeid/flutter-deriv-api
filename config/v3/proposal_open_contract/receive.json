{
    "$schema" : "http://json-schema.org/draft-04/schema#",
    "required" : [
        "echo_req"
    ],
    "description" : "Latest price and other details for an open contract in the user's portfolio",
    "type" : "object",
    "title" : "Open contract proposal response",

    "properties" : {
        "msg_type" : {
            "description" : "proposal_open_contract",
            "type" : "string"
        },
        "proposal_open_contract" : {
            "title" : "Open contract response",
            "description" : "Latest price and other details for an open contract",
            "type" : "object",
            "properties" : {
                "contract_type" : {
                    "description" : "Contract type, for example CALL, PUT",
                    "type" : "string"
                },
                "status" : {
                    "title" : "Contract status",
                    "enum" : [
                        "open",
                        "sold",
                        "won",
                        "lost",
                        null
                    ],
                    "description" : "Contract status. Will be 'sold' if the contract was sold back before expiry, 'won' if won and 'lost' if lost at expiry. Otherwise will be 'open'",
                    "type" : [
                        "string",
                        "null"
                    ]
                },
                "high_barrier" : {
                    "description" : "High barrier of the contract (if any). Example: 42.123",
                    "type" : "string",
                    "pattern" : "^[+-]?[0-9]+\\.?[0-9]*$"
                },
                "low_barrier" : {
                    "description" : "Low barrier of the contract (if any). Example: 40.132",
                    "type" : "string",
                    "pattern" : "^[+-]?[0-9]+\\.?[0-9]*$"
                },
                "sell_spot_time" : {
                    "type" : "integer",
                    "description" : "Epoch time of the sell spot. Note that since certain underlyings don't tick every second, the sell spot time may be a few seconds before the sell time. Example: 1446629000 (only present for contracts already sold). Will no longer be supported in the next API release."
                },
                "contract_id" : {
                    "description" : "Binary.com internal contract identifier",
                    "type" : "integer"
                },
                "is_intraday" : {
                    "description" : "Whether the contract is an intraday contract. Boolean value 1 or 0",
                    "type" : "integer"
                },
                "date_start" : {
                    "description" : "Start date (epoch) of the contract. Example: 1446629000",
                    "type" : "integer"
                },
                "current_spot" : {
                    "description" : "Spot value if we have license to stream this symbol. Example: 9874.52",
                    "type" : "number"
                },
                "current_spot_display_value" : {
                    "description" : "Spot value with the correct precision if we have license to stream this symbol. Example: 9874.520",
                    "type" : "string"
                },
                "date_settlement" : {
                    "description" : "Settlement date (epoch) of the contract. Example: 1446629000",
                    "type" : "integer"
                },
                "currency" : {
                    "description" : "Example: USD",
                    "type" : "string"
                },
                "barrier_count" : {
                    "description" : "The number of barriers a contract has. Example: 2",
                    "type" : "number"
                },
                "is_valid_to_sell" : {
                    "description" : "Whether the contract can be sold back to Binary.com. Boolean value 1 or 0",
                    "type" : "integer"
                },
                "exit_tick_time" : {
                    "type" : "integer",
                    "description" : "This is the epoch time of the exit tick. Note that since certain instruments don't tick every second, the exit tick time may be a few seconds before the end time. Example: 1446629000"
                },
                "is_settleable" : {
                    "description" : "Whether the contract is settleable or not. Boolean value 1 or 0",
                    "type" : "integer"
                },
                "sell_spot" : {
                    "type" : "number",
                    "description" : "Latest spot value at the sell time. Example: 86.63 (only present for contracts already sold). Will no longer be supported in the next API release."
                },
                "sell_spot_display_value" : {
                    "type" : "string",
                    "description" : "Latest spot value with the correct precision at the sell time. Example: 86.630 (only present for contracts already sold). Will no longer be supported in the next API release."
                },
                "id" : {
                    "type" : "string",
                    "description" : "A stream id that can be used to cancel this stream using the Forget request. Example: 1d6651e7d599bce6c54bd71a8283e579"
                },
                "is_forward_starting" : {
                    "description" : "Whether the contract is forward-starting or not. Boolean value 1 or 0",
                    "type" : "integer"
                },
                "is_sold" : {
                    "description" : "Whether the contract is sold or not. Boolean value 1 or 0",
                    "type" : "integer"
                },
                "purchase_time" : {
                    "type" : "integer",
                    "description" : "Epoch of purchase time, will be same as date_start for all contracts except forward starting contracts."
                },
                "longcode" : {
                    "type" : "string",
                    "description" : "Text description of the contract purchased, Example: Win payout if Volatility 100 Index is strictly higher than entry spot at 10 minutes after contract start time."
                },
                "shortcode" : {
                    "type" : "string",
                    "description" : "Coded description of the contract purchased, Example: CALL_R_100_90_1446704187_1446704787_S0P_0"
                },
                "validation_error" : {
                    "description" : "Error message if validation fails",
                    "type" : "string"
                },
                "buy_price" : {
                    "type" : "number",
                    "description" : "Price at which contract was purchased"
                },
                "payout" : {
                    "type" : "number",
                    "description" : "Payout value of the contract. Example: 10.5"
                },
                "barrier" : {
                    "description" : "Barrier of the contract (if any). Example: 42.123",
                    "type" : ["string", "null"]
                },
                "date_expiry" : {
                    "description" : "Expiry date (epoch) of the Contract. Example: 1446629000. Please note that it is not applicable for tick trade contracts.",
                    "type" : "integer"
                },
                "transaction_ids" : {
                    "type" : "object",
                    "description" : "Every contract has buy and sell transaction ids, i.e. when you purchase a contract we associate it with buy transaction id, and if contract is already sold we associate that with sell transaction id.",
                    "properties" : {
                        "buy" : {
                            "description" : "Buy transaction id for that contract",
                            "type" : "integer"
                        },
                        "sell" : {
                            "type" : "integer",
                            "description" : "Sell transaction id for that contract, only present when contract is already sold."
                        }
                    },
                    "title" : "Transaction ids for contract"
                },
                "current_spot_time" : {
                    "description" : "Example: 1439999052",
                    "type" : "integer"
                },
                "display_name" : {
                    "type" : "string",
                    "description" : "Display name of underlying"
                },
                "entry_tick" : {
                    "description" : "This is the entry spot of the contract. For contracts starting immediately it is the next tick after the start time. For forward-starting contracts it is the spot at the start time. Example: 86.630.",
                    "type" : "number"
                },
                "entry_spot" : {
                    "description" : "Same as entry_tick. For backwards compatibility.",
                    "type" : [
                        "number",
                        "null"
                    ]
                },                
                "entry_tick_display_value" : {
                    "description" : "This is the entry spot with the correct precision of the contract. For contracts starting immediately it is the next tick after the start time. For forward-starting contracts it is the spot at the start time. Example: 86.630.",
                    "type" : "string"
                },
                "entry_spot_display_value" : {
                    "description" : "Same as entry_tick_display_value. For backwards compatibility.",
                    "type" : [
                        "string",
                        "null"
                    ]
                },                  
                "entry_tick_time" : {
                    "type" : "integer",
                    "description" : "This is the epoch time of the entry tick. Example: 1446629000"
                },
                "bid_price" : {
                    "description" : "Price at which the contract could be sold back to Binary.com. Example: 5.14",
                    "type" : "number"
                },
                "display_value" : {
                    "description" : "bid_price with the correct precision",
                    "type" : "string"
                },                
                "sell_time" : {
                    "description" : "Epoch time of when the contract was sold (only present for contracts already sold)",
                    "type" : [
                        "integer",
                        "null"
                    ]
                },
                "sell_price" : {
                    "type" : "number",
                    "description" : "Price at which contract was sold, only available when contract has been sold."
                },
                "exit_tick" : {
                    "type" : "number",
                    "description" : "Exit tick can refer to the latest tick at the end time, the tick that fulfils the contract’s winning or losing condition for path dependent contracts(Touch/No Touch and Stays Between/Goes Outside) or the tick at which the contract is sold before expiry. Example: 86.81"
                },
                "exit_tick_display_value" : {
                    "type" : "string",
                    "description" : "Exit tick can refer to the latest tick at the end time, the tick that fulfils the contract’s winning or losing condition for path dependent contracts(Touch/No Touch and Stays Between/Goes Outside) or the tick at which the contract is sold before expiry. Example: 86.810"
                },
                "tick_count" : {
                    "type" : "integer",
                    "description" : "Only for tick trades, number of ticks"
                },
                "underlying" : {
                    "description" : "Example: BSESENSEX30",
                    "type" : "string"
                },
                "is_expired" : {
                    "description" : "Whether the contract is expired or not. Boolean value 1 or 0",
                    "type" : "integer"
                },
                "is_path_dependent" : {
                    "type" : "integer",
                    "description" : "Whether the contract expiry price will depend on the path of the market (e.g. One Touch contract). Boolean value 1 or 0"
                },
                "audit_details" : {
                    "title" : "Audit details for expired contract.",
                    "description" : "Tick details around contract start and end time.",
                    "type" : [
                        "object",
                        "null"
                    ],
                    "properties" : {
                        "contract_end" : {
                            "items" : {
                                "properties" : {
                                    "name" : {
                                        "type" : [
                                            "string",
                                            "null"
                                        ],
                                        "description" : "A short description of the data. It could be a tick or a time associated with the contract."
                                    },
                                    "tick" : {
                                        "description" : "The spot value at the given epoch.",
                                        "type" : [
                                            "number",
                                            "null"
                                        ]
                                    },
                                    "tick_display_value": {
                                        "description" : "The spot value with the correct precision at the given epoch.",
                                        "type" : [
                                            "string",
                                            "null"
                                        ]
                                    },
                                    "epoch" : {
                                        "type" : "integer",
                                        "description" : "Epoch time of a tick or the contract start or end time."
                                    },
                                    "flag" : {
                                        "type" : [
                                            "string",
                                            "null"
                                        ],
                                        "description" : "A flag used to highlight the record in front-end applications."
                                    }
                                },
                                "type" : "object"
                            },
                            "description" : "Ticks around contract end time.",
                            "type" : "array"
                        },
                        "contract_start" : {
                            "type" : "array",
                            "description" : "Ticks around contract start time.",
                            "items" : {
                                "properties" : {
                                    "epoch" : {
                                        "type" : "integer",
                                        "description" : "Epoch time of a tick or the contract start or end time."
                                    },
                                    "flag" : {
                                        "description" : "A flag used to highlight the record in front-end applications.",
                                        "type" : [
                                            "string",
                                            "null"
                                        ]
                                    },
                                    "name" : {
                                        "type" : [
                                            "string",
                                            "null"
                                        ],
                                        "description" : "A short description of the data. It could be a tick or a time associated with the contract."
                                    },
                                    "tick" : {
                                        "description" : "The spot value at the given epoch.",
                                        "type" : [
                                            "number",
                                            "null"
                                        ]
                                    },
                                    "tick_display_value": {
                                        "description" : "The spot value with the correct precision at the given epoch.",
                                        "type" : [
                                            "string",
                                            "null"
                                        ]
                                    }
                                },
                                "type" : "object"
                            }
                        },
                        "all_ticks" : {
                            "type" : "array",
                            "description" : "Ticks for tick expiry contract from start time till expiry.",
                            "items" : {
                                "properties" : {
                                    "epoch" : {
                                        "type" : "integer",
                                        "description" : "Epoch time of a tick or the contract start or end time."
                                    },
                                    "flag" : {
                                        "description" : "A flag used to highlight the record in front-end applications.",
                                        "type" : [
                                            "string",
                                            "null"
                                        ]
                                    },
                                    "name" : {
                                        "type" : [
                                            "string",
                                            "null"
                                        ],
                                        "description" : "A short description of the data. It could be a tick or a time associated with the contract."
                                    },
                                    "tick" : {
                                        "description" : "The spot value at the given epoch.",
                                        "type" : [
                                            "number",
                                            "null"
                                        ]
                                    },
                                    "tick_display_value": {
                                        "description" : "The spot value with the correct precision at the given epoch.",
                                        "type" : [
                                            "string",
                                            "null"
                                        ]
                                    }
                                },
                                "type" : "object"
                            }
                        }
                    }

                },
                "profit" : {
                    "description" : "The latest bid price minus buy price.",
                    "type" : "number"
                },
                "multiplier" : {
                    "description" : "[Only for lookback trades] Multiplier applies when calculating the final payoff for each type of lookback. e.g. (Exit spot – Lowest historical price) * multiplier = Payout",
                    "type" : "number"
                },
                "tick_stream" : {
                    "items" : {
                        "properties" : {
                            "tick" : {
                                "description" : "The spot value at the given epoch.",
                                "type" : [
                                    "number",
                                    "null"
                                ]
                            },
                            "tick_display_value": {
                                "description" : "The spot value with the correct precision at the given epoch.",
                                "type" : [
                                    "string",
                                    "null"
                                ]
                            },
                            "epoch" : {
                                "type" : "integer",
                                "description" : "Epoch time of a tick or the contract start or end time."
                            }
                        },
                        "type" : "object"
                    },
                    "description" : "Tick stream from entry to end time.",
                    "type" : "array"
                },
                "profit_percentage" : {
                    "description" : "Profit in percentage.",
                    "type" : "number"
                },
                "reset_time" : {
                    "description" : "[Only for reset trades] The epoch time of a barrier reset. Example: 1446629000",
                    "type" : "integer"
                },
<<<<<<< HEAD
                "orders" : {
=======
                "limit_order" : {
>>>>>>> 1a6bbcc7
                    "description" : "Orders are applicable to MULTUP and MULTDOWN only.",
                    "type": "object",
                    "properties": {
                        "stop_out": {
<<<<<<< HEAD
                            "order_type" : {
                                "type": "string",
                                "description": "type of order"
                            },
=======
>>>>>>> 1a6bbcc7
                            "value" : {
                                "type": "number",
                                "description": "stop out order value"
                            },
                            "display_value" : {
                                "type": "string",
                                "description": "stop our order display value"
                            }
                        },
                        "take_profit": {
<<<<<<< HEAD
                            "order_type" : {
                                "type": "string",
                                "description": "type of order"
                            },
=======
>>>>>>> 1a6bbcc7
                            "value" : {
                                "type": "number",
                                "description": "take profit order value"
                            },
                            "display_value" : {
                                "type": "string",
                                "description": "take profit order display value"
                            }
                        }
                    }
                }
            }

        },
        "req_id" : {
            "type" : "integer",
            "description" : "Optional field send in request to map to response, present only when request contains req_id"
        },
        "echo_req" : {
            "title" : "Echo request",
            "description" : "Echo of the request made"
        },
        "subscription" : {
            "title" : "Subscription information",
            "description" : "For subscription requests only",
            "type" : "object",
            "required" : [
                "id"
            ],
            "properties": {
                "id" : {
                    "description": "A per-connection unique identifier. Can be passed to the forget API call to unsubscribe.",
                    "type" : "string"
                }
            }
        }
    }
}<|MERGE_RESOLUTION|>--- conflicted
+++ resolved
@@ -415,22 +415,11 @@
                     "description" : "[Only for reset trades] The epoch time of a barrier reset. Example: 1446629000",
                     "type" : "integer"
                 },
-<<<<<<< HEAD
-                "orders" : {
-=======
                 "limit_order" : {
->>>>>>> 1a6bbcc7
                     "description" : "Orders are applicable to MULTUP and MULTDOWN only.",
                     "type": "object",
                     "properties": {
                         "stop_out": {
-<<<<<<< HEAD
-                            "order_type" : {
-                                "type": "string",
-                                "description": "type of order"
-                            },
-=======
->>>>>>> 1a6bbcc7
                             "value" : {
                                 "type": "number",
                                 "description": "stop out order value"
@@ -441,13 +430,6 @@
                             }
                         },
                         "take_profit": {
-<<<<<<< HEAD
-                            "order_type" : {
-                                "type": "string",
-                                "description": "type of order"
-                            },
-=======
->>>>>>> 1a6bbcc7
                             "value" : {
                                 "type": "number",
                                 "description": "take profit order value"
