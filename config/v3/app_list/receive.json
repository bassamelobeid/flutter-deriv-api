{
  "$schema": "http://json-schema.org/draft-04/schema#",
  "type": "object",
  "title": "App List Receive",
  "description": "A message with created applications",
  "properties": {
    "echo_req": {
      "title":"Echo request",
      "description":"Echo of the request made"
    },
    "app_list": {
      "type": "array",
      "items": {
        "type": "object",
        "title": "Application object",
        "properties": {
          "name": {
            "type": "string",
            "description":"Application name"
          },
          "app_id": {
            "type": "integer",
            "description":"Application id"
          },
          "redirect_uri": {
            "type": "string",
            "description":"Application redirect_uri"
          },
<<<<<<< HEAD
          "app_markup_percentage": {
            "type": "number",
            "description": "Markup added to contract prices (as a percentage of contract payout)"
=======
          "homepage": {
            "type": "string",
            "description":"Application's homepage"
          },
          "github": {
            "type": "string",
            "description":"Application's GitHub page (for open-source projects)"
          },
          "appstore": {
            "type": "string",
            "description":"Application's App Store URL"
          },
          "googleplay": {
            "type": "string",
            "description":"Application's Google Play URL"
>>>>>>> 81485e31
          }
        }
      }
    },
    "msg_type": {
      "type": "string",
      "description": "app_list"
    },
    "req_id": {
      "type": "integer",
      "description": "Optional field send in request to map to response, present only when request contains req_id"
    }
  },
  "required": [
    "echo_req",
    "app_list",
    "msg_type"
  ]
}<|MERGE_RESOLUTION|>--- conflicted
+++ resolved
@@ -26,11 +26,6 @@
             "type": "string",
             "description":"Application redirect_uri"
           },
-<<<<<<< HEAD
-          "app_markup_percentage": {
-            "type": "number",
-            "description": "Markup added to contract prices (as a percentage of contract payout)"
-=======
           "homepage": {
             "type": "string",
             "description":"Application's homepage"
@@ -46,7 +41,10 @@
           "googleplay": {
             "type": "string",
             "description":"Application's Google Play URL"
->>>>>>> 81485e31
+          },
+          "app_markup_percentage": {
+            "type": "number",
+            "description": "Markup added to contract prices (as a percentage of contract payout)"
           }
         }
       }
