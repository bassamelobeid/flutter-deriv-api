--- conflicted
+++ resolved
@@ -46,14 +46,9 @@
     },
     "redirect_uri": {
       "type": "string",
-<<<<<<< HEAD
-      "pattern": "^(https?:\/\/)?([\\da-z\\.-]+)\\.([a-z\\.]{2,8})([\\/\\w \\.-]*)*\\/?$",
+      "pattern": "^(https?:\/\/)?(localhost:?\\d*\/?|([\\da-z\\.-]+)\\.([a-z\\.]{2,8})([\\/\\w \\.-]*)*\/?)$",
       "description":"Application redirect_uri",
       "required": "1"
-=======
-      "pattern": "^(https?:\/\/)?(localhost:?\\d*\/?|([\\da-z\\.-]+)\\.([a-z\\.]{2,8})([\\/\\w \\.-]*)*\/?)$",
-      "description":"Application redirect_uri"
->>>>>>> dabbc311
     },
     "passthrough": {
       "type": "object",
