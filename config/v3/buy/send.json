--- conflicted
+++ resolved
@@ -129,35 +129,11 @@
                       "description": "Contract will be automatically closed when the value of the contract reaches a specific loss."
                     }
                   }
+                },
+                "deal_cancellation": {
+                    "enum" : [1,0],
+                    "description" : "Epoch value of the expiry time for the deal cancellation option (only for MULTUP and MULTDOWN)."
                 }
-<<<<<<< HEAD
-              }
-            },
-            "deal_cancellation": {
-               "type" : "integer",
-               "description" : "Epoch value of the expiry time for the deal cancellation option (only for MULTUP and MULTDOWN).",
-               "minimum" : 0,
-               "maximum" : 9999999999
-            }
-        }
-      },
-      "passthrough" : {
-         "description" : "Optional field, used to pass data through the websocket, which may be retrieved via the echo_req output field.",
-         "type" : "object"
-      },
-      "buy" : {
-         "description" : "Either the id received from a Price Proposal (proposal) call, or 1 if contract buy parameters are passed in the parameters field",
-         "type" : "string",
-         "pattern" : "^(?:[\\w-]{32,128}|1)$"
-      },
-      "subscribe" : {
-         "description" : "1 - to stream",
-         "enum" : [
-            1
-         ]
-      }
-   }
-=======
             }
         },
         "price": {
@@ -181,5 +157,4 @@
             "type": "integer"
         }
     }
->>>>>>> bd0c6f49
 }