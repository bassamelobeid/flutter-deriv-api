{
<<<<<<< HEAD
   "$schema" : "http://json-schema.org/draft-04/schema#",
   "additionalProperties" : false,
   "title" : "Buy a Contract Send",
   "type" : "object",
   "description" : "Buy a Contract",
   "required" : [
      "price",
      "buy"
   ],
   "properties" : {
      "req_id" : {
         "description" : "Optional field to map request to response",
         "type" : "integer"
      },
      "price" : {
         "minimum" : 0,
         "type" : "number",
         "description" : "Maximum price at which to purchase the contract."
      },
      "parameters" : {
         "type" : "object",
         "description" : "Optional field, used to pass the parameters for contract buy",
         "additionalProperties" : false,
         "required": [ "contract_type", "currency", "symbol" ], 
         "properties" : {
            "symbol" : {
               "pattern" : "^\\w{2,30}$",
               "type" : "string",
               "description" : "Symbol code"
            },
            "app_markup_percentage" : {
               "type" : "number",
               "description" : "Markup added to contract prices (as a percentage of contract payout)"
            },
            "date_start" : {
               "minimum" : 0,
               "type" : "integer",
               "description" : "For forward-starting contracts, epoch value of the starting time of the contract.",
               "maximum" : 9999999999
            },
            "product_type" : {
               "type" : "string",
               "description" : "The product type, either basic or multi_barrier",
               "default" : "basic",
               "pattern" : "^(multi_barrier|basic)$"
            },
            "barrier" : {
               "description" : "Barrier for the contract (or last digit prediction for digit contracts). Contracts less than 24 hours in duration would need a relative barrier (barriers which need +/-), where entry spot would be adjusted accordingly with that amount to define a barrier, except for Volatility Indices as they support both relative and absolute barriers.",
               "type" : "string",
               "pattern" : "^(?=.{1,20}$)[+-]?[0-9]+\\.?[0-9]*$"
            },
            "barrier2" : {
               "type" : "string",
               "description" : "Low barrier for the contract (for contracts with two barriers). Contracts less than 24 hours in duration would need a relative barrier (barriers which need +/-), where entry spot would be adjusted accordingly with that amount to define a barrier, except for Volatility Indices as they support both relative and absolute barriers.",
               "pattern" : "^(?=.{1,20}$)[+-]?[0-9]+\\.?[0-9]*$"
            },
            "currency" : {
               "type" : "string",
               "description" : "This can only be the account-holder's currency",
               "pattern" : "^[A-Z]{3}$"
            },
            "date_expiry" : {
               "minimum" : 1,
               "type" : "integer",
               "description" : "Epoch value of the expiry time of the contract. You must either specify date_expiry or duration.",
               "maximum" : 9999999999
            },
            "duration_unit" : {
               "description" : "Duration unit is s(seconds), m(minutes), h(hours), d(days), t(ticks)",
               "enum" : [
                  "d",
                  "m",
                  "s",
                  "h",
                  "t",
                  "c"
               ]
            },
            "trading_period_start" : {
               "minimum" : 1,
               "type" : "integer",
               "description" : "An epoch value of a predefined trading period start time",
               "maximum" : 9999999999
            },
            "contract_type" : {
               "type" : "string",
               "description" : "A valid contract-type",
               "pattern" : "^\\w{2,30}$"
            },
            "basis" : {
               "description" : "Indicates whether amount is 'payout' or 'stake' for binary options.",
               "enum" : [
                  "payout",
                  "stake"
               ]
            },
            "multiplier": {
               "description": "The multiplier for non-binary options. E.g. lookbacks.",
               "type" : "number",
               "minimum" : 0
            },
            "amount" : {
               "type" : "number",
               "description" : "Proposed payout or stake value",
               "minimum" : 0
            },
            "duration" : {
               "type" : "integer",
               "description" : "Duration quantity",
               "minimum" : 0
            },
            "selected_tick" : {
               "type" : "integer",
               "description" : "The tick that is predicted to have the highest/lowest value - for tickhigh and ticklow contracts."
            },
            "limit_order": {
              "type": "object",
              "additionalProperties" : false,
              "description": "Add an order to close the contract once the order condition is met (currently only for MULTUP and MULTDOWN)",
              "properties": {
                "take_profit": {
                  "type": "number",
                  "description": "Contract will be automatically closed when the value of the contract reaches a specific profit."
                },
                "stop_loss": {
                  "type": "number",
                  "description": "Contract will be automatically closed when the value of the contract reaches a specific loss."
                }
              }
=======
    "$schema": "http://json-schema.org/draft-04/schema#",
    "title": "Buy Contract (request)",
    "description": "Buy a Contract",
    "type": "object",
    "additionalProperties": false,
    "required": [
        "buy",
        "price"
    ],
    "properties": {
        "buy": {
            "description": "Either the ID received from a Price Proposal (proposal) call, or '1' if contract buy parameters are passed in the parameters field.",
            "type": "string",
            "pattern": "^(?:[\\w-]{32,128}|1)$"
        },
        "parameters": {
            "description": "Optional field, used to pass the parameters for contract buy",
            "type": "object",
            "additionalProperties": false,
            "required": [
                "contract_type",
                "currency",
                "symbol"
            ],
            "properties": {
                "amount": {
                    "description": "Proposed payout or stake value",
                    "type": "number",
                    "minimum": 0
                },
                "app_markup_percentage": {
                    "description": "Markup added to contract prices (as a percentage of contract payout)",
                    "type": "number"
                },
                "barrier": {
                    "description": "Barrier for the contract (or last digit prediction for digit contracts). Contracts less than 24 hours in duration would need a relative barrier (barriers which need +/-), where entry spot would be adjusted accordingly with that amount to define a barrier, except for Volatility Indices as they support both relative and absolute barriers.",
                    "type": "string",
                    "pattern": "^(?=.{1,20}$)[+-]?[0-9]+\\.?[0-9]*$"
                },
                "barrier2": {
                    "description": "Low barrier for the contract (for contracts with two barriers). Contracts less than 24 hours in duration would need a relative barrier (barriers which need +/-), where entry spot would be adjusted accordingly with that amount to define a barrier, except for Volatility Indices as they support both relative and absolute barriers.",
                    "type": "string",
                    "pattern": "^(?=.{1,20}$)[+-]?[0-9]+\\.?[0-9]*$"
                },
                "basis": {
                    "description": "Indicates whether amount is 'payout' or 'stake' for binary options.",
                    "type": "string",
                    "enum": [
                        "payout",
                        "stake"
                    ]
                },
                "contract_type": {
                    "description": "A valid contract-type",
                    "type": "string",
                    "pattern": "^\\w{2,30}$"
                },
                "currency": {
                    "description": "This can only be the account-holder's currency",
                    "type": "string",
                    "pattern": "^[A-Z]{3}$"
                },
                "date_expiry": {
                    "description": "Epoch value of the expiry time of the contract. You must either specify date_expiry or duration.",
                    "type": "integer",
                    "maximum": 9999999999,
                    "minimum": 1
                },
                "date_start": {
                    "description": "For forward-starting contracts, epoch value of the starting time of the contract.",
                    "type": "integer",
                    "maximum": 9999999999,
                    "minimum": 0
                },
                "duration": {
                    "description": "Duration quantity",
                    "type": "integer",
                    "minimum": 0
                },
                "duration_unit": {
                    "description": "Duration unit is s(seconds), m(minutes), h(hours), d(days), t(ticks)",
                    "type": "string",
                    "enum": [
                        "d",
                        "m",
                        "s",
                        "h",
                        "t"
                    ]
                },
                "multiplier": {
                    "description": "The multiplier for non-binary options. E.g. lookbacks.",
                    "type": "number",
                    "minimum": 0
                },
                "product_type": {
                    "description": "The product type, either basic or multi_barrier",
                    "type": "string",
                    "pattern": "^(multi_barrier|basic)$",
                    "default": "basic"
                },
                "selected_tick": {
                    "description": "The tick that is predicted to have the highest/lowest value - for tickhigh and ticklow contracts.",
                    "type": "integer"
                },
                "symbol": {
                    "description": "Symbol code",
                    "type": "string",
                    "pattern": "^\\w{2,30}$"
                },
                "trading_period_start": {
                    "description": "An epoch value of a predefined trading period start time",
                    "type": "integer",
                    "maximum": 9999999999,
                    "minimum": 1
                }
>>>>>>> 2644610e
            }
        },
        "price": {
            "description": "Maximum price at which to purchase the contract.",
            "type": "number",
            "minimum": 0
        },
        "subscribe": {
            "description": "1 - to stream",
            "type": "integer",
            "enum": [
                1
            ]
        },
        "passthrough": {
            "description": "[Optional] Used to pass data through the websocket, which may be retrieved via the echo_req output field.",
            "type": "object"
        },
        "req_id": {
            "description": "[Optional] Used to map request to response.",
            "type": "integer"
        }
    }
}<|MERGE_RESOLUTION|>--- conflicted
+++ resolved
@@ -1,135 +1,4 @@
 {
-<<<<<<< HEAD
-   "$schema" : "http://json-schema.org/draft-04/schema#",
-   "additionalProperties" : false,
-   "title" : "Buy a Contract Send",
-   "type" : "object",
-   "description" : "Buy a Contract",
-   "required" : [
-      "price",
-      "buy"
-   ],
-   "properties" : {
-      "req_id" : {
-         "description" : "Optional field to map request to response",
-         "type" : "integer"
-      },
-      "price" : {
-         "minimum" : 0,
-         "type" : "number",
-         "description" : "Maximum price at which to purchase the contract."
-      },
-      "parameters" : {
-         "type" : "object",
-         "description" : "Optional field, used to pass the parameters for contract buy",
-         "additionalProperties" : false,
-         "required": [ "contract_type", "currency", "symbol" ], 
-         "properties" : {
-            "symbol" : {
-               "pattern" : "^\\w{2,30}$",
-               "type" : "string",
-               "description" : "Symbol code"
-            },
-            "app_markup_percentage" : {
-               "type" : "number",
-               "description" : "Markup added to contract prices (as a percentage of contract payout)"
-            },
-            "date_start" : {
-               "minimum" : 0,
-               "type" : "integer",
-               "description" : "For forward-starting contracts, epoch value of the starting time of the contract.",
-               "maximum" : 9999999999
-            },
-            "product_type" : {
-               "type" : "string",
-               "description" : "The product type, either basic or multi_barrier",
-               "default" : "basic",
-               "pattern" : "^(multi_barrier|basic)$"
-            },
-            "barrier" : {
-               "description" : "Barrier for the contract (or last digit prediction for digit contracts). Contracts less than 24 hours in duration would need a relative barrier (barriers which need +/-), where entry spot would be adjusted accordingly with that amount to define a barrier, except for Volatility Indices as they support both relative and absolute barriers.",
-               "type" : "string",
-               "pattern" : "^(?=.{1,20}$)[+-]?[0-9]+\\.?[0-9]*$"
-            },
-            "barrier2" : {
-               "type" : "string",
-               "description" : "Low barrier for the contract (for contracts with two barriers). Contracts less than 24 hours in duration would need a relative barrier (barriers which need +/-), where entry spot would be adjusted accordingly with that amount to define a barrier, except for Volatility Indices as they support both relative and absolute barriers.",
-               "pattern" : "^(?=.{1,20}$)[+-]?[0-9]+\\.?[0-9]*$"
-            },
-            "currency" : {
-               "type" : "string",
-               "description" : "This can only be the account-holder's currency",
-               "pattern" : "^[A-Z]{3}$"
-            },
-            "date_expiry" : {
-               "minimum" : 1,
-               "type" : "integer",
-               "description" : "Epoch value of the expiry time of the contract. You must either specify date_expiry or duration.",
-               "maximum" : 9999999999
-            },
-            "duration_unit" : {
-               "description" : "Duration unit is s(seconds), m(minutes), h(hours), d(days), t(ticks)",
-               "enum" : [
-                  "d",
-                  "m",
-                  "s",
-                  "h",
-                  "t",
-                  "c"
-               ]
-            },
-            "trading_period_start" : {
-               "minimum" : 1,
-               "type" : "integer",
-               "description" : "An epoch value of a predefined trading period start time",
-               "maximum" : 9999999999
-            },
-            "contract_type" : {
-               "type" : "string",
-               "description" : "A valid contract-type",
-               "pattern" : "^\\w{2,30}$"
-            },
-            "basis" : {
-               "description" : "Indicates whether amount is 'payout' or 'stake' for binary options.",
-               "enum" : [
-                  "payout",
-                  "stake"
-               ]
-            },
-            "multiplier": {
-               "description": "The multiplier for non-binary options. E.g. lookbacks.",
-               "type" : "number",
-               "minimum" : 0
-            },
-            "amount" : {
-               "type" : "number",
-               "description" : "Proposed payout or stake value",
-               "minimum" : 0
-            },
-            "duration" : {
-               "type" : "integer",
-               "description" : "Duration quantity",
-               "minimum" : 0
-            },
-            "selected_tick" : {
-               "type" : "integer",
-               "description" : "The tick that is predicted to have the highest/lowest value - for tickhigh and ticklow contracts."
-            },
-            "limit_order": {
-              "type": "object",
-              "additionalProperties" : false,
-              "description": "Add an order to close the contract once the order condition is met (currently only for MULTUP and MULTDOWN)",
-              "properties": {
-                "take_profit": {
-                  "type": "number",
-                  "description": "Contract will be automatically closed when the value of the contract reaches a specific profit."
-                },
-                "stop_loss": {
-                  "type": "number",
-                  "description": "Contract will be automatically closed when the value of the contract reaches a specific loss."
-                }
-              }
-=======
     "$schema": "http://json-schema.org/draft-04/schema#",
     "title": "Buy Contract (request)",
     "description": "Buy a Contract",
@@ -245,8 +114,22 @@
                     "type": "integer",
                     "maximum": 9999999999,
                     "minimum": 1
+                },
+                "limit_order": {
+                  "type": "object",
+                  "additionalProperties" : false,
+                  "description": "Add an order to close the contract once the order condition is met (currently only for MULTUP and MULTDOWN)",
+                  "properties": {
+                    "take_profit": {
+                      "type": "number",
+                      "description": "Contract will be automatically closed when the value of the contract reaches a specific profit."
+                    },
+                    "stop_loss": {
+                      "type": "number",
+                      "description": "Contract will be automatically closed when the value of the contract reaches a specific loss."
+                    }
+                  }
                 }
->>>>>>> 2644610e
             }
         },
         "price": {
