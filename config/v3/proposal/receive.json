{
   "$schema" : "http://json-schema.org/draft-04/schema#",
   "required" : [
      "msg_type",
      "echo_req"
   ],
   "type" : "object",
   "description" : "Latest price and other details for a given contract",
   "title" : "Price Proposal Response",
   "properties" : {
      "req_id" : {
         "type" : "integer",
         "description" : "Optional field send in request to map to response, present only when request contains req_id"
      },
      "echo_req" : {
         "description" : "Echo of the request made",
         "title" : "Echo request"
      },
      "proposal" : {
         "title" : "Price Proposal Response",
         "properties" : {
            "longcode" : {
               "type" : "string",
               "description" : "Example: Win payout if Random 100 Index is strictly higher than entry spot at 15 minutes after contract start time."
            },
            "ask_price" : {
               "description" : "Example: 5.14",
               "type" : "number"
            },
            "spot" : {
               "description" : "Spot value (if there are no Exchange data-feed licensing restrictions for the underlying symbol). Example: 9874.52",
               "type" : "number"
            },
            "id" : {
               "type" : "string",
               "description" : "A stream id that can be used to cancel this stream using the Forget request. Example: 1d6651e7d599bce6c54bd71a8283e579"
            },
            "multiplier" : {
               "description" : "[Only for lookback trades] Multiplier applies when calculating the final payoff for each type of lookback. e.g. (Exit spot – Lowest historical price) * multiplier = Payout",
               "type" : "number"
            },
            "date_start" : {
               "description" : "Example: 1439999053",
               "type" : "integer"
            },
            "display_value" : {
               "type" : "string",
               "description" : "Example: 5.14, same as ask_price"
            },
            "spot_time" : {
               "description" : "Example: 1439999052",
               "type" : "integer"
            },
            "payout" : {
               "type" : "number",
               "description" : "Example: 10"
            },
            "limit_order" : {
               "type": "object",
               "description": "Contains limit order information. (Only applicable for contract with limit order).",
               "properties": {
                  "take_profit": {
                     "type": "object",
<<<<<<< HEAD
                     "description": "The target spot price where the contract will be closed with profit.",
                     "properties": {
                        "display_name": {
                            "type": "string"
                        },
                        "value": {
                            "type": "string",
                            "description": "pip-sized take profit value"
                        },
                        "order_amount" : {
                            "type": "number",
                            "description": "take profit amount"
=======
                     "description": "Contains information where the contract will be closed automatically at the profit specified by the user.",
                     "properties": {
                        "order_date" : {
                            "type": "integer",
                            "description": "Take profit order epoch"
                        },
                        "display_name": {
                            "type": "string",
                            "description": "Localized display name"
                        },
                        "value": {
                            "type": "string",
                            "description": "Pip-sized barrier value"
                        },
                        "order_amount" : {
                            "type": "number",
                            "description": "Take profit amount"
>>>>>>> 6971edc4
                        }
                     }
                  },
                  "stop_out": {
                     "type": "object",
<<<<<<< HEAD
                     "description": "The target spot price where the contract will be closed with loss.",
                     "properties": {
                        "display_name": {
                            "type": "string"
                        },
                        "value": {
                            "type": "string",
                            "description": "pip-sized barrier value"
                        },
                        "order_amount" : {
                            "type": "number",
                            "description": "stop out amount"
=======
                     "description": "Contains information where the contract will be closed automatically when the value of the contract is close to zero. This is set by the us.",
                     "properties": {
                        "order_date" : {
                            "type": "integer",
                            "description": "Stop out order epoch"
                        },
                        "display_name": {
                            "type": "string",
                            "description": "Localized display name"
                        },
                        "value": {
                            "type": "string",
                            "description": "Pip-sized barrier value"
                        },
                        "order_amount" : {
                            "type": "number",
                            "description": "Stop out amount"
>>>>>>> 6971edc4
                        }
                     }
                  },
                  "stop_loss": {
                     "type": "object",
<<<<<<< HEAD
                     "description": "The target spot price where the contract will be closed with loss.",
                     "properties": {
                        "display_name": {
                            "type": "string"
                        },
                        "value": {
                            "type": "string",
                            "description": "pip-sized barrier value"
                        },
                        "order_amount" : {
                            "type": "number",
                            "description": "stop loss amount"
=======
                     "description": "Contains information where the contract will be closed automatically at the loss specified by the user.",
                     "properties": {
                        "order_date" : {
                            "type": "integer",
                            "description": "Stop loss order epoch"
                        },
                        "display_name": {
                            "type": "string",
                            "description": "Localized display name"
                        },
                        "value": {
                            "type": "string",
                            "description": "Pip-sized barrier value"
                        },
                        "order_amount" : {
                            "type": "number",
                            "description": "Stop loss amount"
>>>>>>> 6971edc4
                        }
                     }
                  }
               }
            }
         },
         "required" : [
            "spot",
            "date_start",
            "longcode",
            "ask_price",
            "display_value",
            "id",
            "spot_time",
            "payout"
         ],
         "description" : "Latest price and other details for a given contract",
         "type" : "object"
      },
      "msg_type" : {
         "description" : "proposal",
         "type" : "string"
      },
      "subscription" : {
         "title" : "Subscription information",
         "description" : "For subscription requests only",
         "type" : "object",
         "required" : [
            "id"
         ],
         "properties": {
            "id" : {
             "description": "A per-connection unique identifier. Can be passed to the forget API call to unsubscribe.",
             "type" : "string"
            }
         }
     }
   }
}<|MERGE_RESOLUTION|>--- conflicted
+++ resolved
@@ -61,20 +61,6 @@
                "properties": {
                   "take_profit": {
                      "type": "object",
-<<<<<<< HEAD
-                     "description": "The target spot price where the contract will be closed with profit.",
-                     "properties": {
-                        "display_name": {
-                            "type": "string"
-                        },
-                        "value": {
-                            "type": "string",
-                            "description": "pip-sized take profit value"
-                        },
-                        "order_amount" : {
-                            "type": "number",
-                            "description": "take profit amount"
-=======
                      "description": "Contains information where the contract will be closed automatically at the profit specified by the user.",
                      "properties": {
                         "order_date" : {
@@ -92,26 +78,11 @@
                         "order_amount" : {
                             "type": "number",
                             "description": "Take profit amount"
->>>>>>> 6971edc4
                         }
                      }
                   },
                   "stop_out": {
                      "type": "object",
-<<<<<<< HEAD
-                     "description": "The target spot price where the contract will be closed with loss.",
-                     "properties": {
-                        "display_name": {
-                            "type": "string"
-                        },
-                        "value": {
-                            "type": "string",
-                            "description": "pip-sized barrier value"
-                        },
-                        "order_amount" : {
-                            "type": "number",
-                            "description": "stop out amount"
-=======
                      "description": "Contains information where the contract will be closed automatically when the value of the contract is close to zero. This is set by the us.",
                      "properties": {
                         "order_date" : {
@@ -129,26 +100,11 @@
                         "order_amount" : {
                             "type": "number",
                             "description": "Stop out amount"
->>>>>>> 6971edc4
                         }
                      }
                   },
                   "stop_loss": {
                      "type": "object",
-<<<<<<< HEAD
-                     "description": "The target spot price where the contract will be closed with loss.",
-                     "properties": {
-                        "display_name": {
-                            "type": "string"
-                        },
-                        "value": {
-                            "type": "string",
-                            "description": "pip-sized barrier value"
-                        },
-                        "order_amount" : {
-                            "type": "number",
-                            "description": "stop loss amount"
-=======
                      "description": "Contains information where the contract will be closed automatically at the loss specified by the user.",
                      "properties": {
                         "order_date" : {
@@ -166,7 +122,6 @@
                         "order_amount" : {
                             "type": "number",
                             "description": "Stop loss amount"
->>>>>>> 6971edc4
                         }
                      }
                   }
