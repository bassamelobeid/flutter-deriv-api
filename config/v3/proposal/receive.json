{
   "$schema" : "http://json-schema.org/draft-04/schema#",
   "required" : [
      "msg_type",
      "echo_req"
   ],
   "type" : "object",
   "description" : "Latest price and other details for a given contract",
   "title" : "Price Proposal Response",
   "properties" : {
      "req_id" : {
         "type" : "integer",
         "description" : "Optional field send in request to map to response, present only when request contains req_id"
      },
      "echo_req" : {
         "description" : "Echo of the request made",
         "title" : "Echo request"
      },
      "proposal" : {
         "title" : "Price Proposal Response",
         "properties" : {
            "longcode" : {
               "type" : "string",
               "description" : "Example: Win payout if Random 100 Index is strictly higher than entry spot at 15 minutes after contract start time."
            },
            "ask_price" : {
               "description" : "Example: 5.14",
               "type" : "number"
            },
            "spot" : {
               "description" : "Spot value (if there are no Exchange data-feed licensing restrictions for the underlying symbol). Example: 9874.52",
               "type" : "number"
            },
            "id" : {
               "type" : "string",
               "description" : "A stream id that can be used to cancel this stream using the Forget request. Example: 1d6651e7d599bce6c54bd71a8283e579"
            },
            "multiplier" : {
               "description" : "[Only for lookback trades] Multiplier applies when calculating the final payoff for each type of lookback. e.g. (Exit spot – Lowest historical price) * multiplier = Payout",
               "type" : "number"
            },
            "date_start" : {
               "description" : "Example: 1439999053",
               "type" : "integer"
            },
            "display_value" : {
               "type" : "string",
               "description" : "Example: 5.14, same as ask_price"
            },
            "spot_time" : {
               "description" : "Example: 1439999052",
               "type" : "integer"
            },
            "payout" : {
               "type" : "number",
               "description" : "Example: 10"
            },
            "barriers" : {
<<<<<<< HEAD
               "type": "array",
               "description": "Contains barrier information. (Only applicable for contract with internally calculated barrier(s).).",
               "item": {
                 "type": "object",
                 "properties": {
                   "display_name": {
                     "type": "Str",
                     "description": "The description of the barrier."
                   },
                   "barrier_value": {
                     "type": "Str",
                     "description": "The pip-sized barrier value."
                   }
                 }
=======
               "type": "object",
               "description": "Contains barrier information. (Only applicable for contract with internally calculated barrier(s).).",
               "properties": {
                  "take_profit": {
                     "type": "object",
                     "description": "take profit barrier information",
                     "properties": {
                        "display_name": {
                            "type": "string"
                        },
                        "barrier_value": {
                            "type": "string",
                            "description": "pip-sized barrier value"
                        }
                     }
                  },
                  "stop_loss": {
                     "type": "object",
                     "description": "stop loss barrier information",
                     "properties": {
                        "display_name": {
                            "type": "string"
                        },
                        "barrier_value": {
                            "type": "string",
                            "description": "pip-sized barrier value"
                        }
                     }
                  }
>>>>>>> 1a6bbcc7
               }
            }
         },
         "required" : [
            "spot",
            "date_start",
            "longcode",
            "ask_price",
            "display_value",
            "id",
            "spot_time",
            "payout"
         ],
         "description" : "Latest price and other details for a given contract",
         "type" : "object"
      },
      "msg_type" : {
         "description" : "proposal",
         "type" : "string"
      },
      "subscription" : {
         "title" : "Subscription information",
         "description" : "For subscription requests only",
         "type" : "object",
         "required" : [
            "id"
         ],
         "properties": {
            "id" : {
             "description": "A per-connection unique identifier. Can be passed to the forget API call to unsubscribe.",
             "type" : "string"
            }
         }
     }
   }
}<|MERGE_RESOLUTION|>--- conflicted
+++ resolved
@@ -56,22 +56,6 @@
                "description" : "Example: 10"
             },
             "barriers" : {
-<<<<<<< HEAD
-               "type": "array",
-               "description": "Contains barrier information. (Only applicable for contract with internally calculated barrier(s).).",
-               "item": {
-                 "type": "object",
-                 "properties": {
-                   "display_name": {
-                     "type": "Str",
-                     "description": "The description of the barrier."
-                   },
-                   "barrier_value": {
-                     "type": "Str",
-                     "description": "The pip-sized barrier value."
-                   }
-                 }
-=======
                "type": "object",
                "description": "Contains barrier information. (Only applicable for contract with internally calculated barrier(s).).",
                "properties": {
@@ -101,7 +85,6 @@
                         }
                      }
                   }
->>>>>>> 1a6bbcc7
                }
             }
          },
