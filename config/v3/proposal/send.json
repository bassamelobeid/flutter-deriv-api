--- conflicted
+++ resolved
@@ -152,21 +152,6 @@
          "description" : "The proposed contract type"
       },
       "limit_order": {
-<<<<<<< HEAD
-        "type": "array",
-        "description": "add an order to close the contract once the order condition is met (only for MULTUP and MULTDOWN)",
-        "item": {
-          "type": "object",
-          "properties": {
-            "order_type": {
-                "enum": ["take_profit"],
-                "description": "The supported type of limit order."
-            },
-            "order_amount": {
-                "type": "number",
-                "description": "Quoted in dollar amount. If it is set to 10 and order_type set to take_profit, the contract will be closed when it hits a profit of 10."
-            }
-=======
         "type": "object",
         "additionalProperties" : false,
         "description": "add an order to close the contract once the order condition is met (only for MULTUP and MULTDOWN). Supported order (take_profit, stop_loss)",
@@ -178,7 +163,6 @@
           "stop_loss": {
             "type": "number",
             "description": "Contract will be automatically closed when the loss amount is reached."
->>>>>>> 1a6bbcc7
           }
         }
       }
