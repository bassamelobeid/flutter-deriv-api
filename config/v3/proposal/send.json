--- conflicted
+++ resolved
@@ -27,13 +27,8 @@
       "required": "1"
     },
     "contract_type": {
-<<<<<<< HEAD
-      "description":"The proposed contract type.",
-      "enum": ["UPORDOWN", "EXPIRYRANGE", "ONETOUCH", "CALLE", "LBHIGHLOW", "ASIAND", "EXPIRYRANGEE", "DIGITDIFF", "DIGITMATCH", "DIGITOVER", "PUTE", "DIGITUNDER", "NOTOUCH", "CALL", "RANGE", "LBFLOATPUT", "DIGITODD", "PUT", "ASIANU", "LBFLOATCALL", "EXPIRYMISSE", "EXPIRYMISS", "DIGITEVEN", "TICKHIGH", "TICKLOW"],
-=======
       "description":"The proposed contract type",
       "enum": ["UPORDOWN", "EXPIRYRANGE", "ONETOUCH", "CALLE", "LBHIGHLOW", "ASIAND", "EXPIRYRANGEE", "DIGITDIFF", "DIGITMATCH", "DIGITOVER", "PUTE", "DIGITUNDER", "NOTOUCH", "CALL", "RANGE", "LBFLOATPUT", "DIGITODD", "PUT", "ASIANU", "LBFLOATCALL", "EXPIRYMISSE", "EXPIRYMISS", "DIGITEVEN", "TICKHIGH", "TICKLOW", "RESETCALL", "RESETPUT"],
->>>>>>> 653a38e3
       "required": "1"
     },
     "currency": {
