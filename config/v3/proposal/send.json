{
    "$schema": "http://json-schema.org/draft-04/schema#",
    "title": "Price Proposal (request)",
    "description": "Gets latest price for a specific contract.",
    "type": "object",
    "additionalProperties": false,
    "required": [
        "contract_type",
        "currency",
        "proposal",
        "symbol"
    ],
    "properties": {
        "proposal": {
            "description": "Must be 1",
            "type": "integer",
            "enum": [
                1
            ]
        },
        "amount": {
            "description": "Proposed contract payout or stake, or multiplier (for lookbacks).",
            "type": "number",
            "minimum": 0
        },
        "barrier": {
            "description": "Barrier for the contract (or last digit prediction for digit contracts). Contracts less than 24 hours in duration would need a relative barrier (barriers which need +/-), where entry spot would be adjusted accordingly with that amount to define a barrier, except for Volatility Indices as they support both relative and absolute barriers. Not needed for lookbacks.",
            "type": "string",
            "pattern": "^(?=.{1,20}$)[+-]?[0-9]+\\.?[0-9]*$"
        },
        "barrier2": {
            "description": "Low barrier for the contract (for contracts with two barriers). Contracts less than 24 hours in duration would need a relative barrier (barriers which need +/-), where entry spot would be adjusted accordingly with that amount to define a barrier, except for Volatility Indices as they support both relative and absolute barriers. Not needed for lookbacks.",
            "type": "string",
            "pattern": "^(?=.{1,20}$)[+-]?[0-9]+\\.?[0-9]*$"
        },
        "basis": {
            "description": "Indicates whether amount is 'payout' or 'stake'.",
            "type": "string",
            "enum": [
                "payout",
                "stake"
            ]
        },
        "contract_type": {
            "description": "The proposed contract type",
            "type": "string",
            "enum": [
                "MULTUP",
                "MULTDOWN",
                "UPORDOWN",
                "EXPIRYRANGE",
                "ONETOUCH",
                "CALLE",
                "LBHIGHLOW",
                "ASIAND",
                "EXPIRYRANGEE",
                "DIGITDIFF",
                "DIGITMATCH",
                "DIGITOVER",
                "PUTE",
                "DIGITUNDER",
                "NOTOUCH",
                "CALL",
                "RANGE",
                "LBFLOATPUT",
                "DIGITODD",
                "PUT",
                "ASIANU",
                "LBFLOATCALL",
                "EXPIRYMISSE",
                "EXPIRYMISS",
                "DIGITEVEN",
                "TICKHIGH",
                "TICKLOW",
                "RESETCALL",
                "RESETPUT",
                "CALLSPREAD",
                "PUTSPREAD",
                "RUNHIGH",
                "RUNLOW"
            ]
        },
        "currency": {
            "description": "This can only be the account-holder's currency (obtained from payout_currencies call).",
            "type": "string",
            "pattern": "^[A-Z]{3}$"
        },
        "date_expiry": {
            "description": "Epoch value of the expiry time of the contract. Either date_expiry or duration is required.",
            "type": "integer",
            "maximum": 9999999999,
            "minimum": 0
        },
        "date_start": {
            "description": "[Optional] Indicates epoch value of the starting time of the contract. If left empty, the start time of the contract is now.",
            "type": "integer",
            "maximum": 9999999999,
            "minimum": 0
        },
        "duration": {
            "description": "Duration quantity. Either date_expiry or duration is required.",
            "type": "integer",
            "minimum": 0
        },
        "duration_unit": {
            "description": "[Optional] Duration unit - s(seconds), m(minutes), h(hours), d(days), t(ticks).",
            "type": "string",
            "default": "s",
            "enum": [
                "d",
                "m",
                "s",
                "h",
                "t"
            ]
        },
        "multiplier": {
            "description": "The multiplier for non-binary options. E.g. lookbacks.",
            "type": "number",
            "minimum": 0
        },
        "product_type": {
            "description": "The product type.",
            "type": "string",
            "default": "basic",
            "enum": [
                "multi_barrier",
                "basic"
            ]
        },
        "selected_tick": {
            "description": "The tick that is predicted to have the highest/lowest value - for tickhigh and ticklow contracts.",
            "type": "integer"
        },
        "subscribe": {
            "description": "[Optional] 1 - to initiate a realtime stream of prices. Note that tick trades (without a user-defined barrier), digit trades and less than 24 hours at-the-money contracts for the following underlying symbols are not streamed: R_10, R_25, R_50, R_75, R_100, RDBULL, RDBEAR (this is because their price is constant).",
            "type": "integer",
            "enum": [
                1
            ]
        },
        "symbol": {
            "description": "The short symbol name (obtained from active_symbols call).",
            "type": "string",
            "pattern": "^\\w{2,30}$"
        },
        "trading_period_start": {
            "description": "Required only for multi-barrier trading. Defines the epoch value of the trading period start time.",
            "type": "integer"
        },
        "passthrough": {
            "description": "[Optional] Used to pass data through the websocket, which may be retrieved via the echo_req output field.",
            "type": "object"
        },
        "req_id": {
            "description": "[Optional] Used to map request to response.",
            "type": "integer"
        },
        "limit_order": {
          "type": "object",
          "additionalProperties" : false,
          "description": "Add an order to close the contract once the order condition is met (only for MULTUP and MULTDOWN). Supported order (take_profit, stop_loss)",
          "properties": {
            "take_profit": {
              "type": "number",
              "description": "Contract will be automatically closed when the value of the contract reaches a specific profit."
            },
            "stop_loss": {
              "type": "number",
              "description": "Contract will be automatically closed when the value of the contract reaches a specific loss."
            }
          }
        }
<<<<<<< HEAD
      },
      "deal_cancellation": {
         "type" : "integer",
         "description" : "Epoch value of the expiry time for the deal cancellation option (only for MULTUP and MULTDOWN).",
         "minimum" : 0,
         "maximum" : 9999999999
      }
   }
=======
    }
>>>>>>> bd0c6f49
}<|MERGE_RESOLUTION|>--- conflicted
+++ resolved
@@ -170,17 +170,10 @@
               "description": "Contract will be automatically closed when the value of the contract reaches a specific loss."
             }
           }
+        },
+        "deal_cancellation": {
+           "enum" : [1,0],
+           "description" : "Epoch value of the expiry time for the deal cancellation option (only for MULTUP and MULTDOWN)."
         }
-<<<<<<< HEAD
-      },
-      "deal_cancellation": {
-         "type" : "integer",
-         "description" : "Epoch value of the expiry time for the deal cancellation option (only for MULTUP and MULTDOWN).",
-         "minimum" : 0,
-         "maximum" : 9999999999
       }
-   }
-=======
-    }
->>>>>>> bd0c6f49
 }