{
	"$schema": "http://json-schema.org/draft-04/schema#",
	"type": "object",
	"properties": {
		"echo_req": {
			"required": "1"
		},
		"balance": {
			"type": "object",
			"required": "1",
			"properties": {
				"balance": {
					"type": "number",
<<<<<<< HEAD
					"pattern": "^10000.00$"
=======
					"pattern": "^10000.0000$",
					"required": "1"
>>>>>>> e1a45504
				},
				"currency": {
					"type": "string",
					"pattern": "^USD$",
					"required": "1"
				},
				"loginid": {
					"type": "string",
					"pattern": "^VRTC\\d+$",
					"required": "1"
				}
			}
		},
		"msg_type": {
			"type": "string",
			"required": "1"
		}
	}
}<|MERGE_RESOLUTION|>--- conflicted
+++ resolved
@@ -11,12 +11,8 @@
 			"properties": {
 				"balance": {
 					"type": "number",
-<<<<<<< HEAD
-					"pattern": "^10000.00$"
-=======
-					"pattern": "^10000.0000$",
+					"pattern": "^10000.00$",
 					"required": "1"
->>>>>>> e1a45504
 				},
 				"currency": {
 					"type": "string",
