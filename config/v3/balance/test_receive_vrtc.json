--- conflicted
+++ resolved
@@ -11,13 +11,8 @@
             "properties": {
                 "balance": {
                     "type": "number",
-<<<<<<< HEAD
-                    "pattern": "^10000.00$",
+                    "pattern": "^10000\\.00$",
                     "required": "1"
-=======
-                    "pattern": "^10000\\.0000$",
-                    "required": 1
->>>>>>> fb58eec4
                 },
                 "currency": {
                     "type": "string",
