{
    "$schema": "http://json-schema.org/draft-04/schema#",
    "type": "object",
    "properties": {
        "echo_req": {
            "required": "1"
        },
        "balance": {
            "type": "object",
            "required": "1",
            "properties": {
                "balance": {
                    "type": "number",
<<<<<<< HEAD
                    "pattern": "^10000\\.00$",
=======
                    "pattern": "^10000\\.0000$",
>>>>>>> cebfe6b2
                    "required": "1"
                },
                "currency": {
                    "type": "string",
                    "pattern": "^USD$",
                    "required": "1"
                },
                "loginid": {
                    "type": "string",
                    "pattern": "^[_1]$",
                    "required": "1"
                }
            }
        },
        "msg_type": {
            "type": "string",
            "pattern": "^balance$",
            "required": "1"
        }
    }
}<|MERGE_RESOLUTION|>--- conflicted
+++ resolved
@@ -11,11 +11,7 @@
             "properties": {
                 "balance": {
                     "type": "number",
-<<<<<<< HEAD
                     "pattern": "^10000\\.00$",
-=======
-                    "pattern": "^10000\\.0000$",
->>>>>>> cebfe6b2
                     "required": "1"
                 },
                 "currency": {
