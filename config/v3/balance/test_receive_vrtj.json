{
    "$schema": "http://json-schema.org/draft-04/schema#",
    "type": "object",
    "properties": {
        "echo_req": {
            "required": "1"
        },
        "balance": {
            "type": "object",
            "required": "1",
            "properties": {
                "balance": {
                    "type": "number",
<<<<<<< HEAD
                    "pattern": "^1000000\\.00$",
                    "required": 1
=======
                    "pattern": "^1000000\\.0000$",
                    "required": "1"
>>>>>>> cebfe6b2
                },
                "currency": {
                    "type": "string",
                    "pattern": "^JPY$",
                    "required": "1"
                },
                "loginid": {
                    "type": "string",
                    "pattern": "^[_1]$",
                    "required": "1"
                }
            }
        },
        "msg_type": {
            "type": "string",
            "pattern": "^balance$",
            "required": "1"
        }
    }
}<|MERGE_RESOLUTION|>--- conflicted
+++ resolved
@@ -11,13 +11,8 @@
             "properties": {
                 "balance": {
                     "type": "number",
-<<<<<<< HEAD
                     "pattern": "^1000000\\.00$",
-                    "required": 1
-=======
-                    "pattern": "^1000000\\.0000$",
                     "required": "1"
->>>>>>> cebfe6b2
                 },
                 "currency": {
                     "type": "string",
