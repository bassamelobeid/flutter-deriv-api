--- conflicted
+++ resolved
@@ -35,13 +35,8 @@
                             "value": {
                                 "description": "The pip-sized barrier value.",
                                 "type": [
-<<<<<<< HEAD
-                                    "string",
-                                    "null"
-=======
                                     "null",
                                     "string"
->>>>>>> 4c521241
                                 ]
                             }
                         }
