{
    "$schema": "http://json-schema.org/draft-04/schema#",
    "title": "Update Contract (response)",
    "description": "Contract update status",
    "type": "object",
    "required": [
        "echo_req",
        "msg_type"
    ],
    "properties": {
        "contract_update": {
            "title": "contract_update",
            "description": "Contains the update status of the request",
            "type": "object",
            "properties": {
                "history": {
                    "description": "Return all historical updates for the contract.",
                    "type": "array",
                    "items": {
                        "description": "Contains the changed parameter.",
                        "type": "object",
                        "properties": {
                            "display_name": {
                                "description": "Display name of the changed parameter.",
                                "type": "string"
                            },
                            "order_amount": {
                                "description": "The amount.",
                                "type": "string"
                            },
                            "order_date": {
                                "description": "The epoch when the changed was done.",
                                "type": "integer"
<<<<<<< HEAD
=======
                            },
                            "value": {
                                "description": "The pip-sized barrier value.",
                                "type": "string"
>>>>>>> 30a4d36b
                            }
                        }
                    }
                },
                "stop_loss": {
                    "description": "The target spot price where the contract will be closed automatically at the loss specified by the user.",
                    "type": "object",
                    "properties": {
                        "display_name": {
                            "description": "Localized display name",
                            "type": "string"
                        },
                        "order_amount": {
                            "description": "Stop loss amount",
                            "type": [
                                "null",
                                "number"
                            ]
                        },
                        "order_date": {
                            "description": "Stop loss order epoch",
                            "type": "integer"
                        },
                        "value": {
                            "description": "Stop loss pip-sized barrier value",
                            "type": [
                                "null",
                                "string"
                            ]
                        }
                    }
                },
                "take_profit": {
                    "description": "The target spot price where the contract will be closed automatically at the profit specified by the user.",
                    "type": "object",
                    "properties": {
                        "display_name": {
                            "description": "Localized display name",
                            "type": "string"
                        },
                        "order_amount": {
                            "description": "Take profit amount",
                            "type": [
                                "null",
                                "number"
                            ]
                        },
                        "order_date": {
                            "description": "Take profit order epoch",
                            "type": "integer"
                        },
                        "value": {
                            "description": "Take profit pip-sized barrier value",
                            "type": [
                                "null",
                                "string"
                            ]
                        }
                    }
                }
            }
        },
        "echo_req": {
            "title": "Echo request",
            "description": "Echo of the request made.",
            "type": "object"
        },
        "msg_type": {
            "description": "Action name of the request made.",
            "type": "string",
            "enum": [
                "contract_update"
            ]
        },
        "req_id": {
            "description": "Optional field sent in request to map to response, present only when request contains `req_id`.",
            "type": "integer"
        }
    }
}<|MERGE_RESOLUTION|>--- conflicted
+++ resolved
@@ -31,13 +31,10 @@
                             "order_date": {
                                 "description": "The epoch when the changed was done.",
                                 "type": "integer"
-<<<<<<< HEAD
-=======
                             },
                             "value": {
                                 "description": "The pip-sized barrier value.",
                                 "type": "string"
->>>>>>> 30a4d36b
                             }
                         }
                     }
