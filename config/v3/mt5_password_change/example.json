{
    "mt5_password_change": 1,
    "login": "1000",
<<<<<<< HEAD
    "new_password": "abc1234",
    "password_type": "main"
=======
    "old_password": "Abc1234",
    "new_password": "abc1234"
>>>>>>> fb8db98b
}<|MERGE_RESOLUTION|>--- conflicted
+++ resolved
@@ -1,11 +1,6 @@
 {
     "mt5_password_change": 1,
     "login": "1000",
-<<<<<<< HEAD
-    "new_password": "abc1234",
-    "password_type": "main"
-=======
     "old_password": "Abc1234",
     "new_password": "abc1234"
->>>>>>> fb8db98b
 }