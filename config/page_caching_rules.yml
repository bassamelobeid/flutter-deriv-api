--- conflicted
+++ resolved
@@ -167,12 +167,9 @@
 "/user/settings/detailsws":
   header:
     Cache-Control: "public, max-age=1000, s-maxage=604800"
-<<<<<<< HEAD
-"/resources/trading_timesws":
-  header:
-    Cache-Control: "public, max-age=60"
-=======
 "/user/portfoliows":
   header:
     Cache-Control: "public, max-age=1000, s-maxage=604800"
->>>>>>> ee17dd2b
+"/resources/trading_timesws":
+  header:
+    Cache-Control: "public, max-age=60"