"/contact":
  header:
    Cache-Control: "public, max-age=1000, s-maxage=604800"
"/trade.cgi":
  header:
    Cache-Control: "public, max-age=1000, s-maxage=604800"
"/trading":
  header:
    Cache-Control: "public, max-age=1000, s-maxage=604800"
"/user/my_account":
  header:
    Cache-Control: "private, must-revalidate, max-age=0"
"trade_get.cgi":
  header:
    Cache-Control: "private, max-age=240"
"/cashier":
  header:
    Cache-Control: "public, max-age=1000, s-maxage=604800"
"/partners":
  header:
    Cache-Control: "public, max-age=1000, s-maxage=604800"
"/trade/bet_explanation":
  header:
    Cache-Control: "public, max-age=1000, s-maxage=604800"
  exclude_appcache: true
"/terms-and-conditions":
  header:
    Cache-Control: "public, max-age=1000, s-maxage=604800"
  exclude_appcache: true
"/resources/contract_guide":
  header:
    Cache-Control: "public, max-age=1000, s-maxage=604800"
"/affiliate/signup":
  header:
    Cache-Control: "public, max-age=1000, s-maxage=604800"
"/charting/livechart":
  header:
    Cache-Control: "public, max-age=1000, s-maxage=604800"
"/user/logintrouble":
  header:
    Cache-Control: "public, max-age=1000, s-maxage=604800"
"/cashier/payment_agent_list":
  header:
    Cache-Control: "public, max-age=1000"
"/states_list":
  header:
    Cache-Control: "public, max-age=86400, s-maxage=604800"
  exclude_appcache: true
"trade_livechart.cgi":
  header:
    Cache-Control: "public, max-age=1000, s-maxage=604800"
  exclude_appcache: true
"/legal/us_patents":
  header:
    Cache-Control: "public, max-age=1000, s-maxage=604800"
"/":
  header:
    Cache-Control: "public, max-age=1000, s-maxage=604800"
"/about-us":
  header:
    Cache-Control: "public, max-age=1000, s-maxage=604800"
"/careers":
  header:
    Cache-Control: "public, max-age=1000, s-maxage=604800"
"/smart-indices":
  header:
    Cache-Control: "public, max-age=1000, s-maxage=604800"
"/open-source-projects":
  header:
    Cache-Control: "public, max-age=1000, s-maxage=604800"
"/group-history":
  header:
    Cache-Control: "public, max-age=1000, s-maxage=604800"
"/group-information":
  header:
    Cache-Control: "public, max-age=1000, s-maxage=604800"
"/charting":
  header:
    Cache-Control: "public, max-age=1000, s-maxage=604800"
"/country":
  header:
    Cache-Control: "private, max-age=604800"
"/get-started":
  header:
    Cache-Control: "public, max-age=1000, s-maxage=604800"
"/get-started/beginners-faq":
  header:
    Cache-Control: "public, max-age=1000, s-maxage=604800"
"/get-started/benefits-of-trading-binaries":
  header:
    Cache-Control: "public, max-age=1000, s-maxage=604800"
"/get-started/binary-options-basics":
  header:
    Cache-Control: "public, max-age=1000, s-maxage=604800"
"/get-started/glossary":
  header:
    Cache-Control: "public, max-age=1000, s-maxage=604800"
"/get-started/how-to-trade-binaries":
  header:
    Cache-Control: "public, max-age=1000, s-maxage=604800"
"/get-started/random-markets":
  header:
    Cache-Control: "public, max-age=1000, s-maxage=604800"
"/get-started/types-of-trades":
  header:
    Cache-Control: "public, max-age=1000, s-maxage=604800"
"/get-started/what-is-binary-trading":
  header:
    Cache-Control: "public, max-age=1000, s-maxage=604800"
"/get-started/spread":
  header:
    Cache-Control: "public, max-age=1000, s-maxage=604800"
"/home":
  header:
    Cache-Control: "public, max-age=1000, s-maxage=604800"
"/resources":
  header:
    Cache-Control: "public, max-age=1000, s-maxage=604800"
"/responsible-trading":
  header:
    Cache-Control: "public, max-age=1000, s-maxage=604800"
"/robots.txt":
  header:
    Cache-Control: "public, max-age=1000, s-maxage=604800"
  exclude_appcache: true
"/tour":
  header:
    Cache-Control: "public, max-age=1000, s-maxage=604800"
"/why-us":
  header:
    Cache-Control: "public, max-age=1000, s-maxage=604800"
"/white-labels":
  header:
    Cache-Control: "public, max-age=1000, s-maxage=604800"
"/payment-agent":
  header:
    Cache-Control: "public, max-age=1000, s-maxage=604800"
"/cashier/payment_methods":
  header:
    Cache-Control: "public, max-age=1000, s-maxage=604800"
"/user/profit_tablews":
  header:
    Cache-Control: "public, max-age=1000, s-maxage=604800"
"/user/statementws":
  header:
    Cache-Control: "public, max-age=1000, s-maxage=604800"
"/user/change_passwordws":
  header:
    Cache-Control: "public, max-age=1000, s-maxage=604800"
"/user/settings/detailsws":
  header:
    Cache-Control: "public, max-age=1000, s-maxage=604800"
"/user/openpositionsws":
  header:
    Cache-Control: "public, max-age=1000, s-maxage=604800"
"/resources/market_timesws":
  header:
    Cache-Control: "public, max-age=1000, s-maxage=604800"
"/resources/asset_indexws":
  header:
    Cache-Control: "public, max-age=1000, s-maxage=604800"
"/user/self_exclusionws":
  header:
    Cache-Control: "public, max-age=1000, s-maxage=604800"
"/user/api_tokenws":
  header:
    Cache-Control: "public, max-age=1000, s-maxage=604800"
"/paymentagent/withdrawws":
  header:
    Cache-Control: "public, max-age=1000, s-maxage=604800"
"/new_account/virtualws":
  header:
    Cache-Control: "public, max-age=1000, s-maxage=604800"
"/cashier/limitsws":
  header:
    Cache-Control: "public, max-age=1000, s-maxage=604800"
"/new_account/realws":
  header:
    Cache-Control: "public, max-age=1000, s-maxage=604800"
"/home2":
  header:
    Cache-Control: "public, max-age=1000, s-maxage=604800"
"/user/settings/securityws":
  header:
    Cache-Control: "public, max-age=1000, s-maxage=604800"
"/cashier/account_transferws":
  header:
    Cache-Control: "public, max-age=1000, s-maxage=604800"
"/cashier/top_up_virtualws":
  header:
    Cache-Control: "public, max-age=1000, s-maxage=604800"
"/cashier/payment_agent_listws":
  header:
<<<<<<< HEAD
    Cache-Control: "public, max-age=1000"
"/user/settingsws":
  header:
=======
>>>>>>> c0930ea0
    Cache-Control: "public, max-age=1000, s-maxage=604800"<|MERGE_RESOLUTION|>--- conflicted
+++ resolved
@@ -191,10 +191,7 @@
     Cache-Control: "public, max-age=1000, s-maxage=604800"
 "/cashier/payment_agent_listws":
   header:
-<<<<<<< HEAD
-    Cache-Control: "public, max-age=1000"
+    Cache-Control: "public, max-age=1000, s-maxage=604800"
 "/user/settingsws":
   header:
-=======
->>>>>>> c0930ea0
     Cache-Control: "public, max-age=1000, s-maxage=604800"