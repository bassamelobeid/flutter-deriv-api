"/contact":
  header:
    Cache-Control: "public, max-age=1000, s-maxage=604800"
"/trade.cgi":
  header:
    Cache-Control: "public, max-age=1000, s-maxage=604800"
"/trading":
  header:
    Cache-Control: "public, max-age=1000, s-maxage=604800"
"trade_get.cgi":
  header:
    Cache-Control: "private, max-age=240"
"/cashier":
  header:
    Cache-Control: "public, max-age=1000, s-maxage=604800"
"/partners":
  header:
    Cache-Control: "public, max-age=1000, s-maxage=604800"
  exclude_appcache: true
"/trade/bet_explanation":
  header:
    Cache-Control: "public, max-age=1000, s-maxage=604800"
  exclude_appcache: true
"/terms-and-conditions":
  header:
    Cache-Control: "public, max-age=1000, s-maxage=604800"
  exclude_appcache: true
"/affiliate/signup":
  header:
    Cache-Control: "public, max-age=1000, s-maxage=604800"
  exclude_appcache: true
"/user/logintrouble":
  header:
    Cache-Control: "public, max-age=1000, s-maxage=604800"
  exclude_appcache: true
"/cashier/payment_agent_list":
  header:
    Cache-Control: "public, max-age=1000"
"trade_livechart.cgi":
  header:
    Cache-Control: "public, max-age=1000, s-maxage=604800"
  exclude_appcache: true
"/legal/us_patents":
  header:
    Cache-Control: "public, max-age=1000, s-maxage=604800"
  exclude_appcache: true
"/":
  header:
    Cache-Control: "public, max-age=1000, s-maxage=604800"
  exclude_appcache: true
"/about-us":
  header:
    Cache-Control: "public, max-age=1000, s-maxage=604800"
  exclude_appcache: true
"/careers":
  header:
    Cache-Control: "public, max-age=1000, s-maxage=604800"
  exclude_appcache: true
"/smart-indices":
  header:
    Cache-Control: "public, max-age=1000, s-maxage=604800"
"/open-source-projects":
  header:
    Cache-Control: "public, max-age=1000, s-maxage=604800"
  exclude_appcache: true
"/group-history":
  header:
    Cache-Control: "public, max-age=1000, s-maxage=604800"
  exclude_appcache: true
"/group-information":
  header:
    Cache-Control: "public, max-age=1000, s-maxage=604800"
  exclude_appcache: true
"/charting":
  header:
    Cache-Control: "public, max-age=1000, s-maxage=604800"
"/country":
  header:
    Cache-Control: "private, max-age=604800"
  exclude_appcache: true
"/get-started":
  header:
    Cache-Control: "public, max-age=1000, s-maxage=604800"
"/get-started/beginners-faq":
  header:
    Cache-Control: "public, max-age=1000, s-maxage=604800"
"/get-started/benefits-of-trading-binaries":
  header:
    Cache-Control: "public, max-age=1000, s-maxage=604800"
"/get-started/binary-options-basics":
  header:
    Cache-Control: "public, max-age=1000, s-maxage=604800"
"/get-started/glossary":
  header:
    Cache-Control: "public, max-age=1000, s-maxage=604800"
"/get-started/how-to-trade-binaries":
  header:
    Cache-Control: "public, max-age=1000, s-maxage=604800"
"/get-started/random-markets":
  header:
    Cache-Control: "public, max-age=1000, s-maxage=604800"
"/get-started/types-of-trades":
  header:
    Cache-Control: "public, max-age=1000, s-maxage=604800"
"/get-started/what-is-binary-trading":
  header:
    Cache-Control: "public, max-age=1000, s-maxage=604800"
"/get-started/spread":
  header:
    Cache-Control: "public, max-age=1000, s-maxage=604800"
"/home":
  header:
    Cache-Control: "public, max-age=1000, s-maxage=604800"
  exclude_appcache: true
"/resources":
  header:
    Cache-Control: "public, max-age=1000, s-maxage=604800"
"/responsible-trading":
  header:
    Cache-Control: "public, max-age=1000, s-maxage=604800"
  exclude_appcache: true
"/robots.txt":
  header:
    Cache-Control: "public, max-age=1000, s-maxage=604800"
  exclude_appcache: true
"/tour":
  header:
    Cache-Control: "public, max-age=1000, s-maxage=604800"
"/why-us":
  header:
    Cache-Control: "public, max-age=1000, s-maxage=604800"
"/white-labels":
  header:
    Cache-Control: "public, max-age=1000, s-maxage=604800"
  exclude_appcache: true
"/payment-agent":
  header:
    Cache-Control: "public, max-age=1000, s-maxage=604800"
  exclude_appcache: true
"/cashier/payment_methods":
  header:
    Cache-Control: "public, max-age=1000, s-maxage=604800"
"/user/profit_tablews":
  header:
    Cache-Control: "public, max-age=1000, s-maxage=604800"
"/user/statementws":
  header:
    Cache-Control: "public, max-age=1000, s-maxage=604800"
"/user/change_passwordws":
  header:
    Cache-Control: "public, max-age=1000, s-maxage=604800"
"/user/settings/detailsws":
  header:
    Cache-Control: "public, max-age=1000, s-maxage=604800"
"/user/openpositionsws":
  header:
    Cache-Control: "public, max-age=1000, s-maxage=604800"
"/resources/market_timesws":
  header:
    Cache-Control: "public, max-age=1000, s-maxage=604800"
"/resources/asset_indexws":
  header:
    Cache-Control: "public, max-age=1000, s-maxage=604800"
"/user/self_exclusionws":
  header:
    Cache-Control: "public, max-age=1000, s-maxage=604800"
"/user/api_tokenws":
  header:
    Cache-Control: "public, max-age=1000, s-maxage=604800"
"/paymentagent/withdrawws":
  header:
    Cache-Control: "public, max-age=1000, s-maxage=604800"
"/new_account/virtualws":
  header:
    Cache-Control: "public, max-age=1000, s-maxage=604800"
"/cashier/limitsws":
  header:
    Cache-Control: "public, max-age=1000, s-maxage=604800"
"/new_account/realws":
  header:
    Cache-Control: "public, max-age=1000, s-maxage=604800"
"/user/settings/securityws":
  header:
    Cache-Control: "public, max-age=1000, s-maxage=604800"
"/cashier/account_transferws":
  header:
    Cache-Control: "public, max-age=1000, s-maxage=604800"
"/cashier/top_up_virtualws":
  header:
    Cache-Control: "public, max-age=1000, s-maxage=604800"
"/cashier/payment_agent_listws":
  header:
    Cache-Control: "public, max-age=1000, s-maxage=604800"
"/user/settingsws":
  header:
    Cache-Control: "public, max-age=1000, s-maxage=604800"
"/user/my_accountws":
  header:
    Cache-Control: "public, max-age=1000, s-maxage=604800"
"/open-positions":
  header:
    Cache-Control: "public, max-age=1000, s-maxage=604800"
  exclude_appcache: true
"/open-positions/job-details":
  header:
    Cache-Control: "public, max-age=1000, s-maxage=604800"
  exclude_appcache: true
"/user-testing":
  header:
    Cache-Control: "public, max-age=1000, s-maxage=604800"
  exclude_appcache: true
"/new_account/japanws":
  header:
    Cache-Control: "public, max-age=1000, s-maxage=604800"
"/user/tnc_approvalws":
  header:
    Cache-Control: "public, max-age=1000, s-maxage=604800"
"/user/iphistoryws":
  header:
    Cache-Control: "public, max-age=1000, s-maxage=604800"
"/user/assessmentws":
  header:
    Cache-Control: "public, max-age=1000, s-maxage=604800"
"/new_account/maltainvestws":
  header:
    Cache-Control: "public, max-age=1000, s-maxage=604800"
"/user/lost_passwordws":
  header:
    Cache-Control: "public, max-age=1000, s-maxage=604800"
"user/reset_passwordws":
  header:
    Cache-Control: "public, max-age=1000, s-maxage=604800"
"/paymentagent/transferws":
  header:
    Cache-Control: "public, max-age=1000, s-maxage=604800"
<<<<<<< HEAD
"/get-started-jp":
=======
"/user/reality_check_frequencyws":
  header:
    Cache-Control: "public, max-age=1000, s-maxage=604800"
"/user/reality_check_summaryws":
>>>>>>> 25f1c8fe
  header:
    Cache-Control: "public, max-age=1000, s-maxage=604800"<|MERGE_RESOLUTION|>--- conflicted
+++ resolved
@@ -233,13 +233,12 @@
 "/paymentagent/transferws":
   header:
     Cache-Control: "public, max-age=1000, s-maxage=604800"
-<<<<<<< HEAD
+"/user/reality_check_frequencyws":
+  header:
+    Cache-Control: "public, max-age=1000, s-maxage=604800"
+"/user/reality_check_summaryws":
+  header:
+    Cache-Control: "public, max-age=1000, s-maxage=604800"
 "/get-started-jp":
-=======
-"/user/reality_check_frequencyws":
-  header:
-    Cache-Control: "public, max-age=1000, s-maxage=604800"
-"/user/reality_check_summaryws":
->>>>>>> 25f1c8fe
   header:
     Cache-Control: "public, max-age=1000, s-maxage=604800"