--- conflicted
+++ resolved
@@ -201,10 +201,9 @@
 "/user-testing":
   header:
     Cache-Control: "public, max-age=1000, s-maxage=604800"
-<<<<<<< HEAD
+"/new_account/japanws":
+  header:
+    Cache-Control: "public, max-age=1000, s-maxage=604800"
 "/user/tnc_approvalws":
-=======
-"/new_account/japanws":
->>>>>>> 080090db
   header:
     Cache-Control: "public, max-age=1000, s-maxage=604800"