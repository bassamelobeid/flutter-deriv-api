--- conflicted
+++ resolved
@@ -185,13 +185,12 @@
 "/user/api_tokenws":
   header:
     Cache-Control: "public, max-age=1000, s-maxage=604800"
-<<<<<<< HEAD
 "/new_account/realws":
   header:
     Cache-Control: "public, max-age=1000, s-maxage=604800"
 "/home2":
-=======
+  header:
+    Cache-Control: "public, max-age=1000, s-maxage=604800"
 "/user/settings/securityws":
->>>>>>> 8ffd0877
   header:
     Cache-Control: "public, max-age=1000, s-maxage=604800"