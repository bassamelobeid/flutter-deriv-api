"/contact":
  header:
    Cache-Control: "public, max-age=1000, s-maxage=604800"
"/trade.cgi":
  header:
    Cache-Control: "public, max-age=1000, s-maxage=604800"
"/trading":
  header:
    Cache-Control: "public, max-age=1000, s-maxage=604800"
"/user/statement":
  header:
    Cache-Control: "private, must-revalidate, max-age=0"
"/user/profit_table":
  header:
    Cache-Control: "private, must-revalidate, max-age=0"
"/user/portfolio":
  header:
    Cache-Control: "private, must-revalidate, max-age=0"
"/user/my_account":
  header:
    Cache-Control: "private, must-revalidate, max-age=0"
"trade_get.cgi":
  header:
    Cache-Control: "private, max-age=240"
"/resources/asset_index":
  header:
    Cache-Control: "public, max-age=1000, s-maxage=604800"
"/cashier":
  header:
    Cache-Control: "public, max-age=1000, s-maxage=604800"
"/trade/bet_explanation":
  header:
    Cache-Control: "public, max-age=1000, s-maxage=604800"
  exclude_appcache: true
"/terms-and-conditions":
  header:
    Cache-Control: "public, max-age=1000, s-maxage=604800"
  exclude_appcache: true
"/resources/contract_guide":
  header:
    Cache-Control: "public, max-age=1000, s-maxage=604800"
"/affiliate/signup":
  header:
    Cache-Control: "public, max-age=1000, s-maxage=604800"
"/charting/livechart":
  header:
    Cache-Control: "public, max-age=1000, s-maxage=604800"
"/user/logintrouble":
  header:
    Cache-Control: "public, max-age=1000, s-maxage=604800"
"/cashier/payment_agent_list":
  header:
    Cache-Control: "public, max-age=1000"
"/resources/pricing_table":
  header:
    Cache-Control: "public, max-age=1000, s-maxage=604800"
"/resources/rise_fall_table":
  header:
    Cache-Control: "public, max-age=180"
"/states_list":
  header:
    Cache-Control: "public, max-age=86400, s-maxage=604800"
  exclude_appcache: true
"trade_livechart.cgi":
  header:
    Cache-Control: "public, max-age=1000, s-maxage=604800"
  exclude_appcache: true
"/resources/trading_times":
  header:
    Cache-Control: "public, max-age=60"
"/legal/us_patents":
  header:
    Cache-Control: "public, max-age=1000, s-maxage=604800"
"/":
  header:
    Cache-Control: "public, max-age=1000, s-maxage=604800"
"/about-us":
  header:
    Cache-Control: "public, max-age=1000, s-maxage=604800"
"/careers":
  header:
    Cache-Control: "public, max-age=1000, s-maxage=604800"
"/smart-indices":
  header:
    Cache-Control: "public, max-age=1000, s-maxage=604800"
"/open-source-projects":
  header:
    Cache-Control: "public, max-age=1000, s-maxage=604800"
"/group-history":
  header:
    Cache-Control: "public, max-age=1000, s-maxage=604800"
"/charting":
  header:
    Cache-Control: "public, max-age=1000, s-maxage=604800"
"/country":
  header:
    Cache-Control: "private, max-age=604800"
"/get-started":
  header:
    Cache-Control: "public, max-age=1000, s-maxage=604800"
"/get-started/beginners-faq":
  header:
    Cache-Control: "public, max-age=1000, s-maxage=604800"
"/get-started/benefits-of-trading-binaries":
  header:
    Cache-Control: "public, max-age=1000, s-maxage=604800"
"/get-started/binary-options-basics":
  header:
    Cache-Control: "public, max-age=1000, s-maxage=604800"
"/get-started/glossary":
  header:
    Cache-Control: "public, max-age=1000, s-maxage=604800"
"/get-started/how-to-trade-binaries":
  header:
    Cache-Control: "public, max-age=1000, s-maxage=604800"
"/get-started/random-markets":
  header:
    Cache-Control: "public, max-age=1000, s-maxage=604800"
"/get-started/types-of-trades":
  header:
    Cache-Control: "public, max-age=1000, s-maxage=604800"
"/get-started/what-is-binary-trading":
  header:
    Cache-Control: "public, max-age=1000, s-maxage=604800"
"/get-started/spread":
  header:
    Cache-Control: "public, max-age=1000, s-maxage=604800"
"/home":
  header:
    Cache-Control: "public, max-age=1000, s-maxage=604800"
"/resources":
  header:
    Cache-Control: "public, max-age=1000, s-maxage=604800"
"/responsible-trading":
  header:
    Cache-Control: "public, max-age=1000, s-maxage=604800"
"/robots.txt":
  header:
    Cache-Control: "public, max-age=1000, s-maxage=604800"
  exclude_appcache: true
"/ticker":
  header:
    Cache-Control: "public, max-age=600"
"/tour":
  header:
    Cache-Control: "public, max-age=1000, s-maxage=604800"
"/why-us":
  header:
    Cache-Control: "public, max-age=1000, s-maxage=604800"
"/white-labels":
  header:
    Cache-Control: "public, max-age=1000, s-maxage=604800"
"/payment-agent":
  header:
    Cache-Control: "public, max-age=1000, s-maxage=604800"
"/cashier/payment_methods":
  header:
    Cache-Control: "public, max-age=1000, s-maxage=604800"
"/user/profit_tablews":
  header:
    Cache-Control: "public, max-age=1000, s-maxage=604800"
"/user/statementws":
  header:
    Cache-Control: "public, max-age=1000, s-maxage=604800"
"/user/change_passwordws":
  header:
    Cache-Control: "public, max-age=1000, s-maxage=604800"
"/user/settings/detailsws":
  header:
    Cache-Control: "public, max-age=1000, s-maxage=604800"
"/user/portfoliows":
  header:
    Cache-Control: "public, max-age=1000, s-maxage=604800"
"/resources/trading_timesws":
  header:
    Cache-Control: "public, max-age=60"
"/resources/asset_indexws":
  header:
    Cache-Control: "public, max-age=1000, s-maxage=604800"
"/user/self_exclusionws":
  header:
    Cache-Control: "public, max-age=1000, s-maxage=604800"
"/user/api_tokenws":
  header:
    Cache-Control: "public, max-age=1000, s-maxage=604800"
<<<<<<< HEAD
"/paymentagent/withdrawws":
  header:
    Cache-Control: "public, max-age=1000, s-maxage=604800"
"/new_account/virtualws":
  header:
    Cache-Control: "public, max-age=1000, s-maxage=604800"
"/cashier/limitws":
=======
"/user/settings/securityws":
>>>>>>> 8ffd0877
  header:
    Cache-Control: "public, max-age=1000, s-maxage=604800"<|MERGE_RESOLUTION|>--- conflicted
+++ resolved
@@ -183,7 +183,6 @@
 "/user/api_tokenws":
   header:
     Cache-Control: "public, max-age=1000, s-maxage=604800"
-<<<<<<< HEAD
 "/paymentagent/withdrawws":
   header:
     Cache-Control: "public, max-age=1000, s-maxage=604800"
@@ -191,8 +190,8 @@
   header:
     Cache-Control: "public, max-age=1000, s-maxage=604800"
 "/cashier/limitws":
-=======
+  header:
+    Cache-Control: "public, max-age=1000, s-maxage=604800"
 "/user/settings/securityws":
->>>>>>> 8ffd0877
   header:
     Cache-Control: "public, max-age=1000, s-maxage=604800"