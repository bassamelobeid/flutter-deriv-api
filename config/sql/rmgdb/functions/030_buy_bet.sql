BEGIN;

CREATE OR REPLACE FUNCTION session_bet_details (
    action_type VARCHAR(10),
    fmb_id bigint,
    currency_code VARCHAR(3),
    short_code VARCHAR(255),
    purchase_time TIMESTAMP,
    purchase_price NUMERIC,
    sell_time TIMESTAMP
) RETURNS VOID AS $def$
BEGIN
    CREATE TEMPORARY TABLE IF NOT EXISTS session_bet_details (
        action_type  VARCHAR(10),
        fmb_id bigint,
        currency_code VARCHAR(3),
        short_code VARCHAR(255),
        purchase_time TIMESTAMP,
        purchase_price NUMERIC,
        sell_time TIMESTAMP
    ) ON COMMIT DROP;
    INSERT INTO session_bet_details VALUES (action_type,fmb_id,currency_code,short_code,purchase_time,purchase_price,sell_time);
END
$def$ LANGUAGE plpgsql VOLATILE SECURITY INVOKER;

CREATE OR REPLACE FUNCTION bet.buy_bet(a_loginid           VARCHAR(12),    --  1
                                       a_currency          VARCHAR(3),     --  2
                                       -- FMB stuff
                                       b_purchase_time     TIMESTAMP,      --  3
                                       b_underlying_symbol VARCHAR(50),    --  4
                                       b_payout_price      NUMERIC,        --  5
                                       b_buy_price         NUMERIC,        --  6
                                       b_start_time        TIMESTAMP,      --  7
                                       b_expiry_time       TIMESTAMP,      --  8
                                       b_settlement_time   TIMESTAMP,      --  9
                                       b_expiry_daily      BOOLEAN,        -- 10
                                       b_bet_class         VARCHAR(30),    -- 11
                                       b_bet_type          VARCHAR(30),    -- 12
                                       b_remark            VARCHAR(800),   -- 13
                                       b_short_code        VARCHAR(255),   -- 14
                                       b_fixed_expiry      BOOLEAN,        -- 15
                                       b_tick_count        INT,            -- 16
                                       -- fmb child table
                                       b_chld              JSON,           -- 17
                                       -- transaction stuff
                                       t_transaction_time  TIMESTAMP,      -- 18
                                       t_staff_loginid     VARCHAR(24),    -- 19
                                       t_remark            VARCHAR(800),   -- 20
                                       t_source            BIGINT,         -- 21
                                       -- quants_bets_variables
                                       q_qv                JSON,           -- 22
                                       p_limits            JSON,           -- 23
                                   OUT v_fmb               bet.financial_market_bet,
                                   OUT v_trans             transaction.transaction)
RETURNS SETOF RECORD AS $def$
DECLARE
    v_r                RECORD;
    v_account          transaction.account;
BEGIN
    SELECT INTO v_r *
      FROM bet.validate_balance_and_lock_account(a_loginid, a_currency,
                                                 b_buy_price)
    v_account := v_r.account;

<<<<<<< HEAD
    PERFORM bet.validate_max_balance(v_account, p_limits),
            bet.validate_max_balance_without_real_deposit(v_account, p_limits),
=======
    PERFORM bet.validate_max_balance(v_account, v_rate, p_limits),
>>>>>>> e8bc65f5
            bet.validate_max_open_bets(a_loginid, p_limits),
            bet.validate_max_payout(v_account, b_underlying_symbol,
                                    b_bet_type, b_payout_price, p_limits),
            bet.validate_specific_turnover_limits(v_account,
                                                  b_purchase_time, b_buy_price, p_limits),
            bet.validate_7day_limits(v_account,
                                     b_purchase_time, b_buy_price, p_limits),
            bet.validate_30day_limits(v_account,
                                      b_purchase_time, b_buy_price, p_limits),
            bet.validate_intraday_forex_iv_action(v_account, b_purchase_time,
                                                  b_buy_price, b_payout_price, p_limits),
            bet.validate_spreads_daily_profit_limit(v_account, b_purchase_time,
                                                    b_chld, p_limits);

    RESET log_min_messages;

    INSERT INTO bet.financial_market_bet (
        purchase_time,
        account_id,
        underlying_symbol,
        payout_price,
        buy_price,
        start_time,
        expiry_time,
        settlement_time,
        expiry_daily,
        bet_class,
        bet_type,
        remark,
        short_code,
        fixed_expiry,
        tick_count
    ) VALUES (
        b_purchase_time,
        v_account.id,
        b_underlying_symbol,
        b_payout_price,
        b_buy_price,
        b_start_time,
        b_expiry_time,
        b_settlement_time,
        b_expiry_daily,
        b_bet_class,
        b_bet_type,
        b_remark,
        b_short_code,
        b_fixed_expiry,
        b_tick_count
    )
    RETURNING * INTO v_fmb;

    EXECUTE $$
        INSERT INTO bet.$$ || b_bet_class || $$
        SELECT (json_populate_record(tt, ('{"financial_market_bet_id":"' || $1 || '"}')::JSON)).*
          FROM json_populate_record(NULL::bet.$$ || b_bet_class || $$, $2) tt
    $$ USING v_fmb.id, b_chld;

    PERFORM session_bet_details('buy', v_fmb.id, a_currency, b_short_code, b_purchase_time, b_buy_price, NULL);

    INSERT INTO transaction.transaction (
        account_id,
        transaction_time,
        amount,
        staff_loginid,
        remark,
        referrer_type,
        financial_market_bet_id,
        action_type,
        quantity,
        source
    ) VALUES (
        v_account.id,
        coalesce(t_transaction_time, now()),
        -1 * b_buy_price,
        t_staff_loginid,
        t_remark,
        'financial_market_bet',
        v_fmb.id,
        'buy',
        1,
        t_source
    )
    RETURNING * INTO v_trans;

    IF q_qv IS NOT NULL THEN
        -- this first populates a data_collection.quants_bet_variables record with
        -- the values from q_qv. This record, however, still lacks the fmbid and
        -- transaction_id fields. These are added using a 2nd json_populate_record().
        -- The result of those operations is a complete quants_bet_variables record
        -- which is dereferenced and inserted into the table.
        INSERT INTO data_collection.quants_bet_variables
        SELECT (json_populate_record(tt, ('{"financial_market_bet_id":"' || v_fmb.id || '",'
                                        || '"transaction_id":"' || v_trans.id || '"}')::JSON)).*
          FROM json_populate_record(NULL::data_collection.quants_bet_variables, q_qv) tt;

    END IF;

    RETURN NEXT;
END
$def$ LANGUAGE plpgsql VOLATILE SECURITY definer SET log_min_messages = LOG;

CREATE OR REPLACE FUNCTION bet.buy_bet_nofail(a_loginid           VARCHAR(12),    --  1
                                              a_currency          VARCHAR(3),     --  2
                                              -- FMB stuff
                                              b_purchase_time     TIMESTAMP,      --  3
                                              b_underlying_symbol VARCHAR(50),    --  4
                                              b_payout_price      NUMERIC,        --  5
                                              b_buy_price         NUMERIC,        --  6
                                              b_start_time        TIMESTAMP,      --  7
                                              b_expiry_time       TIMESTAMP,      --  8
                                              b_settlement_time   TIMESTAMP,      --  9
                                              b_expiry_daily      BOOLEAN,        -- 10
                                              b_bet_class         VARCHAR(30),    -- 11
                                              b_bet_type          VARCHAR(30),    -- 12
                                              b_remark            VARCHAR(800),   -- 13
                                              b_short_code        VARCHAR(255),   -- 14
                                              b_fixed_expiry      BOOLEAN,        -- 15
                                              b_tick_count        INT,            -- 16
                                              -- fmb child table
                                              b_chld              JSON,           -- 17
                                              -- transaction stuff
                                              t_transaction_time  TIMESTAMP,      -- 18
                                              t_staff_loginid     VARCHAR(24),    -- 19
                                              t_remark            VARCHAR(800),   -- 20
                                              t_source            BIGINT,         -- 21
                                              -- quants_bets_variables
                                              q_qv                JSON,           -- 22
                                              p_limits            JSON,           -- 23
                                          OUT r_fmb               bet.financial_market_bet,
                                          OUT r_trans             transaction.transaction,
                                          OUT r_ecode             TEXT,
                                          OUT r_edescription      TEXT)
RETURNS SETOF RECORD AS $def$
DECLARE
    v_r                RECORD;
BEGIN
    BEGIN
        SELECT * INTO v_r
          FROM bet.buy_bet(a_loginid,
                           a_currency,
                           -- FMB stuff
                           b_purchase_time,
                           b_underlying_symbol,
                           b_payout_price,
                           b_buy_price,
                           b_start_time,
                           b_expiry_time,
                           b_settlement_time,
                           b_expiry_daily,
                           b_bet_class,
                           b_bet_type,
                           b_remark,
                           b_short_code,
                           b_fixed_expiry,
                           b_tick_count,
                           -- fmb child table
                           b_chld,
                           -- transaction stuff
                           t_transaction_time,
                           t_staff_loginid,
                           t_remark,
                           t_source,
                           -- quants_bets_variables
                           q_qv,
                           p_limits) t;
        r_fmb := v_r.v_fmb;
        r_trans := v_r.v_trans;
    EXCEPTION WHEN OTHERS THEN
        GET STACKED DIAGNOSTICS r_ecode = RETURNED_SQLSTATE,
                                r_edescription = MESSAGE_TEXT;
    END;
    RETURN NEXT;
END
$def$ LANGUAGE plpgsql VOLATILE SECURITY invoker;

COMMIT;<|MERGE_RESOLUTION|>--- conflicted
+++ resolved
@@ -62,12 +62,7 @@
                                                  b_buy_price)
     v_account := v_r.account;
 
-<<<<<<< HEAD
     PERFORM bet.validate_max_balance(v_account, p_limits),
-            bet.validate_max_balance_without_real_deposit(v_account, p_limits),
-=======
-    PERFORM bet.validate_max_balance(v_account, v_rate, p_limits),
->>>>>>> e8bc65f5
             bet.validate_max_open_bets(a_loginid, p_limits),
             bet.validate_max_payout(v_account, b_underlying_symbol,
                                     b_bet_type, b_payout_price, p_limits),
