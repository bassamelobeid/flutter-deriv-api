<<<<<<< HEAD
# flutter-deriv-api
Flutter/Dart API for deriv.com websockets API
=======
# Flutter Deriv API

Flutter Deriv API is an abstraction layer over `Binary WebSocket` (_https://github.com/binary-com/websockets_) for `Dart` and `Flutter` developers.

## Using Flutter Deriv API

### A. Creating a websocket connection

Use `APIInitializer` to prepare API instance for dependency injection, you can pass `true` to `isMock` parameter for testing purposes.

```dart
APIInitializer().initialize();
```

Establishing a connection to WebSocket needs an instance of the `ConnectionInformation` class for initializing API connection.

```dart
final BaseAPI api = Injector.getInjector().get<BaseAPI>();

api.connect(
    ConnectionInformation(
        appId: ...,
        brand: ...,
        endpoint: ...,
        language: ...,
    ),
    onDone: () async { ... },
    onOpen: () async { ... },
);
```

### B. Calling API methods

You can invoke API calls with either using classes in the abstraction layer (`Ping, Order, Advert, ...`) or directly with API calls from the `BaseAPI` class.

#### Calling method by abstraction layer

```dart
final Ping ping = await Ping.ping();

print(ping.succeeded);
```

#### Calling method directly with `BaseAPI`

```dart
final BaseAPI api = Injector.getInjector().get<BaseAPI>();

final PingResponse response =
    await api.call(request: const PingRequest());

print(response.ping);
```

### Request Compare Predicate

To prevent adding duplicate requests `Subscription Manager` applies some mechanism to compare and return a suitable result if a subscription request already exists.

By default, the subscription manager uses the `Equatable` package to compare the current request with the request pool. Sometimes you do not want to rely on the package, in that case you can add `Compare Predicate` to your call API, and compare your request with already existing requests in subscription manager.

You just need to define a `Compare Predicate` method to compare your request.

```dart
...

subscribeToSomeApiCall(request, comparePredicate: getComparePredicate);

...

bool getComparePredicate({
    bool equatableResult,
    PendingRequest<Response> pendingRequest,
    Request request,
}) {
    SomeRequest otherRequest = pendingRequest.request as SomeRequest;
    SomeRequest currentRequest = request as SomeRequest;

    return equatableResult && otherRequest.param01 == currentRequest.param01 && ...;
}
```

---

## Documentation

### API Architecture

<br/>
<p align="center">
    <img src="deriv_api_architecture.png" alt="API Architecture" width="70%"/>
</p>

### API Reference

The complete API reference is [here](#).

---

## Development

### Clone repository

```
$ git clone https://github.com/regentmarkets/flutter-deriv-api.git

$ cd flutter-deriv-api
$ flutter pub get
```

### Use this package as a library

Add this to your package's `pubspec.yaml` file:

```
dependencies:
    ...
    flutter_deriv_api:
        git:
            url: https://github.com/regentmarkets/flutter-deriv-api.git
            ref: master
```

### Use this package as a submodule

```
$ git submodule add https://github.com/regentmarkets/flutter-deriv-api.git
```

Add this to your package's `pubspec.yaml` file:

```
dependencies:
    ...
    flutter_deriv_api:
        path: ./flutter-deriv-api/
```

### Initialize and update submodule

```
$ git submodule init
$ git submodule update --remote
```

### Run the tests

```
$ flutter test
```

### Generate documentations

```
$ dartdoc
```

---

## Tools

### JSON Schema Parser

`JsonSchemaParser` class is a tool for extracting main and nested classes from model schema contents.

#### Using schema parser

- Call `getModels(Map<String, dynamic> schema)` method and pass decoded schema to it.

- Pass the result of `getModels` method to `getClasses(List<SchemaModel> models, String className)` as `models` parameter.

The final result is a `string` that contains the main class and all related classes of that schema file including `Model Classes, Constructors, Properties` and `toJson(), fromJson(), copyWith()` Methods.

#### Run schema parser

```
$ flutter pub run lib/tools/parser.dart <json_schema_path> <main_class_name>
```

#### Example

```
$ flutter pub run lib/tools/parser.dart active_symbols_receive.json ActiveSymbols
```

#### Notes

1. This tool is for helping developers to convert JSON Schema easier, you may require some adjustments to the result file according to your needs.
2. The resulting file will be generated in the same path as the JSON schema file.
3. Some JSON schemas are not standard and this tool may not convert them properly.
>>>>>>> 33995294
<|MERGE_RESOLUTION|>--- conflicted
+++ resolved
@@ -1,7 +1,3 @@
-<<<<<<< HEAD
-# flutter-deriv-api
-Flutter/Dart API for deriv.com websockets API
-=======
 # Flutter Deriv API
 
 Flutter Deriv API is an abstraction layer over `Binary WebSocket` (_https://github.com/binary-com/websockets_) for `Dart` and `Flutter` developers.
@@ -190,5 +186,4 @@
 
 1. This tool is for helping developers to convert JSON Schema easier, you may require some adjustments to the result file according to your needs.
 2. The resulting file will be generated in the same path as the JSON schema file.
-3. Some JSON schemas are not standard and this tool may not convert them properly.
->>>>>>> 33995294
+3. Some JSON schemas are not standard and this tool may not convert them properly.