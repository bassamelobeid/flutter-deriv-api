# NAME

<<<<<<< HEAD
This library implements our products (binary options) and their associated pricing engines.
=======
BOM::Product::Contract - represents a contract object for a single bet
>>>>>>> 97f35fc5

# SYNOPSIS

    use feature qw(say);
    use BOM::Product::ContractFactory qw(produce_contract);
    # Create a simple contract
    my $contract = produce_contract({
        bet_type => 'CALLE',
        duration => '5t',
    });
    # Show the current prices (as of now, since an explicit pricing date is not provided)
    say "Bid for CALLE:  " . $contract->bid_price;
    say "Ask for CALLE:  " . $contract->ask_price;
    # Get the contract with the opposite bet type, in this case a PUT
    my $opposite = $contract->opposite_contract;
    say "Bid for PUT:    " . $opposite->bid_price;
    say "Ask for PUT:    " . $opposite->ask_price;

# DESCRIPTION

This class is the base definition for all our contract types. It provides behaviour common to all contracts,
and defines the standard API for interacting with those contracts.

# ATTRIBUTES - Date-related

## date\_start

For American contracts, defines when the contract starts.

For Europeans, this is used to determine the barrier when the requested barrier is relative.

## date\_pricing

The date at which we're pricing the contract. Provide ` undef ` to indicate "now".

## date\_expiry

When the contract expires.

## date\_settlement

When the contract was settled (can be `undef`).

## effective\_start

- For backpricing, this is ["date\_start"](#date_start).
- For a forward-starting contract, this is ["date\_start"](#date_start).
- For all other states - i.e. active, non-expired contracts - this is ["date\_pricing"](#date_pricing).

## duration

The requested contract duration, specified as a string indicating value with units.
The unit is provided as a single character suffix:

- t - ticks
- s - seconds
- m - minutes
- h - hours
- d - days

Examples would be ` 5t ` for 5 ticks, ` 3h ` for 3 hours.

# ATTRIBUTES - Other

## tick\_expiry

A boolean that indicates if a contract expires after a pre-specified number of ticks.

## for\_sale

Was this bet built using BOM-generated parameters, as opposed to user-supplied parameters?

Be sure, as this allows us to relax some checks. Don't relax too much, as this still came from a
user at some point.. and they are wily.

This will contain the shortcode of the original bet, if we built it from one.

## max\_tick\_expiry\_duration

A TimeInterval which expresses the maximum time a tick trade may run, even if there are missing ticks in the middle.

# ATTRIBUTES - Internal

## \_pricing\_args

Internal hashref of attributes that will be passed to the pricing engine.

# METHODS - Boolean checks

## is\_spread

Returns true if this is a spread contract - due to be removed.

## is\_legacy

True for obsolete contract types, see [BOM::Product::Contract::Invalid](https://metacpan.org/pod/BOM::Product::Contract::Invalid).

## is\_expired

Returns true if this contract is expired.

It is expired only if it passes the expiry time time and has valid exit tick.

## is\_settleable

Returns true if the contract is settleable.

To be able to settle, it need pass the settlement time and has valid exit tick

## is\_after\_settlement

This check if the contract already passes the settlement time

For tick expiry contract, it can expires when a certain number of ticks is received or it already passes the max\_tick\_expiry\_duration.
For other contracts, it can expires when current time has past a pre-determined settelement time.

## is\_after\_expiry

This check if the contract already passes the expiry times

For tick expiry contract, there is no expiry time, so it will check again the exit tick
For other contracts, it will check the remaining time of the contract to expiry.

# METHODS - Other

## debug\_information

Pricing engine internal debug information hashref.

## get\_time\_to\_expiry

Returns a TimeInterval to expiry of the bet. For a forward start bet, it will NOT return the bet lifetime, but the time till the bet expires.

If you want to get the contract life time, use:

    $contract->get_time_to_expiry({from => $contract->date_start})

## get\_time\_to\_settlement

Like get\_time\_to\_expiry, but for settlement time rather than expiry.

## longcode

Returns the (localized) longcode for this contract.

May throw an exception if an invalid expiry type is requested for this contract type.

## allowed\_slippage

Ratio of slippage we allow for this contract, where 0.01 is 1%.<|MERGE_RESOLUTION|>--- conflicted
+++ resolved
@@ -1,10 +1,6 @@
 # NAME
 
-<<<<<<< HEAD
-This library implements our products (binary options) and their associated pricing engines.
-=======
 BOM::Product::Contract - represents a contract object for a single bet
->>>>>>> 97f35fc5
 
 # SYNOPSIS
 
@@ -94,10 +90,6 @@
 
 # METHODS - Boolean checks
 
-## is\_spread
-
-Returns true if this is a spread contract - due to be removed.
-
 ## is\_legacy
 
 True for obsolete contract types, see [BOM::Product::Contract::Invalid](https://metacpan.org/pod/BOM::Product::Contract::Invalid).
