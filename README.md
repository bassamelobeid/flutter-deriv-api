--- conflicted
+++ resolved
@@ -129,16 +129,12 @@
 
 # METHODS - Boolean checks
 
-<<<<<<< HEAD
-## is\_legacy
-=======
 ## is\_after\_expiry
 
 This check if the contract already passes the expiry times
 
 For tick expiry contract, there is no expiry time, so it will check again the exit tick
 For other contracts, it will check the remaining time of the contract to expiry.
->>>>>>> 130a50c3
 
 ## is\_after\_settlement
 
