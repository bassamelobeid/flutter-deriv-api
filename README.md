# perl-websocket-tests
<<<<<<< HEAD
Websocket API tests

To run Websocket API tests on QA devbox, please do:
- cd `/home/git/bom-websocket-tests`
- prove -vl `v3/schema_suite/suite.t`

It will includ dependecies from `.proverc` file.
=======

Websocket API tests
>>>>>>> f25a12a3
<|MERGE_RESOLUTION|>--- conflicted
+++ resolved
@@ -1,13 +1,9 @@
 # perl-websocket-tests
-<<<<<<< HEAD
+
 Websocket API tests
 
 To run Websocket API tests on QA devbox, please do:
 - cd `/home/git/bom-websocket-tests`
 - prove -vl `v3/schema_suite/suite.t`
 
-It will includ dependecies from `.proverc` file.
-=======
-
-Websocket API tests
->>>>>>> f25a12a3
+It will includ dependecies from `.proverc` file.