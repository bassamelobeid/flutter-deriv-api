--- conflicted
+++ resolved
@@ -85,14 +85,6 @@
 }
 print "</ul>";
 
-# Obtain current exchange rate for the current currency
-my $exchange_rate;
-foreach my $curr (qw(BTCUSD LTCUSD ETHUSD)) {
-    my $underlying = create_underlying('frx' . $curr);
-    print "<li>$curr: " . $underlying->spot . "</li>";
-}
-print "</ul>";
-
 print '<br>';
 print '<h3>Deposit</h3>';
 print '<FORM ACTION="' . request()->url_for('backoffice/f_manager_crypto.cgi') . '" METHOD="POST">';
@@ -223,13 +215,9 @@
             {Slice => {}}, $currency);
     }
 
-<<<<<<< HEAD
-    ($_->{usd_amount} = formatnumber('amount', 'USD', $_->{amount} * $exchange_rate)) foreach @$trxns;
-=======
     my $underlying = create_underlying('frx' . $currency . 'USD');
     $exchange_rate = $underlying->spot;
     $_->{usd_amount} = formatnumber('amount', 'USD', $_->{amount} * $exchange_rate) for @$trxns;
->>>>>>> 81fd9ee2
 
     Bar("LIST OF TRANSACTIONS - WITHDRAWAL");
 
@@ -287,13 +275,9 @@
         $currency, uc $view_type
     );
 
-<<<<<<< HEAD
-    $_->{usd_amount} = formatnumber('amount', 'USD', $_->{amount} * $exchange_rate) for @$trxns;
-=======
     my $underlying = create_underlying('frx' . $currency . 'USD');
     $exchange_rate = $underlying->spot;
     $_->{usd_amount} = formatnumber('amount', 'USD', ($_->{amount} * $exchange_rate)) foreach @$trxns;
->>>>>>> 81fd9ee2
 
     Bar("LIST OF TRANSACTIONS - DEPOSITS");
 
