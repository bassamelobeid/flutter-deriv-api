--- conflicted
+++ resolved
@@ -64,7 +64,6 @@
 print '</FORM>';
 
 print '<br>';
-<<<<<<< HEAD
 print '<h3>Search</h3>';
 print '<FORM ACTION="' . request()->url_for('backoffice/f_manager_crypto.cgi') . '" METHOD="POST">';
 print '<select name="currency"><option value="BTC">Bitcoin</option></select>';
@@ -73,77 +72,10 @@
 print '<input type=hidden name="broker" value="' . $encoded_broker . '">';
 print '<input type="submit" value="search" name="view_action"/>';
 print '</FORM>';
-=======
+
 print '<h3>Exchange Rates</h3>';
-print "The following exchange rates are from our live data feed. They are live rates as of right now (" . Date::Utility->new->datetime . ")" . "<ul>";
->>>>>>> 9502a0da
-
-print '<br>';
-print '<h3>Deposit</h3>';
-print '<FORM ACTION="' . request()->url_for('backoffice/f_manager_crypto.cgi') . '" METHOD="POST">';
-print '<INPUT type="hidden" name="broker" value="' . $encoded_broker . '">';
-print '<INPUT type="hidden" name="view_type" value="pending">';
-print '<select name="currency">' . '<option value="BTC">Bitcoin</option>' . '</select>';
-print '<INPUT type="submit" value="Deposit Transactions" name="view_action"/>';
-print '</FORM>';
-
-print '<h3>Withdrawal</h3>';
-print '<FORM ACTION="' . request()->url_for('backoffice/f_manager_crypto.cgi') . '" METHOD="POST">';
-print '<INPUT type=hidden name="broker" value="' . $encoded_broker . '">';
-print '<select name="currency">' . '<option value="BTC">Bitcoin</option>' . '</select>';
-print '<INPUT type="submit" value="Withdrawal Transactions" name="view_action"/>';
-print '</FORM>';
-
-print '<h3>Tools</h3>';
-print '<FORM ACTION="' . request()->url_for('backoffice/f_manager_crypto.cgi') . '" METHOD="POST">';
-print '<INPUT type=hidden name="broker" value="' . $encoded_broker . '">';
-print '<select name="currency">' . '<option value="BTC">Bitcoin</option>' . '</select>';
-{
-    my $cmd = request()->param('command') // '';
-    print '<select name="command">'
-        . '<option '
-        . ($cmd eq 'getbalance' ? 'selected="selected" ' : '')
-        . ' value="getbalance">Get balance</option>'
-        . '<option '
-        . ($cmd eq 'listaccounts' ? 'selected="selected" ' : '')
-        . ' value="listaccounts">List accounts</option>'
-        . '<option '
-        . ($cmd eq 'listtransactions' ? 'selected="selected" ' : '')
-        . ' value="listtransactions">List withdrawal transactions</option>'
-        . '<option '
-        . ($cmd eq 'listaddressgroupings' ? 'selected="selected" ' : '')
-        . ' value="listaddressgroupings">List address groupings</option>'
-        . '<option value="..." disabled="disabled">---</option>'
-        . '<option '
-        . ($cmd eq 'getinfo' ? 'selected="selected" ' : '')
-        . ' value="getinfo">Get info</option>'
-        . '<option '
-        . ($cmd eq 'getpeerinfo' ? 'selected="selected" ' : '')
-        . ' value="getpeerinfo">Get peer info</option>'
-        . '<option '
-        . ($cmd eq 'getnetworkinfo' ? 'selected="selected" ' : '')
-        . ' value="getnetworkinfo">Get network info</option>'
-        . '</select>';
-}
-print '<INPUT type="submit" value="Run tool" name="view_action"/>';
-print '</FORM>';
-print '<h3>Manual wallet functions</h3>';
-print '<FORM ACTION="' . request()->url_for('backoffice/f_manager_crypto.cgi') . '" METHOD="POST">';
-print '<INPUT type="hidden" name="command" value="getnewaddress">';
-print '<INPUT type="hidden" name="broker" value="' . $encoded_broker . '">';
-print '<select name="currency">' . '<option value="BTC">Bitcoin</option>' . '</select>';
-print '<INPUT type="submit" value="Get new deposit address" name="view_action"/>';
-print '</FORM>';
-
-unless ($page) {
-    code_exit_BO();
-}
-
-if (not $currency or $currency !~ /^[A-Z]{3}$/) {
-    print "Invalid currency.";
-    code_exit_BO();
-}
-
+print "The following exchange rates are from our live data feed. They are live rates as of right now (" . Date::Utility->new->datetime . ")";
+print "<ul>";
 # Obtain current exchange rate for the current currency
 my $exchange_rate;
 foreach my $curr (qw(BTCUSD LTCUSD ETHUSD)) {
@@ -153,6 +85,72 @@
 }
 print "</ul>";
 
+print '<br>';
+print '<h3>Deposit</h3>';
+print '<FORM ACTION="' . request()->url_for('backoffice/f_manager_crypto.cgi') . '" METHOD="POST">';
+print '<INPUT type="hidden" name="broker" value="' . $encoded_broker . '">';
+print '<INPUT type="hidden" name="view_type" value="pending">';
+print '<select name="currency">' . '<option value="BTC">Bitcoin</option>' . '</select>';
+print '<INPUT type="submit" value="Deposit Transactions" name="view_action"/>';
+print '</FORM>';
+
+print '<h3>Withdrawal</h3>';
+print '<FORM ACTION="' . request()->url_for('backoffice/f_manager_crypto.cgi') . '" METHOD="POST">';
+print '<INPUT type=hidden name="broker" value="' . $encoded_broker . '">';
+print '<select name="currency">' . '<option value="BTC">Bitcoin</option>' . '</select>';
+print '<INPUT type="submit" value="Withdrawal Transactions" name="view_action"/>';
+print '</FORM>';
+
+print '<h3>Tools</h3>';
+print '<FORM ACTION="' . request()->url_for('backoffice/f_manager_crypto.cgi') . '" METHOD="POST">';
+print '<INPUT type=hidden name="broker" value="' . $encoded_broker . '">';
+print '<select name="currency">' . '<option value="BTC">Bitcoin</option>' . '</select>';
+{
+    my $cmd = request()->param('command') // '';
+    print '<select name="command">'
+        . '<option '
+        . ($cmd eq 'getbalance' ? 'selected="selected" ' : '')
+        . ' value="getbalance">Get balance</option>'
+        . '<option '
+        . ($cmd eq 'listaccounts' ? 'selected="selected" ' : '')
+        . ' value="listaccounts">List accounts</option>'
+        . '<option '
+        . ($cmd eq 'listtransactions' ? 'selected="selected" ' : '')
+        . ' value="listtransactions">List withdrawal transactions</option>'
+        . '<option '
+        . ($cmd eq 'listaddressgroupings' ? 'selected="selected" ' : '')
+        . ' value="listaddressgroupings">List address groupings</option>'
+        . '<option value="..." disabled="disabled">---</option>'
+        . '<option '
+        . ($cmd eq 'getinfo' ? 'selected="selected" ' : '')
+        . ' value="getinfo">Get info</option>'
+        . '<option '
+        . ($cmd eq 'getpeerinfo' ? 'selected="selected" ' : '')
+        . ' value="getpeerinfo">Get peer info</option>'
+        . '<option '
+        . ($cmd eq 'getnetworkinfo' ? 'selected="selected" ' : '')
+        . ' value="getnetworkinfo">Get network info</option>'
+        . '</select>';
+}
+print '<INPUT type="submit" value="Run tool" name="view_action"/>';
+print '</FORM>';
+print '<h3>Manual wallet functions</h3>';
+print '<FORM ACTION="' . request()->url_for('backoffice/f_manager_crypto.cgi') . '" METHOD="POST">';
+print '<INPUT type="hidden" name="command" value="getnewaddress">';
+print '<INPUT type="hidden" name="broker" value="' . $encoded_broker . '">';
+print '<select name="currency">' . '<option value="BTC">Bitcoin</option>' . '</select>';
+print '<INPUT type="submit" value="Get new deposit address" name="view_action"/>';
+print '</FORM>';
+
+unless ($page) {
+    code_exit_BO();
+}
+
+if (not $currency or $currency !~ /^[A-Z]{3}$/) {
+    print "Invalid currency.";
+    code_exit_BO();
+}
+
 my $clientdb = BOM::Database::ClientDB->new({broker_code => $encoded_broker});
 my $dbh = $clientdb->db->dbh;
 
@@ -217,7 +215,7 @@
             {Slice => {}}, $currency);
     }
 
-    $_->{usd_amount} = formatnumber($_->{amount} * $exchange_rate) for @$trxns;
+    ($_->{usd_amount} = formatnumber('amount', 'USD', $_->{amount} * $exchange_rate)) foreach @$trxns;
 
     Bar("LIST OF TRANSACTIONS - WITHDRAWAL");
 
@@ -249,6 +247,8 @@
         code_exit_BO();
     }
 
+    $_->{usd_amount} = formatnumber('amount', 'USD', $_->{amount} * $exchange_rate) for @$trxns;
+
     my $tt = BOM::Backoffice::Request::template;
     $tt->process(
         'backoffice/account/manage_crypto_transactions.tt',
@@ -273,7 +273,7 @@
         $currency, uc $view_type
     );
 
-    $_->{usd_amount} = formatnumber($_->{amount} * $exchange_rate) for @$trxns;
+    $_->{usd_amount} = formatnumber('amount', 'USD', $_->{amount} * $exchange_rate) for @$trxns;
 
     Bar("LIST OF TRANSACTIONS - DEPOSITS");
 
