--- conflicted
+++ resolved
@@ -249,23 +249,16 @@
         currency => $currency,
     );
 
-    my $sth = $dbh->prepare('SELECT * FROM payment.ctc_bo_transactions_for_reconciliation(?, ?, ?)');
-    $sth->execute($currency, $start_date->iso8601, $end_date->iso8601);
-    my $database_items = $sth->fetchall_hashref('address') or die 'failed to run ctc_bo_transactions_for_reconciliation';
+    my $database_items = $dbic->run(
+        fixup => sub {
+            $_->selectall_arrayref(
+                q{SELECT address FROM payment.ctc_bo_transactions_for_reconciliation(?, ?, ?)},
+                {Slice => {}},
+                $currency, $start_date->iso8601, $end_date->iso8601
+            );
+        }) or die 'failed to run ctc_bo_transactions_for_reconciliation';
+
     # First, we get a mapping from address to database transaction information
-<<<<<<< HEAD
-    $recon->from_database_items(
-        $dbic->run(
-            fixup => sub {
-                $_->selectall_arrayref(
-                    q{SELECT * FROM payment.ctc_bo_transactions_for_reconciliation(?, ?, ?)},
-                    {Slice => {}},
-                    $currency, $start_date->iso8601, $end_date->iso8601
-                );
-            })
-            or die 'failed to run ctc_bo_transactions_for_reconciliation'
-    );
-=======
     $recon->from_database_items([values %$database_items]);
 
     # TODO: once we move all currencies to our bookkeeping
@@ -304,7 +297,6 @@
             }
             return [values %$res];
         };
->>>>>>> 80d57178
 
         my $collectordb = BOM::Database::ClientDB->new({
                 broker_code => 'FOG',
