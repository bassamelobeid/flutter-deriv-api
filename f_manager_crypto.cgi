--- conflicted
+++ resolved
@@ -213,40 +213,17 @@
         unless grep { $search_type eq $_ } qw/loginid address/;
 
     # Fetch all transactions matching specified searching details
-<<<<<<< HEAD
-    $trxns = (
-        $dbic->run(
-            sub { $_->selectall_arrayref("SELECT * FROM payment.ctc_bo_get_deposit(NULL, ?, NULL, NULL, NULL, NULL)", {Slice => {}}, $search_query) }
-        ),
-        $dbic->run(
-            sub {
-                $_->selectall_arrayref("SELECT * FROM payment.ctc_bo_get_withdrawal(NULL, ?, NULL, NULL, NULL, NULL)", {Slice => {}}, $search_query);
-            }
-        ),
+    @trxns = (
+        @{$dbic->run(sub{$_->selectall_arrayref("SELECT * FROM payment.ctc_bo_get_withdrawal(NULL, ?, ?)", {Slice => {}}, $search_query, $currency)}}),
+        @{$dbic->run(sub{$_->selectall_arrayref("SELECT * FROM payment.ctc_bo_get_deposit(NULL, ?, ?)",    {Slice => {}}, $search_query, $currency)}}),
     ) if ($search_type eq 'address');
 
-    $trxns = (
-        $dbic->run(
-            sub { $_->selectall_arrayref("SELECT * FROM payment.ctc_bo_get_deposit(?, NULL, NULL, NULL, NULL, NULL)", {Slice => {}}, $search_query) }
-        ),
-        $dbic->run(
-            sub {
-                $_->selectall_arrayref("SELECT * FROM payment.ctc_bo_get_withdrawal(?, NULL, NULL, NULL, NULL, NULL)", {Slice => {}}, $search_query);
-            })) if ($search_type eq 'loginid');
-    $display_transactions->($trxns);
-=======
     @trxns = (
-        @{$dbh->selectall_arrayref("SELECT * FROM payment.ctc_bo_get_withdrawal(NULL, ?, ?)", {Slice => {}}, $search_query, $currency)},
-        @{$dbh->selectall_arrayref("SELECT * FROM payment.ctc_bo_get_deposit(NULL, ?, ?)",    {Slice => {}}, $search_query, $currency)},
-    ) if ($search_type eq 'address');
-
-    @trxns = (
-        @{$dbh->selectall_arrayref('SELECT * FROM payment.ctc_bo_get_withdrawal(?, NULL, ?)', {Slice => {}}, $search_query, $currency)},
+        @{$dbic->run(sub{$_->selectall_arrayref('SELECT * FROM payment.ctc_bo_get_withdrawal(?, NULL, ?)', {Slice => {}}, $search_query, $currency)}}),
         @{$dbh->selectall_arrayref('SELECT * FROM payment.ctc_bo_get_deposit(?, NULL, ?)',    {Slice => {}}, $search_query, $currency)},
     ) if ($search_type eq 'loginid');
 
     $display_transactions->(\@trxns);
->>>>>>> 2984cfd2
 
 } elsif ($view_action eq 'reconcil') {
     Bar($currency . ' Reconciliation');
