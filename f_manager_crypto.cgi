#!/etc/rmg/bin/perl
package main;
use strict;
use warnings;

use YAML::XS;
use Text::CSV;
use Data::Dumper;
use Date::Utility;
use HTML::Entities;
use Bitcoin::RPC::Client;
use List::UtilsBy qw(rev_nsort_by sort_by);
use Format::Util::Numbers qw/financialrounding formatnumber/;

use Postgres::FeedDB::CurrencyConverter qw(in_USD);
use Client::Account;

use BOM::CTC::Reconciliation;

use BOM::DualControl;
use BOM::Database::ClientDB;
use BOM::Backoffice::Auth0;
use BOM::Backoffice::PlackHelpers qw/PrintContentType_excel PrintContentType/;
use f_brokerincludeall;
use BOM::Backoffice::Request qw(request);
use BOM::Backoffice::Sysinit ();
BOM::Backoffice::Sysinit::init();

PrintContentType();
BrokerPresentation('CRYPTO CASHIER MANAGEMENT');

BOM::Backoffice::Auth0::can_access(['Payments']);

my $broker = request()->broker_code;
my $staff  = BOM::Backoffice::Auth0::from_cookie()->{nickname};
# Currency is utilised in Deposit and Withdrawal views accordingly
# to distinguish information among supported cryptocurrencies.
my $currency = request()->param('currency') // 'BTC';
# Action is used for transaction verification purposes.
my $action = request()->param('action');
# Address is retrieved from Search view for `Address` option.
my $address = request()->param('address');
# view type is a filter option which is used to sort transactions
# based on their status:it might be either pending, verified, rejected,
# processing,performing_blockchain_txn, sent or error.
# Accessable on Withdrawal action only. By defaullt Withdrawal page
# shows `pending` transactions.
my $view_type = request()->param('view_type') // 'pending';
# Shortcuts for view action commands to prevent descriptive submit text in template
my %va_cmds = (
    withdrawals         => 'Withdrawal Transactions',
    deposits            => 'Deposit Transactions',
    search              => 'Search',
    run                 => 'Run',
    new_deposit_address => 'Get New Deposit Address',
    reconcil            => 'Reconciliation',
    make_dcc            => 'Make Dual Control Code',
);
# Currently, the controller renders page according to Deposit,
# Withdrawal and Search actions.
my $view_action = request()->param('view_action') // '';
# Assign descriptive message if comes from view_type filtering or
# unless it is already.
$view_action = $va_cmds{$view_action} // '' unless grep { $va_cmds{$_} eq $view_action } keys %va_cmds;

if (length($broker) < 2) {
    print
        "We cannot process your request because it would seem that your browser is not configured to accept cookies.  Please check that the 'enable cookies' function is set if your browser, then please try again.";
    code_exit_BO();
}

my $transaction_uri = URI->new(BOM::Platform::Config::on_qa() ? 'https://www.blocktrail.com/tBTC/tx/'      : 'https://blockchain.info/tx/');
my $address_uri     = URI->new(BOM::Platform::Config::on_qa() ? 'https://www.blocktrail.com/tBTC/address/' : 'https://blockchain.info/address/');
my $tt              = BOM::Backoffice::Request::template;
{
    my $cmd = request()->param('command');
    $tt->process(
        'backoffice/crypto_cashier/main.tt2',
        {
            rpc_command => $cmd,
            testnet     => BOM::Platform::Config::on_qa() ? 1 : 0
        }) || die $tt->error();
}

## CTC
Bar("Actions");

use POSIX ();
my $now = Date::Utility->new;
my $start_date = request()->param('start_date') || Date::Utility->new(POSIX::mktime 0, 0, 0, 1, $now->month - 1, $now->year - 1900);
$start_date = Date::Utility->new($start_date) unless ref $start_date;
my $end_date = request()->param('end_date') || Date::Utility->new(POSIX::mktime 0, 0, 0, 0, $now->month, $now->year - 1900);
$end_date = Date::Utility->new($end_date) unless ref $end_date;

# Exchange rate should be populated according to supported cryptocurrencies.
my %exchange_rates = map { $_ => in_USD(1.0, $_) } qw/BTC LTC ETH/;
my $tt2 = BOM::Backoffice::Request::template;
$tt2->process(
    'backoffice/account/crypto_control_panel.html.tt',
    {
        exchange_rates => \%exchange_rates,
        controller_url => request()->url_for('backoffice/f_manager_crypto.cgi'),
        cmd            => request()->param('command') // '',
        broker         => $broker,
        start_date     => $start_date->date_yyyymmdd,
        end_date       => $end_date->date_yyyymmdd,
        now            => $now->datetime_ddmmmyy_hhmmss,
        staff          => $staff,
    }) || die $tt2->error();

code_exit_BO() unless ($view_action);

if (not $currency or $currency !~ /^[A-Z]{3}$/) {
    print "Invalid currency.";
    code_exit_BO();
}

my $clientdb = BOM::Database::ClientDB->new({broker_code => $broker});
my $dbh = $clientdb->db->dbh;

my $cfg = YAML::XS::LoadFile('/etc/rmg/cryptocurrency_rpc.yml');
my $rpc_client = Bitcoin::RPC::Client->new((%{$cfg->{bitcoin}}, timeout => 5));

# collect list of transactions and render in template.
if (grep { $view_action eq $va_cmds{$_} } qw/withdrawals deposits search/) {
    my $trxns;
    if ($view_action eq $va_cmds{withdrawals}) {
        Bar("LIST OF TRANSACTIONS - WITHDRAWAL");

        if ($address and $address !~ /^\w+$/) {
            print "Invalid address.";
            code_exit_BO();
        }
        if ($action and $action !~ /^[a-zA-Z]{4,15}$/) {
            print "Invalid action.";
            code_exit_BO();
        }
        if (not $view_type or $view_type !~ /^(?:pending|verified|rejected|processing|performing_blockchain_txn|sent|error)$/) {
            print "Invalid selection to view type of transactions.";
            code_exit_BO();
        }

        my $found;
        if ($action and $action =~ /^(?:verify|reject)$/) {
            my $dcc_code = request()->param('dual_control_code');
            unless ($dcc_code) {
                print "ERROR: Please provide valid dual control code";
                code_exit_BO();
            }

            my $amount  = request()->param('amount');
            my $loginid = request()->param('loginid');

            my $error = BOM::DualControl->new({
                    staff           => $staff,
                    transactiontype => $address
                })->validate_payment_control_code($dcc_code, $loginid, $currency, $amount);
            if ($error) {
                print $error->get_mesg();
                code_exit_BO();
            }

            if ($action eq 'verify') {
                ($found) = $dbh->selectrow_array('SELECT payment.ctc_set_withdrawal_verified(?, ?)', undef, $address, $currency);
                unless ($found) {
                    print "ERROR: No record found. Please check with someone from IT team before proceeding.";
                    code_exit_BO();
                }
            }
            if ($action eq 'reject') {
                ($found) = $dbh->selectrow_array('SELECT payment.ctc_set_withdrawal_rejected(?, ?)', undef, $address, $currency);
                unless ($found) {
                    print "ERROR: No record found. Please check with someone from IT team before proceeding.";
                    code_exit_BO();
                }
            }
        }

        # Fetch transactions according to filter option
        if ($view_type eq 'sent') {
            $trxns = $dbh->selectall_arrayref("SELECT * FROM payment.ctc_bo_get_withdrawal(NULL, NULL, ?, 'SENT'::payment.CTC_STATUS, NULL, NULL)",
                {Slice => {}}, $currency);
        } elsif ($view_type eq 'verified') {
            $trxns =
                $dbh->selectall_arrayref("SELECT * FROM payment.ctc_bo_get_withdrawal(NULL, NULL, ?, 'VERIFIED'::payment.CTC_STATUS, NULL, NULL)",
                {Slice => {}}, $currency);
        } elsif ($view_type eq 'rejected') {
            $trxns =
                $dbh->selectall_arrayref("SELECT * FROM payment.ctc_bo_get_withdrawal(NULL, NULL, ?, 'REJECTED'::payment.CTC_STATUS, NULL, NULL)",
                {Slice => {}}, $currency);
        } elsif ($view_type eq 'processing') {
            $trxns =
                $dbh->selectall_arrayref("SELECT * FROM payment.ctc_bo_get_withdrawal(NULL, NULL, ?, 'PROCESSING'::payment.CTC_STATUS, NULL, NULL)",
                {Slice => {}}, $currency);
        } elsif ($view_type eq 'performing_blockchain_txn') {
            $trxns =
                $dbh->selectall_arrayref(
                "SELECT * FROM payment.ctc_bo_get_withdrawal(NULL, NULL, ?, 'PERFORMING_BLOCKCHAIN_TXN'::payment.CTC_STATUS, NULL, NULL)",
                {Slice => {}}, $currency);
        } elsif ($view_type eq 'error') {
            $trxns = $dbh->selectall_arrayref("SELECT * FROM payment.ctc_bo_get_withdrawal(NULL, NULL, ?, 'ERROR'::payment.CTC_STATUS, NULL, NULL)",
                {Slice => {}}, $currency);
        } else {
            $trxns = $dbh->selectall_arrayref("SELECT * FROM payment.ctc_bo_get_withdrawal(NULL, NULL, ?, 'LOCKED'::payment.CTC_STATUS, NULL, NULL)",
                {Slice => {}}, $currency);
        }
    } elsif ($view_action eq $va_cmds{deposits}) {
        Bar("LIST OF TRANSACTIONS - DEPOSITS");
        if (not $currency or $currency !~ /^[A-Z]{3}$/) {
            print "Invalid currency.";
            code_exit_BO();
        }
        $view_type ||= 'new';
        if (not $view_type or $view_type !~ /^(?:new|pending|confirmed|error)$/) {
            print "Invalid selection to view type of transactions.";
            code_exit_BO();
        }
        # Fetch all deposit transactions matching specified currency and status
        $trxns = $dbh->selectall_arrayref(
            "SELECT * FROM payment.ctc_bo_get_deposit(NULL, NULL, ?, ?::payment.CTC_STATUS, NULL, NULL)",
            {Slice => {}},
            $currency, uc $view_type
        );
    } elsif ($view_action eq $va_cmds{search}) {
        my $search_type  = request()->param('search_type');
        my $search_query = request()->param('search_query');
        Bar("SEARCH RESULT FOR $search_query");

        # Fetch all transactions matching specified searching details
        $trxns = (
            $dbh->selectall_arrayref("SELECT * FROM payment.ctc_bo_get_deposit(NULL, ?, NULL, NULL, NULL, NULL)",    {Slice => {}}, $search_query),
            $dbh->selectall_arrayref("SELECT * FROM payment.ctc_bo_get_withdrawal(NULL, ?, NULL, NULL, NULL, NULL)", {Slice => {}}, $search_query)
        ) if ($search_type eq 'address');

        $trxns = (
            $dbh->selectall_arrayref("SELECT * FROM payment.ctc_bo_get_deposit(?, NULL, NULL, NULL, NULL, NULL)",    {Slice => {}}, $search_query),
            $dbh->selectall_arrayref("SELECT * FROM payment.ctc_bo_get_withdrawal(?, NULL, NULL, NULL, NULL, NULL)", {Slice => {}}, $search_query)
        ) if ($search_type eq 'loginid');

        unless (grep { $search_type eq $_ } qw/loginid address/) {
            print "Invalid type of search request.";
            code_exit_BO();
        }
    }
    # Assign USD equivalent value
    $_->{usd_amount} = formatnumber('amount', 'USD', $_->{amount} * $exchange_rates{$_->{currency_code}}) for @$trxns;

    my %reversed = reverse %va_cmds;

    # Render template page with transactions
    my $tt = BOM::Backoffice::Request::template;
    $tt->process(
        'backoffice/account/manage_crypto_transactions.tt',
        {
            transactions   => $trxns,
            broker         => $broker,
            currency       => $currency,
            view_action    => $reversed{$view_action},
            view_type      => $view_type,
            va_cmds        => \%va_cmds,
            controller_url => request()->url_for('backoffice/f_manager_crypto.cgi'),
            testnet        => BOM::Platform::Config::on_qa() ? 1 : 0,
        }) || die $tt->error();
} elsif ($view_action eq $va_cmds{reconcil}) {
    Bar('BTC Reconciliation');

    if (not $currency or $currency !~ /^[A-Z]{3}$/) {
        print "Invalid currency.";
        code_exit_BO();
    }

    my $clientdb = BOM::Database::ClientDB->new({broker_code => 'CR'});
    my $recon = BOM::CTC::Reconciliation->new(
        currency => $currency,
    );

    # First, we get a mapping from address to database transaction information
    $recon->from_database_items(
        $dbh->selectall_arrayref(
            q{SELECT * FROM payment.ctc_bo_transactions_for_reconciliation(?, ?, ?)},
            {Slice => {}},
            $currency, $start_date->iso8601, $end_date->iso8601
            )
            or die 'failed to run ctc_bo_transactions_for_reconciliation'
    );

    if (my $deposits = $rpc_client->listreceivedbyaddress(0)) {
        $recon->from_blockchain_deposits($deposits);
    } else {
        print '<p style="color:red;">Unable to request deposits from RPC</p>';
        code_exit_BO();
    }
    if (my $withdrawals = $rpc_client->listtransactions('', 10_000)) {
        $recon->from_blockchain_withdrawals($withdrawals);
    } else {
        print '<p style="color:red;">Unable to request withdrawals from RPC</p>';
        code_exit_BO();
    }

    # Go through the complete list of db/blockchain entries to make sure that
    # things are consistent.
    my @recon_list = $recon->reconcile;

    my @hdr = (
        'Client ID',     'Type',                $currency . ' Address', 'Amount',
        'Status',        'DB Transaction date', 'Confirmations',        'Blockchain transaction ID',
        'DB Payment ID', 'Errors'
    );
    my $filename = join '-', $start_date->date_yyyymmdd, $end_date->date_yyyymmdd, $currency;

    # TODO: move representation logic to template
    print <<"EOF";
<div>
<a download="${filename}.xls" href="#" onclick="return ExcellentExport.excel(this, 'recon_table', '$filename');">Export to Excel</a>
<a download="${filename}.csv" href="#" onclick="return ExcellentExport.csv(this, 'recon_table');">Export to CSV</a>
</div>
EOF
    print '<table id="recon_table" style="width:100%;" border="1" class="sortable"><thead><tr>';
    print '<th scope="col">' . encode_entities($_) . '</th>' for @hdr;
    print '</thead><tbody>';
    # sort_by { $_->{address} } values %db_by_address) {
    for my $db_tran (@recon_list) {
        print '<tr>';
        print '<td>' . encode_entities($_) . '</td>' for map { $_ // '' } @{$db_tran}{qw(client_loginid type)};
<<<<<<< HEAD
        print '<td><a href="' . $address_uri . $_ . '">' . encode_entities($_) . '</a></td>' for $db_tran->{address};
        if(defined $db_tran->{amount}) {
            print '<td>' . encode_entities($_) . '</td>' for financialrounding(
                price => $currency,
                $db_tran->{amount}
            ), in_USD($db_tran->{amount}, $currency);
        } else {
            print '<td colspan="2">&nbsp;</td>';
        }
        print '<td>' . encode_entities($_) . '</td>' for map { $_ // '' } @{$db_tran}{qw(status date)};
=======
        print '<td><a href="' . $address_uri . $_ . '" target="_blank">' . encode_entities($_) . '</a></td>' for $db_tran->{address};
        print '<td>' . encode_entities($_) . '</td>' for map { $_ // '' } @{$db_tran}{qw(amount status date)};
>>>>>>> a7da15ea
        print '<td><span style="color: ' . ($_ >= 3 ? 'green' : 'gray') . '">' . encode_entities($_) . '</td>'
            for map { $_ // '' } @{$db_tran}{qw(confirmations)};
        print '<td>'
            . ($_ ? '<a target="_blank" href="' . ($transaction_uri . $_) . '">' : '')
            . encode_entities(substr $_, 0, 6)
            . ($_ ? '</a>' : '') . '</td>'
            for map { $_ // '' } @{$db_tran}{qw(transaction_id)};
        print '<td>' . ($db_tran->{payment_id} ? encode_entities($db_tran->{payment_id}) : '&nbsp;') . '</td>';
        print '<td style="color:red;">' . (join '<br>', map { encode_entities($_) } @{$db_tran->{comments} || []}) . '</td>';
        print '</tr>';
    }
    print '</tbody></table>';
} elsif ($view_action eq $va_cmds{run}) {
    my $cmd               = request()->param('command');
    my %valid_rpc_command = (
        getbalance           => 1,
        getinfo              => 1,
        getpeerinfo          => 1,
        getnetworkinfo       => 1,
        listaccounts         => 1,
        listtransactions     => 1,
        listaddressgroupings => 1,
    );
    my @param;
    if ($valid_rpc_command{$cmd}) {
        if ($cmd eq 'listtransactions') {
            push @param, '', 500;
        }
        my $rslt = $rpc_client->$cmd(@param);
        if ($cmd eq 'listaccounts') {
            print '<table><thead><tr><th scope="col">Account</th><th scope="col">Amount</th></tr></thead><tbody>';
            for my $k (sort keys %$rslt) {
                my $amount = $rslt->{$k};
                print '<tr><th scope="row">' . encode_entities($k) . '</th><td>' . encode_entities($amount) . '</td></tr>' . "\n";
            }
            print '</table>';
        } elsif ($cmd eq 'listtransactions') {
            my @hdr = ('Account', 'Transaction ID', 'Amount', 'Transaction date', 'Confirmations', 'Address');
            print '<table><thead><tr>';
            print '<th scope="col">' . encode_entities($_) . '</th>' for @hdr;
            print '</tr></thead><tbody>';
            for my $tran (rev_nsort_by { $_->{time} } @$rslt) {
                my @fields = @{$tran}{qw(account txid amount time confirmations address)};
                $_ = Date::Utility->new($_)->datetime_yyyymmdd_hhmmss for $fields[3];
                @fields = map { encode_entities($_) } @fields;
                $_ = '<a target="_blank" href="' . $transaction_uri . $_ . '">' . $_ . '</a>' for $fields[1];
                print '<tr>';
                print '<td>' . $_ . '</td>' for @fields;
                print "</tr>\n";
            }
            print '</tbody></table>';
        } elsif ($cmd eq 'listaddressgroupings') {
            print '<table><thead><tr><th scope="col">Address</th><th scope="col">Account</th><th scope="col">Amount</th></tr></thead><tbody>';
            for my $item (@$rslt) {
                for my $address (@$item) {
                    print '<tr>';
                    $address->[2] = join(',', splice @$address, 2) // '';
                    # Swap address and amount so that the amount is at the end
                    print '<td>' . encode_entities($_) . "</td>\n" for @{$address}[0, 2, 1];
                    print "</tr>\n";
                }
            }
            print '</tbody></table>';
        } else {
            print encode_entities(Dumper $rslt);
        }
    } else {
        die 'Invalid BTC command: ' . $cmd;
    }
} elsif ($view_action eq $va_cmds{new_deposit_address}) {
    my $rslt = $rpc_client->getnewaddress('manual');
    print '<p>New BTC address for deposits: <strong>' . encode_entities($rslt) . '</strong></p>';
} elsif ($view_action eq $va_cmds{make_dcc}) {
    my $amount_dcc  = request()->param('amount_dcc')  // 0;
    my $loginid_dcc = request()->param('loginid_dcc') // '';
    my $transtype   = request()->param('address_dcc') // '';

    Bar('Dual control code');
    if (not $transtype) {
        print "No address provided";
        code_exit_BO();
    }

    if (not $amount_dcc or $amount_dcc !~ /^\d*\.?\d*$/) {
        print "ERROR in amount: " . encode_entities($amount_dcc);
        code_exit_BO();
    }

    if (not $loginid_dcc) {
        print 'Invalid loginid';
        code_exit_BO();
    }

    my $client_dcc = Client::Account::get_instance({'loginid' => uc($loginid_dcc)});
    if (not $client_dcc) {
        print "ERROR: " . encode_entities($loginid_dcc) . " does not exist! Perhaps you made a typo?";
        code_exit_BO();
    }

    my $code = BOM::DualControl->new({
            staff           => $staff,
            transactiontype => $transtype
        })->payment_control_code($loginid_dcc, $currency, $amount_dcc);

    my $message =
          "The dual control code created by $staff for an amount of "
        . $currency
        . $amount_dcc
        . " (for a "
        . $transtype
        . ") for "
        . $loginid_dcc
        . " is: <b> $code </b>This code is valid for 1 hour (from "
        . $now->datetime_ddmmmyy_hhmmss
        . ") only.";

    print $message;
}
code_exit_BO();<|MERGE_RESOLUTION|>--- conflicted
+++ resolved
@@ -322,8 +322,7 @@
     for my $db_tran (@recon_list) {
         print '<tr>';
         print '<td>' . encode_entities($_) . '</td>' for map { $_ // '' } @{$db_tran}{qw(client_loginid type)};
-<<<<<<< HEAD
-        print '<td><a href="' . $address_uri . $_ . '">' . encode_entities($_) . '</a></td>' for $db_tran->{address};
+        print '<td><a href="' . $address_uri . $_ . '" target="_blank">' . encode_entities($_) . '</a></td>' for $db_tran->{address};
         if(defined $db_tran->{amount}) {
             print '<td>' . encode_entities($_) . '</td>' for financialrounding(
                 price => $currency,
@@ -333,10 +332,6 @@
             print '<td colspan="2">&nbsp;</td>';
         }
         print '<td>' . encode_entities($_) . '</td>' for map { $_ // '' } @{$db_tran}{qw(status date)};
-=======
-        print '<td><a href="' . $address_uri . $_ . '" target="_blank">' . encode_entities($_) . '</a></td>' for $db_tran->{address};
-        print '<td>' . encode_entities($_) . '</td>' for map { $_ // '' } @{$db_tran}{qw(amount status date)};
->>>>>>> a7da15ea
         print '<td><span style="color: ' . ($_ >= 3 ? 'green' : 'gray') . '">' . encode_entities($_) . '</td>'
             for map { $_ // '' } @{$db_tran}{qw(confirmations)};
         print '<td>'
